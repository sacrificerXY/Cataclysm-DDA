--- conflicted
+++ resolved
@@ -727,15 +727,7 @@
                 } else if (ev.button.button == SDL_BUTTON_RIGHT) {
                     lastchar = MOUSE_BUTTON_RIGHT;
                 } else if (ev.button.button == SDL_BUTTON_WHEELUP) {
-<<<<<<< HEAD
                     lastchar = SCROLLWHEEL_UP;
-=======
-                    // Mouse wheel emulates '<' and '>'
-                    // FIXME This should really find current key from 'keymap', in case it's remapped, but
-                    // that's in action.h. When that's available at a different abstraction level,
-                    // this can be improved.
-                    lastchar = '<';
->>>>>>> 944f9323
                 } else if (ev.button.button == SDL_BUTTON_WHEELDOWN) {
                     lastchar = SCROLLWHEEL_DOWN;
                 }
@@ -1005,58 +997,10 @@
 int curses_getch(WINDOW* win)
 {
     input_event evt = inp_mngr.get_input_event(win);
-<<<<<<< HEAD
     while(evt.type != CATA_INPUT_KEYBOARD) {
         evt = inp_mngr.get_input_event(win);
         if (evt.type == CATA_INPUT_TIMEOUT) {
             return ERR; // Calling functions expect an ERR on timeout
-=======
-    if(evt.type != CATA_INPUT_KEYBOARD) {
-        return ERR;
-    } else {
-        return evt.sequence[0];
-    }
-}
-
-// Gets input from both keyboard and mouse
-input_event getch_kyb_mouse(WINDOW* capture_win /* = NULL */)
-{
-    input_event evt = inp_mngr.get_input_event(mainwin);
-
-    if (evt.sequence.size() == 0 ||
-        (evt.type != CATA_INPUT_MOUSE && evt.type != CATA_INPUT_KEYBOARD))
-    {
-        evt.type = CATA_INPUT_ERROR;
-        return evt;
-    }
-
-    if (evt.type == CATA_INPUT_MOUSE) {
-        if (!capture_win) {
-            capture_win = g->w_terrain;
-        }
-
-        // Check if click is within bounds of the window we care about
-        int win_left = capture_win->x * fontwidth;
-        int win_right = (capture_win->x + capture_win->width) * fontwidth;
-        int win_top = capture_win->y * fontheight;
-        int win_bottom = (capture_win->y + capture_win->height) * fontheight;
-        if (evt.mouse_x < win_left || evt.mouse_x > win_right || evt.mouse_y < win_top || evt.mouse_y > win_bottom) {
-            evt.type = CATA_INPUT_ERROR;
-            return evt;
-        }
-
-        int view_columns, view_rows, selected_column, selected_row;
-
-        // Translate mouse coords to map coords based on tile size
-#ifdef SDLTILES
-        if (use_tiles)
-        {
-            tilecontext->get_window_tile_counts(
-                capture_win->width * fontwidth, capture_win->height * fontheight, view_columns, view_rows);
-
-            selected_column = (evt.mouse_x - win_left) / tilecontext->get_tile_width();
-            selected_row = (evt.mouse_y - win_top) / tilecontext->get_tile_width();
->>>>>>> 944f9323
         }
     }
     return evt.sequence[0];
