#include "player.h"
#include "profession.h"
#include "bionics.h"
#include "mission.h"
#include "game.h"
#include "disease.h"
#include "addiction.h"
#include "keypress.h"
#include "moraledata.h"
#include "inventory.h"
#include "artifact.h"
#include "options.h"
#include <sstream>
#include <stdlib.h>
#include <algorithm>
#include "weather.h"
#include "item.h"
#include "material.h"
#include "translations.h"
#include "name.h"
#include "cursesdef.h"

nc_color encumb_color(int level);
bool activity_is_suspendable(activity_type type);
trait traits[PF_MAX2];

std::string morale_data[NUM_MORALE_TYPES];

void game::init_morale()
{
    std::string tmp_morale_data[NUM_MORALE_TYPES] = {
    "This is a bug (moraledata.h:moraledata)",
    _("Enjoyed %i"),
    _("Enjoyed a hot meal"),
    _("Music"),
    _("Marloss Bliss"),
    _("Good Feeling"),

    _("Nicotine Craving"),
    _("Caffeine Craving"),
    _("Alcohol Craving"),
    _("Opiate Craving"),
    _("Speed Craving"),
    _("Cocaine Craving"),
    _("Crack Cocaine Craving"),

    _("Disliked %i"),
    _("Ate Human Flesh"),
    _("Ate Meat"),
    _("Wet"),
    _("Dried Off"),
    _("Cold"),
    _("Hot"),
    _("Bad Feeling"),
    _("Killed Innocent"),
    _("Killed Friend"),
    _("Guilty about Killing"),

    _("Moodswing"),
    _("Read %i"),
    _("Heard Disturbing Scream"),

    _("Masochism"),
    _("Hoarder"),
    _("Optimist")
    };
    for(int i=0; i<NUM_MORALE_TYPES; i++){morale_data[i]=tmp_morale_data[i];}
}

//TODO: json it, maybe. Hope this huge array doesn't cause stack issue
void game::init_traits()
{
    trait tmp_traits[] = {
{"NULL trait!", 0, 0, 0, "\
This is a bug.  Weird. (pldata.cpp:traits)"},
{_("Fleet-Footed"), 3, 0, 0, _("\
You can run more quickly than most, resulting in a 15%% speed bonus on sure \
footing.")},
{_("Parkour Expert"), 2, 0, 0, _("\
You're skilled at clearing obstacles; terrain like railings or counters are \
as easy for you to move on as solid ground.")},
{_("Quick"), 3, 0, 0, _("\
You're just generally quick!  You get a 10%% bonus to action points.")},
{_("Optimist"), 2, 0, 0, _("\
Nothing gets you down!  You savor the joys of life, ignore its hardships, and \
are generally happier than most people.")},
{_("Fast Healer"), 2, 0, 0, _("\
You heal a little faster than most; sleeping will heal more lost HP.")},
{_("Light Eater"), 3, 0, 0, _("\
Your metabolism is a little slower, and you require less food than most.")},
{_("Pain Resistant"), 2, 0, 0, _("\
You have a high tolerance for pain.")},
{_("Night Vision"), 1, 0, 0, _("\
You possess natural night vision, and can see two squares instead of one in \
pitch blackness.")},
{_("Poison Resistant"), 1, 0, 0, _("\
Your system is rather tolerant of poisons and toxins, and most will affect \
you less.")},
{_("Fast Reader"), 1, 0, 0, _("\
You're a quick reader, and can get through books a lot faster than most.")},
{_("Tough"), 3, 0, 0, _("\
It takes a lot to bring you down!  You get a 20%% bonus to all hit points.")},
{_("Thick-Skinned"), 2, 0, 0, _("\
Your skin is tough.  Cutting damage is slightly reduced for you.")},
{_("Packmule"), 3, 0, 0, _("\
You can manage to find space for anything!  You can carry 40%% more volume.")},
{_("Fast Learner"), 3, 0, 0, _("\
You have a flexible mind, allowing you to learn skills much faster than \
others.  Note that this only applies to real-world experience, not to skill \
gain from other sources like books.")},
{_("Deft"), 2, 0, 0, _("\
While you're not any better at melee combat, you are better at recovering \
from a miss, and will be able to attempt another strike faster.")},
{_("Drunken Master"), 2, 0, 0, _("\
The ancient arts of drunken brawling come naturally to you! While under the \
influence of alcohol, your melee skill will rise considerably, especially \
unarmed combat.")},
{_("Gourmand"), 2, 0, 0, _("\
You eat faster, and can eat and drink more, than anyone else!  You also enjoy \
food more; delicious food is better for your morale, and you don't mind some \
unsavory meals.")},
{_("Animal Empathy"), 1, 0, 0, _("\
Peaceful animals will not run away from you, and even aggressive animals are \
less likely to attack.  This only applies to natural animals such as woodland \
creatures.")},
{_("Terrifying"), 2, 0, 0, _("\
There's something about you that creatures find frightening, and they are \
more likely to try to flee.")},
{_("Disease Resistant"), 1, 0, 0, _("\
It's very unlikely that you will catch ambient diseases like a cold or the \
flu.")},
{_("High Adrenaline"), 3, 0, 0, _("\
If you are in a very dangerous situation, you may experience a temporary rush \
which increases your speed and strength significantly.")},
{_("Self-aware"), 1, 0, 0, _("\
You get to see your exact amount of HP remaining, instead of only having a \
vague idea of whether you're in good condition or not.")},
{_("Inconspicuous"), 2, 0, 0, _("\
While sleeping or staying still, it is less likely that monsters will wander \
close to you.")},
{_("Masochist"), 2, 0, 0, _("\
Although you still suffer the negative effects of pain, it also brings a \
unique pleasure to you.")},
{_("Cross-Dresser"), 2, 0, 0, _("\
Covering your body in clothing typical for the opposite gender makes you feel better. \
Negates any gender restrictions on professions.")},
{_("Light Step"), 1, 0, 0, _("\
You make less noise while walking.  You're also less likely to set off traps.")},
{_("Android"), 4, 0, 0, _("\
At some point in the past you had a bionic upgrade installed in your body. \
You start the game with a power system, and one random bionic enhancement.")},
{_("Robust Genetics"), 2, 0, 0, _("\
You have a very strong genetic base.  If you mutate, the odds that the \
mutation will be beneficial are greatly increased.")},
{_("Cannibal"), 3, 0, 0, _("\
For your whole life you've been forbidden from indulging in your peculiar \
tastes. Now the world's ended, and you'll be damned if anyone is going to \
tell you you can't eat people.")},
{_("Martial Arts Training"), 3, 0, 0, _("\
You have received some martial arts training at a local dojo. \
You start with your choice of karate, judo, aikido, tai chi, or taekwondo.")},
{_("Self-Defense Classes"), 3, 0, 0, _("\
You have taken some self-defense classes at a nearby gym. You start \
with your choice of Capoeira, Krav Maga, Muay Thai, Ninjutsu, or Zui Quan.")},
{_("Shaolin Adept"), 3, 0, 0, _("\
You have studied the arts of the Shaolin monks.  You start with one \
of the five animal fighting styles: Tiger, Crane, Leopard, Snake, or Dragon.")},
{_("Venom Mob Protoge"), 3, 0, 0, _("\
You are a pupil of the Venom Clan.  You start with one of the \
five deadly venoms: Centipede, Viper, Scorpion, Lizard, or Toad.")},
{_("Skilled Liar"), 2, 0, 0, _("\
You have no qualms about bending the truth, and have practically no tells. \
Telling lies and otherwise bluffing will be much easier for you.")},
{_("Pretty"), 1, 0, -2, _("\
You are a sight to behold. NPCs who care about such thing will react more \
kindly to you.")},

{"NULL", 0, 0, 0, " -------------------------------------------------- "},

{_("Near-Sighted"), -2, 0, 0, _("\
Without your glasses, your seeing radius is severely reduced!  However, while \
wearing glasses this trait has no effect, and you are guaranteed to start \
with a pair.")},
{_("Far-Sighted"), -2, 0, 0, _("\
Without reading glasses, you are unable to read anything, and take penalities \
on melee accuracy and electronics/tailoring crafting. However, you are \
guaranteed to start with a pair of reading glasses.")},
{_("Heavy Sleeper"), -1, 0, 0, _("\
You're quite the heavy sleeper.  Noises are unlikely to wake you up.")},
{_("Asthmatic"), -4, 0, 0, _("\
You will occasionally need to use an inhaler, or else suffer severe physical \
limitations.  However, you are guaranteed to start with an inhaler.")},
{_("Bad Back"), -3, 0, 0, _("\
You simply can not carry as much as people with a similar strength could. \
Your maximum weight carried is reduced by 35%%.")},
{_("Illiterate"), -5, 0, 0, _("\
You never learned to read!  Books and computers are off-limits to you.")},
{_("Poor Hearing"), -2, 0, 0, _("\
Your hearing is poor, and you may not hear quiet or far-off noises.")},
{_("Insomniac"), -2, 0, 0, _("\
You have a hard time falling asleep, even under the best circumstances!")},
{_("Meat Intolerance"), -3, 0, 0, _("\
You have problems with eating meat, it's possible for you to eat it but \
you will suffer morale penalties due to nausea.")},
{_("Glass Jaw"), -3, 0, 0, _("\
Your head can't take much abuse.  Its maximum HP is 20%% lower than usual.")},
{_("Forgetful"), -3, 0, 0, _("\
You have a hard time remembering things.  Your skills will erode slightly \
faster than usual.")},
{_("Lightweight"), -1, 0, 0, _("\
Alcohol and drugs go straight to your head.  You suffer the negative effects \
of these for longer.")},
{_("Addictive Personality"), -3, 0, 0, _("\
It's easier for you to become addicted to substances, and harder to rid \
yourself of these addictions.")},
{_("Trigger Happy"), -2, 0, 0, _("\
On rare occasion, you will go full-auto when you intended to fire a single \
shot.  This has no effect when firing handguns or other semi-automatic \
firearms.")},
{_("Smelly"), -1, 0, 0, _("\
Your scent is particularly strong.  It's not offensive to humans, but animals \
that track your scent will do so more easily.")},
{_("Chemical Imbalance"), -2, 0, 0, _("\
You suffer from a minor chemical imbalance, whether mental or physical. Minor \
changes to your internal chemistry will manifest themselves on occasion, \
such as hunger, sleepiness, narcotic effects, etc.")},
{_("Schizophrenic"), -5, 0, 0, _("\
You will periodically suffer from delusions, ranging from minor effects to \
full visual hallucinations.  Some of these effects may be controlled through \
the use of Thorazine.")},
{_("Jittery"), -3, 0, 0, _("\
During moments of great stress or under the effects of stimulants, you may \
find your hands shaking uncontrollably, severely reducing your dexterity.")},
{_("Hoarder"), -4, 0, 0, _("\
You don't feel right unless you're carrying as much as you can.  You suffer \
morale penalties for carrying less than maximum volume (weight is ignored). \
Xanax can help control this anxiety.")},
{_("Savant"), -4, 0, 0, _("\
You tend to specialize in one skill and be poor at all others.  You advance \
at half speed in all skills except your best one. Note that combining this \
with Fast Learner will come out to a slower rate of learning for all skills.")},
{_("Mood Swings"), -1, 0, 0, _("\
Your morale will shift up and down at random, often dramatically.")},
{_("Weak Stomach"), -1, 0, 0, _("\
You are more likely to throw up from food poisoning, alcohol, etc.")},
{_("Wool Allergy"), -1, 0, 0, _("\
You are badly allergic to wool, and can not wear any clothing made of the \
substance.")},
{_("Truth Teller"), -2, 0, 0, _("\
When you try to tell a lie, you blush, stammer, and get all shifty-eyed. \
Telling lies and otherwise bluffing will be much more difficult for you.")},
{_("Ugly"), -1, 0, 2, _("\
You're not much to look at.  NPCs who care about such things will react \
poorly to you.")},
{_("Hardcore"), -6, 0, 0, _("\
Your whole body can't take much abuse.  Its maximum HP is 75%% points lower \
than usual. Stacks with Glass Jaw. Not for casuals.")},

{"Bug - PF_MAX", 0, 0, 0, "\
This shouldn't be here!  You have the trait PF_MAX toggled.  Weird."},

/* From here down are mutations.
 * In addition to a points value, mutations have a visibility value and an
 *  ugliness value.
 * Positive visibility means that the mutation is prominent.  This will visibly
 *  identify the player as a mutant, resulting in discrimination from mutant-
 *  haters and trust with mutants/mutant-lovers.
 * Poistive ugliness means that the mutation is grotesque.  This will result in
 *  a negative reaction from NPCs, even those who are themselves mutated, unless
 *  the NPC is a mutant-lover.
 */

{_("Rough Skin"), 0, 2, 1, _("\
Your skin is slightly rough.  This has no gameplay effect.")},
{_("High Night Vision"), 3, 0, 0, _("\
You can see incredibly well in the dark!")},
{_("Full Night Vision"), 5, 0, 0, _("\
You can see in pitch blackness as if you were wearing night-vision goggles.")},
{_("Infrared Vision"), 5, 0, 0, _("\
Your eyes have mutated to pick up radiation in the infrared spectrum.")},
{_("Very Fast Healer"), 5, 0, 0, _("\
Your flesh regenerates slowly, and you will regain HP even when not sleeping.")},
{_("Regeneration"), 10, 0, 0, _("\
Your flesh regenerates from wounds incredibly quickly.")},
{_("Fangs"), 2, 2, 2, _("\
Your teeth have grown into two-inch-long fangs, allowing you to make an extra \
attack when conditions favor it.")},
{_("Nictitating Membrane"), 1, 1, 2, _("\
You have a second set of clear eyelids which lower while underwater, allowing \
you to see as though you were wearing goggles.")},
{_("Gills"), 3, 5, 3, _("\
You've grown a set of gills in your neck, allowing you to breathe underwater.")},
{_("Scales"), 6, 10, 3, _("\
A set of flexible green scales have grown to cover your body, acting as a \
natural armor.")},
{_("Thick Scales"), 6, 10, 4, _("\
A set of heavy green scales have grown to cover your body, acting as a \
natural armor.  It is very difficult to penetrate, but also limits your \
flexibility, resulting in a -2 penalty to Dexterity.")},
{_("Sleek Scales"), 6, 10, 4, _("\
A set of very flexible and slick scales have grown to cover your body.  These \
act as a weak set of armor, improve your ability to swim, and make you \
difficult to grab.")},
{_("Light Bones"), 2, 0, 0, _("\
Your bones are very light.  This enables you to run and attack 10%% faster, \
but also reduces your carrying weight by 20%% and makes bashing attacks hurt \
a little more.")},
{_("Feathers"), 2, 10, 3, _("\
Iridescent feathers have grown to cover your entire body, providing a \
marginal protection against attacks and minor protection from cold. They \
also provide a natural waterproofing.")},
{_("Lightly Furred"), 1, 6, 2, _("\
Light fur has grown to coveryour entire body, providing slight protection \
from cold.")},
{_("Furry"), 2, 10, 3, _("\
Thick black fur has grown to cover your entire body, providing a marginal \
protection against attacks, and considerable protection from cold.")},
{_("Chitinous Skin"), 2, 3, 2, _("\
Your epidermis has turned into a thin, flexible layer of chitin.  It provides \
minor protection from cutting wounds.")},
{_("Chitinous Armor"), 2, 6, 3, _("\
You've grown a chitin exoskeleton, much like that of an insect.  It provides \
considerable physical protection, but reduces your dexterity by 1.")},
{_("Chitinous Plate"), 2, 8, 5, _("\
You've grown a chitin exoskeleton made of thick, stiff plates, like that of \
a beetle.  It provides excellent physical protection, but reduces your \
dexterity by 1 and encumbers all body parts but your eyes and mouth.")},
{_("Spines"), 1, 0, 0, _("\
Your skin is covered with fine spines.  Whenever an unarmed opponent strikes \
a part of your body that is not covered by clothing, they will receive \
moderate damage.")},
{_("Quills"), 3, 0, 0, _("\
Your body is covered with large quills.  Whenever an unarmed opponent strikes \
a part of your body that is not covered by clothing, they will receive \
significant damage.")},
{_("Phelloderm"), 3, 3, 2, _("\
Your skin is light green and has a slightly woody quality to it.  This \
provides a weak armor, and helps you retain moisture, resulting in less \
thirst.")},
{_("Bark"), 5, 10, 3, _("\
Your skin is coated in a light bark, like that of a tree.  This provides \
resistance to bashing and cutting damage and minor protection from fire.")},
{_("Thorns"), 6, 8, 4, _("\
Your skin is covered in small, woody thorns.  Whenever an unarmed opponent \
strikes a part of your body that is not covered by clothing, they will \
receive minor damage.  Your punches may also deal extra damage.")},
{_("Leaves"), 6, 8, 3, _("\
All the hair on your body has turned to long, grass-like leaves.  Apart from \
being physically striking, these provide you with a minor amount of nutrition \
while in sunlight.")},
{_("Long Fingernails"), 1, 1, 0, _("\
Your fingernails are long and sharp.  If you aren't wearing gloves, your \
unarmed attacks deal a minor amount of cutting damage.")},
{_("Claws"), 2, 3, 2, _("\
You have claws on the ends of your fingers.  If you aren't wearing gloves, \
your unarmed attacks deal a minor amount of cutting damage.")},
{_("Large Talons"), 2, 4, 3, _("\
Your index fingers have grown into huge talons.  After a bit of practice, you \
find that this does not affect your dexterity, but allows for a deadly \
unarmed attack.  They also prevent you from wearing gloves.")},
{_("Radiogenic"), 3, 0, 0, _("\
Your system has adapted to radiation.  While irradiated, you will actually \
heal slowly, converting the radiation into hit points.")},
{_("Marloss Carrier"), 4, 0, 0, _("\
Ever since you ate that Marloss berry, you can't get its scent out of your \
nose, and you have a strong desire to eat more.")},
{_("Insect Pheromones"), 8, 0, 0, _("\
Your body produces low-level pheromones, identifying you as a friend to many \
species of insects.  Insects will attack you much less.")},
{_("Mammal Pheromones"), 8, 0, 0, _("\
Your body produces low-level pheromones which puts mammals at ease.  They \
will be less likely to attack or flee from you.")},
{_("Disease Immune"), 6, 0, 0, _("\
Your body is simply immune to diseases.  You will never catch an ambient \
disease.")},
{_("Poisonous"), 8, 0, 0, _("\
Your body produces a potent venom.  Any special attacks from mutatations \
have a chance to poison your target.")},
{_("Slime Hands"), 4, 5, 4, _("\
The skin on your hands is a mucous membrane and produces a thick, acrid \
slime.  Attacks using your hand will cause minor acid damage.")},
{_("Compound Eyes"), 2, 9, 5, _("\
Your eyes are compound, like those of an insect.  This increases your \
perception by 2 so long as you aren't wearing eyewear.")},
{_("Padded Feet"), 1, 1, 0, _("\
The bottoms of your feet are strongly padded.  You receive no movement \
penalty for not wearing shoes, and even receive a 10%% bonus when running \
barefoot.")},
{_("Hooves"), -4, 2, 2, _("\
Your feet have fused into hooves.  This allows kicking attacks to do much \
more damage, provides natural armor, and removes the need to wear shoes; \
however, you can not wear shoes of any kind.")},
{_("Saprovore"), 4, 0, 0, _("\
Your digestive system is specialized to allow you to consume decaying \
material.  You can eat rotten food, albeit for less nutrition than \
usual.")},
{_("Ruminant"), 5, 0, 0, _("\
Your digestive system is capable of digesting cellulose and other rough \
plant material.  You can eat underbrush by standing over it and pressing \
E.")},
{_("Horns"), 2, 3, 1, _("\
You have a pair of small horns on your head.  They allow you to make a weak \
piercing headbutt attack.")},
{_("Curled Horns"), 1, 8, 2, _("\
You have a pair of large curled horns, like those of a ram.  They allow you \
to make a strong bashing headbutt attack, but prevent you from wearing any \
headwear.")},
{_("Pointed Horns"), 2, 8, 2, _("\
You have a pair of long, pointed horns, like those of an antelope.  They \
allow you to make a strong piercing headbutt attack, but prevent you from \
wearing any headwear the is not made of fabric.")},
{_("Antennae"), 1, 9, 4, _("\
You have a pair of antennae.  They allow you to detect the presence of \
monsters up to a few tiles away, even if you can't see or hear them, but \
prevent you from wearing headwear that is not made of fabric.")},
{_("Road-Runner"), 4, 0, 0, _("\
Your legs are extremely limber and fast-moving.  You run 30%% faster on \
flat surfaces.")},
{_("Stubby Tail"), 0, 1, 2, _("\
You have a short, stubby tail, like a rabbit's.  It serves no purpose.")},
{_("Tail Fin"), 1, 4, 2, _("\
You have a fin-like tail.  It allows you to swim more quickly.")},
{_("Long Tail"), 2, 6, 2, _("\
You have a long, graceful tail, like that of a big cat.  It improves your \
balance, making your ability to dodge higher.")},
{_("Fluffy Tail"), 2, 7, 0, _("\
You have a long, fluffy-furred tail.  It greatly improves your balance, \
making your ability to dodge much higher.")},
{_("Spiked Tail"), 2, 6, 3, _("\
You have a long tail that ends in a vicious stinger, like that of a \
scorpion.  It does not improve your balance at all, but allows for a \
powerful piercing attack.")},
{_("Club Tail"), 2, 7, 2, _("\
You have a long tail that ends in a heavy, bony club.  It does not improve \
your balance at all, but alows for a powerful bashing attack.")},
{_("Pain Recovery"), 3, 0, 0, _("\
You recover from pain slightly faster than normal.")},
{_("Quick Pain Recovery"), 5, 0, 0, _("\
You recover from pain faster than normal.")},
{_("Very Quick Pain Reovery"), 8, 0, 0, _("\
You recover from pain much faster than normal.")},
{_("Bird Wings"), 2, 4, 2, _("\
You have a pair of large, feathered wings.  Your body is too heavy to be able \
to fly, but you can use them to slow your descent during a fall, and will not \
take falling damage under any circumstances.")},
{_("Insect Wings"), 3, 4, 4, _("\
You have a pair of large, translucent wings.  You buzz them as you run, \
enabling you to run faster.")},
{_("Mouth Tentacles"), 1, 8, 5, _("\
A set of tentacles surrounds your mouth.  They allow you to eat twice as \
fast.")},
{_("Mandibles"), 2, 8, 6, _("\
A set of insect-like mandibles have grown around your mouth.  They allow you \
to eat faster and provide a slicing unarmed attack, but prevent you from \
wearing mouthwear.")},
{_("Canine Ears"), 2, 4, 1, _("\
Your ears have extended into long, pointed ones, like those of a canine. \
They enhance your hearing, allowing you to hear at greater distances.")},
{_("Web Walker"), 3, 0, 0, _("\
Your body excretes very fine amounts of a chemcial which prevents you from \
sticking to webs.  Walking through webs does not affect you at all.")},
{_("Web Weaver"), 3, 0, 0, _("\
Your body produces webs.  As you move, there is a chance that you will \
leave webs in your wake.")},
{_("Whiskers"), 1, 3, 1, _("\
You have a set of prominent rodent-like whiskers around your mouth.  These \
make you more aware of vibrations in the air, and improve your ability to \
dodge very slightly.")},
{_("Strong"), 1, 0, 0, _("\
Your muscles are a little stronger.  Strength + 1")},
{_("Very Strong"), 2, 0, 0, _("\
Your muscles are stronger.  Strength + 2")},
{_("Extremely Strong"), 4, 1, 0, _("\
Your muscles are much stronger.  Strength + 4")},
{_("Insanely Strong"), 7, 2, 2, _("\
Your muscles are noticably bulging.  Strength + 7")},
{_("Dextrous"), 1, 0, 0, _("\
You are a little nimbler.  Dexterity + 1")},
{_("Very Dextrous"), 2, 0, 0, _("\
You are nimbler.  Dexterity + 2")},
{_("Extremely Dextrous"), 3, 0, 0, _("\
You are nimble and quick.  Dexterity + 4")},
{_("Insanely Dextrous"), 4, 0, 0, _("\
You are much nimbler than before.  Dexterity + 7")},
{_("Smart"), 1, 0, 0, _("\
You are a little smarter.  Intelligence + 1")},
{_("Very Smart"), 2, 0, 0, _("\
You are smarter.  Intelligence + 2")},
{_("Extremely Smart"), 3, 1, 1, _("\
You are much smarter, and your skull bulges slightly.  Intelligence + 4")},
{_("Insanely Smart"), 4, 3, 3, _("\
Your skull bulges noticably with your impressive brain.  Intelligence + 7")},
{_("Perceptive"), 1, 0, 0, _("\
Your senses are a little keener.  Perception + 1")},
{_("Very Perceptive"), 2, 0, 0, _("\
Your senses are keener.  Perception + 2")},
{_("Extremely Perceptive"), 3, 0, 0, _("\
Your senses are much keener.  Perception + 4")},
{_("Insanely Perceptive"), 4, 0, 0, _("\
You can sense things you never imagined.  Perception + 7")},

{_("Head Bumps"), 0, 3, 3, _("\
You have a pair of bumps on your skull.")},
{_("Antlers"), -2, 10, 3, _("\
You have a huge rack of antlers, like those of a moose.  They prevent you \
from hearing headwear that is not made of fabric, but provide a weak \
headbutt attack.")},
{_("Slit Nostrils"), -2, 7, 4, _("\
You have a flattened nose and thin slits for nostrils, giving you a lizard- \
like appearance.  This makes breathing slightly difficult and increases \
mouth encumbrance by 1.")},
{_("Forked Tongue"), 0, 1, 3, _("\
Your tongue is forked, like that of a reptile.  This has no effect.")},
{_("Bulging Eyes"), 0, 8, 4, _("\
Your eyes bulge out several inches from your skull.  This does not affect \
your vision in any way.")},
{_("Mouth Flaps"), -1, 7, 6, _("\
Skin tabs and odd flaps of skin surround your mouth.  They don't affect your \
eating, but are unpleasant to look at.")},
{_("Wing Stubs"), 0, 2, 2, _("\
You have a pair of stubby little wings projecting from your shoulderblades. \
They can be wiggled at will, but are useless.")},
{_("Bat Wings"), -1, 9, 4, _("\
You have a pair of large, leathery wings.  You can move them a little, but \
they are useless, and in fact put you off balance, reducing your ability to \
dodge slightly.")},
{_("Pale Skin"), 0, 3, 1, _("\
Your skin is rather pale.")},
{_("Spots"), 0, 6, 2, _("\
Your skin is covered in a pattern of red spots.")},
{_("Very Smelly"), -4, 4, 5, _("\
You smell awful.  Monsters that track scent will find you very easily, and \
humans will react poorly.")},
{_("Deformed"), -2, 4, 4, _("\
You're minorly deformed.  Some people will react badly to your appearance.")},
{_("Badly Deformed"), -4, 7, 7, _("\
You're hideously deformed.  Some people will have a strong negative reaction \
to your appearance.")},
{_("Grotesque"), -7, 10, 10, _("\
Your visage is disgusting and liable to induce vomiting.  People will not \
want to interact with you unless they have a very good reason to.")},
{_("Beautiful"), 2, -4, -4, _("\
You're a real head-turner. Some people will react well to your appearance, \
and most people have an easier time trusting you.")},
{_("Very Beautiful"), 4, -7, -7, _("\
You are a vision of beauty. Some people will react very well to your looks, \
and most people will trust you immediately.")},
{_("Glorious"), 7, -10, -10, _("\
You are inredibly beautiful. People cannot help themselves for your charms, \
and will do whatever they can to please you.")},
{_("Hollow Bones"), -6, 0, 0, _("\
You have Avian Bone Syndrome--your bones are nearly hollow.  Your body is \
very light as a result, enabling you to run and attack 20%% faster, but \
also frail; you can carry 40%% less, and bashing attacks injure you more.")},
{_("Nausea"), -3, 0, 0, _("\
You feel nauseous almost constantly, and are more liable to throw up from \
food poisoning, alcohol, etc.")},
{_("Vomitous"), -8, 0, 0, _("\
You have a major digestive disorder, which causes you to vomit frequently.")},
{_("Fast Metabolism"), -2, 0, 0, _("\
You require more food than most people.")},
{_("High Thirst"), -3, 0, 0, _("\
Your body dries out easily; you need to drink a lot more water.")},
{_("Weakening"), -6, 0, 0, _("\
You feel as though you are slowly weakening, but it's so slight a feeling \
that it does not affect you at all.")},
{_("Deterioration"), -8, 0, 0, _("\
Your body is very slowly wasting away.")},
{_("Disintegration"), -10, 0, 0, _("\
Your body is slowly wasting away!")},
{_("Albino"), -2, 0, 0, _("\
Your skin lacks pigment, and is nearly transparent.  You suffer serious burns \
in direct sunlight.")},
{_("Sores"), -2, 5, 6, _("\
Your body is covered in painful sores.  The pain is worse when they are \
covered in clothing.")},
{_("Light Sensitive"), -2, 0, 0, _("\
Sunlight makes you uncomfortable.  If you are outdoors and the weather is \
Sunny, you suffer -1 to all stats.")},
{_("Very Light Sensitive"), -3, 0, 0, _("\
Sunlight makes you very uncomfortable.  If you are outdoors during the day, \
you suffer -1 to all stats; -2 if the weather is Sunny.")},
{_("Troglobite"), -5, 0, 0, _("\
Sunlight makes you extremely uncomfortable, resulting in large penalties to \
all stats.")},
{_("Webbed Hands"), -1, 3, 2, _("\
Your hands and feet are heavily webbed, reducing your dexterity by 1 and \
preventing you from wearing gloves.  However, you can swim much faster.")},
{_("Beak"), -1, 8, 4, _("\
You have a beak for a mouth.  You can occasionally use it to peck at your \
enemies, but it is impossible for you to wear mouthgear.")},
{_("Genetically Unstable"), -4, 0, 0, _("\
Your DNA has been damaged in a way that causes you to continually develop \
more mutations.")},
{_("Minor Radioactivity"), -4, 0, 0, _("\
Your body has become radioactive!  You continuously emit low levels of \
radiation, some of which will be absorbed by you, and some of which will \
contaminate the world around you.")},
{_("Radioactivity"), -4, 0, 0, _("\
Your body has become radioactive!  You continuously emit moderate levels of \
radiation, some of which will be absorbed by you, and some of which will \
contaminate the world around you.")},
{_("Severe Radioactivity"), -4, 0, 0, _("\
Your body has become radioactive!  You continuously emit heavy levels of \
radiation, some of which will be absorbed by you, and some of which will \
contaminate the world around you.")},
{_("Slimy"), -1, 7, 6, _("\
Your body is coated with a fine slime, which oozes off of you, leaving a \
trail.")},
{_("Herbivore"), -3, 0, 0, _("\
Your body's ability to digest meat is severely hampered.  Eating meat has a \
good chance of making you vomit it back up; even if you manage to keep it \
down, its nutritional value is greatly reduced.")},
{_("Carnivore"), -3, 0, 0, _("\
Your body's ability to digest fruits, vegetables and grains is severely \
hampered.  You cannot eat anything besides meat.")},
{_("Ponderous"), -3, 0, 0, _("\
Your muscles are generally slow to move.  You run 10%% slower.")},
{_("Very Ponderous"), -5, 0, 0, _("\
Your muscles are quite slow to move.  You run 20%% slower.")},
{_("Extremely Ponderous"), -8, 0, 0, _("\
Your muscles are very slow to move.  You run 30%% slower.")},
{_("Sunlight dependent"), -5, 0, 0, _("\
You feel very sluggish when not in direct sunlight.  You suffer a 5%% drop in \
speed when in shade, and a 10%% drop in speed when in the dark.")},
{_("Heat dependent"), -2, 0, 0, _("\
Your muscle response is dependent on ambient temperatures.  You lose 1%% of \
your speed for every 5 degrees below 65 F.")},
{_("Very Heat dependent"), -3, 0, 0, _("\
Your muscle response is highly dependent on ambient temperatures.  You lose \
1%% of your speed for every 3 degrees below 65 F.")},
{_("Cold Blooded"), -5, 0, 0, _("\
You are cold-blooded and rely on heat to keep moving.  Your lose 1%% of your \
speed for every 2 degrees below 65 F.")},
{_("Growling Voice"), -1, 0, 0, _("\
You have a growling, rough voice.  Persuading NPCs will be more difficult, \
but threatening them will be easier.")},
{_("Snarling Voice"), -2, 0, 0, _("\
You have a threatening snarl in your voice.  Persuading NPCs will be near \
impossible, but threatening them will be much easier.")},
{_("Shouter"), -2, 0, 0, _("\
You occasionally shout uncontrollably.")},
{_("Screamer"), -3, 0, 0, _("\
You sometimes scream uncontrollably.")},
{_("Howler"), -5, 0, 0, _("\
You frequently let out a piercing howl.")},
{_("Tentacle Arms"), -5, 7, 4, _("\
Your arms have transformed into tentacles.  Though they are flexible and \
increase your dexterity by 1, the lack of fingers results in a permanent \
hand encumbrance of 3, and prevents the wearing of gloves.")},
{_("4 Tentacles"), -3, 8, 5, _("\
Your arms have transformed into four tentacles, resulting in a bonus of 1 to \
dexterity, permanent hand encumbrance of 3, and preventing you from wearing \
gloves.  You can make up to 3 extra attacks with them.")},
{_("8 Tentacles"), -2, 9, 6, _("\
Your arms have transformed into eight tentacles, resulting in a bonus of 1 to \
dexterity, permanent hand encumbrance of 3, and preventing you from wearing \
gloves.  You can make up to 7 extra attacks with them.")},
{_("Shell"), -6, 8, 3, _("\
You have grown a thick shell over your torso, providing excellent armor.  You \
find you can use the empty space as 16 storage space, but cannot wear \
anything on your torso.")},
{_("Leg Tentacles"), -3, 8, 4, _("\
Your legs have transformed into six tentacles.  This decreases your speed on \
land by 20%, but makes your movement silent.  However, they also increase \
your swimming speed.")}
    };

    for(int i=0; i<PF_MAX2; i++) {
        traits[i] = tmp_traits[i];
    }
}

player::player()
{
 id = 0; // Player is 0. NPCs are different.
 view_offset_x = 0;
 view_offset_y = 0;
 str_cur = 8;
 str_max = 8;
 dex_cur = 8;
 dex_max = 8;
 int_cur = 8;
 int_max = 8;
 per_cur = 8;
 per_max = 8;
 underwater = false;
 dodges_left = 1;
 blocks_left = 1;
 power_level = 0;
 max_power_level = 0;
 hunger = 0;
 thirst = 0;
 fatigue = 0;
 stim = 0;
 pain = 0;
 pkill = 0;
 radiation = 0;
 cash = 0;
 recoil = 0;
 driving_recoil = 0;
 scent = 500;
 health = 0;
 name = "";
 male = true;
 prof = profession::has_initialized() ? profession::generic() : NULL; //workaround for a potential structural limitation, see player::create
 moves = 100;
 movecounter = 0;
 oxygen = 0;
 next_climate_control_check=0;
 last_climate_control_ret=false;
 active_mission = -1;
 in_vehicle = false;
 controlling_vehicle = false;
 style_selected = "null";
 focus_pool = 100;
 last_item = itype_id("null");
 for (int i = 0; i < PF_MAX2; i++)
  my_traits[i] = false;
 for (int i = 0; i < PF_MAX2; i++)
  my_mutations[i] = false;

 mutation_category_level[0] = 5; // Weigh us towards no category for a bit
 for (int i = 1; i < NUM_MUTATION_CATEGORIES; i++)
  mutation_category_level[i] = 0;

 for (std::vector<Skill*>::iterator aSkill = Skill::skills.begin();
      aSkill != Skill::skills.end(); ++aSkill) {
   skillLevel(*aSkill).level(0);
 }

 for (int i = 0; i < num_bp; i++) {
  temp_cur[i] = BODYTEMP_NORM;
  frostbite_timer[i] = 0;
  temp_conv[i] = BODYTEMP_NORM;
 }
 nv_cached = false;
 volume = 0;
}

player::player(const player &rhs)
{
 *this = rhs;
}

player::~player()
{
}

player& player::operator= (const player & rhs)
{
 id = rhs.id;
 posx = rhs.posx;
 posy = rhs.posy;
 view_offset_x = rhs.view_offset_x;
 view_offset_y = rhs.view_offset_y;

 in_vehicle = rhs.in_vehicle;
 controlling_vehicle = rhs.controlling_vehicle;
 activity = rhs.activity;
 backlog = rhs.backlog;

 active_missions = rhs.active_missions;
 completed_missions = rhs.completed_missions;
 failed_missions = rhs.failed_missions;
 active_mission = rhs.active_mission;

 name = rhs.name;
 male = rhs.male;
 prof = rhs.prof;

 for (int i = 0; i < PF_MAX2; i++)
  my_traits[i] = rhs.my_traits[i];

 for (int i = 0; i < PF_MAX2; i++)
  my_mutations[i] = rhs.my_mutations[i];

 for (int i = 0; i < NUM_MUTATION_CATEGORIES; i++)
  mutation_category_level[i] = rhs.mutation_category_level[i];

 my_bionics = rhs.my_bionics;

 str_cur = rhs.str_cur;
 dex_cur = rhs.dex_cur;
 int_cur = rhs.int_cur;
 per_cur = rhs.per_cur;

 str_max = rhs.str_max;
 dex_max = rhs.dex_max;
 int_max = rhs.int_max;
 per_max = rhs.per_max;

 power_level = rhs.power_level;
 max_power_level = rhs.max_power_level;

 hunger = rhs.hunger;
 thirst = rhs.thirst;
 fatigue = rhs.fatigue;
 health = rhs.health;

 underwater = rhs.underwater;
 oxygen = rhs.oxygen;
 next_climate_control_check=rhs.next_climate_control_check;
 last_climate_control_ret=rhs.last_climate_control_ret;

 recoil = rhs.recoil;
 driving_recoil = rhs.driving_recoil;
 scent = rhs.scent;
 dodges_left = rhs.dodges_left;
 blocks_left = rhs.blocks_left;

 stim = rhs.stim;
 pain = rhs.pain;
 pkill = rhs.pkill;
 radiation = rhs.radiation;

 cash = rhs.cash;
 moves = rhs.moves;
 movecounter = rhs.movecounter;

 for (int i = 0; i < num_hp_parts; i++)
  hp_cur[i] = rhs.hp_cur[i];

 for (int i = 0; i < num_hp_parts; i++)
  hp_max[i] = rhs.hp_max[i];

 for (int i = 0; i < num_bp; i++)
  temp_cur[i] = rhs.temp_cur[i];

 for (int i = 0 ; i < num_bp; i++)
  temp_conv[i] = rhs.temp_conv[i];

 for (int i = 0; i < num_bp; i++)
  frostbite_timer[i] = rhs.frostbite_timer[i];

 morale = rhs.morale;
 focus_pool = rhs.focus_pool;

 _skills = rhs._skills;

 learned_recipes = rhs.learned_recipes;

 inv.clear();
 for (int i = 0; i < rhs.inv.size(); i++)
  inv.add_stack(rhs.inv.const_stack(i));

 last_item = rhs.last_item;
 worn = rhs.worn;
 styles = rhs.styles;
 style_selected = rhs.style_selected;
 weapon = rhs.weapon;

 ret_null = rhs.ret_null;

 illness = rhs.illness;
 addictions = rhs.addictions;

 nv_cached = false;

 return (*this);
}

void player::normalize(game *g)
{
 ret_null = item(g->itypes["null"], 0);
 weapon   = item(g->itypes["null"], 0);
 style_selected = "null";
 for (int i = 0; i < num_hp_parts; i++) {
  hp_max[i] = 60 + str_max * 3;
  if (has_trait(PF_TOUGH))
   hp_max[i] = int(hp_max[i] * 1.2);
  hp_cur[i] = hp_max[i];
 }
 for (int i = 0 ; i < num_bp; i++)
  temp_conv[i] = BODYTEMP_NORM;
}

void player::pick_name() {
  name = Name::generate(male);
}

void player::reset(game *g)
{
// Reset our stats to normal levels
// Any persistent buffs/debuffs will take place in disease.h,
// player::suffer(), etc.
 str_cur = str_max;
 dex_cur = dex_max;
 int_cur = int_max;
 per_cur = per_max;
// We can dodge again!
 dodges_left = 1;
 blocks_left = 1;
// Didn't just pick something up
 last_item = itype_id("null");
// Bionic buffs
 if (has_active_bionic("bio_hydraulics"))
  str_cur += 20;
 if (has_bionic("bio_eye_enhancer"))
  per_cur += 2;
if (has_active_bionic("bio_metabolics") && power_level < max_power_level &&
     hunger < 100 && (int(g->turn) % 5 == 0)) {
  hunger += 2;
  power_level++;
}

// Trait / mutation buffs
 if (has_trait(PF_THICK_SCALES))
  dex_cur -= 2;
 if (has_trait(PF_CHITIN2) || has_trait(PF_CHITIN3))
  dex_cur--;
 if (has_trait(PF_COMPOUND_EYES) && !wearing_something_on(bp_eyes))
  per_cur++;
 if (has_trait(PF_ARM_TENTACLES) || has_trait(PF_ARM_TENTACLES_4) ||
     has_trait(PF_ARM_TENTACLES_8))
  dex_cur++;
// Pain
 if (pain > pkill) {
  str_cur  -=     int((pain - pkill) / 15);
  dex_cur  -=     int((pain - pkill) / 15);
  per_cur  -=     int((pain - pkill) / 20);
  int_cur  -= 1 + int((pain - pkill) / 25);
 }
// Morale
 if (abs(morale_level()) >= 100) {
  str_cur  += int(morale_level() / 180);
  dex_cur  += int(morale_level() / 200);
  per_cur  += int(morale_level() / 125);
  int_cur  += int(morale_level() / 100);
 }
// Radiation
 if (radiation > 0) {
  str_cur  -= int(radiation / 80);
  dex_cur  -= int(radiation / 110);
  per_cur  -= int(radiation / 100);
  int_cur  -= int(radiation / 120);
 }
// Stimulants
 dex_cur += int(stim / 10);
 per_cur += int(stim /  7);
 int_cur += int(stim /  6);
 if (stim >= 30) {
  dex_cur -= int(abs(stim - 15) /  8);
  per_cur -= int(abs(stim - 15) / 12);
  int_cur -= int(abs(stim - 15) / 14);
 }

// Set our scent towards the norm
 int norm_scent = 500;
 if (has_trait(PF_SMELLY))
  norm_scent = 800;
 if (has_trait(PF_SMELLY2))
  norm_scent = 1200;

 // Scent increases fast at first, and slows down as it approaches normal levels.
 // Estimate it will take about norm_scent * 2 turns to go from 0 - norm_scent / 2
 // Without smelly trait this is about 1.5 hrs. Slows down significantly after that.
 if (scent < rng(0, norm_scent))
   scent++;

 // Unusually high scent decreases steadily until it reaches normal levels.
 if (scent > norm_scent)
  scent--;

// Give us our movement points for the turn.
 moves += current_speed(g);

// Floor for our stats.  No stat changes should occur after this!
 if (dex_cur < 0)
  dex_cur = 0;
 if (str_cur < 0)
  str_cur = 0;
 if (per_cur < 0)
  per_cur = 0;
 if (int_cur < 0)
  int_cur = 0;

 if (int(g->turn) % 10 == 0) {
  update_mental_focus();
 }

 nv_cached = false;
}

void player::action_taken()
{
    nv_cached = false;
}

void player::update_morale()
{
    // Decay existing morale entries.
    for (int i = 0; i < morale.size(); i++)
    {
        // Age the morale entry by one turn.
        morale[i].age += 1;

        // If it's past its expiration date, remove it.
        if (morale[i].age >= morale[i].duration)
        {
            morale.erase(morale.begin() + i);
            i--;

            // Future-proofing.
            continue;
        }

        // We don't actually store the effective strength; it gets calculated when we
        // need it.
    }

    // We reapply persistent morale effects after every decay step, to keep them fresh.
    apply_persistent_morale();
}

void player::apply_persistent_morale()
{
    // Hoarders get a morale penalty if they're not carrying a full inventory.
    if (has_trait(PF_HOARDER))
    {
        int pen = int((volume_capacity()-volume_carried()) / 2);
        if (pen > 70)
        {
            pen = 70;
        }
        if (pen <= 0)
        {
            pen = 0;
        }
        if (has_disease("took_xanax"))
        {
            pen = int(pen / 7);
        }
        else if (has_disease("took_prozac"))
        {
            pen = int(pen / 2);
        }
        add_morale(MORALE_PERM_HOARDER, -pen, -pen, 5, 5, true);
    }

    // Cross-dressers get a morale bonus for each body part covered in an
    // item of the opposite gender(MALE_TYPICAL/FEMALE_TYPICAL item flags).
    if (has_trait(PF_CROSSDRESSER))
    {
        int bonus = 0;
        std::string required_flag = male ? "FEMALE_TYPICAL" : "MALE_TYPICAL";

        unsigned char covered = 0; // body parts covered by stuff with opposite gender flags
        for(int i=0; i<worn.size(); i++) {
            if(worn[i].has_flag(required_flag)) {
                it_armor* item_type = (it_armor*) worn[i].type;
                covered |= item_type->covers;
            }
        }
        if(covered & mfb(bp_torso)) {
            bonus += 6;
        }
        if(covered & mfb(bp_legs)) {
            bonus += 4;
        }
        if(covered & mfb(bp_feet)) {
            bonus += 2;
        }
        if(covered & mfb(bp_hands)) {
            bonus += 2;
        }
        if(covered & mfb(bp_head)) {
            bonus += 3;
        }
        
        if(bonus) {
            add_morale(MORALE_PERM_CROSSDRESSER, bonus, bonus, 5, 5, true);
        }
    }

    // Masochists get a morale bonus from pain.
    if (has_trait(PF_MASOCHIST))
    {
        int bonus = pain / 2.5;
        if (bonus > 25)
        {
            bonus = 25;
        }
        if (has_disease("took_prozac"))
        {
            bonus = int(bonus / 3);
        }
        if (bonus != 0)
        {
            add_morale(MORALE_PERM_MASOCHIST, bonus, bonus, 5, 5, true);
        }
    }

    // Optimist gives a base +4 to morale.
    // The +25% boost from optimist also applies here, for a net of +5.
    if (has_trait(PF_OPTIMISTIC))
    {
        add_morale(MORALE_PERM_OPTIMIST, 4, 4, 5, 5, true);
    }
}

void player::update_mental_focus()
{
    int focus_gain_rate = calc_focus_equilibrium() - focus_pool;

    // handle negative gain rates in a symmetric manner
    int base_change = 1;
    if (focus_gain_rate < 0)
    {
        base_change = -1;
        focus_gain_rate = -focus_gain_rate;
    }

    // for every 100 points, we have a flat gain of 1 focus.
    // for every n points left over, we have an n% chance of 1 focus
    int gain = focus_gain_rate / 100;
    if (rng(1, 100) <= (focus_gain_rate % 100))
    {
        gain++;
    }

    focus_pool += (gain * base_change);
}

// written mostly by FunnyMan3595 in Github issue #613 (DarklingWolf's repo),
// with some small edits/corrections by Soron
int player::calc_focus_equilibrium()
{
    // Factor in pain, since it's harder to rest your mind while your body hurts.
    int eff_morale = morale_level() - pain;
    int focus_gain_rate = 100;
    it_book* reading;
    // apply a penalty when improving skills via books
    if (activity.type == ACT_READ)
    {
        if (this->activity.index == -2)
        {
            reading = dynamic_cast<it_book *>(weapon.type);
        }
        else
        {
            reading = dynamic_cast<it_book *>(inv.item_by_letter(activity.invlet).type);
        }
        // only apply a penalty when we're actually learning something
        if (skillLevel(reading->type) < (int)reading->level)
        {
            focus_gain_rate -= 50;
        }
    }

    if (eff_morale < -99)
    {
        // At very low morale, focus goes up at 1% of the normal rate.
        focus_gain_rate = 1;
    }
    else if (eff_morale <= 50)
    {
        // At -99 to +50 morale, each point of morale gives 1% of the normal rate.
        focus_gain_rate += eff_morale;
    }
    else
    {
        /* Above 50 morale, we apply strong diminishing returns.
         * Each block of 50% takes twice as many morale points as the previous one:
         * 150% focus gain at 50 morale (as before)
         * 200% focus gain at 150 morale (100 more morale)
         * 250% focus gain at 350 morale (200 more morale)
         * ...
         * Cap out at 400% focus gain with 3,150+ morale, mostly as a sanity check.
         */

        int block_multiplier = 1;
        int morale_left = eff_morale;
        while (focus_gain_rate < 400)
        {
            if (morale_left > 50 * block_multiplier)
            {
                // We can afford the entire block.  Get it and continue.
                morale_left -= 50 * block_multiplier;
                focus_gain_rate += 50;
                block_multiplier *= 2;
            }
            else
            {
                // We can't afford the entire block.  Each block_multiplier morale
                // points give 1% focus gain, and then we're done.
                focus_gain_rate += morale_left / block_multiplier;
                break;
            }
        }
    }

    // This should be redundant, but just in case...
    if (focus_gain_rate < 1)
    {
        focus_gain_rate = 1;
    }
    else if (focus_gain_rate > 400)
    {
        focus_gain_rate = 400;
    }

    return focus_gain_rate;
}

/* Here lies the intended effects of body temperature

Assumption 1 : a naked person is comfortable at 19C/66.2F (31C/87.8F at rest).
Assumption 2 : a "lightly clothed" person is comfortable at 13C/55.4F (25C/77F at rest).
Assumption 3 : the player is always running, thus generating more heat.
Assumption 4 : frostbite cannot happen above 0C temperature.*
* In the current model, a naked person can get frostbite at 1C. This isn't true, but it's a compromise with using nice whole numbers.

Here is a list of warmth values and the corresponding temperatures in which the player is comfortable, and in which the player is very cold.

Warmth  Temperature (Comfortable)    Temperature (Very cold)    Notes
  0       19C /  66.2F               -11C /  12.2F               * Naked
 10       13C /  55.4F               -17C /   1.4F               * Lightly clothed
 20        7C /  44.6F               -23C /  -9.4F
 30        1C /  33.8F               -29C / -20.2F
 40       -5C /  23.0F               -35C / -31.0F
 50      -11C /  12.2F               -41C / -41.8F
 60      -17C /   1.4F               -47C / -52.6F
 70      -23C /  -9.4F               -53C / -63.4F
 80      -29C / -20.2F               -59C / -74.2F
 90      -35C / -31.0F               -65C / -85.0F
100      -41C / -41.8F               -71C / -95.8F
*/

void player::update_bodytemp(game *g)
{
    // NOTE : visit weather.h for some details on the numbers used
    // Converts temperature to Celsius/10(Wito plans on using degrees Kelvin later)
    int Ctemperature = 100*(g->temperature - 32) * 5/9;
    // Temperature norms
    // Ambient normal temperature is lower while asleep
    int ambient_norm = (has_disease("sleep") ? 3100 : 1900);
    // This adjusts the temperature scale to match the bodytemp scale
    int adjusted_temp = (Ctemperature - ambient_norm);
    // This gets incremented in the for loop and used in the morale calculation
    int morale_pen = 0;
    const trap_id trap_at_pos = g->m.tr_at(posx, posy);
    const ter_id ter_at_pos = g->m.ter(posx, posy);
    const furn_id furn_at_pos = g->m.furn(posx, posy);

    // Current temperature and converging temperature calculations
    for (int i = 0 ; i < num_bp ; i++)
    {
        // Skip eyes
        if (i == bp_eyes) { continue; }
        // Represents the fact that the body generates heat when it is cold. TODO : should this increase hunger?
        float homeostasis_adjustement = (temp_cur[i] > BODYTEMP_NORM ? 30.0 : 60.0);
        int clothing_warmth_adjustement = homeostasis_adjustement * warmth(body_part(i));
        // Disease name shorthand
        dis_type blister_pen = disease_for_body_part("blisters", i), hot_pen  = disease_for_body_part("hot", i);
        dis_type cold_pen = disease_for_body_part("cold", i), frost_pen = disease_for_body_part("frostbite", i);
        // Convergeant temperature is affected by ambient temperature, clothing warmth, and body wetness.
        temp_conv[i] = BODYTEMP_NORM + adjusted_temp + clothing_warmth_adjustement;
        // HUNGER
        temp_conv[i] -= hunger/6 + 100;
        // FATIGUE
        if (!has_disease("sleep")) { temp_conv[i] -= 1.5*fatigue; }
        else
        {
            int vpart = -1;
            vehicle *veh = g->m.veh_at (posx, posy, vpart);
            if      (furn_at_pos == f_bed)
            {
                temp_conv[i] += 1000;
            }
            else if (furn_at_pos == f_makeshift_bed ||
                     furn_at_pos == f_armchair ||
                     furn_at_pos == f_sofa)
            {
                temp_conv[i] += 500;
            }
            else if (trap_at_pos == tr_cot)
            {
                temp_conv[i] -= 500;
            }
            else if (trap_at_pos == tr_rollmat)
            {
                temp_conv[i] -= 1000;
            }
            else if (veh && veh->part_with_feature (vpart, vpf_seat) >= 0)
            {
                temp_conv[i] += 200;
            }
            else if (veh && veh->part_with_feature (vpart, vpf_bed) >= 0)
            {
                temp_conv[i] += 300;
            }
            else
            {
                temp_conv[i] -= 2000;
            }
        }
        // CONVECTION HEAT SOURCES (generates body heat, helps fight frostbite)
        int blister_count = 0; // If the counter is high, your skin starts to burn
        for (int j = -6 ; j <= 6 ; j++)
        {
            for (int k = -6 ; k <= 6 ; k++)
            {
                int heat_intensity = 0;
                field &local_field = g->m.field_at(posx + j, posy + k);
                if(local_field.findField(fd_fire))
                {
                    heat_intensity = local_field.findField(fd_fire)->getFieldDensity();
                }
                else if (g->m.tr_at(posx + j, posy + k) == tr_lava )
                {
                    heat_intensity = 3;
                }
                if (heat_intensity > 0 && g->u_see(posx + j, posy + k))
                {
                    // Ensure fire_dist >=1 to avoid divide-by-zero errors.
                    int fire_dist = std::max(1, std::max(j, k));
                    if (frostbite_timer[i] > 0)
                        { frostbite_timer[i] -= heat_intensity - fire_dist / 2;}
                    temp_conv[i] +=  300 * heat_intensity * heat_intensity / (fire_dist * fire_dist);
                    blister_count += heat_intensity / (fire_dist * fire_dist);
                }
            }
        }
        // TILES
        // Being on fire affects temp_cur (not temp_conv): this is super dangerous for the player
        if (has_disease("onfire")) { temp_cur[i] += 250; }
        field &local_field = g->m.field_at(posx, posy);
        if ((local_field.findField(fd_fire) && local_field.findField(fd_fire)->getFieldDensity() > 2)
            || trap_at_pos == tr_lava)
        {
            temp_cur[i] += 250;
        }
        // WEATHER
        if (g->weather == WEATHER_SUNNY && g->is_in_sunlight(posx, posy))
        {
            temp_conv[i] += 1000;
        }
        if (g->weather == WEATHER_CLEAR && g->is_in_sunlight(posx, posy))
        {
            temp_conv[i] += 500;
        }
        // DISEASES
        if (has_disease("flu") && i == bp_head) { temp_conv[i] += 1500; }
        if (has_disease("common_cold")) { temp_conv[i] -= 750; }
        // BIONICS
        // Bionic "Internal Climate Control" says it eases the effects of high and low ambient temps
        const int variation = BODYTEMP_NORM*0.5;
        if (in_climate_control(g)
            && temp_conv[i] < BODYTEMP_SCORCHING + variation
            && temp_conv[i] > BODYTEMP_FREEZING - variation)
        {
            if      (temp_conv[i] > BODYTEMP_SCORCHING)
            {
                temp_conv[i] = BODYTEMP_VERY_HOT;
            }
            else if (temp_conv[i] > BODYTEMP_VERY_HOT)
            {
                temp_conv[i] = BODYTEMP_HOT;
            }
            else if (temp_conv[i] > BODYTEMP_HOT)
            {
                temp_conv[i] = BODYTEMP_NORM;
            }
            else if (temp_conv[i] < BODYTEMP_FREEZING)
            {
                temp_conv[i] = BODYTEMP_VERY_COLD;
            }
            else if (temp_conv[i] < BODYTEMP_VERY_COLD)
            {
                temp_conv[i] = BODYTEMP_COLD;
            }
            else if (temp_conv[i] < BODYTEMP_COLD)
            {
                temp_conv[i] = BODYTEMP_NORM;
            }
        }
        // Bionic "Thermal Dissipation" says it prevents fire damage up to 2000F. 500 is picked at random...
        if (has_bionic("bio_heatsink") && blister_count < 500)
        {
            blister_count = (has_trait(PF_BARK) ? -100 : 0);
        }
        // BLISTERS : Skin gets blisters from intense heat exposure.
        if (blister_count - 10*resist(body_part(i)) > 20)
        {
            add_disease(dis_type(blister_pen), 1);
        }
        // BLOOD LOSS : Loss of blood results in loss of body heat
        int blood_loss = 0;
        if      (i == bp_legs)
        {
            blood_loss = (100 - 100*(hp_cur[hp_leg_l] + hp_cur[hp_leg_r]) / (hp_max[hp_leg_l] + hp_max[hp_leg_r]));
        }
        else if (i == bp_arms)
        {
            blood_loss = (100 - 100*(hp_cur[hp_arm_l] + hp_cur[hp_arm_r]) / (hp_max[hp_arm_l] + hp_max[hp_arm_r]));
        }
        else if (i == bp_torso)
        {
            blood_loss = (100 - 100* hp_cur[hp_torso] / hp_max[hp_torso]);
        }
        else if (i == bp_head)
        {
            blood_loss = (100 - 100* hp_cur[hp_head] / hp_max[hp_head]);
        }
        temp_conv[i] -= blood_loss*temp_conv[i]/200; // 1% bodyheat lost per 2% hp lost
        // EQUALIZATION
        switch (i)
        {
            case bp_torso :
                temp_equalizer(bp_torso, bp_arms);
                temp_equalizer(bp_torso, bp_legs);
                temp_equalizer(bp_torso, bp_head);
                break;
            case bp_head :
                temp_equalizer(bp_head, bp_torso);
                temp_equalizer(bp_head, bp_mouth);
                break;
            case bp_arms :
                temp_equalizer(bp_arms, bp_torso);
                temp_equalizer(bp_arms, bp_hands);
                break;
            case bp_legs :
                temp_equalizer(bp_legs, bp_torso);
                temp_equalizer(bp_legs, bp_feet);
                break;
            case bp_mouth : temp_equalizer(bp_mouth, bp_head); break;
            case bp_hands : temp_equalizer(bp_hands, bp_arms); break;
            case bp_feet  : temp_equalizer(bp_feet, bp_legs); break;
        }
        // MUTATIONS and TRAITS
        // Bark : lowers blister count to -100; harder to get blisters
        // Lightly furred
        if (has_trait(PF_LIGHTFUR))
        {
            temp_conv[i] += (temp_cur[i] > BODYTEMP_NORM ? 250 : 500);
        }
        // Furry
        if (has_trait(PF_FUR))
        {
            temp_conv[i] += (temp_cur[i] > BODYTEMP_NORM ? 750 : 1500);
        }
        // Disintergration
        if (has_trait(PF_ROT1)) { temp_conv[i] -= 250;}
        else if (has_trait(PF_ROT2)) { temp_conv[i] -= 750;}
        else if (has_trait(PF_ROT3)) { temp_conv[i] -= 1500;}
        // Radioactive
        if (has_trait(PF_RADIOACTIVE1)) { temp_conv[i] += 250; }
        else if (has_trait(PF_RADIOACTIVE2)) { temp_conv[i] += 750; }
        else if (has_trait(PF_RADIOACTIVE3)) { temp_conv[i] += 1500; }
        // Chemical Imbalance
        // Added linse in player::suffer()
        // FINAL CALCULATION : Increments current body temperature towards convergant.
        int temp_before = temp_cur[i];
        int temp_difference = temp_cur[i] - temp_conv[i]; // Negative if the player is warming up.
        // exp(-0.001) : half life of 60 minutes, exp(-0.002) : half life of 30 minutes,
        // exp(-0.003) : half life of 20 minutes, exp(-0.004) : half life of 15 minutes
        int rounding_error = 0;
        // If temp_diff is small, the player cannot warm up due to rounding errors. This fixes that.
        if (temp_difference < 0 && temp_difference > -600 )
        {
            rounding_error = 1;
        }
        if (temp_cur[i] != temp_conv[i])
        {
            if      ((ter_at_pos == t_water_sh || ter_at_pos == t_sewage)
                    && (i == bp_feet || i == bp_legs))
            {
                temp_cur[i] = temp_difference*exp(-0.004) + temp_conv[i] + rounding_error;
            }
            else if (ter_at_pos == t_water_dp)
            {
                temp_cur[i] = temp_difference*exp(-0.004) + temp_conv[i] + rounding_error;
            }
            else if (i == bp_torso || i == bp_head)
            {
                temp_cur[i] = temp_difference*exp(-0.003) + temp_conv[i] + rounding_error;
            }
            else
            {
                temp_cur[i] = temp_difference*exp(-0.002) + temp_conv[i] + rounding_error;
            }
        }
        int temp_after = temp_cur[i];
        // PENALTIES
        if      (temp_cur[i] < BODYTEMP_FREEZING)
        {
            add_disease(dis_type(cold_pen), 1, 3, 3); frostbite_timer[i] += 3;
        }
        else if (temp_cur[i] < BODYTEMP_VERY_COLD)
        {
            add_disease(dis_type(cold_pen), 1, 2, 3); frostbite_timer[i] += 2;
        }
        else if (temp_cur[i] < BODYTEMP_COLD)
        {
            // Frostbite timer does not go down if you are still cold.
            add_disease(dis_type(cold_pen), 1, 1, 3); frostbite_timer[i] += 1;
        }
        else if (temp_cur[i] > BODYTEMP_SCORCHING)
        {
            // If body temp rises over 15000, disease.cpp ("hot_head") acts weird and the player will die
            add_disease(dis_type(hot_pen),  1, 3, 3);
        }
        else if (temp_cur[i] > BODYTEMP_VERY_HOT)
        {
            add_disease(dis_type(hot_pen),  1, 2, 3);
        }
        else if (temp_cur[i] > BODYTEMP_HOT)
        {
            add_disease(dis_type(hot_pen),  1, 1, 3);
        }
        // MORALE : a negative morale_pen means the player is cold
        // Intensity multiplier is negative for cold, positive for hot
        int intensity_mult =
            - disease_intensity(dis_type(cold_pen)) + disease_intensity(dis_type(hot_pen));
        if (has_disease(dis_type(cold_pen)) || has_disease(dis_type(hot_pen)))
        {
            switch (i)
            {
                case bp_head :
                case bp_torso :
                case bp_mouth : morale_pen += 2*intensity_mult;
                case bp_arms :
                case bp_legs : morale_pen += 1*intensity_mult;
                case bp_hands:
                case bp_feet : morale_pen += 1*intensity_mult;
            }
        }
        // FROSTBITE (level 1 after 2 hours, level 2 after 4 hours)
        if      (frostbite_timer[i] >   0)
        {
            frostbite_timer[i]--;
        }
        if      (frostbite_timer[i] >= 240 && g->temperature < 32)
        {
            add_disease(dis_type(frost_pen), 1, 2, 2);
            // Warning message for the player
            if (disease_intensity(dis_type(frost_pen)) < 2
                &&  (i == bp_mouth || i == bp_hands || i == bp_feet))
            {
                g->add_msg((i == bp_mouth ? _("Your %s harden from the frostbite!")  : _("Your %s hardens from the frostbite!")), body_part_name(body_part(i), -1).c_str());
            }
            else if (frostbite_timer[i] >= 120 && g->temperature < 32)
            {
                add_disease(dis_type(frost_pen), 1, 1, 2);
                // Warning message for the player
                if (!has_disease(dis_type(frost_pen)))
                {
                    g->add_msg(_("You lose sensation in your %s."),
                        body_part_name(body_part(i), -1).c_str());
                }
            }
        }
        // Warn the player if condition worsens
        if  (temp_before > BODYTEMP_FREEZING && temp_after < BODYTEMP_FREEZING)
        {
            g->add_msg(_("You feel your %s beginning to go numb from the cold!"),
                body_part_name(body_part(i), -1).c_str());
        }
        else if (temp_before > BODYTEMP_VERY_COLD && temp_after < BODYTEMP_VERY_COLD)
        {
            g->add_msg(_("You feel your %s getting very cold."),
                body_part_name(body_part(i), -1).c_str());
        }
        else if (temp_before > BODYTEMP_COLD && temp_after < BODYTEMP_COLD)
        {
            g->add_msg(_("You feel your %s getting chilly."),
                body_part_name(body_part(i), -1).c_str());
        }
        else if (temp_before < BODYTEMP_SCORCHING && temp_after > BODYTEMP_SCORCHING)
        {
            g->add_msg(_("You feel your %s getting red hot from the heat!"),
                body_part_name(body_part(i), -1).c_str());
        }
        else if (temp_before < BODYTEMP_VERY_HOT && temp_after > BODYTEMP_VERY_HOT)
        {
            g->add_msg(_("You feel your %s getting very hot."),
                body_part_name(body_part(i), -1).c_str());
        }
        else if (temp_before < BODYTEMP_HOT && temp_after > BODYTEMP_HOT)
        {
            g->add_msg(_("You feel your %s getting warm."),
                body_part_name(body_part(i), -1).c_str());
        }
    }
    // Morale penalties, updated at the same rate morale is
    if (morale_pen < 0 && int(g->turn) % 10 == 0)
    {
        add_morale(MORALE_COLD, -2, -abs(morale_pen), 10, 5, true);
    }
    if (morale_pen > 0 && int(g->turn) % 10 == 0)
    {
        add_morale(MORALE_HOT,  -2, -abs(morale_pen), 10, 5, true);
    }
}

void player::temp_equalizer(body_part bp1, body_part bp2)
{
 // Body heat is moved around.
 // Shift in one direction only, will be shifted in the other direction seperately.
 int diff = (temp_cur[bp2] - temp_cur[bp1])*0.0001; // If bp1 is warmer, it will lose heat
 temp_cur[bp1] += diff;
}

int player::current_speed(game *g)
{
 int newmoves = 100; // Start with 100 movement points...
// Minus some for weight...
 int carry_penalty = 0;
 if (weight_carried() > int(weight_capacity() * .25))
  carry_penalty = 75 * double((weight_carried() - int(weight_capacity() * .25))/
                              (weight_capacity() * .75));

 newmoves -= carry_penalty;

 if (pain > pkill) {
  int pain_penalty = int((pain - pkill) * .7);
  if (pain_penalty > 60)
   pain_penalty = 60;
  newmoves -= pain_penalty;
 }
 if (pkill >= 10) {
  int pkill_penalty = int(pkill * .1);
  if (pkill_penalty > 30)
   pkill_penalty = 30;
  newmoves -= pkill_penalty;
 }

 if (abs(morale_level()) >= 100) {
  int morale_bonus = int(morale_level() / 25);
  if (morale_bonus < -10)
   morale_bonus = -10;
  else if (morale_bonus > 10)
   morale_bonus = 10;
  newmoves += morale_bonus;
 }

 if (radiation >= 40) {
  int rad_penalty = radiation / 40;
  if (rad_penalty > 20)
   rad_penalty = 20;
  newmoves -= rad_penalty;
 }

 if (thirst > 40)
  newmoves -= int((thirst - 40) / 10);
 if (hunger > 100)
  newmoves -= int((hunger - 100) / 10);

 newmoves += (stim > 40 ? 40 : stim);

 for (int i = 0; i < illness.size(); i++)
  newmoves += disease_speed_boost(illness[i]);

 if (has_trait(PF_QUICK))
  newmoves = int(newmoves * 1.10);

 if (g != NULL) {
  if (has_trait(PF_SUNLIGHT_DEPENDENT) && !g->is_in_sunlight(posx, posy))
   newmoves -= (g->light_level() >= 12 ? 5 : 10);
  if (has_trait(PF_COLDBLOOD3) && g->temperature < 60)
   newmoves -= int( (65 - g->temperature) / 2);
  else if (has_trait(PF_COLDBLOOD2) && g->temperature < 60)
   newmoves -= int( (65 - g->temperature) / 3);
  else if (has_trait(PF_COLDBLOOD) && g->temperature < 60)
   newmoves -= int( (65 - g->temperature) / 5);
 }

 if (has_artifact_with(AEP_SPEED_UP))
  newmoves += 20;
 if (has_artifact_with(AEP_SPEED_DOWN))
  newmoves -= 20;

 if (newmoves < 25)
  newmoves = 25;

 return newmoves;
}

int player::run_cost(int base_cost, bool diag)
{
    float movecost = float(base_cost);
    if (diag)
        movecost *= 0.7071; // because everything here assumes 100 is base
    bool flatground = movecost < 105;

    if (has_trait(PF_PARKOUR) && movecost > 100 ) {
        movecost *= .5;
        if (movecost < 100)
            movecost = 100;
    }

    if (hp_cur[hp_leg_l] == 0)
        movecost += 50;
    else if (hp_cur[hp_leg_l] < hp_max[hp_leg_l] * .40)
        movecost += 25;
    if (hp_cur[hp_leg_r] == 0)
        movecost += 50;
    else if (hp_cur[hp_leg_r] < hp_max[hp_leg_r] * .40)
        movecost += 25;

    if (has_trait(PF_FLEET) && flatground)
        movecost *= .85;
    if (has_trait(PF_FLEET2) && flatground)
        movecost *= .7;
    if (has_trait(PF_PADDED_FEET) && !wearing_something_on(bp_feet))
        movecost *= .9;
    if (has_trait(PF_LIGHT_BONES))
        movecost *= .9;
    if (has_trait(PF_HOLLOW_BONES))
        movecost *= .8;
    if (has_trait(PF_WINGS_INSECT))
        movecost -= 15;
    if (has_trait(PF_LEG_TENTACLES))
        movecost += 20;
    if (has_trait(PF_PONDEROUS1))
        movecost *= 1.1;
    if (has_trait(PF_PONDEROUS2))
        movecost *= 1.2;
    if (has_trait(PF_PONDEROUS3))
        movecost *= 1.3;

    movecost += encumb(bp_feet) * 5 + encumb(bp_legs) * 3;

    if (!wearing_something_on(bp_feet) && !has_trait(PF_PADDED_FEET) &&
            !has_trait(PF_HOOVES))
        movecost += 15;

    if (diag)
        movecost *= 1.4142;

    return int(movecost);
}

int player::swim_speed()
{
  int ret = 440 + 2 * weight_carried() - 50 * skillLevel("swimming");
 if (has_trait(PF_WEBBED))
  ret -= 60 + str_cur * 5;
 if (has_trait(PF_TAIL_FIN))
  ret -= 100 + str_cur * 10;
 if (has_trait(PF_SLEEK_SCALES))
  ret -= 100;
 if (has_trait(PF_LEG_TENTACLES))
  ret -= 60;
 ret += (50 - skillLevel("swimming") * 2) * encumb(bp_legs);
 ret += (80 - skillLevel("swimming") * 3) * encumb(bp_torso);
 if (skillLevel("swimming") < 10) {
  for (int i = 0; i < worn.size(); i++)
    ret += (worn[i].volume() * (10 - skillLevel("swimming"))) / 2;
 }
 ret -= str_cur * 6 + dex_cur * 4;
 if( worn_with_flag("FLOATATION") ) {
     ret = std::max(ret, 400);
     ret = std::min(ret, 200);
 }
// If (ret > 500), we can not swim; so do not apply the underwater bonus.
 if (underwater && ret < 500)
  ret -= 50;
 if (ret < 30)
  ret = 30;
 return ret;
}

nc_color player::color()
{
 if (has_disease("onfire"))
  return c_red;
 if (has_disease("stunned"))
  return c_ltblue;
 if (has_disease("boomered"))
  return c_pink;
 if (underwater)
  return c_blue;
 if (has_active_bionic("bio_cloak") || has_artifact_with(AEP_INVISIBLE))
  return c_dkgray;
 return c_white;
}

void player::load_info(game *g, std::string data)
{
 std::stringstream dump;
 dump << data;
 int inveh, vctrl;
 itype_id styletmp;
 std::string prof_ident;

 dump >> posx >> posy >> str_cur >> str_max >> dex_cur >> dex_max >>
         int_cur >> int_max >> per_cur >> per_max >> power_level >>
         max_power_level >> hunger >> thirst >> fatigue >> stim >>
         pain >> pkill >> radiation >> cash >> recoil >> driving_recoil >>
         inveh >> vctrl >> scent >> moves >> underwater >> dodges_left >>
         blocks_left >> oxygen >> active_mission >> focus_pool >> male >>
         prof_ident >> health >> styletmp;

 if (profession::exists(prof_ident)) {
  prof = profession::prof(prof_ident);
 } else {
  prof = profession::generic();
  debugmsg("Tried to use non-existent profession '%s'", prof_ident.c_str());
 }

 activity.load_info(dump);
 backlog.load_info(dump);

 in_vehicle = inveh != 0;
 controlling_vehicle = vctrl != 0;
 style_selected = styletmp;

 for (int i = 0; i < PF_MAX2; i++)
  dump >> my_traits[i];

 for (int i = 0; i < PF_MAX2; i++)
  dump >> my_mutations[i];

 for (int i = 0; i < NUM_MUTATION_CATEGORIES; i++)
  dump >> mutation_category_level[i];

 for (int i = 0; i < num_hp_parts; i++)
  dump >> hp_cur[i] >> hp_max[i];
 for (int i = 0; i < num_bp; i++)
  dump >> temp_cur[i] >> temp_conv[i] >> frostbite_timer[i];

 for (std::vector<Skill*>::iterator aSkill = Skill::skills.begin(); aSkill != Skill::skills.end(); ++aSkill) {
   dump >> skillLevel(*aSkill);
 }

 int num_recipes;
 std::string rec_name;
 dump >> num_recipes;
 for (int i = 0; i < num_recipes; ++i)
 {
  dump >> rec_name;
  learned_recipes[rec_name] = g->recipe_by_name(rec_name);
 }

 int numstyles;
 itype_id styletype;
 dump >> numstyles;
 for (int i = 0; i < numstyles; i++) {
  dump >> styletype;
  styles.push_back( styletype );
 }

 int numill;
 disease illtmp;
 dump >> numill;
 for (int i = 0; i < numill; i++) {
  dump >> illtmp.type >> illtmp.duration >> illtmp.intensity;
  illness.push_back(illtmp);
 }

 int numadd = 0;
 int typetmp;
 addiction addtmp;
 dump >> numadd;
 for (int i = 0; i < numadd; i++) {
  dump >> typetmp >> addtmp.intensity >> addtmp.sated;
  addtmp.type = add_type(typetmp);
  addictions.push_back(addtmp);
 }

 int numbio = 0;
 bionic_id biotype;
 bionic biotmp;
 dump >> numbio;
 for (int i = 0; i < numbio; i++) {
  dump >> biotype >> biotmp.invlet >> biotmp.powered >> biotmp.charge;
  biotmp.id = biotype;
  my_bionics.push_back(biotmp);
 }

 int nummor;
 morale_point mortmp;
 dump >> nummor;
 for (int i = 0; i < nummor; i++) {
  // Load morale properties in structure order.
  int mortype;
  std::string item_id;
  dump >> mortype >> item_id;
  mortmp.type = morale_type(mortype);
  if (g->itypes.find(item_id) == g->itypes.end())
   mortmp.item_type = NULL;
  else
   mortmp.item_type = g->itypes[item_id];

  dump >> mortmp.bonus >> mortmp.duration >> mortmp.decay_start
       >> mortmp.age;
  morale.push_back(mortmp);
 }

 int nummis = 0;
 int mistmp;
 dump >> nummis;
 for (int i = 0; i < nummis; i++) {
  dump >> mistmp;
  active_missions.push_back(mistmp);
 }
 dump >> nummis;
 for (int i = 0; i < nummis; i++) {
  dump >> mistmp;
  completed_missions.push_back(mistmp);
 }
 dump >> nummis;
 for (int i = 0; i < nummis; i++) {
  dump >> mistmp;
  failed_missions.push_back(mistmp);
 }
}

std::string player::save_info()
{
 std::stringstream dump;
 dump << posx    << " " << posy    << " " << str_cur << " " << str_max << " " <<
         dex_cur << " " << dex_max << " " << int_cur << " " << int_max << " " <<
         per_cur << " " << per_max << " " << power_level << " " <<
         max_power_level << " " << hunger << " " << thirst << " " << fatigue <<
         " " << stim << " " << pain << " " << pkill << " " << radiation <<
         " " << cash << " " << recoil << " " << driving_recoil << " " <<
         (in_vehicle? 1 : 0) << " " << (controlling_vehicle? 1 : 0) << " " <<
         scent << " " << moves << " " << underwater << " " << dodges_left <<
         " " << blocks_left << " " << oxygen << " " << active_mission << " " <<
         focus_pool << " " << male << " " << prof->ident() << " " << health <<
         " " << style_selected << " " << activity.save_info() << " " <<
         backlog.save_info() << " ";

 for (int i = 0; i < PF_MAX2; i++)
  dump << my_traits[i] << " ";
 for (int i = 0; i < PF_MAX2; i++)
  dump << my_mutations[i] << " ";
 for (int i = 0; i < NUM_MUTATION_CATEGORIES; i++)
  dump << mutation_category_level[i] << " ";
 for (int i = 0; i < num_hp_parts; i++)
  dump << hp_cur[i] << " " << hp_max[i] << " ";
 for (int i = 0; i < num_bp; i++)
  dump << temp_cur[i] << " " << temp_conv[i] << " " << frostbite_timer[i] << " ";

 for (std::vector<Skill*>::iterator aSkill = Skill::skills.begin(); aSkill != Skill::skills.end(); ++aSkill) {
   SkillLevel level = skillLevel(*aSkill);
   dump << level;
 }

 dump << learned_recipes.size() << " ";
 for (std::map<std::string, recipe*>::iterator iter = learned_recipes.begin();
      iter != learned_recipes.end();
      ++iter)
 {
  dump << iter->first << " ";
 }

 dump << styles.size() << " ";
 for (int i = 0; i < styles.size(); i++)
  dump << styles[i] << " ";

 dump << illness.size() << " ";
 for (int i = 0; i < illness.size();  i++)
  dump << illness[i].type << " " << illness[i].duration << " " << illness[i].intensity << " " ;

 dump << addictions.size() << " ";
 for (int i = 0; i < addictions.size(); i++)
  dump << int(addictions[i].type) << " " << addictions[i].intensity << " " <<
          addictions[i].sated << " ";

 dump << my_bionics.size() << " ";
 for (int i = 0; i < my_bionics.size(); i++)
  dump << my_bionics[i].id << " " << my_bionics[i].invlet << " " <<
          my_bionics[i].powered << " " << my_bionics[i].charge << " ";

 dump << morale.size() << " ";
 for (int i = 0; i < morale.size(); i++) {
  // Output morale properties in structure order.
  dump << morale[i].type << " ";
  if (morale[i].item_type == NULL)
   dump << "0";
  else
   dump << morale[i].item_type->id;
  dump << " " << morale[i].bonus << " " << morale[i].duration << " "
       << morale[i].decay_start << " " << morale[i].age << " ";
 }

 dump << " " << active_missions.size() << " ";
 for (int i = 0; i < active_missions.size(); i++)
  dump << active_missions[i] << " ";

 dump << " " << completed_missions.size() << " ";
 for (int i = 0; i < completed_missions.size(); i++)
  dump << completed_missions[i] << " ";

 dump << " " << failed_missions.size() << " ";
 for (int i = 0; i < failed_missions.size(); i++)
  dump << failed_missions[i] << " ";

 dump << std::endl;

 dump << inv.save_str_no_quant();

 for (int i = 0; i < worn.size(); i++) {
  dump << "W " << worn[i].save_info() << std::endl;
  for (int j = 0; j < worn[i].contents.size(); j++)
   dump << "S " << worn[i].contents[j].save_info() << std::endl;
 }
 if (!weapon.is_null())
  dump << "w " << weapon.save_info() << std::endl;
 for (int j = 0; j < weapon.contents.size(); j++)
  dump << "c " << weapon.contents[j].save_info() << std::endl;

 return dump.str();
}

void player::disp_info(game *g)
{
 int line;
 std::vector<std::string> effect_name;
 std::vector<std::string> effect_text;
 for (int i = 0; i < illness.size(); i++) {
  if (dis_name(illness[i]).size() > 0) {
   effect_name.push_back(dis_name(illness[i]));
   effect_text.push_back(dis_description(illness[i]));
  }
 }
 if (abs(morale_level()) >= 100) {
  bool pos = (morale_level() > 0);
  effect_name.push_back(pos ? _("Elated") : _("Depressed"));
  std::stringstream morale_text;
  if (abs(morale_level()) >= 200)
   morale_text << _("Dexterity") << (pos ? " +" : " ") <<
                   int(morale_level() / 200) << "   ";
  if (abs(morale_level()) >= 180)
   morale_text << _("Strength") << (pos ? " +" : " ") <<
                  int(morale_level() / 180) << "   ";
  if (abs(morale_level()) >= 125)
   morale_text << _("Perception") << (pos ? " +" : " ") <<
                  int(morale_level() / 125) << "   ";
  morale_text << _("Intelligence") << (pos ? " +" : " ") <<
                 int(morale_level() / 100) << "   ";
  effect_text.push_back(morale_text.str());
 }
 if (pain - pkill > 0) {
  effect_name.push_back(_("Pain"));
  std::stringstream pain_text;
  if (pain - pkill >= 15)
   pain_text << "Strength" << " -" << int((pain - pkill) / 15) << "   " << _("Dexterity") << " -" <<
                int((pain - pkill) / 15) << "   ";
  if (pain - pkill >= 20)
   pain_text << _("Perception") << " -" << int((pain - pkill) / 15) << "   ";
  pain_text << _("Intelligence") << " -" << 1 + int((pain - pkill) / 25);
  effect_text.push_back(pain_text.str());
 }
 if (stim > 0) {
  int dexbonus = int(stim / 10);
  int perbonus = int(stim /  7);
  int intbonus = int(stim /  6);
  if (abs(stim) >= 30) {
   dexbonus -= int(abs(stim - 15) /  8);
   perbonus -= int(abs(stim - 15) / 12);
   intbonus -= int(abs(stim - 15) / 14);
  }

  if (dexbonus < 0)
   effect_name.push_back(_("Stimulant Overdose"));
  else
   effect_name.push_back(_("Stimulant"));
  std::stringstream stim_text;
  stim_text << _("Speed") << " +" << stim << "   " << _("Intelligence") <<
               (intbonus > 0 ? " + " : " ") << intbonus << "   " << _("Perception") <<
               (perbonus > 0 ? " + " : " ") << perbonus << "   " << _("Dexterity")  <<
               (dexbonus > 0 ? " + " : " ") << dexbonus;
  effect_text.push_back(stim_text.str());
 } else if (stim < 0) {
  effect_name.push_back(_("Depressants"));
  std::stringstream stim_text;
  int dexpen = int(stim / 10);
  int perpen = int(stim /  7);
  int intpen = int(stim /  6);
// Since dexpen etc. are always less than 0, no need for + signs
  stim_text << _("Speed") << " " << stim << "   " << _("Intelligence") << " " << intpen <<
               "   " << _("Perception") << " " << perpen << "   " << "Dexterity" << " " << dexpen;
  effect_text.push_back(stim_text.str());
 }

 if ((has_trait(PF_TROGLO) && g->is_in_sunlight(posx, posy) &&
      g->weather == WEATHER_SUNNY) ||
     (has_trait(PF_TROGLO2) && g->is_in_sunlight(posx, posy) &&
      g->weather != WEATHER_SUNNY)) {
  effect_name.push_back(_("In Sunlight"));
  effect_text.push_back(_("The sunlight irritates you.\n\
Strength - 1;    Dexterity - 1;    Intelligence - 1;    Dexterity - 1"));
 } else if (has_trait(PF_TROGLO2) && g->is_in_sunlight(posx, posy)) {
  effect_name.push_back(_("In Sunlight"));
  effect_text.push_back(_("The sunlight irritates you badly.\n\
Strength - 2;    Dexterity - 2;    Intelligence - 2;    Dexterity - 2"));
 } else if (has_trait(PF_TROGLO3) && g->is_in_sunlight(posx, posy)) {
  effect_name.push_back(_("In Sunlight"));
  effect_text.push_back(_("The sunlight irritates you terribly.\n\
Strength - 4;    Dexterity - 4;    Intelligence - 4;    Dexterity - 4"));
 }

 for (int i = 0; i < addictions.size(); i++) {
  if (addictions[i].sated < 0 &&
      addictions[i].intensity >= MIN_ADDICTION_LEVEL) {
   effect_name.push_back(addiction_name(addictions[i]));
   effect_text.push_back(addiction_text(addictions[i]));
  }
 }

 int maxy = (VIEWY*2)+1;
 if (maxy < 25)
  maxy = 25;

 int effect_win_size_y = 0;
 int trait_win_size_y = 0;
 int skill_win_size_y = 0;
 int infooffsetytop = 11;
 int infooffsetybottom = 15;
 std::vector<pl_flag> traitslist;

 effect_win_size_y = effect_name.size()+1;

 for(int i = 0; i < PF_MAX2; i++) {
  if(my_mutations[i]) {
   traitslist.push_back(pl_flag(i));
  }
 }

 trait_win_size_y = traitslist.size()+1;
 if (trait_win_size_y + infooffsetybottom > maxy ) {
  trait_win_size_y = maxy - infooffsetybottom;
 }

 skill_win_size_y = Skill::skill_count() + 1;
 if (skill_win_size_y + infooffsetybottom > maxy ) {
  skill_win_size_y = maxy - infooffsetybottom;
 }
/*
 std::stringstream ssTemp;
 ssTemp  << skill_win_size_y << " - " << trait_win_size_y << " - " << effect_win_size_y;
 debugmsg((ssTemp.str()).c_str());
*/
 WINDOW* w_grid_top    = newwin(infooffsetybottom, 81,  VIEW_OFFSET_Y,  VIEW_OFFSET_X);
 WINDOW* w_grid_skill  = newwin(skill_win_size_y + 1, 27, infooffsetybottom + VIEW_OFFSET_Y, 0 + VIEW_OFFSET_X);
 WINDOW* w_grid_trait  = newwin(trait_win_size_y + 1, 27, infooffsetybottom + VIEW_OFFSET_Y, 27 + VIEW_OFFSET_X);
 WINDOW* w_grid_effect = newwin(effect_win_size_y+ 1, 28, infooffsetybottom + VIEW_OFFSET_Y, 53 + VIEW_OFFSET_X);

 WINDOW* w_tip     = newwin(1, FULL_SCREEN_WIDTH,  VIEW_OFFSET_Y,  0 + VIEW_OFFSET_X);
 WINDOW* w_stats   = newwin(9, 26,  1 + VIEW_OFFSET_Y,  0 + VIEW_OFFSET_X);
 WINDOW* w_traits  = newwin(trait_win_size_y, 26, infooffsetybottom + VIEW_OFFSET_Y,  27 + VIEW_OFFSET_X);
 WINDOW* w_encumb  = newwin(9, 26,  1 + VIEW_OFFSET_Y, 27 + VIEW_OFFSET_X);
 WINDOW* w_effects = newwin(effect_win_size_y, 26, infooffsetybottom + VIEW_OFFSET_Y, 54 + VIEW_OFFSET_X);
 WINDOW* w_speed   = newwin(9, 26,  1 + VIEW_OFFSET_Y, 54 + VIEW_OFFSET_X);
 WINDOW* w_skills  = newwin(skill_win_size_y, 26, infooffsetybottom + VIEW_OFFSET_Y, 0 + VIEW_OFFSET_X);
 WINDOW* w_info    = newwin(3, FULL_SCREEN_WIDTH, infooffsetytop + VIEW_OFFSET_Y,  0 + VIEW_OFFSET_X);

 for (int i = 0; i < 81; i++) {
  //Horizontal line top grid
  mvwputch(w_grid_top, 10, i, c_ltgray, LINE_OXOX);
  mvwputch(w_grid_top, 14, i, c_ltgray, LINE_OXOX);

  //Vertical line top grid
  if (i <= infooffsetybottom) {
   mvwputch(w_grid_top, i, 26, c_ltgray, LINE_XOXO);
   mvwputch(w_grid_top, i, 53, c_ltgray, LINE_XOXO);
   mvwputch(w_grid_top, i, FULL_SCREEN_WIDTH, c_ltgray, LINE_XOXO);
  }

  //Horizontal line skills
  if (i <= 26) {
   mvwputch(w_grid_skill, skill_win_size_y, i, c_ltgray, LINE_OXOX);
  }

  //Vertical line skills
  if (i <= skill_win_size_y) {
   mvwputch(w_grid_skill, i, 26, c_ltgray, LINE_XOXO);
  }

  //Horizontal line traits
  if (i <= 26) {
   mvwputch(w_grid_trait, trait_win_size_y, i, c_ltgray, LINE_OXOX);
  }

  //Vertical line traits
  if (i <= trait_win_size_y) {
   mvwputch(w_grid_trait, i, 26, c_ltgray, LINE_XOXO);
  }

  //Horizontal line effects
  if (i <= 27) {
   mvwputch(w_grid_effect, effect_win_size_y, i, c_ltgray, LINE_OXOX);
  }

  //Vertical line effects
  if (i <= effect_win_size_y) {
   mvwputch(w_grid_effect, i, 0, c_ltgray, LINE_XOXO);
   mvwputch(w_grid_effect, i, 27, c_ltgray, LINE_XOXO);
  }
 }

 //Intersections top grid
 mvwputch(w_grid_top, 14, 26, c_ltgray, LINE_OXXX); // T
 mvwputch(w_grid_top, 14, 53, c_ltgray, LINE_OXXX); // T
 mvwputch(w_grid_top, 10, 26, c_ltgray, LINE_XXOX); // _|_
 mvwputch(w_grid_top, 10, 53, c_ltgray, LINE_XXOX); // _|_
 mvwputch(w_grid_top, 10, FULL_SCREEN_WIDTH, c_ltgray, LINE_XOXX); // -|
 mvwputch(w_grid_top, 14, FULL_SCREEN_WIDTH, c_ltgray, LINE_XOXX); // -|
 wrefresh(w_grid_top);

 mvwputch(w_grid_skill, skill_win_size_y, 26, c_ltgray, LINE_XOOX); // _|

 if (skill_win_size_y > trait_win_size_y)
  mvwputch(w_grid_skill, trait_win_size_y, 26, c_ltgray, LINE_XXXO); // |-
 else if (skill_win_size_y == trait_win_size_y)
  mvwputch(w_grid_skill, trait_win_size_y, 26, c_ltgray, LINE_XXOX); // _|_

 mvwputch(w_grid_trait, trait_win_size_y, 26, c_ltgray, LINE_XOOX); // _|

 if (trait_win_size_y > effect_win_size_y)
  mvwputch(w_grid_trait, effect_win_size_y, 26, c_ltgray, LINE_XXXO); // |-
 else if (trait_win_size_y == effect_win_size_y)
  mvwputch(w_grid_trait, effect_win_size_y, 26, c_ltgray, LINE_XXOX); // _|_
 else if (trait_win_size_y < effect_win_size_y) {
  mvwputch(w_grid_trait, trait_win_size_y, 26, c_ltgray, LINE_XOXX); // -|
  mvwputch(w_grid_trait, effect_win_size_y, 26, c_ltgray, LINE_XXOO); // |_
 }

 mvwputch(w_grid_effect, effect_win_size_y, 0, c_ltgray, LINE_XXOO); // |_
 mvwputch(w_grid_effect, effect_win_size_y, 27, c_ltgray, LINE_XOOX); // _|

 wrefresh(w_grid_skill);
 wrefresh(w_grid_effect);
 wrefresh(w_grid_trait);

 //-1 for header
 trait_win_size_y--;
 skill_win_size_y--;
 effect_win_size_y--;

// Print name and header
 mvwprintw(w_tip, 0, 0, "%s - %s", name.c_str(), (male ? _("Male") : _("Female")));
 mvwprintz(w_tip, 0, 39, c_ltred, _("| Press TAB to cycle, ESC or q to return."));
 wrefresh(w_tip);

// First!  Default STATS screen.
 mvwprintz(w_stats, 0, 10, c_ltgray, _("STATS"));
 mvwprintz(w_stats, 2,  2, c_ltgray, "%-17s(% 2d)", _("Strength:"), str_max);
 mvwprintz(w_stats, 3,  2, c_ltgray, "%-17s(% 2d)", _("Dexterity:"), dex_max);
 mvwprintz(w_stats, 4,  2, c_ltgray, "%-17s(% 2d)", _("Intelligence:"), int_max);
 mvwprintz(w_stats, 5,  2, c_ltgray, "%-17s(% 2d)", _("Perception:"), per_max);

 nc_color status = c_white;

 if (str_cur <= 0)
  status = c_dkgray;
 else if (str_cur < str_max / 2)
  status = c_red;
 else if (str_cur < str_max)
  status = c_ltred;
 else if (str_cur == str_max)
  status = c_white;
 else if (str_cur < str_max * 1.5)
  status = c_ltgreen;
 else
  status = c_green;
 mvwprintz(w_stats,  2, (str_cur < 10 ? 17 : 16), status, "%d", str_cur);

 if (dex_cur <= 0)
  status = c_dkgray;
 else if (dex_cur < dex_max / 2)
  status = c_red;
 else if (dex_cur < dex_max)
  status = c_ltred;
 else if (dex_cur == dex_max)
  status = c_white;
 else if (dex_cur < dex_max * 1.5)
  status = c_ltgreen;
 else
  status = c_green;
 mvwprintz(w_stats,  3, (dex_cur < 10 ? 17 : 16), status, "%d", dex_cur);

 if (int_cur <= 0)
  status = c_dkgray;
 else if (int_cur < int_max / 2)
  status = c_red;
 else if (int_cur < int_max)
  status = c_ltred;
 else if (int_cur == int_max)
  status = c_white;
 else if (int_cur < int_max * 1.5)
  status = c_ltgreen;
 else
  status = c_green;
 mvwprintz(w_stats,  4, (int_cur < 10 ? 17 : 16), status, "%d", int_cur);

 if (per_cur <= 0)
  status = c_dkgray;
 else if (per_cur < per_max / 2)
  status = c_red;
 else if (per_cur < per_max)
  status = c_ltred;
 else if (per_cur == per_max)
  status = c_white;
 else if (per_cur < per_max * 1.5)
  status = c_ltgreen;
 else
  status = c_green;
 mvwprintz(w_stats,  5, (per_cur < 10 ? 17 : 16), status, "%d", per_cur);

 wrefresh(w_stats);

// Next, draw encumberment.
 std::string asText[] = {_("Torso"), _("Head"), _("Eyes"), _("Mouth"), _("Arms"), _("Hands"), _("Legs"), _("Feet")};
 body_part aBodyPart[] = {bp_torso, bp_head, bp_eyes, bp_mouth, bp_arms, bp_hands, bp_legs, bp_feet};
 int iEnc, iLayers, iArmorEnc, iWarmth;

 mvwprintz(w_encumb, 0, 1, c_ltgray, _("ENCUMBERANCE AND WARMTH"));
 for (int i=0; i < 8; i++) {
  iEnc = iLayers = iArmorEnc = iWarmth = 0;
  iWarmth = warmth(body_part(i));
  iEnc = encumb(aBodyPart[i], iLayers, iArmorEnc);
  mvwprintz(w_encumb, i+1, 1, c_ltgray, "%s:", asText[i].c_str());
  mvwprintz(w_encumb, i+1, 8, c_ltgray, "(%d)", iLayers);
  mvwprintz(w_encumb, i+1, 11, c_ltgray, "%*s%d%s%d=", (iArmorEnc < 0 || iArmorEnc > 9 ? 1 : 2), " ", iArmorEnc, "+", iEnc-iArmorEnc);
  wprintz(w_encumb, encumb_color(iEnc), "%s%d", (iEnc < 0 || iEnc > 9 ? "" : " ") , iEnc);
  // Color the warmth value to let the player know what is sufficient
  nc_color color = c_ltgray;
  if (i == bp_eyes) continue; // Eyes don't count towards warmth
  else if (temp_conv[i] >  BODYTEMP_SCORCHING) color = c_red;
  else if (temp_conv[i] >  BODYTEMP_VERY_HOT)  color = c_ltred;
  else if (temp_conv[i] >  BODYTEMP_HOT)       color = c_yellow;
  else if (temp_conv[i] >  BODYTEMP_COLD)      color = c_green; // More than cold is comfortable
  else if (temp_conv[i] >  BODYTEMP_VERY_COLD) color = c_ltblue;
  else if (temp_conv[i] >  BODYTEMP_FREEZING)  color = c_cyan;
  else if (temp_conv[i] <= BODYTEMP_FREEZING)  color = c_blue;
  wprintz(w_encumb, color, "%*s(%d)", (iWarmth > 9 ? ((iWarmth > 99) ? 1: 2) : 3), " ", iWarmth);
 }
 wrefresh(w_encumb);

// Next, draw traits.
 mvwprintz(w_traits, 0, 10, c_ltgray, _("TRAITS"));
 for (int i = 0; i < traitslist.size() && i < trait_win_size_y; i++) {
  if (traits[traitslist[i]].points > 0)
   status = c_ltgreen;
  else if (traits[traitslist[i]].points < 0)
   status = c_ltred;
  else
   status = c_yellow;
  mvwprintz(w_traits, i+1, 1, status, traits[traitslist[i]].name.c_str());
 }

 wrefresh(w_traits);

// Next, draw effects.
 mvwprintz(w_effects, 0, 8, c_ltgray, _("EFFECTS"));
 for (int i = 0; i < effect_name.size() && i < effect_win_size_y; i++) {
  mvwprintz(w_effects, i+1, 1, c_ltgray, effect_name[i].c_str());
 }
 wrefresh(w_effects);

// Next, draw skills.
 line = 1;
 std::vector<Skill*> skillslist;
 mvwprintz(w_skills, 0, 11, c_ltgray, _("SKILLS"));

 // sort skills by level
 for (std::vector<Skill*>::iterator aSkill = Skill::skills.begin();
      aSkill != Skill::skills.end(); ++aSkill)
 {
  SkillLevel level = skillLevel(*aSkill);
  if (level < 0)
   continue;
  bool foundplace = false;
  for (std::vector<Skill*>::iterator i = skillslist.begin();
      i != skillslist.end(); ++i)
  {
   SkillLevel thislevel = skillLevel(*i);
   if (thislevel < level)
   {
    skillslist.insert(i, *aSkill);
    foundplace = true;
    break;
   }
  }
  if (!foundplace)
   skillslist.push_back(*aSkill);
 }

 for (std::vector<Skill*>::iterator aSkill = skillslist.begin();
      aSkill != skillslist.end(); ++aSkill)
 {
   SkillLevel level = skillLevel(*aSkill);

   // Default to not training and not rusting
   nc_color text_color = c_blue;
   bool training = level.isTraining();
   bool rusting = level.isRusting(g->turn);

   if(training && rusting)
   {
       text_color = c_ltred;
   }
   else if (training)
   {
       text_color = c_ltblue;
   }
   else if (rusting)
   {
       text_color = c_red;
   }

   if (line < skill_win_size_y + 1)
   {
     mvwprintz(w_skills, line, 1, text_color, "%s", ((*aSkill)->name() + ":").c_str());
     mvwprintz(w_skills, line, 19, text_color, "%-2d(%2d%%%%)", (int)level,
               (level.exercise() <  0 ? 0 : level.exercise()));
     line++;
   }
 }
 wrefresh(w_skills);

// Finally, draw speed.
 mvwprintz(w_speed, 0, 11, c_ltgray, _("SPEED"));
 mvwprintz(w_speed, 1,  1, c_ltgray, _("Base Move Cost:"));
 mvwprintz(w_speed, 2,  1, c_ltgray, _("Current Speed:"));
 int newmoves = current_speed(g);
 int pen = 0;
 line = 3;
 if (weight_carried() > int(weight_capacity() * .25)) {
  pen = 75 * double((weight_carried() - int(weight_capacity() * .25)) /
                    (weight_capacity() * .75));
  mvwprintz(w_speed, line, 1, c_red, _("Overburdened        -%s%d%%%%"),
            (pen < 10 ? " " : ""), pen);
  line++;
 }
 pen = int(morale_level() / 25);
 if (abs(pen) >= 4) {
  if (pen > 10)
   pen = 10;
  else if (pen < -10)
   pen = -10;
  if (pen > 0)
   mvwprintz(w_speed, line, 1, c_green, _("Good mood           +%s%d%%%%"),
             (pen < 10 ? " " : ""), pen);
  else
   mvwprintz(w_speed, line, 1, c_red, _("Depressed           -%s%d%%%%"),
             (abs(pen) < 10 ? " " : ""), abs(pen));
  line++;
 }
 pen = int((pain - pkill) * .7);
 if (pen > 60)
  pen = 60;
 if (pen >= 1) {
  mvwprintz(w_speed, line, 1, c_red, _("Pain                -%s%d%%%%"),
            (pen < 10 ? " " : ""), pen);
  line++;
 }
 if (pkill >= 10) {
  pen = int(pkill * .1);
  mvwprintz(w_speed, line, 1, c_red, _("Painkillers         -%s%d%%%%"),
            (pen < 10 ? " " : ""), pen);
  line++;
 }
 if (stim != 0) {
  pen = stim;
  if (pen > 0)
   mvwprintz(w_speed, line, 1, c_green, _("Stimulants          +%s%d%%%%"),
            (pen < 10 ? " " : ""), pen);
  else
   mvwprintz(w_speed, line, 1, c_red, _("Depressants         -%s%d%%%%"),
            (abs(pen) < 10 ? " " : ""), abs(pen));
  line++;
 }
 if (thirst > 40) {
  pen = int((thirst - 40) / 10);
  mvwprintz(w_speed, line, 1, c_red, _("Thirst              -%s%d%%%%"),
            (pen < 10 ? " " : ""), pen);
  line++;
 }
 if (hunger > 100) {
  pen = int((hunger - 100) / 10);
  mvwprintz(w_speed, line, 1, c_red, _("Hunger              -%s%d%%%%"),
            (pen < 10 ? " " : ""), pen);
  line++;
 }
 if (has_trait(PF_SUNLIGHT_DEPENDENT) && !g->is_in_sunlight(posx, posy)) {
  pen = (g->light_level() >= 12 ? 5 : 10);
  mvwprintz(w_speed, line, 1, c_red, _("Out of Sunlight     -%s%d%%%%"),
            (pen < 10 ? " " : ""), pen);
  line++;
 }
 if ((has_trait(PF_COLDBLOOD) || has_trait(PF_COLDBLOOD2) ||
      has_trait(PF_COLDBLOOD3)) && g->temperature < 65) {
  if (has_trait(PF_COLDBLOOD3))
   pen = int( (65 - g->temperature) / 2);
  else if (has_trait(PF_COLDBLOOD2))
   pen = int( (65 - g->temperature) / 3);
  else
   pen = int( (65 - g->temperature) / 2);
  mvwprintz(w_speed, line, 1, c_red, _("Cold-Blooded        -%s%d%%%%"),
            (pen < 10 ? " " : ""), pen);
  line++;
 }

 for (int i = 0; i < illness.size(); i++) {
  int move_adjust = disease_speed_boost(illness[i]);
  if (move_adjust != 0) {
   nc_color col = (move_adjust > 0 ? c_green : c_red);
   mvwprintz(w_speed, line,  1, col, dis_name(illness[i]).c_str());
   mvwprintz(w_speed, line, 21, col, (move_adjust > 0 ? "+" : "-"));
   move_adjust = abs(move_adjust);
   mvwprintz(w_speed, line, (move_adjust >= 10 ? 22 : 23), col, "%d%%%%",
             move_adjust);
   line++;
  }
 }
 if (has_trait(PF_QUICK)) {
  pen = int(newmoves * .1);
  mvwprintz(w_speed, line, 1, c_green, _("Quick               +%s%d%%%%"),
            (pen < 10 ? " " : ""), pen);
 }
 int runcost = run_cost(100);
 nc_color col = (runcost <= 100 ? c_green : c_red);
 mvwprintz(w_speed, 1, (runcost  >= 100 ? 21 : (runcost  < 10 ? 23 : 22)), col,
           "%d", runcost);
 col = (newmoves >= 100 ? c_green : c_red);
 mvwprintz(w_speed, 2, (newmoves >= 100 ? 21 : (newmoves < 10 ? 23 : 22)), col,
           "%d", newmoves);
 wrefresh(w_speed);

 refresh();
 int curtab = 1;
 int min, max;
 line = 0;
 bool done = false;

// Initial printing is DONE.  Now we give the player a chance to scroll around
// and "hover" over different items for more info.
 do {
  werase(w_info);
  switch (curtab) {
  case 1:	// Stats tab
   mvwprintz(w_stats, 0, 0, h_ltgray, _("          STATS           "));
   if (line == 0) {
    mvwprintz(w_stats, 2, 2, h_ltgray, _("Strength:"));

// display player current STR effects
    mvwprintz(w_stats, 6, 2, c_magenta, _("Base HP: %d              "),
             hp_max[1]);
    mvwprintz(w_stats, 7, 2, c_magenta, _("Carry weight: %d lbs     "),
             weight_capacity(false) / 4);
    mvwprintz(w_stats, 8, 2, c_magenta, _("Melee damage: %d         "),
             base_damage(false));

    mvwprintz(w_info, 0, 0, c_magenta, _("\
Strength affects your melee damage, the amount of weight you can carry, your\n\
total HP, your resistance to many diseases, and the effectiveness of actions\n\
which require brute force."));
   } else if (line == 1) {
    mvwprintz(w_stats, 3, 2, h_ltgray, _("Dexterity:"));
 // display player current DEX effects
    mvwprintz(w_stats, 6, 2, c_magenta, _("Melee to-hit bonus: +%d                      "),
             base_to_hit(false));
    mvwprintz(w_stats, 7, 2, c_magenta, "                                            ");
    mvwprintz(w_stats, 7, 2, c_magenta, _("Ranged penalty: -%d"),
             abs(ranged_dex_mod(false)));
    mvwprintz(w_stats, 8, 2, c_magenta, "                                            ");
    mvwprintz(w_stats, 8, 2, c_magenta,
             (throw_dex_mod(false) <= 0 ? _("Throwing bonus: %s%d") : _("Throwing penalty: %s%d")),
             (throw_dex_mod(false) <= 0 ? "+" : "-"),
             abs(throw_dex_mod(false)));
    mvwprintz(w_info, 0, 0, c_magenta, _("\
Dexterity affects your chance to hit in melee combat, helps you steady your\n\
gun for ranged combat, and enhances many actions that require finesse."));
   } else if (line == 2) {
    mvwprintz(w_stats, 4, 2, h_ltgray, _("Intelligence:"));
 // display player current INT effects
   mvwprintz(w_stats, 6, 2, c_magenta, _("Read times: %d%%%%           "),
             read_speed(false));
   mvwprintz(w_stats, 7, 2, c_magenta, _("Skill rust: %d%%%%           "),
             rust_rate(false));
   mvwprintz(w_stats, 8, 2, c_magenta, _("Crafting Bonus: %d          "),
             int_cur);

    mvwprintz(w_info, 0, 0, c_magenta, _("\
Intelligence is less important in most situations, but it is vital for more\n\
complex tasks like electronics crafting. It also affects how much skill you\n\
can pick up from reading a book."));
   } else if (line == 3) {
    mvwprintz(w_stats, 5, 2, h_ltgray, _("Perception:"));

       mvwprintz(w_stats, 6, 2,  c_magenta, _("Ranged penalty: -%d"),
             abs(ranged_per_mod(false)),"          ");
    mvwprintz(w_stats, 7, 2, c_magenta, _("Trap dection level: %d       "),
             per_cur);
    mvwprintz(w_stats, 8, 2, c_magenta, "                             ");
    mvwprintz(w_info, 0, 0, c_magenta, _("\
Perception is the most important stat for ranged combat. It's also used for\n\
detecting traps and other things of interest."));
   }
   wrefresh(w_stats);
   wrefresh(w_info);
   switch (input()) {
    case 'j':
     line++;
     if (line == 4)
      line = 0;
     break;
    case 'k':
     line--;
     if (line == -1)
      line = 3;
     break;
    case '\t':
     mvwprintz(w_stats, 0, 0, c_ltgray, _("          STATS           "));
     wrefresh(w_stats);
     line = 0;
     curtab++;
     break;
    case 'q':
    case KEY_ESCAPE:
     done = true;
   }
   mvwprintz(w_stats, 2, 2, c_ltgray, _("Strength:"));
   mvwprintz(w_stats, 3, 2, c_ltgray, _("Dexterity:"));
   mvwprintz(w_stats, 4, 2, c_ltgray, _("Intelligence:"));
   mvwprintz(w_stats, 5, 2, c_ltgray, _("Perception:"));
   wrefresh(w_stats);
   break;
  case 2:	// Encumberment tab
   mvwprintz(w_encumb, 0, 0, h_ltgray, _(" ENCUMBERANCE AND WARMTH  "));
   if (line == 0) {
    mvwprintz(w_encumb, 1, 1, h_ltgray, _("Torso"));
    mvwprintz(w_info, 0, 0, c_magenta, _("\
Melee skill %+d;      Dodge skill %+d;\n\
Swimming costs %+d movement points;\n\
Melee attacks cost %+d movement points"), -encumb(bp_torso), -encumb(bp_torso),
              encumb(bp_torso) * (80 - skillLevel("swimming") * 3), encumb(bp_torso) * 20);
   } else if (line == 1) {
    mvwprintz(w_encumb, 2, 1, h_ltgray, _("Head"));
    mvwprintz(w_info, 0, 0, c_magenta, _("\
Head encumberance has no effect; it simply limits how much you can put on."));
   } else if (line == 2) {
    mvwprintz(w_encumb, 3, 1, h_ltgray, _("Eyes"));
    mvwprintz(w_info, 0, 0, c_magenta, _("\
Perception %+d when checking traps or firing ranged weapons;\n\
Perception %+.1f when throwing items"), -encumb(bp_eyes),
double(double(-encumb(bp_eyes)) / 2));
   } else if (line == 3) {
    mvwprintz(w_encumb, 4, 1, h_ltgray, _("Mouth"));
    mvwprintz(w_info, 0, 0, c_magenta, _("\
Running costs %+d movement points"), encumb(bp_mouth) * 5);
   } else if (line == 4)
  {
    mvwprintz(w_encumb, 5, 1, h_ltgray, _("Arms"));
    mvwprintz(w_info, 0, 0, c_magenta, _("\
Arm encumbrance affects your accuracy with ranged weapons."));
   } else if (line == 5)
   {
    mvwprintz(w_encumb, 6, 1, h_ltgray, _("Hands"));
    mvwprintz(w_info, 0, 0, c_magenta, _("\
Reloading costs %+d movement points;\n\
Dexterity %+d when throwing items"), encumb(bp_hands) * 30, -encumb(bp_hands));
   } else if (line == 6) {
    mvwprintz(w_encumb, 7, 1, h_ltgray, _("Legs"));
    mvwprintz(w_info, 0, 0, c_magenta, _("\
Running costs %+d movement points;  Swimming costs %+d movement points;\n\
Dodge skill %+.1f"), encumb(bp_legs) * 3,
              encumb(bp_legs) *(50 - skillLevel("swimming") * 2),
                     double(double(-encumb(bp_legs)) / 2));
   } else if (line == 7) {
    mvwprintz(w_encumb, 8, 1, h_ltgray, _("Feet"));
    mvwprintz(w_info, 0, 0, c_magenta, _("\
Running costs %+d movement points"), encumb(bp_feet) * 5);
   }
   wrefresh(w_encumb);
   wrefresh(w_info);
   switch (input()) {
    case 'j':
     line++;
     if (line == 8)
      line = 0;
     break;
    case 'k':
     line--;
     if (line == -1)
      line = 7;
     break;
    case '\t':
     mvwprintz(w_encumb, 0, 0, c_ltgray, _(" ENCUMBERANCE AND WARMTH  "));
     wrefresh(w_encumb);
     line = 0;
     curtab++;
     break;
    case 'q':
    case KEY_ESCAPE:
     done = true;
   }
   mvwprintz(w_encumb, 1, 1, c_ltgray, _("Torso"));
   mvwprintz(w_encumb, 2, 1, c_ltgray, _("Head"));
   mvwprintz(w_encumb, 3, 1, c_ltgray, _("Eyes"));
   mvwprintz(w_encumb, 4, 1, c_ltgray, _("Mouth"));
   mvwprintz(w_encumb, 5, 1, c_ltgray, _("Arms"));
   mvwprintz(w_encumb, 6, 1, c_ltgray, _("Hands"));
   mvwprintz(w_encumb, 7, 1, c_ltgray, _("Legs"));
   mvwprintz(w_encumb, 8, 1, c_ltgray, _("Feet"));
   wrefresh(w_encumb);
   break;
  case 4:	// Traits tab
   mvwprintz(w_traits, 0, 0, h_ltgray, _("          TRAITS          "));
   if (line <= (trait_win_size_y-1)/2) {
    min = 0;
    max = trait_win_size_y;
    if (traitslist.size() < max)
     max = traitslist.size();
   } else if (line >= traitslist.size() - (trait_win_size_y+1)/2) {
    min = (traitslist.size() < trait_win_size_y ? 0 : traitslist.size() - trait_win_size_y);
    max = traitslist.size();
   } else {
    min = line - (trait_win_size_y-1)/2;
    max = line + (trait_win_size_y+1)/2;
    if (traitslist.size() < max)
     max = traitslist.size();
    if (min < 0)
     min = 0;
   }

   for (int i = min; i < max; i++) {
    mvwprintz(w_traits, 1 + i - min, 1, c_ltgray, "                         ");
    if (traitslist[i] > PF_MAX2)
     status = c_ltblue;
    else if (traits[traitslist[i]].points > 0)
     status = c_ltgreen;
    else if (traits[traitslist[i]].points < 0)
     status = c_ltred;
    else
     status = c_yellow;
    if (i == line)
     mvwprintz(w_traits, 1 + i - min, 1, hilite(status),
               traits[traitslist[i]].name.c_str());
    else
     mvwprintz(w_traits, 1 + i - min, 1, status,
               traits[traitslist[i]].name.c_str());
   }
   if (line >= 0 && line < traitslist.size()) {
     fold_and_print(w_info, 0, 1, FULL_SCREEN_WIDTH-2, c_magenta, "%s", traits[traitslist[line]].description.c_str());
   }
   wrefresh(w_traits);
   wrefresh(w_info);
   switch (input()) {
    case 'j':
     if (line < traitslist.size() - 1)
      line++;
     break;
    case 'k':
     if (line > 0)
      line--;
     break;
    case '\t':
     mvwprintz(w_traits, 0, 0, c_ltgray, _("          TRAITS          "));
     for (int i = 0; i < traitslist.size() && i < trait_win_size_y; i++) {
      mvwprintz(w_traits, i + 1, 1, c_black, "                         ");
      if (traits[traitslist[i]].points > 0)
       status = c_ltgreen;
      else if (traits[traitslist[i]].points < 0)
       status = c_ltred;
      else
       status = c_yellow;
      mvwprintz(w_traits, i + 1, 1, status, traits[traitslist[i]].name.c_str());
     }
     wrefresh(w_traits);
     line = 0;
     curtab++;
     break;
    case 'q':
    case KEY_ESCAPE:
     done = true;
   }
   break;

  case 5:	// Effects tab
   mvwprintz(w_effects, 0, 0, h_ltgray, _("        EFFECTS           "));
   if (line <= (effect_win_size_y-1)/2) {
    min = 0;
    max = effect_win_size_y;
    if (effect_name.size() < max)
     max = effect_name.size();
   } else if (line >= effect_name.size() - (effect_win_size_y+1)/2) {
    min = (effect_name.size() < effect_win_size_y ? 0 : effect_name.size() - effect_win_size_y);
    max = effect_name.size();
   } else {
    min = line - (effect_win_size_y-1)/2;
    max = line + (effect_win_size_y+1)/2;
    if (effect_name.size() < max)
     max = effect_name.size();
    if (min < 0)
     min = 0;
   }

   for (int i = min; i < max; i++) {
    if (i == line)
     mvwprintz(w_effects, 1 + i - min, 1, h_ltgray, effect_name[i].c_str());
    else
     mvwprintz(w_effects, 1 + i - min, 1, c_ltgray, effect_name[i].c_str());
   }
   if (line >= 0 && line < effect_text.size()) {
    fold_and_print(w_info, 0, 1, FULL_SCREEN_WIDTH-2, c_magenta, "%s", effect_text[line].c_str());
   }
   wrefresh(w_effects);
   wrefresh(w_info);
   switch (input()) {
    case 'j':
     if (line < effect_name.size() - 1)
      line++;
     break;
    case 'k':
     if (line > 0)
      line--;
     break;
    case '\t':
     mvwprintz(w_effects, 0, 0, c_ltgray, _("        EFFECTS           "));
     for (int i = 0; i < effect_name.size() && i < 7; i++)
      mvwprintz(w_effects, i + 1, 1, c_ltgray, effect_name[i].c_str());
     wrefresh(w_effects);
     line = 0;
     curtab = 1;
     break;
    case 'q':
    case KEY_ESCAPE:
     done = true;
   }
   break;

  case 3:	// Skills tab
   mvwprintz(w_skills, 0, 0, h_ltgray, _("           SKILLS         "));
   if (line <= (skill_win_size_y-1)/2) {
    min = 0;
    max = skill_win_size_y;
    if (skillslist.size() < max)
     max = skillslist.size();
   } else if (line >= skillslist.size() - (skill_win_size_y+1)/2) {
    min = (skillslist.size() < skill_win_size_y ? 0 : skillslist.size() - skill_win_size_y);
    max = skillslist.size();
   } else {
    min = line - (skill_win_size_y-1)/2;
    max = line + (skill_win_size_y+1)/2;
    if (skillslist.size() < max)
     max = skillslist.size();
    if (min < 0)
     min = 0;
   }

   Skill *selectedSkill;

   for (int i = min; i < max; i++)
   {
    Skill *aSkill = skillslist[i];
    SkillLevel level = skillLevel(aSkill);

    bool isLearning = level.isTraining();
    int exercise = level.exercise();
    bool rusting = level.isRusting(g->turn);

    if (i == line) {
      selectedSkill = aSkill;
     if (exercise >= 100)
      status = isLearning ? h_pink : h_magenta;
     else if (rusting)
      status = isLearning ? h_ltred : h_red;
     else
      status = isLearning ? h_ltblue : h_blue;
    } else {
     if (rusting)
      status = isLearning ? c_ltred : c_red;
     else
      status = isLearning ? c_ltblue : c_blue;
    }
    mvwprintz(w_skills, 1 + i - min, 1, c_ltgray, "                         ");
    mvwprintz(w_skills, 1 + i - min, 1, status, "%s:", aSkill->name().c_str());
    mvwprintz(w_skills, 1 + i - min,19, status, "%-2d(%2d%%%%)", (int)level, (exercise <  0 ? 0 : exercise));
   }
   werase(w_info);
   if (line >= 0 && line < skillslist.size()) {
    fold_and_print(w_info, 0, 1, FULL_SCREEN_WIDTH-2, c_magenta, "%s", selectedSkill->description().c_str());
   }
   wrefresh(w_skills);
   wrefresh(w_info);
   switch (input()) {
    case 'j':
     if (line < skillslist.size() - 1)
      line++;
     break;
    case 'k':
     if (line > 0)
      line--;
     break;
    case '\t':
      werase(w_skills);
     mvwprintz(w_skills, 0, 0, c_ltgray, _("           SKILLS         "));
     for (int i = 0; i < skillslist.size() && i < skill_win_size_y; i++) {
      Skill *thisSkill = skillslist[i];
      SkillLevel level = skillLevel(thisSkill);
      bool isLearning = level.isTraining();
      bool rusting = level.isRusting(g->turn);

      if (rusting)
       status = isLearning ? c_ltred : c_red;
      else
       status = isLearning ? c_ltblue : c_blue;

      mvwprintz(w_skills, i + 1,  1, status, "%s:", thisSkill->name().c_str());
      mvwprintz(w_skills, i + 1, 19, status, "%d (%2d%%%%)", (int)level, (level.exercise() <  0 ? 0 : level.exercise()));
     }
     wrefresh(w_skills);
     line = 0;
     curtab++;
     break;
   case ' ':
     skillLevel(selectedSkill).toggleTraining();
     break;
    case 'q':
    case 'Q':
    case KEY_ESCAPE:
     done = true;
   }
  }
 } while (!done);

 werase(w_info);
 werase(w_tip);
 werase(w_stats);
 werase(w_encumb);
 werase(w_traits);
 werase(w_effects);
 werase(w_skills);
 werase(w_speed);
 werase(w_info);
 werase(w_grid_top);
 werase(w_grid_effect);
 werase(w_grid_skill);
 werase(w_grid_trait);

 delwin(w_info);
 delwin(w_tip);
 delwin(w_stats);
 delwin(w_encumb);
 delwin(w_traits);
 delwin(w_effects);
 delwin(w_skills);
 delwin(w_speed);
 delwin(w_grid_top);
 delwin(w_grid_effect);
 delwin(w_grid_skill);
 delwin(w_grid_trait);
 erase();
}

void player::disp_morale(game *g)
{
    // Ensure the player's persistent morale effects are up-to-date.
    apply_persistent_morale();

    // Create and draw the window itself.
    WINDOW *w = newwin(FULL_SCREEN_HEIGHT, FULL_SCREEN_WIDTH,
                        (TERMY > FULL_SCREEN_HEIGHT) ? (TERMY-FULL_SCREEN_HEIGHT)/2 : 0,
                        (TERMX > FULL_SCREEN_WIDTH) ? (TERMX-FULL_SCREEN_WIDTH)/2 : 0);
    wborder(w, LINE_XOXO, LINE_XOXO, LINE_OXOX, LINE_OXOX,
            LINE_OXXO, LINE_OOXX, LINE_XXOO, LINE_XOOX );

    // Figure out how wide the name column needs to be.
    int name_column_width = 18;
    for (int i = 0; i < morale.size(); i++)
    {
        int length = morale[i].name(morale_data).length();
        if ( length > name_column_width)
        {
            name_column_width = length;
        }
    }

    // If it's too wide, truncate.
    if (name_column_width > 72)
    {
        name_column_width = 72;
    }

    // Start printing the number right after the name column.
    // We'll right-justify it later.
    int number_pos = name_column_width + 1;

    // Header
    mvwprintz(w, 1,  1, c_white, _("Morale Modifiers:"));
    mvwprintz(w, 2,  1, c_ltgray, _("Name"));
    mvwprintz(w, 2, name_column_width+2, c_ltgray, _("Value"));

    // Print out the morale entries.
    for (int i = 0; i < morale.size(); i++)
    {
        std::string name = morale[i].name(morale_data);
        int bonus = net_morale(morale[i]);

        // Trim the name if need be.
        if (name.length() > name_column_width)
        {
            name = name.erase(name_column_width-3, std::string::npos) + "...";
        }

        // Print out the name.
        mvwprintz(w, i + 3,  1, (bonus < 0 ? c_red : c_green), name.c_str());

        // Print out the number, right-justified.
        mvwprintz(w, i + 3, number_pos, (bonus < 0 ? c_red : c_green),
                  "% 6d", bonus);
    }

    // Print out the total morale, right-justified.
    int mor = morale_level();
    mvwprintz(w, 20, 1, (mor < 0 ? c_red : c_green), _("Total:"));
    mvwprintz(w, 20, number_pos, (mor < 0 ? c_red : c_green), "% 6d", mor);

    // Print out the focus gain rate, right-justified.
    double gain = (calc_focus_equilibrium() - focus_pool) / 100.0;
    mvwprintz(w, 22, 1, (gain < 0 ? c_red : c_green), "Focus gain:");
    mvwprintz(w, 22, number_pos-3, (gain < 0 ? c_red : c_green), "% 6.2f per minute", gain);

    // Make sure the changes are shown.
    wrefresh(w);

    // Wait for any keystroke.
    getch();

    // Close the window.
    werase(w);
    delwin(w);
}

void player::disp_status(WINDOW *w, game *g)
{
 mvwprintz(w, 0, 0, c_ltgray, _("Weapon: %s"), weapname().c_str());
 if (weapon.is_gun()) {
   int adj_recoil = recoil + driving_recoil;
       if (adj_recoil >= 36)
   mvwprintz(w, 0, 34, c_red,    _("Recoil"));
  else if (adj_recoil >= 20)
   mvwprintz(w, 0, 34, c_ltred,  _("Recoil"));
  else if (adj_recoil >= 4)
   mvwprintz(w, 0, 34, c_yellow, _("Recoil"));
  else if (adj_recoil > 0)
   mvwprintz(w, 0, 34, c_ltgray, _("Recoil"));
 }

 // Print the current weapon mode
 if (weapon.mode == "NULL")
  mvwprintz(w, 1, 0, c_red,    _("Normal"));
 else if (weapon.mode == "MODE_BURST")
  mvwprintz(w, 1, 0, c_red,    _("Burst"));
 else {
  item* gunmod = weapon.active_gunmod();
  if (gunmod != NULL)
   mvwprintz(w, 1, 0, c_red, gunmod->type->name.c_str());
 }

 if (hunger > 2800)
  mvwprintz(w, 2, 0, c_red,    _("Starving!"));
 else if (hunger > 1400)
  mvwprintz(w, 2, 0, c_ltred,  _("Near starving"));
 else if (hunger > 300)
  mvwprintz(w, 2, 0, c_ltred,  _("Famished"));
 else if (hunger > 100)
  mvwprintz(w, 2, 0, c_yellow, _("Very hungry"));
 else if (hunger > 40)
  mvwprintz(w, 2, 0, c_yellow, _("Hungry"));
 else if (hunger < 0)
  mvwprintz(w, 2, 0, c_green,  _("Full"));

 // Find hottest/coldest bodypart
 int min = 0, max = 0;
 for (int i = 0; i < num_bp ; i++ ){
  if      (temp_cur[i] > BODYTEMP_HOT  && temp_cur[i] > temp_cur[max]) max = i;
  else if (temp_cur[i] < BODYTEMP_COLD && temp_cur[i] < temp_cur[min]) min = i;
 }
 // Compare which is most extreme
 int print;
 if (temp_cur[max] - BODYTEMP_NORM > BODYTEMP_NORM + temp_cur[min]) print = max;
 else print = min;
 // Assign zones to temp_cur and temp_conv for comparison
 int cur_zone = 0;
 if      (temp_cur[print] >  BODYTEMP_SCORCHING) cur_zone = 7;
 else if (temp_cur[print] >  BODYTEMP_VERY_HOT)  cur_zone = 6;
 else if (temp_cur[print] >  BODYTEMP_HOT)       cur_zone = 5;
 else if (temp_cur[print] >  BODYTEMP_COLD)      cur_zone = 4;
 else if (temp_cur[print] >  BODYTEMP_VERY_COLD) cur_zone = 3;
 else if (temp_cur[print] >  BODYTEMP_FREEZING)  cur_zone = 2;
 else if (temp_cur[print] <= BODYTEMP_FREEZING)  cur_zone = 1;
 int conv_zone = 0;
 if      (temp_conv[print] >  BODYTEMP_SCORCHING) conv_zone = 7;
 else if (temp_conv[print] >  BODYTEMP_VERY_HOT)  conv_zone = 6;
 else if (temp_conv[print] >  BODYTEMP_HOT)       conv_zone = 5;
 else if (temp_conv[print] >  BODYTEMP_COLD)      conv_zone = 4;
 else if (temp_conv[print] >  BODYTEMP_VERY_COLD) conv_zone = 3;
 else if (temp_conv[print] >  BODYTEMP_FREEZING)  conv_zone = 2;
 else if (temp_conv[print] <= BODYTEMP_FREEZING)  conv_zone = 1;
 // delta will be positive if temp_cur is rising
 int delta = conv_zone - cur_zone;
 // Decide if temp_cur is rising or falling
 const char *temp_message = "Error";
 if      (delta >   2) temp_message = _(" (Rising!!)");
 else if (delta ==  2) temp_message = _(" (Rising!)");
 else if (delta ==  1) temp_message = _(" (Rising)");
 else if (delta ==  0) temp_message = "";
 else if (delta == -1) temp_message = _(" (Falling)");
 else if (delta == -2) temp_message = _(" (Falling!)");
 else if (delta <  -2) temp_message = _(" (Falling!!)");
 // Print the hottest/coldest bodypart, and if it is rising or falling in temperature
 if      (temp_cur[print] >  BODYTEMP_SCORCHING)
  mvwprintz(w, 1, 9, c_red,   _("Scorching!%s"), temp_message);
 else if (temp_cur[print] >  BODYTEMP_VERY_HOT)
  mvwprintz(w, 1, 9, c_ltred, _("Very hot!%s"), temp_message);
 else if (temp_cur[print] >  BODYTEMP_HOT)
  mvwprintz(w, 1, 9, c_yellow,_("Warm%s"), temp_message);
 else if (temp_cur[print] >  BODYTEMP_COLD) // If you're warmer than cold, you are comfortable
  mvwprintz(w, 1, 9, c_green, _("Comfortable%s"), temp_message);
 else if (temp_cur[print] >  BODYTEMP_VERY_COLD)
  mvwprintz(w, 1, 9, c_ltblue,_("Chilly%s"), temp_message);
 else if (temp_cur[print] >  BODYTEMP_FREEZING)
  mvwprintz(w, 1, 9, c_cyan,  _("Very cold!%s"), temp_message);
 else if (temp_cur[print] <= BODYTEMP_FREEZING)
  mvwprintz(w, 1, 9, c_blue,  _("Freezing!%s"), temp_message);

 mvwprintz(w, 1, 32, c_yellow, _("Sound:%d"), volume);
 volume = 0;

      if (thirst > 520)
  mvwprintz(w, 2, 15, c_ltred,  _("Parched"));
 else if (thirst > 240)
  mvwprintz(w, 2, 15, c_ltred,  _("Dehydrated"));
 else if (thirst > 80)
  mvwprintz(w, 2, 15, c_yellow, _("Very thirsty"));
 else if (thirst > 40)
  mvwprintz(w, 2, 15, c_yellow, _("Thirsty"));
 else if (thirst < 0)
  mvwprintz(w, 2, 15, c_green,  _("Slaked"));

      if (fatigue > 575)
  mvwprintz(w, 2, 30, c_red,    _("Exhausted"));
 else if (fatigue > 383)
  mvwprintz(w, 2, 30, c_ltred,  _("Dead tired"));
 else if (fatigue > 191)
  mvwprintz(w, 2, 30, c_yellow, _("Tired"));

 mvwprintz(w, 2, 41, c_white, _("Focus: "));
 nc_color col_xp = c_dkgray;
 if (focus_pool >= 100)
  col_xp = c_white;
 else if (focus_pool >  0)
  col_xp = c_ltgray;
 mvwprintz(w, 2, 48, col_xp, "%d", focus_pool);

 nc_color col_pain = c_yellow;
 if (pain - pkill >= 60)
  col_pain = c_red;
 else if (pain - pkill >= 40)
  col_pain = c_ltred;
 if (pain - pkill > 0)
  mvwprintz(w, 3, 0, col_pain, _("Pain: %d"), pain - pkill);

 vehicle *veh = g->m.veh_at (posx, posy);
 int dmor = 0;

 int morale_cur = morale_level ();
 nc_color col_morale = c_white;
 if (morale_cur >= 10)
  col_morale = c_green;
 else if (morale_cur <= -10)
  col_morale = c_red;
 if (morale_cur >= 100)
  mvwprintz(w, 3, 10 + dmor, col_morale, ":D");
 else if (morale_cur >= 10)
  mvwprintz(w, 3, 10 + dmor, col_morale, ":)");
 else if (morale_cur > -10)
  mvwprintz(w, 3, 10 + dmor, col_morale, ":|");
 else if (morale_cur > -100)
  mvwprintz(w, 3, 10 + dmor, col_morale, "):");
 else
  mvwprintz(w, 3, 10 + dmor, col_morale, "D:");

 if (in_vehicle && veh) {
  veh->print_fuel_indicator (w, 3, 49);
  nc_color col_indf1 = c_ltgray;

  float strain = veh->strain();
  nc_color col_vel = strain <= 0? c_ltblue :
                     (strain <= 0.2? c_yellow :
                     (strain <= 0.4? c_ltred : c_red));

  bool has_turrets = false;
  for (int p = 0; p < veh->parts.size(); p++) {
   if (veh->part_flag (p, vpf_turret)) {
    has_turrets = true;
    break;
   }
  }

  if (has_turrets) {
   mvwprintz(w, 3, 25, col_indf1, "Gun:");
   mvwprintz(w, 3, 29, veh->turret_mode ? c_ltred : c_ltblue,
                       veh->turret_mode ? "auto" : "off ");
  }

  if (veh->cruise_on) {
   if(OPTIONS[OPT_USE_METRIC_SYS]) {
    mvwprintz(w, 3, 33, col_indf1, "{Km/h....>....}");
    mvwprintz(w, 3, 38, col_vel, "%4d", int(veh->velocity * 0.0161f));
    mvwprintz(w, 3, 43, c_ltgreen, "%4d", int(veh->cruise_velocity * 0.0161f));
   }
   else {
    mvwprintz(w, 3, 34, col_indf1, "{mph....>....}");
    mvwprintz(w, 3, 38, col_vel, "%4d", veh->velocity / 100);
    mvwprintz(w, 3, 43, c_ltgreen, "%4d", veh->cruise_velocity / 100);
   }
  } else {
   if(OPTIONS[OPT_USE_METRIC_SYS]) {
    mvwprintz(w, 3, 33, col_indf1, "  {Km/h....}  ");
    mvwprintz(w, 3, 40, col_vel, "%4d", int(veh->velocity * 0.0161f));
   }
   else {
    mvwprintz(w, 3, 34, col_indf1, "  {mph....}  ");
    mvwprintz(w, 3, 40, col_vel, "%4d", veh->velocity / 100);
   }
  }

  if (veh->velocity != 0) {
   nc_color col_indc = veh->skidding? c_red : c_green;
   int dfm = veh->face.dir() - veh->move.dir();
   mvwprintz(w, 3, 21, col_indc, dfm < 0? "L" : ".");
   mvwprintz(w, 3, 22, col_indc, dfm == 0? "0" : ".");
   mvwprintz(w, 3, 23, col_indc, dfm > 0? "R" : ".");
  }
 } else {  // Not in vehicle
  nc_color col_str = c_white, col_dex = c_white, col_int = c_white,
           col_per = c_white, col_spd = c_white;
  if (str_cur < str_max)
   col_str = c_red;
  if (str_cur > str_max)
   col_str = c_green;
  if (dex_cur < dex_max)
   col_dex = c_red;
  if (dex_cur > dex_max)
   col_dex = c_green;
  if (int_cur < int_max)
   col_int = c_red;
  if (int_cur > int_max)
   col_int = c_green;
  if (per_cur < per_max)
   col_per = c_red;
  if (per_cur > per_max)
   col_per = c_green;
  int spd_cur = current_speed();
  if (current_speed() < 100)
   col_spd = c_red;
  if (current_speed() > 100)
   col_spd = c_green;

  mvwprintz(w, 3, 13, col_str, _("Str %s%d"), str_cur >= 10 ? "" : " ", str_cur);
  mvwprintz(w, 3, 20, col_dex, _("Dex %s%d"), dex_cur >= 10 ? "" : " ", dex_cur);
  mvwprintz(w, 3, 27, col_int, _("Int %s%d"), int_cur >= 10 ? "" : " ", int_cur);
  mvwprintz(w, 3, 34, col_per, _("Per %s%d"), per_cur >= 10 ? "" : " ", per_cur);
  mvwprintz(w, 3, 41, col_spd, _("Spd %s%d"), spd_cur >= 10 ? "" : " ", spd_cur);
  mvwprintz(w, 3, 50, c_white, "%d", movecounter);
 }
}

bool player::has_trait(int flag) const
{
 if (flag == PF_NULL)
  return true;
 return my_mutations[flag]; //Looks for active mutations and traits
}

bool player::has_base_trait(int flag) const
{
 if (flag == PF_NULL)
  return true;
 return my_traits[flag]; //Looks only at base traits
}

void player::toggle_trait(int flag)
{
 my_traits[flag] = !my_traits[flag]; //Toggles a base trait on the player
 my_mutations[flag] = !my_mutations[flag]; //Toggles corresponding trait in mutations list as well.
}

void player::toggle_mutation(int flag)
{
 my_mutations[flag] = !my_mutations[flag]; //Toggles a mutation on the player
}

bool player::in_climate_control(game *g)
{
    bool regulated_area=false;
    // Check
    if(has_active_bionic("bio_climate")) { return true; }
    for (int i = 0; i < worn.size(); i++)
    {
        if ((dynamic_cast<it_armor*>(worn[i].type))->is_power_armor() &&
            (has_active_item("UPS_on") || has_active_item("adv_UPS_on") || has_active_bionic("bio_power_armor_interface") || has_active_bionic("bio_power_armor_interface_mkII")))
        {
            return true;
        }
    }
    if(int(g->turn) >= next_climate_control_check)
    {
        next_climate_control_check=int(g->turn)+20;  // save cpu and similate acclimation.
        int vpart = -1;
        vehicle *veh = g->m.veh_at(posx, posy, vpart);
        if(veh)
        {
            regulated_area=(
                veh->is_inside(vpart) &&    // Already checks for opened doors
                veh->total_power(true) > 0  // Out of gas? No AC for you!
            );  // TODO: (?) Force player to scrounge together an AC unit
        }
        // TODO: AC check for when building power is implmented
        last_climate_control_ret=regulated_area;
        if(!regulated_area) { next_climate_control_check+=40; }  // Takes longer to cool down / warm up with AC, than it does to step outside and feel cruddy.
    }
    else
    {
        return ( last_climate_control_ret ? true : false );
    }
    return regulated_area;
}

bool player::has_bionic(bionic_id b) const
{
 for (int i = 0; i < my_bionics.size(); i++) {
  if (my_bionics[i].id == b)
   return true;
 }
 return false;
}

bool player::has_active_bionic(bionic_id b) const
{
 for (int i = 0; i < my_bionics.size(); i++) {
  if (my_bionics[i].id == b)
   return (my_bionics[i].powered);
 }
 return false;
}

void player::add_bionic(bionic_id b)
{
 for (int i = 0; i < my_bionics.size(); i++) {
  if (my_bionics[i].id == b)
   return;	// No duplicates!
 }
 char newinv;
 if (my_bionics.size() == 0)
  newinv = 'a';
 else
  newinv = my_bionics[my_bionics.size() - 1].invlet + 1;
 my_bionics.push_back(bionic(b, newinv));
}

void player::charge_power(int amount)
{
 power_level += amount;
 if (power_level > max_power_level)
  power_level = max_power_level;
 if (power_level < 0)
  power_level = 0;
}

float player::active_light()
{
    float lumination = 0;

    int flashlight = active_item_charges("flashlight_on");
    int torch = active_item_charges("torch_lit");
    int gasoline_lantern = active_item_charges("gasoline_lantern_on");
    if (flashlight > 0)
    {
        lumination = std::min(100, flashlight * 5);    // Will do for now
    }
    else if (torch > 0)
    {
        lumination = std::min(100, torch * 5);
    }
    else if (active_item_charges("pda_flashlight") > 0)
    {
        lumination = 6;
    }
    else if (gasoline_lantern > 0)
    {
        lumination = 5;
    }
    else if (has_active_bionic("bio_flashlight"))
    {
        lumination = 60;
    }
    else if (has_artifact_with(AEP_GLOW))
    {
        lumination = 25;
    }

    return lumination;
}

int player::sight_range(int light_level)
{
 int ret = light_level;
 if ( has_nv() && ret < 12)
  ret = 12;
 if (has_trait(PF_NIGHTVISION) && ret < 12)
  ret += 1;
 if (has_trait(PF_NIGHTVISION2) && ret < 12)
  ret += 4;
 if (has_trait(PF_NIGHTVISION3) && ret < 12)
  ret = 12;
 if (underwater && !has_bionic("bio_membrane") && !has_trait(PF_MEMBRANE) &&
     !is_wearing("goggles_swim"))
  ret = 1;
 if (has_disease("boomered"))
  ret = 1;
 if (has_disease("in_pit"))
  ret = 1;
 if (has_disease("blind"))
  ret = 0;
 if (ret > 4 && has_trait(PF_MYOPIC) && !is_wearing("glasses_eye") &&
     !is_wearing("glasses_monocle") && !is_wearing("glasses_bifocal"))
  ret = 4;
 return ret;
}

int player::unimpaired_range()
{
 int ret = DAYLIGHT_LEVEL;
 if (has_disease("in_pit"))
  ret = 1;
 if (has_disease("blind"))
  ret = 0;
 return ret;
}

int player::overmap_sight_range(int light_level)
{
 int sight = sight_range(light_level);
 if (sight < SEEX)
  return 0;
 if (sight <= SEEX * 4)
  return (sight / (SEEX / 2));
 if (has_amount("binoculars", 1))
  return 20;

 return 10;
}

int player::clairvoyance()
{
 if (has_artifact_with(AEP_CLAIRVOYANCE))
  return 3;
 if (has_artifact_with(AEP_SUPER_CLAIRVOYANCE))
  return 40;
 return 0;
}

bool player::sight_impaired()
{
 return has_disease("boomered") ||
  (underwater && !has_bionic("bio_membrane") && !has_trait(PF_MEMBRANE)
              && !is_wearing("goggles_swim")) ||
  (has_trait(PF_MYOPIC) && !is_wearing("glasses_eye")
                        && !is_wearing("glasses_monocle")
                        && !is_wearing("glasses_bifocal"));
}

bool player::has_two_arms() const
{
 if (has_bionic("bio_blaster") || hp_cur[hp_arm_l] < 10 || hp_cur[hp_arm_r] < 10)
  return false;
 return true;
}

bool player::avoid_trap(trap* tr)
{
  int myroll = dice(3, dex_cur + skillLevel("dodge") * 1.5);
 int traproll;
 if (per_cur - encumb(bp_eyes) >= tr->visibility)
  traproll = dice(3, tr->avoidance);
 else
  traproll = dice(6, tr->avoidance);
 if (has_trait(PF_LIGHTSTEP))
  myroll += dice(2, 6);
 if (myroll >= traproll)
  return true;
 return false;
}

bool player::has_nv()
{
    static bool nv = false;

    if( !nv_cached ) {
        nv_cached = true;
        nv = ((is_wearing("goggles_nv") && (has_active_item("UPS_on") ||
                                            has_active_item("adv_UPS_on"))) ||
              has_active_bionic("bio_night_vision"));
    }

    return nv;
}

void player::pause(game *g)
{
 moves = 0;
 if (recoil > 0) {
   if (str_cur + 2 * skillLevel("gun") >= recoil)
   recoil = 0;
  else {
    recoil -= str_cur + 2 * skillLevel("gun");
   recoil = int(recoil / 2);
  }
 }

// Meditation boost for Toad Style
 if (weapon.type->id == "style_toad" && activity.type == ACT_NULL) {
  int arm_amount = 1 + (int_cur - 6) / 3 + (per_cur - 6) / 3;
  int arm_max = (int_cur + per_cur) / 2;
  if (arm_amount > 3)
   arm_amount = 3;
  if (arm_max > 20)
   arm_max = 20;
  add_disease("armor_boost", 2, arm_amount, arm_max);
 }
}

int player::throw_range(signed char ch)
{
 item tmp;
 if (ch == -1)
  tmp = weapon;
 else if (ch == -2)
  return -1;
 else
  tmp = inv.item_by_letter(ch);

 if (tmp.weight() > int(str_cur * 15))
  return 0;
 int ret = int((str_cur * 8) / (tmp.weight() > 0 ? tmp.weight() : 10));
 ret -= int(tmp.volume() / 10);
 if (has_active_bionic("bio_railgun") && (tmp.made_of("iron") || tmp.made_of("steel")))
    ret *= 2;
 if (ret < 1)
  return 1;
// Cap at double our strength + skill
 if (ret > str_cur * 1.5 + skillLevel("throw"))
   return str_cur * 1.5 + skillLevel("throw");
 return ret;
}

int player::ranged_dex_mod(bool real_life)
{
    const int dex = (real_life ? dex_cur : dex_max);

    if (dex >= 12) { return 0; }
    return 12 - dex;
}

int player::ranged_per_mod(bool real_life)
{
 const int per = (real_life ? per_cur : per_max);

 if (per >= 12) { return 0; }
 return 12 - per;
}

int player::throw_dex_mod(bool real_life)
{
 int dex = (real_life ? dex_cur : dex_max);
 if (dex == 8 || dex == 9)
  return 0;
 if (dex >= 10)
  return (real_life ? 0 - rng(0, dex - 9) : 9 - dex);

 int deviation = 0;
 if (dex < 4)
  deviation = 4 * (8 - dex);
 else if (dex < 6)
  deviation = 3 * (8 - dex);
 else
  deviation = 2 * (8 - dex);

 return (real_life ? rng(0, deviation) : deviation);
}

int player::read_speed(bool real_life)
{
 int intel = (real_life ? int_cur : int_max);
 int ret = 1000 - 50 * (intel - 8);
 if (has_trait(PF_FASTREADER))
  ret *= .8;
 if (ret < 100)
  ret = 100;
 return (real_life ? ret : ret / 10);
}

int player::rust_rate(bool real_life)
{
 if (OPTIONS[OPT_SKILL_RUST] == 4) return 0;
 int intel = (real_life ? int_cur : int_max);
 int ret = (OPTIONS[OPT_SKILL_RUST] < 2 ? 500 : 500 - 35 * (intel - 8));
 if (has_trait(PF_FORGETFUL))
  ret *= 1.33;
 if (ret < 0)
  ret = 0;
 return (real_life ? ret : ret / 10);
}

int player::talk_skill()
{
    int ret = int_cur + per_cur + skillLevel("speech") * 3;
    if (has_trait(PF_UGLY))
        ret -= 3;
    else if (has_trait(PF_DEFORMED))
        ret -= 6;
    else if (has_trait(PF_DEFORMED2))
        ret -= 12;
    else if (has_trait(PF_DEFORMED3))
        ret -= 18;
    else if (has_trait(PF_PRETTY))
        ret += 1;
    else if (has_trait(PF_BEAUTIFUL))
        ret += 2;
    else if (has_trait(PF_BEAUTIFUL2))
        ret += 4;
    else if (has_trait(PF_BEAUTIFUL3))
        ret += 6;
    return ret;
}

int player::intimidation()
{
 int ret = str_cur * 2;
 if (weapon.is_gun())
  ret += 10;
 if (weapon.damage_bash() >= 12 || weapon.damage_cut() >= 12)
  ret += 5;
 if (has_trait(PF_DEFORMED2))
  ret += 3;
 else if (has_trait(PF_DEFORMED3))
  ret += 6;
 else if (has_trait(PF_PRETTY))
  ret -= 1;
 else if (has_trait(PF_BEAUTIFUL) || has_trait(PF_BEAUTIFUL2) || has_trait(PF_BEAUTIFUL3))
  ret -= 4;
 if (stim > 20)
  ret += 2;
 if (has_disease("drunk"))
  ret -= 4;

 return ret;
}

int player::hit(game *g, body_part bphurt, int side, int dam, int cut)
{
 int painadd = 0;
 if (has_disease("sleep")) {
  g->add_msg(_("You wake up!"));
  rem_disease("sleep");
 } else if (has_disease("lying_down"))
  rem_disease("lying_down");

 absorb(g, bphurt, dam, cut);

 dam += cut;
 if (dam <= 0)
  return dam;

 if( g->u_see( this->posx, this->posy ) ) {
     hit_animation(this->posx - g->u.posx + VIEWX - g->u.view_offset_x,
                   this->posy - g->u.posy + VIEWY - g->u.view_offset_y,
                   red_background(this->color()), '@');
 }

 rem_disease("speed_boost");
 if (dam >= 6)
  rem_disease("armor_boost");

 if (!is_npc())
  g->cancel_activity_query(_("You were hurt!"));

 if (has_artifact_with(AEP_SNAKES) && dam >= 6) {
  int snakes = int(dam / 6);
  std::vector<point> valid;
  for (int x = posx - 1; x <= posx + 1; x++) {
   for (int y = posy - 1; y <= posy + 1; y++) {
    if (g->is_empty(x, y))
     valid.push_back( point(x, y) );
   }
  }
  if (snakes > valid.size())
   snakes = valid.size();
  if (snakes == 1)
   g->add_msg(_("A snake sprouts from your body!"));
  else if (snakes >= 2)
   g->add_msg(_("Some snakes sprout from your body!"));
  monster snake(g->mtypes[mon_shadow_snake]);
  for (int i = 0; i < snakes; i++) {
   int index = rng(0, valid.size() - 1);
   point sp = valid[index];
   valid.erase(valid.begin() + index);
   snake.spawn(sp.x, sp.y);
   snake.friendly = -1;
   g->z.push_back(snake);
  }
 }

 if (has_trait(PF_PAINRESIST))
  painadd = (sqrt(double(cut)) + dam + cut) / (rng(4, 6));
 else
  painadd = (sqrt(double(cut)) + dam + cut) / 4;
 pain += painadd;

 switch (bphurt) {
 case bp_eyes:
  pain++;
  if (dam > 5 || cut > 0) {
   int minblind = int((dam + cut) / 10);
   if (minblind < 1)
    minblind = 1;
   int maxblind = int((dam + cut) /  4);
   if (maxblind > 5)
    maxblind = 5;
   add_disease("blind", rng(minblind, maxblind));
  }

 case bp_mouth: // Fall through to head damage
 case bp_head:
  pain++;
  hp_cur[hp_head] -= dam;
  if (hp_cur[hp_head] < 0)
   hp_cur[hp_head] = 0;
 break;
 case bp_torso:
  recoil += int(dam / 5);
  hp_cur[hp_torso] -= dam;
  if (hp_cur[hp_torso] < 0)
   hp_cur[hp_torso] = 0;
 break;
 case bp_hands: // Fall through to arms
 case bp_arms:
  if (side == 1 || side == 3 || weapon.is_two_handed(this))
   recoil += int(dam / 3);
  if (side == 0 || side == 3) {
   hp_cur[hp_arm_l] -= dam;
   if (hp_cur[hp_arm_l] < 0)
    hp_cur[hp_arm_l] = 0;
  }
  if (side == 1 || side == 3) {
   hp_cur[hp_arm_r] -= dam;
   if (hp_cur[hp_arm_r] < 0)
    hp_cur[hp_arm_r] = 0;
  }
 break;
 case bp_feet: // Fall through to legs
 case bp_legs:
  if (side == 0 || side == 3) {
   hp_cur[hp_leg_l] -= dam;
   if (hp_cur[hp_leg_l] < 0)
    hp_cur[hp_leg_l] = 0;
  }
  if (side == 1 || side == 3) {
   hp_cur[hp_leg_r] -= dam;
   if (hp_cur[hp_leg_r] < 0)
    hp_cur[hp_leg_r] = 0;
  }
 break;
 default:
  debugmsg("Wacky body part hit!");
 }
 if (has_trait(PF_ADRENALINE) && !has_disease("adrenaline") &&
     (hp_cur[hp_head] < 25 || hp_cur[hp_torso] < 15))
  add_disease("adrenaline", 200);

 return dam;
}

void player::hurt(game *g, body_part bphurt, int side, int dam)
{
 int painadd = 0;
 if (has_disease("sleep") && rng(0, dam) > 2) {
  g->add_msg(_("You wake up!"));
  rem_disease("sleep");
 } else if (has_disease("lying_down"))
  rem_disease("lying_down");

 if (dam <= 0)
  return;

 if (!is_npc())
  g->cancel_activity_query(_("You were hurt!"));

 if (has_trait(PF_PAINRESIST))
  painadd = dam / 3;
 else
  painadd = dam / 2;
 pain += painadd;

 switch (bphurt) {
 case bp_eyes:	// Fall through to head damage
 case bp_mouth:	// Fall through to head damage
 case bp_head:
  pain++;
  hp_cur[hp_head] -= dam;
  if (hp_cur[hp_head] < 0)
   hp_cur[hp_head] = 0;
 break;
 case bp_torso:
  hp_cur[hp_torso] -= dam;
  if (hp_cur[hp_torso] < 0)
   hp_cur[hp_torso] = 0;
 break;
 case bp_hands:	// Fall through to arms
 case bp_arms:
  if (side == 0 || side == 3) {
   hp_cur[hp_arm_l] -= dam;
   if (hp_cur[hp_arm_l] < 0)
    hp_cur[hp_arm_l] = 0;
  }
  if (side == 1 || side == 3) {
   hp_cur[hp_arm_r] -= dam;
   if (hp_cur[hp_arm_r] < 0)
    hp_cur[hp_arm_r] = 0;
  }
 break;
 case bp_feet:	// Fall through to legs
 case bp_legs:
  if (side == 0 || side == 3) {
   hp_cur[hp_leg_l] -= dam;
   if (hp_cur[hp_leg_l] < 0)
    hp_cur[hp_leg_l] = 0;
  }
  if (side == 1 || side == 3) {
   hp_cur[hp_leg_r] -= dam;
   if (hp_cur[hp_leg_r] < 0)
    hp_cur[hp_leg_r] = 0;
  }
 break;
 default:
  debugmsg("Wacky body part hurt!");
 }
 if (has_trait(PF_ADRENALINE) && !has_disease("adrenaline") &&
     (hp_cur[hp_head] < 25 || hp_cur[hp_torso] < 15))
  add_disease("adrenaline", 200);
}

void player::heal(body_part healed, int side, int dam)
{
 hp_part healpart;
 switch (healed) {
 case bp_eyes:	// Fall through to head damage
 case bp_mouth:	// Fall through to head damage
 case bp_head:
  healpart = hp_head;
 break;
 case bp_torso:
  healpart = hp_torso;
 break;
 case bp_hands:
// Shouldn't happen, but fall through to arms
  debugmsg("Heal against hands!");
 case bp_arms:
  if (side == 0)
   healpart = hp_arm_l;
  else
   healpart = hp_arm_r;
 break;
 case bp_feet:
// Shouldn't happen, but fall through to legs
  debugmsg("Heal against feet!");
 case bp_legs:
  if (side == 0)
   healpart = hp_leg_l;
  else
   healpart = hp_leg_r;
 break;
 default:
  debugmsg("Wacky body part healed!");
  healpart = hp_torso;
 }
 hp_cur[healpart] += dam;
 if (hp_cur[healpart] > hp_max[healpart])
  hp_cur[healpart] = hp_max[healpart];
}

void player::heal(hp_part healed, int dam)
{
 hp_cur[healed] += dam;
 if (hp_cur[healed] > hp_max[healed])
  hp_cur[healed] = hp_max[healed];
}

void player::healall(int dam)
{
 for (int i = 0; i < num_hp_parts; i++) {
  if (hp_cur[i] > 0) {
   hp_cur[i] += dam;
   if (hp_cur[i] > hp_max[i])
    hp_cur[i] = hp_max[i];
  }
 }
}

void player::hurtall(int dam)
{
 for (int i = 0; i < num_hp_parts; i++) {
  int painadd = 0;
  hp_cur[i] -= dam;
   if (hp_cur[i] < 0)
     hp_cur[i] = 0;
  if (has_trait(PF_PAINRESIST))
   painadd = dam / 3;
  else
   painadd = dam / 2;
  pain += painadd;
 }
}

void player::hitall(game *g, int dam, int vary)
{
 if (has_disease("sleep")) {
  g->add_msg(_("You wake up!"));
  rem_disease("sleep");
 } else if (has_disease("lying_down"))
  rem_disease("lying_down");

 for (int i = 0; i < num_hp_parts; i++) {
  int ddam = vary? dam * rng (100 - vary, 100) / 100 : dam;
  int cut = 0;
  absorb(g, (body_part) i, ddam, cut);
  int painadd = 0;
  hp_cur[i] -= ddam;
   if (hp_cur[i] < 0)
     hp_cur[i] = 0;
  if (has_trait(PF_PAINRESIST))
   painadd = dam / 3 / 4;
  else
   painadd = dam / 2 / 4;
  pain += painadd;
 }
}

void player::knock_back_from(game *g, int x, int y)
{
 if (x == posx && y == posy)
  return; // No effect
 point to(posx, posy);
 if (x < posx)
  to.x++;
 if (x > posx)
  to.x--;
 if (y < posy)
  to.y++;
 if (y > posy)
  to.y--;

// First, see if we hit a monster
 int mondex = g->mon_at(to.x, to.y);
 if (mondex != -1) {
  monster *z = &(g->z[mondex]);
  hit(g, bp_torso, 0, z->type->size, 0);
  add_disease("stunned", 1);
  if ((str_max - 6) / 4 > z->type->size) {
   z->knock_back_from(g, posx, posy); // Chain reaction!
   z->hurt((str_max - 6) / 4);
   z->add_effect(ME_STUNNED, 1);
  } else if ((str_max - 6) / 4 == z->type->size) {
   z->hurt((str_max - 6) / 4);
   z->add_effect(ME_STUNNED, 1);
  }

  g->add_msg_player_or_npc( this, _("You bounce off a %s!"), _("<npcname> bounces off a %s!"),
                            z->name().c_str() );

  return;
 }

 int npcdex = g->npc_at(to.x, to.y);
 if (npcdex != -1) {
  npc *p = g->active_npc[npcdex];
  hit(g, bp_torso, 0, 3, 0);
  add_disease("stunned", 1);
  p->hit(g, bp_torso, 0, 3, 0);
  g->add_msg_player_or_npc( this, _("You bounce off %s!"), _("<npcname> bounces off %s!"), p->name.c_str() );
  return;
 }

// If we're still in the function at this point, we're actually moving a tile!
 if (g->m.move_cost(to.x, to.y) == 0) { // Wait, it's a wall (or water)

  if (g->m.has_flag(liquid, to.x, to.y)) {
   if (!is_npc())
    g->plswim(to.x, to.y);
// TODO: NPCs can't swim!
  } else { // It's some kind of wall.
   hurt(g, bp_torso, 0, 3);
   add_disease("stunned", 2);
   g->add_msg_player_or_npc( this, _("You bounce off a %s!"), _("<npcname> bounces off a %s!"),
                             g->m.tername(to.x, to.y).c_str() );
  }

 } else { // It's no wall
  posx = to.x;
  posy = to.y;
 }
}

int player::hp_percentage()
{
 int total_cur = 0, total_max = 0;
// Head and torso HP are weighted 3x and 2x, respectively
 total_cur = hp_cur[hp_head] * 3 + hp_cur[hp_torso] * 2;
 total_max = hp_max[hp_head] * 3 + hp_max[hp_torso] * 2;
 for (int i = hp_arm_l; i < num_hp_parts; i++) {
  total_cur += hp_cur[i];
  total_max += hp_max[i];
 }
 return (100 * total_cur) / total_max;
}

void player::recalc_hp()
{
    int new_max_hp[num_hp_parts];
    for (int i = 0; i < num_hp_parts; i++)
    {
        new_max_hp[i] = 60 + str_max * 3;
        if (has_trait(PF_TOUGH))
        {
            new_max_hp[i] *= 1.2;
        }
        if (has_trait(PF_HARDCORE))
        {
            new_max_hp[i] *= 0.25;
        }
    }
    if (has_trait(PF_GLASSJAW))
    {
        new_max_hp[hp_head] *= 0.8;
    }
    for (int i = 0; i < num_hp_parts; i++)
    {
        hp_cur[i] *= (float)new_max_hp[i]/(float)hp_max[i];
        hp_max[i] = new_max_hp[i];
    }
}

void player::get_sick(game *g)
{
 if (health > 0 && rng(0, health + 10) < health)
  health--;
 if (health < 0 && rng(0, 10 - health) < (0 - health))
  health++;
 if (one_in(12))
  health -= 1;

 if (g->debugmon)
  debugmsg("Health: %d", health);

 if (has_trait(PF_DISIMMUNE))
  return;

 if (!has_disease("flu") && !has_disease("common_cold") &&
     one_in(900 + 10 * health + (has_trait(PF_DISRESISTANT) ? 300 : 0))) {
  if (one_in(6))
   infect("flu", bp_mouth, 3, rng(40000, 80000), g);
  else
   infect("common_cold", bp_mouth, 3, rng(20000, 60000), g);
 }
}

void player::infect(dis_type type, body_part vector, int strength,
                    int duration, game *g)
{
 if (dice(strength, 3) > dice(resist(vector), 3))
  add_disease(type, duration);
}

void player::add_disease(dis_type type, int duration,
                         int intensity, int max_intensity)
{
 if (duration == 0)
  return;
 bool found = false;
 int i = 0;
 while ((i < illness.size()) && !found) {
  if (illness[i].type == type) {
   illness[i].duration += duration;
   illness[i].intensity += intensity;
   if (max_intensity != -1 && illness[i].intensity > max_intensity)
    illness[i].intensity = max_intensity;
   found = true;
  }
  i++;
 }
 if (!found) {
  if (!is_npc())
   dis_msg(g, type);
  disease tmp(type, duration, intensity);
  illness.push_back(tmp);
 }
// activity.type = ACT_NULL;
}

void player::rem_disease(dis_type type)
{
 for (int i = 0; i < illness.size(); i++) {
  if (illness[i].type == type)
   illness.erase(illness.begin() + i);
 }
}

bool player::has_disease(dis_type type) const
{
 for (int i = 0; i < illness.size(); i++) {
  if (illness[i].type == type)
   return true;
 }
 return false;
}

int player::disease_level(dis_type type)
{
 for (int i = 0; i < illness.size(); i++) {
  if (illness[i].type == type)
   return illness[i].duration;
 }
 return 0;
}

int player::disease_intensity(dis_type type)
{
 for (int i = 0; i < illness.size(); i++) {
  if (illness[i].type == type)
   return illness[i].intensity;
 }
 return 0;
}

void player::add_addiction(add_type type, int strength)
{
 if (type == ADD_NULL)
  return;
 int timer = 1200;
 if (has_trait(PF_ADDICTIVE)) {
  strength = int(strength * 1.5);
  timer = 800;
 }
 for (int i = 0; i < addictions.size(); i++) {
  if (addictions[i].type == type) {
        if (addictions[i].sated <   0)
    addictions[i].sated = timer;
   else if (addictions[i].sated < 600)
    addictions[i].sated += timer;	// TODO: Make this variable?
   else
    addictions[i].sated += int((3000 - addictions[i].sated) / 2);
   if ((rng(0, strength) > rng(0, addictions[i].intensity * 5) ||
       rng(0, 500) < strength) && addictions[i].intensity < 20)
    addictions[i].intensity++;
   return;
  }
 }
 if (rng(0, 100) < strength) {
  addiction tmp(type, 1);
  addictions.push_back(tmp);
 }
}

bool player::has_addiction(add_type type) const
{
 for (int i = 0; i < addictions.size(); i++) {
  if (addictions[i].type == type &&
      addictions[i].intensity >= MIN_ADDICTION_LEVEL)
   return true;
 }
 return false;
}

void player::rem_addiction(add_type type)
{
 for (int i = 0; i < addictions.size(); i++) {
  if (addictions[i].type == type) {
   addictions.erase(addictions.begin() + i);
   return;
  }
 }
}

int player::addiction_level(add_type type)
{
 for (int i = 0; i < addictions.size(); i++) {
  if (addictions[i].type == type)
   return addictions[i].intensity;
 }
 return 0;
}

void player::siphon_gas(game *g, vehicle *veh)
{
    int fuel_amount = veh->drain("gasoline", veh->fuel_capacity("gasoline"));
    item used_item(g->itypes["gasoline"], g->turn);
    used_item.charges = fuel_amount;
    g->add_msg(_("Siphoned %d units of gasoline from the vehicle."), fuel_amount);
    while (!g->handle_liquid(used_item, false, false)) { } // handle the gas until it's all gone
}

void player::cauterize(game *g) {
 rem_disease("bleed");
 rem_disease("bite");
 pain += 15;
 g->add_msg_if_player(this,_("You cauterize yourself. It hurts like hell!"));
}

void player::suffer(game *g)
{
    for (int i = 0; i < my_bionics.size(); i++)
    {
        if (my_bionics[i].powered)
        {
            activate_bionic(i, g);
        }
    }
    if (underwater)
    {
        if (!has_trait(PF_GILLS))
        {
            oxygen--;
        }
        if (oxygen < 0)
        {
            if (has_bionic("bio_gills") && power_level > 0)
            {
                oxygen += 5;
                power_level--;
            }
            else
            {
                g->add_msg(_("You're drowning!"));
                hurt(g, bp_torso, 0, rng(1, 4));
            }
        }
    }
    for (int i = 0; i < illness.size(); i++)
    {
        dis_effect(g, *this, illness[i]);
        illness[i].duration--;
        if (illness[i].duration < MIN_DISEASE_AGE)// Cap permanent disease age
        {
            illness[i].duration = MIN_DISEASE_AGE;
        }
        if (illness[i].duration == 0)
        {
            illness.erase(illness.begin() + i);
            i--;
        }
    }
    if (!has_disease("sleep"))
    {
        int timer = -3600;
        if (has_trait(PF_ADDICTIVE))
        {
            timer = -4000;
        }
        for (int i = 0; i < addictions.size(); i++)
        {
            if (addictions[i].sated <= 0 &&
                addictions[i].intensity >= MIN_ADDICTION_LEVEL)
            {
                addict_effect(g, addictions[i]);
            }
            addictions[i].sated--;
            if (!one_in(addictions[i].intensity - 2) && addictions[i].sated > 0)
            {
                addictions[i].sated -= 1;
            }
            if (addictions[i].sated < timer - (100 * addictions[i].intensity))
            {
                if (addictions[i].intensity <= 2)
                {
                    addictions.erase(addictions.begin() + i);
                    i--;
                }
                else
                {
                    addictions[i].intensity = int(addictions[i].intensity / 2);
                    addictions[i].intensity--;
                    addictions[i].sated = 0;
                }
            }
        }
        if (has_trait(PF_CHEMIMBALANCE))
        {
            if (one_in(3600))
            {
                g->add_msg(_("You suddenly feel sharp pain for no reason."));
                pain += 3 * rng(1, 3);
            }
            if (one_in(3600))
            {
                int pkilladd = 5 * rng(-1, 2);
                if (pkilladd > 0)
                {
                    g->add_msg(_("You suddenly feel numb."));
                }
                else if (pkilladd < 0)
                {
                    g->add_msg(_("You suddenly ache."));
                }
                pkill += pkilladd;
            }
            if (one_in(3600))
            {
                g->add_msg(_("You feel dizzy for a moment."));
                moves -= rng(10, 30);
            }
            if (one_in(3600))
            {
                int hungadd = 5 * rng(-1, 3);
                if (hungadd > 0)
                {
                    g->add_msg(_("You suddenly feel hungry."));
                }
                else
                {
                    g->add_msg(_("You suddenly feel a little full."));
                }
                hunger += hungadd;
            }
            if (one_in(3600))
            {
                g->add_msg(_("You suddenly feel thirsty."));
                thirst += 5 * rng(1, 3);
            }
            if (one_in(3600))
            {
                g->add_msg(_("You feel fatigued all of a sudden."));
                fatigue += 10 * rng(2, 4);
            }
            if (one_in(4800))
            {
                if (one_in(3))
                {
                    add_morale(MORALE_FEELING_GOOD, 20, 100);
                }
                else
                {
                    add_morale(MORALE_FEELING_BAD, -20, -100);
                }
            }
            if (one_in(3600))
            {
                if (one_in(3))
                {
                    g->add_msg(_("You suddenly feel very cold."));
                    for (int i = 0 ; i < num_bp ; i++)
                    {
                        temp_cur[i] = BODYTEMP_VERY_COLD;
                    }
                }
                else
                {
                    g->add_msg(_("You suddenly feel cold."));
                    for (int i = 0 ; i < num_bp ; i++)
                    {
                        temp_cur[i] = BODYTEMP_COLD;
                    }
                }
            }
            if (one_in(3600))
            {
                if (one_in(3))
                {
                    g->add_msg(_("You suddenly feel very hot."));
                    for (int i = 0 ; i < num_bp ; i++)
                    {
                        temp_cur[i] = BODYTEMP_VERY_HOT;
                    }
                }
                else
                {
                    g->add_msg(_("You suddenly feel hot."));
                    for (int i = 0 ; i < num_bp ; i++)
                    {
                        temp_cur[i] = BODYTEMP_HOT;
                    }
                }
            }
        }
        if ((has_trait(PF_SCHIZOPHRENIC) || has_artifact_with(AEP_SCHIZO)) &&
            one_in(2400))
        { // Every 4 hours or so
            monster phantasm;
            int i;
            switch(rng(0, 11))
            {
                case 0:
                    add_disease("hallu", 3600);
                    break;
                case 1:
                    add_disease("visuals", rng(15, 60));
                    break;
                case 2:
                    g->add_msg(_("From the south you hear glass breaking."));
                    break;
                case 3:
                    g->add_msg(_("YOU SHOULD QUIT THE GAME IMMEDIATELY."));
                    add_morale(MORALE_FEELING_BAD, -50, -150);
                    break;
                case 4:
                    for (i = 0; i < 10; i++) {
                        g->add_msg("XXXXXXXXXXXXXXXXXXXXXXXXXXX");
                    }
                    break;
                case 5:
                    g->add_msg(_("You suddenly feel so numb..."));
                    pkill += 25;
                    break;
                case 6:
                    g->add_msg(_("You start to shake uncontrollably."));
                    add_disease("shakes", 10 * rng(2, 5));
                    break;
                case 7:
                    for (i = 0; i < 10; i++)
                    {
                        phantasm = monster(g->mtypes[mon_hallu_zom + rng(0, 3)]);
                        phantasm.spawn(posx + rng(-10, 10), posy + rng(-10, 10));
                        if (g->mon_at(phantasm.posx, phantasm.posy) == -1)
                            g->z.push_back(phantasm);
                    }
                    break;
                case 8:
                    g->add_msg(_("It's a good time to lie down and sleep."));
                    add_disease("lying_down", 200);
                    break;
                case 9:
                    g->add_msg(_("You have the sudden urge to SCREAM!"));
                    g->sound(posx, posy, 10 + 2 * str_cur, "AHHHHHHH!");
                    break;
                case 10:
                    g->add_msg(std::string(name + name + name + name + name + name + name +
                        name + name + name + name + name + name + name +
                        name + name + name + name + name + name).c_str());
                    break;
                case 11:
                    add_disease("formication", 600);
                    break;
            }
        }
  if (has_trait(PF_JITTERY) && !has_disease("shakes")) {
   if (stim > 50 && one_in(300 - stim))
    add_disease("shakes", 300 + stim);
   else if (hunger > 80 && one_in(500 - hunger))
    add_disease("shakes", 400);
  }

  if (has_trait(PF_MOODSWINGS) && one_in(3600)) {
   if (rng(1, 20) > 9)	// 55% chance
    add_morale(MORALE_MOODSWING, -100, -500);
   else			// 45% chance
    add_morale(MORALE_MOODSWING, 100, 500);
  }

  if (has_trait(PF_VOMITOUS) && one_in(4200))
   vomit(g);

  if (has_trait(PF_SHOUT1) && one_in(3600))
   g->sound(posx, posy, 10 + 2 * str_cur, _("You shout loudly!"));
  if (has_trait(PF_SHOUT2) && one_in(2400))
   g->sound(posx, posy, 15 + 3 * str_cur, _("You scream loudly!"));
  if (has_trait(PF_SHOUT3) && one_in(1800))
   g->sound(posx, posy, 20 + 4 * str_cur, _("You let out a piercing howl!"));
 }	// Done with while-awake-only effects

 if (has_trait(PF_ASTHMA) && one_in(3600 - stim * 50)) {
  bool auto_use = has_charges("inhaler", 1);
  if (underwater) {
   oxygen = int(oxygen / 2);
   auto_use = false;
  }
  if (has_disease("sleep")) {
   rem_disease("sleep");
   g->add_msg(_("Your asthma wakes you up!"));
   auto_use = false;
  }
  if (auto_use)
   use_charges("inhaler", 1);
  else {
   add_disease("asthma", 50 * rng(1, 4));
   if (!is_npc())
    g->cancel_activity_query(_("You have an asthma attack!"));
  }
 }

 if (has_trait(PF_LEAVES) && g->is_in_sunlight(posx, posy) && one_in(600))
  hunger--;

 if (pain > 0) {
  if (has_trait(PF_PAINREC1) && one_in(600))
   pain--;
  if (has_trait(PF_PAINREC2) && one_in(300))
   pain--;
  if (has_trait(PF_PAINREC3) && one_in(150))
   pain--;
 }

 if (has_trait(PF_ALBINO) && g->is_in_sunlight(posx, posy) && one_in(20)) {
  g->add_msg(_("The sunlight burns your skin!"));
  if (has_disease("sleep")) {
   rem_disease("sleep");
   g->add_msg(_("You wake up!"));
  }
  hurtall(1);
 }

 if ((has_trait(PF_TROGLO) || has_trait(PF_TROGLO2)) &&
     g->is_in_sunlight(posx, posy) && g->weather == WEATHER_SUNNY) {
  str_cur--;
  dex_cur--;
  int_cur--;
  per_cur--;
 }
 if (has_trait(PF_TROGLO2) && g->is_in_sunlight(posx, posy)) {
  str_cur--;
  dex_cur--;
  int_cur--;
  per_cur--;
 }
 if (has_trait(PF_TROGLO3) && g->is_in_sunlight(posx, posy)) {
  str_cur -= 4;
  dex_cur -= 4;
  int_cur -= 4;
  per_cur -= 4;
 }

 if (has_trait(PF_SORES)) {
  for (int i = bp_head; i < num_bp; i++) {
   if (pain < 5 + 4 * abs(encumb(body_part(i))))
    pain = 5 + 4 * abs(encumb(body_part(i)));
  }
 }

 if (has_trait(PF_SLIMY) && !in_vehicle) {
   g->m.add_field(g, posx, posy, fd_slime, 1);
 }

 if (has_trait(PF_WEB_WEAVER) && !in_vehicle && one_in(3)) {
   g->m.add_field(g, posx, posy, fd_web, 1); //this adds density to if its not already there.
 }

 if (has_trait(PF_RADIOGENIC) && int(g->turn) % 50 == 0 && radiation >= 10) {
  radiation -= 10;
  healall(1);
 }

 if (has_trait(PF_RADIOACTIVE1)) {
  if (g->m.radiation(posx, posy) < 10 && one_in(50))
   g->m.radiation(posx, posy)++;
 }
 if (has_trait(PF_RADIOACTIVE2)) {
  if (g->m.radiation(posx, posy) < 20 && one_in(25))
   g->m.radiation(posx, posy)++;
 }
 if (has_trait(PF_RADIOACTIVE3)) {
  if (g->m.radiation(posx, posy) < 30 && one_in(10))
   g->m.radiation(posx, posy)++;
 }

 if (has_trait(PF_UNSTABLE) && one_in(28800))	// Average once per 2 days
  mutate(g);
 if (has_artifact_with(AEP_MUTAGENIC) && one_in(28800))
  mutate(g);
 if (has_artifact_with(AEP_FORCE_TELEPORT) && one_in(600))
  g->teleport(this);

 int localRadiation = g->m.radiation(posx, posy);

 if (localRadiation) {
   bool power_armored = false, has_helmet = false;

   power_armored = is_wearing_power_armor(&has_helmet);

   if (power_armored && has_helmet) {
     radiation += 0; // Power armor protects completely from radiation
   } else if (power_armored || is_wearing("hazmat_suit")) {
     radiation += rng(0, localRadiation / 40);
   } else {
     radiation += rng(0, localRadiation / 16);
   }

   // Apply rads to any radiation badges.
   std::vector<item *> possessions = inv_dump();
   for( std::vector<item *>::iterator it = possessions.begin(); it != possessions.end(); ++it ) {
       if( (*it)->type->id == "rad_badge" ) {
           // Actual irridation levels of badges and the player aren't precisely matched.
           // This is intentional.
           int before = (*it)->irridation;
           (*it)->irridation += rng(0, localRadiation / 16);
           if( inv.has_item(*it) ) { continue; }
           for( int i = 0; i < sizeof(rad_dosage_thresholds)/sizeof(rad_dosage_thresholds[0]); i++ ){
               if( before < rad_dosage_thresholds[i] &&
                   (*it)->irridation >= rad_dosage_thresholds[i] ) {
                   g->add_msg_if_player( this, _("Your radiation badge changes from %s to %s!"),
                                         rad_threshold_colors[i - 1].c_str(),
                                         rad_threshold_colors[i].c_str() );
               }
           }
       }
   }
 }

 if( int(g->turn) % 150 == 0 )
 {
     if (radiation < 0) radiation = 0;
     else if (radiation > 2000) radiation = 2000;
     if (OPTIONS[OPT_RAD_MUTATION] && rng(60, 2500) < radiation)
     {
         mutate(g);
         radiation /= 2;
         radiation -= 5;
     }
     else if (radiation > 100 && rng(1, 1500) < radiation)
     {
         vomit(g);
         radiation -= 50;
     }
 }

 if( radiation > 150 && !(int(g->turn) % 90) )
 {
     hurtall(radiation / 100);
 }

// Negative bionics effects
 if (has_bionic("bio_dis_shock") && one_in(1200)) {
  g->add_msg(_("You suffer a painful electrical discharge!"));
  pain++;
  moves -= 150;
 }
 if (has_bionic("bio_dis_acid") && one_in(1500)) {
  g->add_msg(_("You suffer a burning acidic discharge!"));
  hurtall(1);
 }
 if (has_bionic("bio_drain") && power_level > 0 && one_in(600)) {
  g->add_msg(_("Your batteries discharge slightly."));
  power_level--;
 }
 if (has_bionic("bio_noise") && one_in(500)) {
  g->add_msg(_("A bionic emits a crackle of noise!"));
  g->sound(posx, posy, 60, "");
 }
 if (has_bionic("bio_power_weakness") && max_power_level > 0 &&
     power_level >= max_power_level * .75)
  str_cur -= 3;

// Artifact effects
 if (has_artifact_with(AEP_ATTENTION))
  add_disease("attention", 3);

 if (dex_cur < 0)
  dex_cur = 0;
 if (str_cur < 0)
  str_cur = 0;
 if (per_cur < 0)
  per_cur = 0;
 if (int_cur < 0)
  int_cur = 0;

 // check for limb mending every 1000 turns (~1.6 hours)
 if(g->turn.get_turn() % 1000 == 0) {
  mend(g);
 }
}

void player::mend(game *g)
{
 // Wearing splints can slowly mend a broken limb back to 1 hp.
 // 2 weeks is faster than a fracture would heal IRL,
 // but 3 weeks average (a generous estimate) was tedious and no fun.
 for(int i = 0; i < num_hp_parts; i++) {
  int broken = (hp_cur[i] <= 0);
  if(broken) {
   double mending_odds = 200.0; // 2 weeks, on average. (~20160 minutes / 100 minutes)
   double healing_factor = 1.0;
   // Studies have shown that alcohol and tobacco use delay fracture healing time
   if(has_disease("cig") | addiction_level(ADD_CIG)) {
    healing_factor *= 0.5;
   }
   if(has_disease("drunk") | addiction_level(ADD_ALCOHOL)) {
    healing_factor *= 0.5;
   }

   // Bed rest speeds up mending
   if(has_disease("sleep")) {
    healing_factor *= 4.0;
   } else if(fatigue > 383) {
    // but being dead tired does not...
    healing_factor *= 0.75;
   }

   // Being healthy helps.
   if(health > 0) {
    healing_factor *= 2.0;
   }

   // And being well fed...
   if(hunger < 0) {
    healing_factor *= 2.0;
   }

   if(thirst < 0) {
    healing_factor *= 2.0;
   }

   // Mutagenic healing factor!
   if(has_trait(PF_REGEN)) {
    healing_factor *= 16.0;
   } else if (has_trait(PF_FASTHEALER2)) {
    healing_factor *= 4.0;
   } else if (has_trait(PF_FASTHEALER)) {
    healing_factor *= 2.0;
   }

   bool mended = false;
   int side = 0;
   body_part part;
   switch(i) {
    case hp_arm_r:
     side = 1;
     // fall-through
    case hp_arm_l:
     part = bp_arms;
     mended = is_wearing("arm_splint") && x_in_y(healing_factor, mending_odds);
     break;
    case hp_leg_r:
     side = 1;
     // fall-through
    case hp_leg_l:
     part = bp_legs;
     mended = is_wearing("leg_splint") && x_in_y(healing_factor, mending_odds);
     break;
    default:
     // No mending for you!
     break;
   }
   if(mended) {
    hp_cur[i] = 1;
    g->add_msg(_("Your %s has started to mend!"),
      body_part_name(part, side).c_str());
   }
  }
 }
}

void player::vomit(game *g)
{
 g->add_msg(_("You throw up heavily!"));
 hunger += rng(30, 50);
 thirst += rng(30, 50);
 moves -= 100;
 for (int i = 0; i < illness.size(); i++) {
  if (illness[i].type == "foodpoison") {
   illness[i].duration -= 300;
   if (illness[i].duration < 0)
    rem_disease(illness[i].type);
  } else if (illness[i].type == "drunk") {
   illness[i].duration -= rng(1, 5) * 100;
   if (illness[i].duration < 0)
    rem_disease(illness[i].type);
  }
 }
 rem_disease("pkill1");
 rem_disease("pkill2");
 rem_disease("pkill3");
 rem_disease("sleep");
}

int player::weight_carried()
{
    int ret = 0;
    ret += weapon.weight();
    for (int i = 0; i < worn.size(); i++)
    {
        ret += worn[i].weight();
    }
    ret += inv.weight();
    return ret;
}

int player::volume_carried()
{
    return inv.volume();
}

int player::weight_capacity(bool real_life)
{
 int str = (real_life ? str_cur : str_max);
 int ret = 400 + str * 35;
 if (has_trait(PF_BADBACK))
  ret = int(ret * .65);
 if (has_trait(PF_LIGHT_BONES))
  ret = int(ret * .80);
 if (has_trait(PF_HOLLOW_BONES))
  ret = int(ret * .60);
 if (has_artifact_with(AEP_CARRY_MORE))
  ret += 200;
 return ret;
}

int player::volume_capacity()
{
 int ret = 2;	// A small bonus (the overflow)
 it_armor *armor;
 for (int i = 0; i < worn.size(); i++) {
  armor = dynamic_cast<it_armor*>(worn[i].type);
  ret += armor->storage;
 }
 if (has_bionic("bio_storage"))
  ret += 6;
 if (has_trait(PF_SHELL))
  ret += 16;
 if (has_trait(PF_PACKMULE))
  ret = int(ret * 1.4);
 return ret;
}

bool player::can_pickVolume(int volume)
{
    return (volume_carried() + volume <= volume_capacity());
}
bool player::can_pickWeight(int weight)
{
    return (weight_carried() + weight <= weight_capacity());
}

// --- Library functions ---
// This stuff could be moved elsewhere, but there
// doesn't seem to be a good place to put it right now.

// Basic logistic function.
double logistic(double t)
{
    return 1 / (1 + exp(-t));
}

const double LOGI_CUTOFF = 4;
const double LOGI_MIN = logistic(-LOGI_CUTOFF);
const double LOGI_MAX = logistic(+LOGI_CUTOFF);
const double LOGI_RANGE = LOGI_MAX - LOGI_MIN;

// Logistic curve [-6,6], flipped and scaled to
// range from 1 to 0 as pos goes from min to max.
double logistic_range(int min, int max, int pos)
{
    // Anything beyond [min,max] gets clamped.
    if (pos < min)
    {
        return 1.0;
    }
    else if (pos > max)
    {
        return 0.0;
    }

    // Normalize the pos to [0,1]
    double range = max - min;
    double unit_pos = (pos - min) / range;

    // Scale and flip it to [+LOGI_CUTOFF,-LOGI_CUTOFF]
    double scaled_pos = LOGI_CUTOFF - 2 * LOGI_CUTOFF * unit_pos;

    // Get the raw logistic value.
    double raw_logistic = logistic(scaled_pos);

    // Scale the output to [0,1]
    return (raw_logistic - LOGI_MIN) / LOGI_RANGE;
}
// --- End ---


int player::net_morale(morale_point effect)
{
    double bonus = effect.bonus;

    // If the effect is old enough to have started decaying,
    // reduce it appropriately.
    if (effect.age > effect.decay_start)
    {
        bonus *= logistic_range(effect.decay_start,
                                effect.duration, effect.age);
    }

    // Optimistic characters focus on the good things in life,
    // and downplay the bad things.
    if (has_trait(PF_OPTIMISTIC))
    {
        if (bonus >= 0)
        {
            bonus *= 1.25;
        }
        else
        {
            bonus *= 0.75;
        }
    }

    return bonus;
}

int player::morale_level()
{
    // Add up all of the morale bonuses (and penalties).
    int ret = 0;
    for (int i = 0; i < morale.size(); i++)
    {
        ret += net_morale(morale[i]);
    }

    // Prozac reduces negative morale by 75%.
    if (has_disease("took_prozac") && ret < 0)
    {
        ret = int(ret / 4);
    }

    return ret;
}

void player::add_morale(morale_type type, int bonus, int max_bonus,
                        int duration, int decay_start,
                        bool cap_existing, itype* item_type)
{
    bool placed = false;

    // Search for a matching morale entry.
    for (int i = 0; i < morale.size() && !placed; i++)
    {
        if (morale[i].type == type && morale[i].item_type == item_type)
        {
            // Found a match!
            placed = true;

            // Scale the morale bonus to its current level.
            if (morale[i].age > morale[i].decay_start)
            {
                morale[i].bonus *= logistic_range(morale[i].decay_start,
                                                  morale[i].duration, morale[i].age);
            }

            // If we're capping the existing effect, we can use the new duration
            // and decay start.
            if (cap_existing)
            {
                morale[i].duration = duration;
                morale[i].decay_start = decay_start;
            }
            else
            {
                // Otherwise, we need to figure out whether the existing effect had
                // more remaining duration and decay-resistance than the new one does.
                if (morale[i].duration - morale[i].age <= duration)
                {
                    morale[i].duration = duration;
                }
                else
                {
                    // This will give a longer duration than above.
                    morale[i].duration -= morale[i].age;
                }

                if (morale[i].decay_start - morale[i].age <= decay_start)
                {
                    morale[i].decay_start = decay_start;
                }
                else
                {
                    // This will give a later decay start than above.
                    morale[i].decay_start -= morale[i].age;
                }
            }

            // Now that we've finished using it, reset the age to 0.
            morale[i].age = 0;

            // Is the current morale level for this entry below its cap, if any?
            if (abs(morale[i].bonus) < abs(max_bonus) || max_bonus == 0)
            {
                // Add the requested morale boost.
                morale[i].bonus += bonus;

                // If we passed the cap, pull back to it.
                if (abs(morale[i].bonus) > abs(max_bonus) && max_bonus != 0)
                {
                    morale[i].bonus = max_bonus;
                }
            }
            else if (cap_existing)
            {
                // The existing bonus is above the new cap.  Reduce it.
                morale[i].bonus = max_bonus;
            }
        }
    }

    // No matching entry, so add a new one
    if (!placed)
    {
        morale_point tmp(type, item_type, bonus, duration, decay_start, 0);
        morale.push_back(tmp);
    }
}

int player::has_morale( morale_type type ) const
{
    for( int i = 0; i < morale.size(); i++ ) {
        if( morale[i].type == type ) {
            return morale[i].bonus;
        }
    }
    return 0;
}

void player::rem_morale(morale_type type, itype* item_type)
{
 for (int i = 0; i < morale.size(); i++) {
  if (morale[i].type == type && morale[i].item_type == item_type) {
    morale.erase(morale.begin() + i);
    break;
  }
 }
}

item& player::i_add(item it, game *g)
{
 itype_id item_type_id = "null";
 if( it.type ) item_type_id = it.type->id;

 last_item = item_type_id;

 if (it.is_food() || it.is_ammo() || it.is_gun()  || it.is_armor() ||
     it.is_book() || it.is_tool() || it.is_weap() || it.is_food_container())
  inv.unsort();

 if (g != NULL && it.is_artifact() && it.is_tool()) {
  it_artifact_tool *art = dynamic_cast<it_artifact_tool*>(it.type);
  g->add_artifact_messages(art->effects_carried);
 }
 return inv.add_item(it);
}

bool player::has_active_item(itype_id id)
{
    if (weapon.type->id == id && weapon.active)
    {
        return true;
    }
    return inv.has_active_item(id);
}

int player::active_item_charges(itype_id id)
{
    int max = 0;
    if (weapon.type->id == id && weapon.active)
    {
        max = weapon.charges;
    }

    int inv_max = inv.max_active_item_charges(id);
    if (inv_max > max)
    {
        max = inv_max;
    }
    return max;
}

void player::process_active_items(game *g)
{
 if (weapon.is_artifact() && weapon.is_tool())
  g->process_artifact(&weapon, this, true);
 else if (weapon.active) {
  if (weapon.has_flag("CHARGE")) { // We're chargin it up!
   if (weapon.charges == 8) {
    bool maintain = false;
    if (use_charges_if_avail("adv_UPS_on", 2) || use_charges_if_avail("UPS_on", 4)) {
     maintain = true;
    } else if (use_charges_if_avail("adv_UPS_off", 2) || use_charges_if_avail("UPS_off", 4)) {
     maintain = true;
    }
    if (maintain) {
     if (one_in(20)) {
      g->add_msg(_("Your %s discharges!"), weapon.tname().c_str());
      point target(posx + rng(-12, 12), posy + rng(-12, 12));
      std::vector<point> traj = line_to(posx, posy, target.x, target.y, 0);
      g->fire(*this, target.x, target.y, traj, false);
     } else
      g->add_msg(_("Your %s beeps alarmingly."), weapon.tname().c_str());
    }
   } else {
    if (use_charges_if_avail("adv_UPS_on", (1 + weapon.charges)/2) || use_charges_if_avail("UPS_on", 1 + weapon.charges)) {
     weapon.poison++;
    } else if (use_charges_if_avail("adv_UPS_off", (1 + weapon.charges)/2) || use_charges_if_avail("UPS_off", 1 + weapon.charges)) {
     weapon.poison++;
    } else {
     g->add_msg(_("Your %s spins down."), weapon.tname().c_str());
     if (weapon.poison <= 0) {
      weapon.charges--;
      weapon.poison = weapon.charges - 1;
     } else
      weapon.poison--;
     if (weapon.charges == 0)
      weapon.active = false;
    }
    if (weapon.poison >= weapon.charges) {
     weapon.charges++;
     weapon.poison = 0;
    }
   }
   return;
  } // if (weapon.has_flag("CHARGE"))
  if (!process_single_active_item(g, &weapon))
  {
   weapon = get_combat_style();
  }
 }

    std::vector<item*> inv_active = inv.active_items();
    for (std::vector<item*>::iterator iter = inv_active.begin(); iter != inv_active.end(); ++iter)
    {
        item *tmp_it = *iter;
        if (tmp_it->is_artifact() && tmp_it->is_tool())
        {
            g->process_artifact(tmp_it, this);
        }
        if (!process_single_active_item(g, tmp_it))
        {
            inv.remove_item(tmp_it);
        }
    }

// worn items
  for (int i = 0; i < worn.size(); i++) {
    if (worn[i].is_artifact())
    g->process_artifact(&(worn[i]), this);
  }
}

// returns false if the item needs to be removed
bool player::process_single_active_item(game *g, item *it)
{
    if (it->active ||
        (it->is_container() && it->contents.size() > 0 && it->contents[0].active))
    {
        if (it->is_food())
        {
            if (it->has_flag("HOT"))
            {
                it->item_counter--;
                if (it->item_counter == 0)
                {
                    it->item_tags.erase("HOT");
                    it->active = false;
                }
            }
        }
        else if (it->is_food_container())
        {
            if (it->contents[0].has_flag("HOT"))
            {
                it->contents[0].item_counter--;
                if (it->contents[0].item_counter == 0)
                {
                    it->contents[0].item_tags.erase("HOT");
                    it->contents[0].active = false;
                }
            }
        }
        else if (it->is_tool())
        {
            iuse use;
            it_tool* tmp = dynamic_cast<it_tool*>(it->type);
            (use.*tmp->use)(g, this, it, true);
            if (tmp->turns_per_charge > 0 && int(g->turn) % tmp->turns_per_charge == 0)
            {
                it->charges--;
            }
            if (it->charges <= 0)
            {
                (use.*tmp->use)(g, this, it, false);
                if (tmp->revert_to == "null")
                {
                    return false;
                }
                else
                {
                    it->type = g->itypes[tmp->revert_to];
                }
            }
        }
        else if (it->type->id == "corpse")
        {
            if (it->ready_to_revive(g))
            {
                g->add_msg_if_player(this, _("Oh dear god, a corpse you're carrying has started moving!"));
                g->revive_corpse(posx, posy, it);
                return false;
            }
        }
        else
        {
            debugmsg("%s is active, but has no known active function.", it->tname().c_str());
        }
    }
    return true;
}

item player::remove_weapon()
{
 if (weapon.has_flag("CHARGE") && weapon.active) { //unwield a charged charge rifle.
  weapon.charges = 0;
  weapon.active = false;
 }
 item tmp = weapon;
 weapon = get_combat_style();
// We need to remove any boosts related to our style
 rem_disease("attack_boost");
 rem_disease("dodge_boost");
 rem_disease("damage_boost");
 rem_disease("speed_boost");
 rem_disease("armor_boost");
 rem_disease("viper_combo");
 return tmp;
}

void player::remove_mission_items(int mission_id)
{
 if (mission_id == -1)
  return;
 if (weapon.mission_id == mission_id) {
  remove_weapon();
 } else {
  for (int i = 0; i < weapon.contents.size(); i++) {
   if (weapon.contents[i].mission_id == mission_id)
    remove_weapon();
  }
 }
 inv.remove_mission_items(mission_id);
}

item player::i_rem(char let)
{
 item tmp;
 if (weapon.invlet == let) {
  if (std::find(martial_arts_itype_ids.begin(), martial_arts_itype_ids.end(), weapon.type->id) != martial_arts_itype_ids.end()){
   return ret_null;
  }
  tmp = weapon;
  weapon = get_combat_style();
  return tmp;
 }
 for (int i = 0; i < worn.size(); i++) {
  if (worn[i].invlet == let) {
   tmp = worn[i];
   worn.erase(worn.begin() + i);
   return tmp;
  }
 }
 if (!inv.item_by_letter(let).is_null())
  return inv.remove_item_by_letter(let);
 return ret_null;
}

item player::i_rem(itype_id type)
{
    item ret;
    if (weapon.type->id == type)
    {
        return remove_weapon();
    }
    return inv.remove_item_by_type(type);
}

item& player::i_at(char let)
{
 if (let == KEY_ESCAPE)
  return ret_null;
 if (weapon.invlet == let)
  return weapon;
 for (int i = 0; i < worn.size(); i++) {
  if (worn[i].invlet == let)
   return worn[i];
 }
 return inv.item_by_letter(let);
}

item& player::i_of_type(itype_id type)
{
 if (weapon.type->id == type)
  return weapon;
 for (int i = 0; i < worn.size(); i++) {
  if (worn[i].type->id == type)
   return worn[i];
 }
 return inv.item_by_type(type);
 return ret_null;
}

item player::get_combat_style()
{
 item tmp;
 bool pickstyle = (!styles.empty());
 if (pickstyle) {
  tmp = item( g->itypes[style_selected], 0 );
  tmp.invlet = ':';
  return tmp;
 } else {
  return ret_null;
 }
}

std::vector<item *> player::inv_dump()
{
 std::vector<item *> ret;
 if (std::find(standard_itype_ids.begin(), standard_itype_ids.end(), weapon.type->id) != standard_itype_ids.end()){
  ret.push_back(&weapon);
 }
 for (int i = 0; i < worn.size(); i++)
  ret.push_back(&worn[i]);
 inv.dump(ret);
 return ret;
}

item player::i_remn(char invlet)
{
 return inv.remove_item_by_letter(invlet);
}

std::list<item> player::use_amount(itype_id it, int quantity, bool use_container)
{
 std::list<item> ret;
 bool used_weapon_contents = false;
 for (int i = 0; i < weapon.contents.size(); i++) {
  if (weapon.contents[i].type->id == it) {
   ret.push_back(weapon.contents[i]);
   quantity--;
   weapon.contents.erase(weapon.contents.begin() + i);
   i--;
   used_weapon_contents = true;
  }
 }
 if (use_container && used_weapon_contents)
  remove_weapon();

 if (weapon.type->id == it) {
  quantity--;
  ret.push_back(remove_weapon());
 }

 std::list<item> tmp = inv.use_amount(it, quantity, use_container);
 ret.splice(ret.end(), tmp);
 return ret;
}

bool player::use_charges_if_avail(itype_id it, int quantity)
{
    if (has_charges(it, quantity))
    {
        use_charges(it, quantity);
        return true;
    }
    return false;
}

bool player::has_fire(const int quantity)
{
// TODO: Replace this with a "tool produces fire" flag.

    if (has_charges("torch_lit", 1)) {
        return true;
    } else if (has_charges("candle_lit", 1)) {
        return true;
    } else if (has_bionic("bio_tools")) {
        return true;
    } else if (has_bionic("bio_lighter")) {
        return true;
    } else if (has_bionic("bio_laser")) {
        return true;
    } else if (has_charges("matches", quantity)) {
        return true;
    } else if (has_charges("lighter", quantity)) {
        return true;
    } else if (has_charges("flamethrower", quantity)) {
        return true;
    } else if (has_charges("flamethrower_simple", quantity)) {
        return true;
    } else if (has_charges("hotplate", quantity)) {
        return true;
    } else if (has_charges("welder", quantity)) {
        return true;
    }
    return false;
}

void player::use_fire(const int quantity)
{
//Ok, so checks for nearby fires first,
//then held lit torch or candle, bio tool/lighter/laser
//tries to use 1 charge of lighters, matches, flame throwers
// (home made, military), hotplate, welder in that order.
// bio_lighter, bio_laser, bio_tools, has_bionic("bio_tools"

    if (has_charges("torch_lit", 1)) {
        return;
    } else if (has_charges("candle_lit", 1)) {
        return;
    } else if (has_bionic("bio_tools")) {
        return;
    } else if (has_bionic("bio_lighter")) {
        return;
    } else if (has_bionic("bio_laser")) {
        return;
    } else if (has_charges("matches", quantity)) {
        use_charges("matches", quantity);
        return;
    } else if (has_charges("lighter", quantity)) {
        use_charges("lighter", quantity);
        return;
    } else if (has_charges("flamethrower", quantity)) {
        use_charges("flamethrower", quantity);
        return;
    } else if (has_charges("flamethrower_simple", quantity)) {
        use_charges("flamethrower_simple", quantity);
        return;
    } else if (has_charges("hotplate", quantity)) {
        use_charges("welder", quantity);
        return;
    } else if (has_charges("welder", quantity)) {
        use_charges("welder", quantity);
        return;
    }
}

// does NOT return anything if the item is integrated toolset or fire!
std::list<item> player::use_charges(itype_id it, int quantity)
{
 std::list<item> ret;
 // the first two cases *probably* don't need to be tracked for now...
 if (it == "toolset") {
  power_level -= quantity;
  if (power_level < 0)
   power_level = 0;
  return ret;
 }
 if (it == "fire")
 {
     use_fire(quantity);
     return ret;
 }

// Start by checking weapon contents
 for (int i = 0; i < weapon.contents.size(); i++) {
  if (weapon.contents[i].type->id == it) {
   if (weapon.contents[i].charges > 0 &&
       weapon.contents[i].charges <= quantity) {
    ret.push_back(weapon.contents[i]);
    quantity -= weapon.contents[i].charges;
    if (weapon.contents[i].destroyed_at_zero_charges()) {
     weapon.contents.erase(weapon.contents.begin() + i);
     i--;
    } else
     weapon.contents[i].charges = 0;
    if (quantity == 0)
     return ret;
   } else {
    item tmp = weapon.contents[i];
    tmp.charges = quantity;
    ret.push_back(tmp);
    weapon.contents[i].charges -= quantity;
    return ret;
   }
  }
 }

 if (weapon.type->id == it) {
  if (weapon.charges > 0 && weapon.charges <= quantity) {
   ret.push_back(weapon);
   quantity -= weapon.charges;
   if (weapon.destroyed_at_zero_charges())
    remove_weapon();
   else
    weapon.charges = 0;
   if (quantity == 0)
    return ret;
   } else {
    item tmp = weapon;
    tmp.charges = quantity;
    ret.push_back(tmp);
    weapon.charges -= quantity;
    return ret;
   }
  }

 std::list<item> tmp = inv.use_charges(it, quantity);
 ret.splice(ret.end(), tmp);
 return ret;
}

int player::butcher_factor()
{
 int lowest_factor = 999;
 if (has_bionic("bio_tools"))
 	lowest_factor=100;
 int inv_factor = inv.butcher_factor();
 if (inv_factor < lowest_factor) {
  lowest_factor = inv_factor;
 }
 if (weapon.damage_cut() >= 10 && !weapon.has_flag("SPEAR")) {
  int factor = weapon.volume() * 5 - weapon.weight() * 1.5 -
               weapon.damage_cut();
  if (weapon.damage_cut() <= 20)
   factor *= 2;
  if (factor < lowest_factor)
   lowest_factor = factor;
 }
 return lowest_factor;
}

item* player::pick_usb()
{
 std::vector<item*> drives = inv.all_items_by_type("usb_drive");

 if (drives.empty())
  return NULL; // None available!

 std::vector<std::string> selections;
 for (int i = 0; i < drives.size() && i < 9; i++)
  selections.push_back( drives[i]->tname() );

 int select = menu_vec(false, _("Choose drive:"), selections);

 return drives[ select - 1 ];
}

bool player::is_wearing(itype_id it)
{
 for (int i = 0; i < worn.size(); i++) {
  if (worn[i].type->id == it)
   return true;
 }
 return false;
}

bool player::worn_with_flag( std::string flag ) const
{
    for (int i = 0; i < worn.size(); i++) {
        if (worn[i].has_flag( flag )) {
            return true;
        }
    }
    return false;
}

bool player::has_artifact_with(art_effect_passive effect)
{
 if (weapon.is_artifact() && weapon.is_tool()) {
  it_artifact_tool *tool = dynamic_cast<it_artifact_tool*>(weapon.type);
  for (int i = 0; i < tool->effects_wielded.size(); i++) {
   if (tool->effects_wielded[i] == effect)
    return true;
  }
  for (int i = 0; i < tool->effects_carried.size(); i++) {
   if (tool->effects_carried[i] == effect)
    return true;
  }
 }
 if (inv.has_artifact_with(effect)) {
  return true;
 }
 for (int i = 0; i < worn.size(); i++) {
  if (worn[i].is_artifact()) {
   it_artifact_armor *armor = dynamic_cast<it_artifact_armor*>(worn[i].type);
   for (int i = 0; i < armor->effects_worn.size(); i++) {
    if (armor->effects_worn[i] == effect)
     return true;
   }
  }
 }
 return false;
}

bool player::has_amount(itype_id it, int quantity)
{
    if (it == "toolset")
    {
        return has_bionic("bio_tools");
    }
    return (amount_of(it) >= quantity);
}

int player::amount_of(itype_id it)
{
    if (it == "toolset" && has_bionic("bio_tools"))
    {
        return 1;
    }
    if (it == "apparatus")
    {
        if (has_amount("crackpipe", 1) || has_amount("can_drink", 1) )
        {
            return 1;
        }
    }
    int quantity = 0;
    if (weapon.type->id == it)
    {
        quantity++;
    }

    for (int i = 0; i < weapon.contents.size(); i++)
    {
        if (weapon.contents[i].type->id == it)
        {
            quantity++;
        }
    }
    quantity += inv.amount_of(it);
    return quantity;
}

bool player::has_charges(itype_id it, int quantity)
{
    if (it == "fire" || it == "apparatus")
    {
        return has_fire(quantity);
    }
    return (charges_of(it) >= quantity);
}

int player::charges_of(itype_id it)
{
 if (it == "toolset") {
  if (has_bionic("bio_tools"))
   return power_level;
  else
   return 0;
 }
 int quantity = 0;
 if (weapon.type->id == it)
  quantity += weapon.charges;
 for (int i = 0; i < weapon.contents.size(); i++) {
  if (weapon.contents[i].type->id == it)
   quantity += weapon.contents[i].charges;
 }
 quantity += inv.charges_of(it);
 return quantity;
}

bool player::has_watertight_container()
{
 if (!inv.watertight_container().is_null()) {
  return true;
 }
 if (weapon.is_container() && weapon.contents.empty()) {
   if (weapon.has_flag("WATERTIGHT") && weapon.has_flag("SEALS"))
    return true;
 }

 return false;
}

bool player::has_matching_liquid(itype_id it)
{
 if (inv.has_liquid(it)) {
  return true;
 }
 if (weapon.is_container() && !weapon.contents.empty()) {
  if (weapon.contents[0].type->id == it) { // liquid matches
    it_container* container = dynamic_cast<it_container*>(weapon.type);
    int holding_container_charges;

    if (weapon.contents[0].type->is_food()) {
      it_comest* tmp_comest = dynamic_cast<it_comest*>(weapon.contents[0].type);

      if (tmp_comest->add == ADD_ALCOHOL) // 1 contains = 20 alcohol charges
        holding_container_charges = container->contains * 20;
      else
        holding_container_charges = container->contains;
    }
    else if (weapon.contents[0].type->is_ammo())
      holding_container_charges = container->contains * 200;
    else
      holding_container_charges = container->contains;

  if (weapon.contents[0].charges < holding_container_charges)
    return true;
  }
}

 return false;
}

bool player::has_weapon_or_armor(char let) const
{
 if (weapon.invlet == let)
  return true;
 for (int i = 0; i < worn.size(); i++) {
  if (worn[i].invlet == let)
   return true;
 }
 return false;
}

bool player::has_item_with_flag( std::string flag ) const
{
    //check worn items for flag
    if (worn_with_flag( flag ))
    {
        return true;
    }

    //check weapon for flag
    if (weapon.has_flag( flag ))
    {
        return true;
    }

    //check inventory items for flag
    if (inv.has_flag( flag ))
    {
        return true;
    }

    return false;
}

bool player::has_item(char let)
{
 return (has_weapon_or_armor(let) || !inv.item_by_letter(let).is_null());
}

bool player::has_item(item *it)
{
 if (it == &weapon)
  return true;
 for (int i = 0; i < worn.size(); i++) {
  if (it == &(worn[i]))
   return true;
 }
 return inv.has_item(it);
}

bool player::has_mission_item(int mission_id)
{
    if (mission_id == -1)
    {
        return false;
    }
    if (weapon.mission_id == mission_id)
    {
        return true;
    }
    for (int i = 0; i < weapon.contents.size(); i++)
    {
        if (weapon.contents[i].mission_id == mission_id)
        return true;
    }
    if (inv.has_mission_item(mission_id))
    {
        return true;
    }
    return false;
}

char player::lookup_item(char let)
{
 if (weapon.invlet == let)
  return -1;

 if (inv.item_by_letter(let).is_null())
  return -2; // -2 is for "item not found"

 return let;
}

hint_rating player::rate_action_eat(item *it)
{
 //TODO more cases, for HINT_IFFY
 if (it->is_food_container() || it->is_food()) {
  return HINT_GOOD;
 }
 return HINT_CANT;
}

bool player::eat(game *g, signed char ch)
{
    it_comest *comest = NULL;
    item *eaten = NULL;
    int which = -3; // Helps us know how to delete the item which got eaten
    if (ch == -2)
    {
        g->add_msg(_("You do not have that item."));
        return false;
    }
    else if (ch == -1)
    {
        if (weapon.is_food_container(this))
        {
            eaten = &weapon.contents[0];
            which = -2;
            if (weapon.contents[0].is_food())
                comest = dynamic_cast<it_comest*>(weapon.contents[0].type);
        }
        else if (weapon.is_food(this))
        {
            eaten = &weapon;
            which = -1;
            if (weapon.is_food())
                comest = dynamic_cast<it_comest*>(weapon.type);
        }
        else
        {
            g->add_msg_if_player(this,_("You can't eat your %s."), weapon.tname(g).c_str());
            if(is_npc())
                debugmsg("%s tried to eat a %s", name.c_str(), weapon.tname(g).c_str());
            return false;
        }
    }
    else
    {
        item& it = inv.item_by_letter(ch);
        if (it.is_food_container(this))
        {
            eaten = &(it.contents[0]);
            which = 1;
            if (it.contents[0].is_food())
                comest = dynamic_cast<it_comest*>(it.contents[0].type);
        }
        else if (it.is_food(this))
        {
            eaten = &it;
            which = 0;
            if (it.is_food())
                comest = dynamic_cast<it_comest*>(it.type);
        }
        else
        {
            g->add_msg_if_player(this,_("You can't eat your %s."), it.tname(g).c_str());
            if(is_npc())
                debugmsg("%s tried to eat a %s", name.c_str(), it.tname(g).c_str());
            return false;
        }
    if (eaten == NULL)
        return false;

    if (eaten->is_ammo())   // For when bionics let you eat fuel
    {
        const int factor = 20;
        int max_change = max_power_level - power_level;
        if (max_change == 0)
            g->add_msg_if_player(this,_("Your internal power storage is fully powered."));
        charge_power(eaten->charges / factor);
        eaten->charges -= max_change * factor; //negative charges seem to be okay
        eaten->charges++; //there's a flat subtraction later
    }
    else if (!eaten->type->is_food() && !eaten->is_food_container(this))
    {
            // For when bionics let you burn organic materials
        if (eaten->type->is_book()) {
            it_book* book = dynamic_cast<it_book*>(eaten->type);
            if (book->type != NULL && !query_yn(_("Really eat %s?"), book->name.c_str()))
                return false;
        }
        int charge = (eaten->volume() + eaten->weight()) / 2;
        if (eaten->type->m1 == "leather" || eaten->type->m2 == "leather")
            charge /= 4;
        if (eaten->type->m1 == "wood"    || eaten->type->m2 == "wood")
            charge /= 2;
        charge_power(charge);
    }
    else     // It's real food!  i.e. an it_comest
    {
        // Remember, comest points to the it_comest data
        if (comest == NULL)
        {
            debugmsg("player::eat(%s); comest is NULL!", eaten->tname(g).c_str());
            return false;
        }
        if (comest->tool != "null")
        {
            bool has = has_amount(comest->tool, 1);
            if (g->itypes[comest->tool]->count_by_charges())
                has = has_charges(comest->tool, 1);
            if (!has) {
                g->add_msg_if_player(this,_("You need a %s to consume that!"),
                           g->itypes[comest->tool]->name.c_str());
            return false;
            }
        }
        bool overeating = (!has_trait(PF_GOURMAND) && hunger < 0 &&
                           comest->nutr >= 5);
        bool spoiled = eaten->rotten(g);

        last_item = itype_id(eaten->type->id);

        if (overeating && !is_npc() &&
                !query_yn(_("You're full.  Force yourself to eat?")))
            return false;

        if (has_trait(PF_CARNIVORE) && eaten->made_of("veggy") && comest->nutr > 0)
        {
            g->add_msg_if_player(this, _("You can't stand the thought of eating veggies."));
            return false;
        }
        if (!has_trait(PF_CANNIBAL) && eaten->made_of("hflesh")&& !is_npc() &&
                !query_yn(_("The thought of eating that makes you feel sick. Really do it?")))
            return false;

        if (has_trait(PF_VEGETARIAN) && eaten->made_of("flesh") && !is_npc() &&
                !query_yn(_("Really eat that meat? Your stomach won't be happy.")))
            return false;

        if (spoiled)
        {
            if (is_npc())
                return false;
            if (!has_trait(PF_SAPROVORE) &&
                    !query_yn(_("This %s smells awful!  Eat it?"), eaten->tname(g).c_str()))
                return false;
            g->add_msg(_("Ick, this %s doesn't taste so good..."),eaten->tname(g).c_str());
            if (!has_trait(PF_SAPROVORE) && (!has_bionic("bio_digestion") || one_in(3)))
                add_disease("foodpoison", rng(60, (comest->nutr + 1) * 60));
            hunger -= rng(0, comest->nutr);
            thirst -= comest->quench;
            if (!has_trait(PF_SAPROVORE) && !has_bionic("bio_digestion"))
                health -= 3;
        }
        else
        {
            hunger -= comest->nutr;
            thirst -= comest->quench;
            if (has_bionic("bio_digestion"))
                hunger -= rng(0, comest->nutr);
            else if (!has_trait(PF_GOURMAND))
            {
                if ((overeating && rng(-200, 0) > hunger))
                    vomit(g);
            }
            health += comest->healthy;
        }
        // At this point, we've definitely eaten the item, so use up some turns.
        if (has_trait(PF_GOURMAND))
            moves -= 150;
        else
            moves -= 250;
        // If it's poisonous... poison us.  TODO: More several poison effects
        if (eaten->poison >= rng(2, 4))
            add_disease("poison", eaten->poison * 100);
        if (eaten->poison > 0)
            add_disease("foodpoison", eaten->poison * 300);

        if (comest->comesttype == "DRINK") {
            g->add_msg_player_or_npc( this, _("You drink your %s."), _("<npcname> drinks a %s."),
                                      eaten->tname(g).c_str());
        }
        else if (comest->comesttype == "FOOD") {
            g->add_msg_player_or_npc( this, _("You eat your %s."), _("<npcname> eats a %s."),
                                      eaten->tname(g).c_str());
        }
    }

        if (g->itypes[comest->tool]->is_tool())
            use_charges(comest->tool, 1); // Tools like lighters get used
        if (comest->stim > 0)
        {
            if (comest->stim < 10 && stim < comest->stim)
            {
                stim += comest->stim;
                if (stim > comest->stim)
                    stim = comest->stim;
            }
            else if (comest->stim >= 10 && stim < comest->stim * 3)
                stim += comest->stim;
        }

        iuse use;
        if (comest->use != &iuse::none)
        {
            (use.*comest->use)(g, this, eaten, false);
        }
        add_addiction(comest->add, comest->addict);
        if (addiction_craving(comest->add) != MORALE_NULL)
            rem_morale(addiction_craving(comest->add));

        if (has_bionic("bio_ethanol") && comest->use == &iuse::alcohol)
            charge_power(rng(2, 8));
        if (has_bionic("bio_ethanol") && comest->use == &iuse::alcohol_weak)
            charge_power(rng(1, 4));

        if (eaten->made_of("hflesh")) {
          if (has_trait(PF_CANNIBAL)) {
              g->add_msg_if_player(this, _("You feast upon the human flesh."));
              add_morale(MORALE_CANNIBAL, 15, 100);
          } else {
              g->add_msg_if_player(this, _("You feel horrible for eating a person.."));
              add_morale(MORALE_CANNIBAL, -60, -400, 600, 300);
          }
        }
        if (has_trait(PF_VEGETARIAN) && (eaten->made_of("flesh") || eaten->made_of("hflesh")))
        {
            g->add_msg_if_player(this,_("Almost instantly you feel a familiar pain in your stomach"));
            add_morale(MORALE_VEGETARIAN, -75, -400, 300, 240);
        }
        if ((has_trait(PF_HERBIVORE) || has_trait(PF_RUMINANT)) &&
                eaten->made_of("flesh"))
        {
            if (!one_in(3))
                vomit(g);
            if (comest->quench >= 2)
                thirst += int(comest->quench / 2);
            if (comest->nutr >= 2)
                hunger += int(comest->nutr * .75);
        }
        if (eaten->has_flag("HOT") && eaten->has_flag("EATEN_HOT"))
            add_morale(MORALE_FOOD_HOT, 5, 10);
        if (has_trait(PF_GOURMAND))
        {
            if (comest->fun < -2)
                add_morale(MORALE_FOOD_BAD, comest->fun * 2, comest->fun * 4, 60, 30, comest);
            else if (comest->fun > 0)
                add_morale(MORALE_FOOD_GOOD, comest->fun * 3, comest->fun * 6, 60, 30, comest);
            if (hunger < -60 || thirst < -60)
                g->add_msg_if_player(this,_("You can't finish it all!"));
            if (hunger < -60)
                hunger = -60;
            if (thirst < -60)
                thirst = -60;
        }
        else
        {
            if (comest->fun < 0)
                add_morale(MORALE_FOOD_BAD, comest->fun * 2, comest->fun * 6, 60, 30, comest);
            else if (comest->fun > 0)
                add_morale(MORALE_FOOD_GOOD, comest->fun * 2, comest->fun * 4, 60, 30, comest);
            if (hunger < -20 || thirst < -20)
                g->add_msg_if_player(this,_("You can't finish it all!"));
            if (hunger < -20)
                hunger = -20;
            if (thirst < -20)
                thirst = -20;
        }
    }

    eaten->charges--;
    if (eaten->charges <= 0)
    {
        if (which == -1)
            weapon = get_combat_style();
        else if (which == -2)
        {
            weapon.contents.erase(weapon.contents.begin());
            g->add_msg_if_player(this,_("You are now wielding an empty %s."), weapon.tname(g).c_str());
        }
        else if (which == 0)
            inv.remove_item_by_letter(ch);
        else if (which >= 0)
        {
            item& it = inv.item_by_letter(ch);
            it.contents.erase(it.contents.begin());
            if (!is_npc())
            {
                switch ((int)OPTIONS[OPT_DROP_EMPTY])
                {
                case 0:
                    g->add_msg(_("%c - an empty %s"), it.invlet,
                               it.tname(g).c_str());
                    break;
                case 1:
                    if (it.is_container())
                    {
                        if (!(it.has_flag("WATERTIGHT") && it.has_flag("SEALS")))
                        {
<<<<<<< HEAD
                            g->add_msg("You drop the empty %s.", it.tname(g).c_str());
                            g->m.add_item_or_charges(posx, posy, inv.remove_item_by_letter(it.invlet));
=======
                            g->add_msg(_("You drop the empty %s."), it.tname(g).c_str());
                            g->m.add_item(posx, posy, inv.remove_item_by_letter(it.invlet));
>>>>>>> 8299bb84
                        }
                        else
                            g->add_msg(_("%c - an empty %s"), it.invlet,
                                       it.tname(g).c_str());
                    }
                    else if (it.type->id == "wrapper") // hack because wrappers aren't containers
                    {
<<<<<<< HEAD
                        g->add_msg("You drop the empty %s.", it.tname(g).c_str());
                        g->m.add_item_or_charges(posx, posy, inv.remove_item_by_letter(it.invlet));
                    }
                    break;
                case 2:
                    g->add_msg("You drop the empty %s.", it.tname(g).c_str());
                    g->m.add_item_or_charges(posx, posy, inv.remove_item_by_letter(it.invlet));
=======
                        g->add_msg(_("You drop the empty %s."), it.tname(g).c_str());
                        g->m.add_item(posx, posy, inv.remove_item_by_letter(it.invlet));
                    }
                    break;
                case 2:
                    g->add_msg(_("You drop the empty %s."), it.tname(g).c_str());
                    g->m.add_item(posx, posy, inv.remove_item_by_letter(it.invlet));
>>>>>>> 8299bb84
                    break;
                }
            }
            if (inv.stack_by_letter(it.invlet).size() > 0)
                inv.restack(this);
            inv.unsort();
        }
    }
    return true;
}

bool player::wield(game *g, signed char ch, bool autodrop)
{
 if (weapon.has_flag("NO_UNWIELD")) {
  g->add_msg(_("You cannot unwield your %s!  Withdraw them with 'p'."),
             weapon.tname().c_str());
  return false;
 }
 if (ch == -3) {
  bool pickstyle = (!styles.empty());
  if (weapon.is_style())
   remove_weapon();
  else if (!is_armed()) {
   if (!pickstyle) {
    g->add_msg(_("You are already wielding nothing."));
    return false;
   }
  } else if (autodrop || volume_carried() + weapon.volume() < volume_capacity()) {
   inv.push_back(remove_weapon());
   inv.unsort();
   moves -= 20;
   recoil = 0;
   if (!pickstyle)
    return true;
  } else if (query_yn(_("No space in inventory for your %s.  Drop it?"),
                      weapon.tname(g).c_str())) {
   g->m.add_item_or_charges(posx, posy, remove_weapon());
   recoil = 0;
   if (!pickstyle)
    return true;
  } else
   return false;

  if (pickstyle) {
   weapon = get_combat_style();
   return true;
  }
 }
 if (ch == 0) {
  g->add_msg(_("You're already wielding that!"));
  return false;
 } else if (ch == -2) {
  g->add_msg(_("You don't have that item."));
  return false;
 }

 item& it = inv.item_by_letter(ch);
 if (it.is_two_handed(this) && !has_two_arms()) {
  g->add_msg(_("You cannot wield a %s with only one arm."),
             it.tname(g).c_str());
  return false;
 }
 if (!is_armed()) {
  weapon = inv.remove_item_by_letter(ch);
  if (weapon.is_artifact() && weapon.is_tool()) {
   it_artifact_tool *art = dynamic_cast<it_artifact_tool*>(weapon.type);
   g->add_artifact_messages(art->effects_wielded);
  }
  moves -= 30;
  last_item = itype_id(weapon.type->id);
  return true;
 } else if (volume_carried() + weapon.volume() - it.volume() <
            volume_capacity()) {
  item tmpweap = remove_weapon();
  weapon = inv.remove_item_by_letter(ch);
  inv.push_back(tmpweap);
  inv.unsort();
  moves -= 45;
  if (weapon.is_artifact() && weapon.is_tool()) {
   it_artifact_tool *art = dynamic_cast<it_artifact_tool*>(weapon.type);
   g->add_artifact_messages(art->effects_wielded);
  }
  last_item = itype_id(weapon.type->id);
  return true;
 } else if (query_yn(_("No space in inventory for your %s.  Drop it?"),
                     weapon.tname(g).c_str())) {
  g->m.add_item_or_charges(posx, posy, remove_weapon());
  weapon = it;
  inv.remove_item_by_letter(weapon.invlet);
  inv.unsort();
  moves -= 30;
  if (weapon.is_artifact() && weapon.is_tool()) {
   it_artifact_tool *art = dynamic_cast<it_artifact_tool*>(weapon.type);
   g->add_artifact_messages(art->effects_wielded);
  }
  last_item = itype_id(weapon.type->id);
  return true;
 }

 return false;

}

void player::pick_style(game *g) // Style selection menu
{
 std::vector<std::string> options;
 options.push_back(_("No style"));
 for (int i = 0; i < styles.size(); i++) {
  if(!g->itypes[styles[i]]) {
    debugmsg ("Bad hand to hand style: %d",i);
  } else {
    options.push_back( g->itypes[styles[i]]->name );
  }
 }
 int selection = menu_vec(false, _("Select a style"), options);
 if (selection >= 2)
  style_selected = styles[selection - 2];
 else
  style_selected = "null";
}

hint_rating player::rate_action_wear(item *it)
{
 //TODO flag already-worn items as HINT_IFFY

 if (!it->is_armor()) {
  return HINT_CANT;
 }

 it_armor* armor = dynamic_cast<it_armor*>(it->type);

 // are we trying to put on power armor? If so, make sure we don't have any other gear on.
 if (armor->is_power_armor() && worn.size()) {
  if (armor->covers & mfb(bp_torso)) {
   return HINT_IFFY;
  } else if (armor->covers & mfb(bp_head) && !((it_armor *)worn[0].type)->is_power_armor()) {
   return HINT_IFFY;
  }
 }
 // are we trying to wear something over power armor? We can't have that, unless it's a backpack, or similar.
 if (worn.size() && ((it_armor *)worn[0].type)->is_power_armor() && !(armor->covers & mfb(bp_head))) {
  if (!(armor->covers & mfb(bp_torso) && armor->color == c_green)) {
   return HINT_IFFY;
  }
 }

 // Make sure we're not wearing 2 of the item already
 int count = 0;
 for (int i = 0; i < worn.size(); i++) {
  if (worn[i].type->id == it->type->id)
   count++;
 }
 if (count == 2) {
  return HINT_IFFY;
 }
 if (has_trait(PF_WOOLALLERGY) && it->made_of("wool")) {
  return HINT_IFFY; //should this be HINT_CANT? I kinda think not, because HINT_CANT is more for things that can NEVER happen
 }
 if (armor->covers & mfb(bp_head) && encumb(bp_head) != 0) {
  return HINT_IFFY;
 }
 if (armor->covers & mfb(bp_hands) && has_trait(PF_WEBBED)) {
  return HINT_IFFY;
 }
 if (armor->covers & mfb(bp_hands) && has_trait(PF_TALONS)) {
  return HINT_IFFY;
 }
 if ( armor->covers & mfb(bp_hands) && (has_trait(PF_ARM_TENTACLES)
        || has_trait(PF_ARM_TENTACLES_4) || has_trait(PF_ARM_TENTACLES_8)) ) {
  return HINT_IFFY;
 }
 if (armor->covers & mfb(bp_mouth) && has_trait(PF_BEAK)) {
  return HINT_IFFY;
 }
 if (armor->covers & mfb(bp_feet) && has_trait(PF_HOOVES)) {
  return HINT_IFFY;
 }
 if (armor->covers & mfb(bp_feet) && has_trait(PF_LEG_TENTACLES)) {
  return HINT_IFFY;
 }
 if (armor->covers & mfb(bp_head) && has_trait(PF_HORNS_CURLED)) {
  return HINT_IFFY;
 }
 if (armor->covers & mfb(bp_torso) && has_trait(PF_SHELL)) {
  return HINT_IFFY;
 }
 if (armor->covers & mfb(bp_head) && !it->made_of("wool") &&
     !it->made_of("cotton") && !it->made_of("leather") &&
     (has_trait(PF_HORNS_POINTED) || has_trait(PF_ANTENNAE) ||
      has_trait(PF_ANTLERS))) {
  return HINT_IFFY;
 }
 // Checks to see if the player is wearing not cotton or not wool, ie leather/plastic shoes
 if (armor->covers & mfb(bp_feet) && wearing_something_on(bp_feet) && !(it->made_of("wool") || it->made_of("cotton"))) {
  for (int i = 0; i < worn.size(); i++) {
   item *worn_item = &worn[i];
   it_armor *worn_armor = dynamic_cast<it_armor*>(worn_item->type);
   if( worn_armor->covers & mfb(bp_feet) && !(worn_item->made_of("wool") || worn_item->made_of("cotton"))) {
    return HINT_IFFY;
   }
  }
 }
 return HINT_GOOD;
}

bool player::wear(game *g, char let, bool interactive)
{
    item* to_wear = NULL;
    int index = -1;
    if (weapon.invlet == let)
    {
        to_wear = &weapon;
        index = -2;
    }
    else
    {
        to_wear = &inv.item_by_letter(let);
    }

    if (to_wear == NULL)
    {
        if(interactive)
        {
            g->add_msg(_("You don't have item '%c'."), let);
        }

        return false;
    }

    if (!wear_item(g, to_wear, interactive))
    {
        return false;
    }

    if (index == -2)
    {
        weapon = get_combat_style();
    }
    else
    {
        inv.remove_item(to_wear);
    }

    return true;
}

bool player::wear_item(game *g, item *to_wear, bool interactive)
{
    it_armor* armor = NULL;

    if (to_wear->is_armor())
    {
        armor = dynamic_cast<it_armor*>(to_wear->type);
    }
    else
    {
        g->add_msg(_("Putting on a %s would be tricky."), to_wear->tname(g).c_str());
        return false;
    }

    // are we trying to put on power armor? If so, make sure we don't have any other gear on.
    if (armor->is_power_armor())
    {
        for (std::vector<item>::iterator it = worn.begin(); it != worn.end(); it++)
        {
            if ((dynamic_cast<it_armor*>(it->type))->covers & armor->covers)
            {
                if(interactive)
                {
                    g->add_msg(_("You can't wear power armor over other gear!"));
                }
                return false;
            }
        }

        if (!(armor->covers & mfb(bp_torso)))
        {
            bool power_armor = false;

            if (worn.size())
            {
                for (std::vector<item>::iterator it = worn.begin(); it != worn.end(); it++)
                {
                    if (dynamic_cast<it_armor*>(it->type)->power_armor)
                    {
                        power_armor = true;
                        break;
                    }
                }
            }

            if (!power_armor)
            {
                if(interactive)
                {
                    g->add_msg(_("You can only wear power armor components with power armor!"));
                }
                return false;
            }
        }

        for (int i = 0; i < worn.size(); i++)
        {
            if (((it_armor *)worn[i].type)->is_power_armor() && worn[i].type == armor)
            {
                if(interactive)
                {
                    g->add_msg(_("You cannot wear more than one %s!"), to_wear->tname().c_str());
                }
                return false;
            }
        }
    }
    else
    {
        // Only helmets can be worn with power armor, except other power armor components
        if (worn.size() && ((it_armor *)worn[0].type)->is_power_armor() && !(armor->covers & (mfb(bp_head) | mfb(bp_eyes))))
        {
            if(interactive)
            {
                g->add_msg(_("You can't wear %s with power armor!"), to_wear->tname().c_str());
            }
            return false;
        }
    }

    if (!to_wear->has_flag("OVERSIZE"))
    {
        // Make sure we're not wearing 2 of the item already
        int count = 0;

        for (int i = 0; i < worn.size(); i++)
        {
            if (worn[i].type->id == to_wear->type->id)
            {
                count++;
            }
        }

        if (count == 2)
        {
            if(interactive)
            {
                g->add_msg(_("You can't wear more than two %s at once."), to_wear->tname().c_str());
            }
            return false;
        }

        if (has_trait(PF_WOOLALLERGY) && to_wear->made_of("wool"))
        {
            if(interactive)
            {
                g->add_msg(_("You can't wear that, it's made of wool!"));
            }
            return false;
        }

        if (armor->covers & mfb(bp_head) && encumb(bp_head) != 0)
        {
            if(interactive)
            {
                g->add_msg(wearing_something_on(bp_head) ? _("You can't wear another helmet!") : _("You can't wear a helmet!"));
            }
            return false;
        }

        if (armor->covers & mfb(bp_hands) && has_trait(PF_WEBBED))
        {
            if(interactive)
            {
                g->add_msg(_("You cannot put %s over your webbed hands."), armor->name.c_str());
            }
            return false;
        }

        if ( armor->covers & mfb(bp_hands) && (has_trait(PF_ARM_TENTACLES) || has_trait(PF_ARM_TENTACLES_4) || has_trait(PF_ARM_TENTACLES_8)) )
        {
            if(interactive)
            {
                g->add_msg(_("You cannot put %s over your tentacles."), armor->name.c_str());
            }
            return false;
        }

        if (armor->covers & mfb(bp_hands) && has_trait(PF_TALONS))
        {
            if(interactive)
            {
                g->add_msg(_("You cannot put %s over your talons."), armor->name.c_str());
            }
            return false;
        }

        if (armor->covers & mfb(bp_mouth) && has_trait(PF_BEAK))
        {
            if(interactive)
            {
                g->add_msg(_("You cannot put a %s over your beak."), armor->name.c_str());
            }
            return false;
        }

        if (armor->covers & mfb(bp_feet) && has_trait(PF_HOOVES))
        {
            if(interactive)
            {
                g->add_msg(_("You cannot wear footwear on your hooves."));
            }
            return false;
        }

        if (armor->covers & mfb(bp_feet) && has_trait(PF_LEG_TENTACLES))
        {
            if(interactive)
            {
                g->add_msg(_("You cannot wear footwear on your tentacles."));
            }
            return false;
        }

        if (armor->covers & mfb(bp_head) && has_trait(PF_HORNS_CURLED))
        {
            if(interactive)
            {
                g->add_msg(_("You cannot wear headgear over your horns."));
            }
            return false;
        }

        if (armor->covers & mfb(bp_torso) && has_trait(PF_SHELL))
        {
            if(interactive)
            {
                g->add_msg(_("You cannot wear anything over your shell."));
            }
            return false;
        }

        if (armor->covers & mfb(bp_head) && !to_wear->made_of("wool") && !to_wear->made_of("cotton") && !to_wear->made_of("leather") && (has_trait(PF_HORNS_POINTED) || has_trait(PF_ANTENNAE) || has_trait(PF_ANTLERS)))
        {
            if(interactive)
            {
                g->add_msg(_("You cannot wear a helmet over your %s."), (has_trait(PF_HORNS_POINTED) ? _("horns") : (has_trait(PF_ANTENNAE) ? _("antennae") : _("antlers"))));
            }
            return false;
        }

        // Checks to see if the player is wearing not cotton or not wool, ie leather/plastic shoes
        if (armor->covers & mfb(bp_feet) && wearing_something_on(bp_feet) && !(to_wear->made_of("wool") || to_wear->made_of("cotton")))
        {
            for (int i = 0; i < worn.size(); i++)
            {
                item *worn_item = &worn[i];
                it_armor *worn_armor = dynamic_cast<it_armor*>(worn_item->type);

                if (worn_armor->covers & mfb(bp_feet) && !(worn_item->made_of("wool") || worn_item->made_of("cotton")))
                {
                    if(interactive)
                    {
                        g->add_msg(_("You're already wearing footwear!"));
                    }
                    return false;
                }
            }
        }
    }

    last_item = itype_id(to_wear->type->id);
    worn.push_back(*to_wear);

    if(interactive)
    {
        g->add_msg(_("You put on your %s."), to_wear->tname(g).c_str());
        moves -= 350; // TODO: Make this variable?

        if (to_wear->is_artifact())
        {
            it_artifact_armor *art = dynamic_cast<it_artifact_armor*>(to_wear->type);
            g->add_artifact_messages(art->effects_worn);
        }

        for (body_part i = bp_head; i < num_bp; i = body_part(i + 1))
        {
            if (armor->covers & mfb(i) && encumb(i) >= 4)
            {
                g->add_msg(
                    (i == bp_head || i == bp_torso) ? 
                    _("Your %s is very encumbered! %s"):_("Your %s are very encumbered! %s"),
                    body_part_name(body_part(i), 2).c_str(), encumb_text(body_part(i)).c_str());
            }
        }
    }

    return true;
}

hint_rating player::rate_action_takeoff(item *it) {
 if (!it->is_armor()) {
  return HINT_CANT;
 }

 for (int i = 0; i < worn.size(); i++) {
  if (worn[i].invlet == it->invlet) { //surely there must be an easier way to do this?
   return HINT_GOOD;
  }
 }

 return HINT_IFFY;
}

bool player::takeoff(game *g, char let, bool autodrop)
{
 if (weapon.invlet == let) {
     return wield(g, -3, autodrop);
 } else {
  for (int i = 0; i < worn.size(); i++) {
   if (worn[i].invlet == let) {
     if ((dynamic_cast<it_armor*>(worn[i].type))->is_power_armor() &&
         ((dynamic_cast<it_armor*>(worn[i].type))->covers & mfb(bp_torso))) {
       // We're trying to take off power armor, but cannot do that if we have a power armor component on!
       bool removed_armor = false;
       for (int j = 0; j < worn.size(); j++) {
         if ((dynamic_cast<it_armor*>(worn[j].type))->is_power_armor() &&
             (worn[j].invlet != let)) {
             if( autodrop ) {
                 g->m.add_item_or_charges(posx, posy, worn[j]);
                 worn.erase(worn.begin() + j);
                 removed_armor = true;
             } else {
                 g->add_msg(_("You can't take off power armor while wearing other power armor components."));
                 return false;
             }
         }
       }
       if( removed_armor ) {
           // We've invalidated our index into worn[], so rescan from the beginning.
           i = -1;
           continue;
       }
     }
    if (autodrop || volume_capacity() - (dynamic_cast<it_armor*>(worn[i].type))->storage >
        volume_carried() + worn[i].type->volume) {
     inv.push_back(worn[i]);
     worn.erase(worn.begin() + i);
     inv.unsort();
     return true;
    } else if (query_yn(_("No room in inventory for your %s.  Drop it?"),
                        worn[i].tname(g).c_str())) {
     g->m.add_item_or_charges(posx, posy, worn[i]);
     worn.erase(worn.begin() + i);
     return true;
    } else
     return false;
   }
  }
  g->add_msg(_("You are not wearing that item."));
  return false;
 }
}

void player::sort_armor(game *g)
{
    if (worn.size() == 0)
    {
        g->add_msg(_("You are not wearing anything!"));
        return;
    }

    // work out required window sizes
    int info_win_y = 5;
    int arm_info_win_y = 4;
    int worn_win_y = worn.size() + 5;

    int torso_win_y = 3;
    int arms_win_y = 3;
    int hands_win_y = 3;
    int legs_win_y = 3;
    int eyes_win_y = 3;
    int mouth_win_y = 3;

    // color array for damae
    nc_color dam_color[] = {c_green, c_ltgreen, c_yellow, c_magenta, c_ltred, c_red};

    for (int i = 0; i < worn.size(); i++)
    {
        if ((dynamic_cast<it_armor*>(worn[i].type))->covers & mfb(bp_torso))
            torso_win_y++;
        if ((dynamic_cast<it_armor*>(worn[i].type))->covers & mfb(bp_arms))
            arms_win_y++;
        if ((dynamic_cast<it_armor*>(worn[i].type))->covers & mfb(bp_hands))
            hands_win_y++;
        if ((dynamic_cast<it_armor*>(worn[i].type))->covers & mfb(bp_legs))
            legs_win_y++;
        if ((dynamic_cast<it_armor*>(worn[i].type))->covers & mfb(bp_eyes))
            eyes_win_y++;
        if ((dynamic_cast<it_armor*>(worn[i].type))->covers & mfb(bp_mouth))
            mouth_win_y++;
    }

    int iCol1WinX = 28;
    int iCol2WinX = 26;
    int iCol3WinX = 26;

    int iCenterOffsetX = TERMX/2 - FULL_SCREEN_WIDTH/2;
    int iCenterOffsetY = TERMY/2 - (info_win_y + arm_info_win_y + worn_win_y)/2;

    WINDOW* w_info       = newwin(info_win_y, FULL_SCREEN_WIDTH, iCenterOffsetY + VIEW_OFFSET_Y, 0 + VIEW_OFFSET_X + iCenterOffsetX);
    WINDOW* w_arm_info   = newwin(arm_info_win_y, FULL_SCREEN_WIDTH,  iCenterOffsetY + info_win_y - 1 + VIEW_OFFSET_Y, 0 + VIEW_OFFSET_X + iCenterOffsetX);
    WINDOW* w_all_worn   = newwin(worn_win_y, iCol1WinX, iCenterOffsetY + arm_info_win_y + info_win_y - 2 + VIEW_OFFSET_Y,  0 + VIEW_OFFSET_X + iCenterOffsetX);
    WINDOW* w_torso_worn = newwin(torso_win_y, iCol2WinX, iCenterOffsetY + arm_info_win_y + info_win_y - 2 + VIEW_OFFSET_Y, iCol1WinX + VIEW_OFFSET_X + iCenterOffsetX);
    WINDOW* w_arms_worn  = newwin(arms_win_y, iCol2WinX, iCenterOffsetY + arm_info_win_y + info_win_y - 3 + torso_win_y + VIEW_OFFSET_Y, iCol1WinX + VIEW_OFFSET_X + iCenterOffsetX);
    WINDOW* w_hands_worn = newwin(hands_win_y, iCol2WinX, iCenterOffsetY + arm_info_win_y + info_win_y - 4 + torso_win_y + arms_win_y  + VIEW_OFFSET_Y, iCol1WinX + VIEW_OFFSET_X + iCenterOffsetX);
    WINDOW* w_legs_worn  = newwin(legs_win_y, iCol3WinX, iCenterOffsetY + arm_info_win_y + info_win_y - 2 + VIEW_OFFSET_Y, iCol1WinX + iCol2WinX + VIEW_OFFSET_X + iCenterOffsetX);
    WINDOW* w_eyes_worn  = newwin(eyes_win_y, iCol3WinX, iCenterOffsetY + arm_info_win_y + info_win_y - 3 + legs_win_y + VIEW_OFFSET_Y, iCol1WinX + iCol2WinX + VIEW_OFFSET_X + iCenterOffsetX);
    WINDOW* w_mouth_worn = newwin(mouth_win_y, iCol3WinX, iCenterOffsetY + arm_info_win_y + info_win_y - 4 + legs_win_y + eyes_win_y  + VIEW_OFFSET_Y, iCol1WinX + iCol2WinX + VIEW_OFFSET_X + iCenterOffsetX);

    wborder(w_info, LINE_XOXO, LINE_XOXO, LINE_OXOX, LINE_OXOX, LINE_OXXO, LINE_OOXX, LINE_XXOO, LINE_XOOX );
    wborder(w_arm_info, LINE_XOXO, LINE_XOXO, LINE_OXOX, LINE_OXOX, LINE_XXXO, LINE_XOXX, LINE_XXXO, LINE_XOXX );
    wborder(w_all_worn, LINE_XOXO, LINE_XOXO, LINE_OXOX, LINE_OXOX, LINE_XXXO, LINE_OXXX, LINE_XXOO, LINE_XOOX );
    wborder(w_torso_worn, LINE_XOXO, LINE_XOXO, LINE_OXOX, LINE_OXOX, LINE_OXXX, LINE_OXXX, LINE_XXXO, LINE_XOXX);
    wborder(w_eyes_worn, LINE_XOXO, LINE_XOXO, LINE_OXOX, LINE_OXOX, LINE_XXXO, LINE_XOXX, LINE_XXXO, LINE_XOXX);
    wborder(w_mouth_worn, LINE_XOXO, LINE_XOXO, LINE_OXOX, LINE_OXOX, LINE_XXXO, LINE_XOXX, LINE_XXOO, LINE_XOOX);
    wborder(w_arms_worn, LINE_XOXO, LINE_XOXO, LINE_OXOX, LINE_OXOX, LINE_XXXO, LINE_XOXX, LINE_XXXO, LINE_XOXX);
    wborder(w_hands_worn, LINE_XOXO, LINE_XOXO, LINE_OXOX, LINE_OXOX, LINE_XXXO, LINE_XOXX, LINE_XXOO, LINE_XOOX);
    wborder(w_legs_worn, LINE_XOXO, LINE_XOXO, LINE_OXOX, LINE_OXOX, LINE_OXXX, LINE_XOXX, LINE_XXXO, LINE_XOXX);

    // Print name and header
    mvwprintz(w_info, 1, 1, c_white, _("CLOTHING SORTING        Press jk to move up/down, s to select items to move."));
    mvwprintz(w_info, 2, 1, c_white, _("Press r to assign special inventory letters to clothing, ESC or q to return."));
    mvwprintz(w_info, 3, 1, c_white, _("Color key: "));
    wprintz(w_info, c_ltgray, _("(Reinforced) "));
    wprintz(w_info, dam_color[0], "# ");
    wprintz(w_info, dam_color[1], "# ");
    wprintz(w_info, dam_color[2], "# ");
    wprintz(w_info, dam_color[3], "# ");
    wprintz(w_info, dam_color[4], "# ");
    wprintz(w_info, dam_color[5], "# ");
    wprintz(w_info, c_ltgray, _("(Thoroughly Damaged)"));

    wrefresh(w_info);

    bool done = false;
    bool redraw = true;
    int cursor_y = 0;
    int selected = -1;

    int torso_item_count;
    int eyes_item_count;
    int mouth_item_count;
    int arms_item_count;
    int hands_item_count;
    int legs_item_count;

    item tmp_item;
    std::stringstream temp1;

    do
    {
        if (redraw)
        {
            // detailed armor info window
            it_armor* cur_armor = dynamic_cast<it_armor*>(worn[cursor_y].type);

            temp1.str("");
            temp1 << _("Covers: ");
            if (cur_armor->covers & mfb(bp_head))
                temp1 << _("Head. ");
            if (cur_armor->covers & mfb(bp_eyes))
                temp1 << _("Eyes. ");
            if (cur_armor->covers & mfb(bp_mouth))
                temp1 << _("Mouth. ");
            if (cur_armor->covers & mfb(bp_torso))
               temp1 << _("Torso. ");
            if (cur_armor->covers & mfb(bp_arms))
               temp1 << _("Arms. ");
            if (cur_armor->covers & mfb(bp_hands))
               temp1 << _("Hands. ");
            if (cur_armor->covers & mfb(bp_legs))
               temp1 << _("Legs. ");
            if (cur_armor->covers & mfb(bp_feet))
               temp1 << _("Feet. ");
            temp1 << _(" Coverage: ");
            temp1 << int(cur_armor->coverage);

            werase(w_arm_info);
            wborder(w_arm_info, LINE_XOXO, LINE_XOXO, LINE_OXOX, LINE_OXOX, LINE_XXXO, LINE_XOXX, LINE_XXXO, LINE_XOXX );
            mvwprintz(w_arm_info, 1, 1, dam_color[int(worn[cursor_y].damage + 1)], worn[cursor_y].tname(g).c_str());
            wprintz(w_arm_info, c_ltgray, " - ");
            wprintz(w_arm_info, c_ltgray, temp1.str().c_str());

            temp1.str("");
            temp1 << _("Encumbrance: ");
            if (worn[cursor_y].has_flag("FIT"))
            {
                temp1 << (int(cur_armor->encumber) - 1);
                temp1 << _(" (fits)");
            }
            else
            {
                temp1 << int(cur_armor->encumber);
            }
            temp1 << _(" Bash prot: ");
            temp1 << int(worn[cursor_y].bash_resist());
            temp1 << _(" Cut prot: ");
            temp1 << int(worn[cursor_y].cut_resist());
            temp1 << _(" Warmth: ");
            temp1 << int(cur_armor->warmth);
            temp1 << _(" Storage: ");
            temp1 << int(cur_armor->storage);

            mvwprintz(w_arm_info, 2, 1, c_ltgray, temp1.str().c_str());

            werase(w_all_worn);
            wborder(w_all_worn, LINE_XOXO, LINE_XOXO, LINE_OXOX, LINE_OXOX, LINE_XXXO, LINE_OXXX, LINE_XXOO, LINE_XOOX );
            mvwprintz(w_all_worn, 1, 1, c_white, _("WORN CLOTHING"));
            mvwprintz(w_all_worn, 1, iCol1WinX-9, c_ltgray ,_("Storage"));

            mvwprintz(w_all_worn, 2, 1, c_ltgray, _("(Innermost)"));
            for (int i = 0; i < worn.size(); i++)
            {
                it_armor* each_armor = dynamic_cast<it_armor*>(worn[i].type);
                if (i == cursor_y)
                    mvwprintz(w_all_worn, 3+cursor_y, 2, c_yellow, ">>");
                if (selected >= 0 && i == selected)
                    mvwprintz(w_all_worn, i+3, 5, dam_color[int(worn[i].damage + 1)], each_armor->name.c_str());
                else
                    mvwprintz(w_all_worn, i+3, 4, dam_color[int(worn[i].damage + 1)], each_armor->name.c_str());
                mvwprintz(w_all_worn, i+3, iCol1WinX-4, dam_color[int(worn[i].damage + 1)], "%2d", int(each_armor->storage));
            }
            mvwprintz(w_all_worn, 3 + worn.size(), 1, c_ltgray, _("(Outermost)"));

            werase(w_torso_worn);
            werase(w_eyes_worn);
            werase(w_mouth_worn);
            werase(w_hands_worn);
            werase(w_arms_worn);
            werase(w_legs_worn);

            wborder(w_torso_worn, LINE_XOXO, LINE_XOXO, LINE_OXOX, LINE_OXOX, LINE_OXXX, LINE_OXXX, LINE_XXXO, LINE_XOXX);
            wborder(w_eyes_worn, LINE_XOXO, LINE_XOXO, LINE_OXOX, LINE_OXOX, LINE_XXXO, LINE_XOXX, LINE_XXXO, LINE_XOXX);
            wborder(w_mouth_worn, LINE_XOXO, LINE_XOXO, LINE_OXOX, LINE_OXOX, LINE_XXXO, LINE_XOXX, LINE_XXOO, LINE_XOOX);
            wborder(w_arms_worn, LINE_XOXO, LINE_XOXO, LINE_OXOX, LINE_OXOX, LINE_XXXO, LINE_XOXX, LINE_XXXO, LINE_XOXX);
            wborder(w_hands_worn, LINE_XOXO, LINE_XOXO, LINE_OXOX, LINE_OXOX, LINE_XXXO, LINE_XOXX, LINE_XXOO, LINE_XOOX);
            wborder(w_legs_worn, LINE_XOXO, LINE_XOXO, LINE_OXOX, LINE_OXOX, LINE_OXXX, LINE_XOXX, LINE_XXXO, LINE_XOXX);

            mvwprintz(w_torso_worn, 1, 1, c_white, _("TORSO CLOTHING"));
            mvwprintz(w_eyes_worn, 1, 1, c_white, _("EYES CLOTHING"));
            mvwprintz(w_mouth_worn, 1, 1, c_white, _("MOUTH CLOTHING"));
            mvwprintz(w_arms_worn, 1, 1, c_white, _("ARMS CLOTHING"));
            mvwprintz(w_hands_worn, 1, 1, c_white, _("HANDS CLOTHING"));
            mvwprintz(w_legs_worn, 1, 1, c_white, _("LEGS CLOTHING"));

            mvwprintz(w_torso_worn, 1, iCol2WinX-8, c_ltgray ,_("Encumb"));
            mvwprintz(w_eyes_worn, 1, iCol2WinX-8, c_ltgray ,_("Encumb"));
            mvwprintz(w_mouth_worn, 1, iCol2WinX-8, c_ltgray ,_("Encumb"));
            mvwprintz(w_arms_worn, 1, iCol3WinX-8, c_ltgray ,_("Encumb"));
            mvwprintz(w_hands_worn, 1, iCol3WinX-8, c_ltgray ,_("Encumb"));
            mvwprintz(w_legs_worn, 1, iCol3WinX-8, c_ltgray ,_("Encumb"));

            torso_item_count = 0;
            eyes_item_count = 0;
            mouth_item_count = 0;
            arms_item_count = 0;
            hands_item_count = 0;
            legs_item_count = 0;

            for (int i = 0; i < worn.size(); i++)
            {
                it_armor* each_armor = dynamic_cast<it_armor*>(worn[i].type);

                nc_color fitc=(worn[i].has_flag("FIT") ? c_green : c_ltgray );

                if (each_armor->covers & mfb(bp_torso))
                {
                    mvwprintz(w_torso_worn, torso_item_count + 2, 3, dam_color[int(worn[i].damage + 1)], each_armor->name.c_str());
                    mvwprintz(w_torso_worn, torso_item_count + 2, iCol2WinX-4, fitc, "%2d", int(each_armor->encumber) - (worn[i].has_flag("FIT") ? 1 : 0 ) );
                    torso_item_count++;
                }
                if (each_armor->covers & mfb(bp_eyes))
                {
                    mvwprintz(w_eyes_worn, eyes_item_count + 2, 3, dam_color[int(worn[i].damage + 1)], each_armor->name.c_str());
                    mvwprintz(w_eyes_worn, eyes_item_count + 2, iCol3WinX-4, fitc, "%2d", int(each_armor->encumber) - (worn[i].has_flag("FIT") ? 1 : 0 ) );
                    eyes_item_count++;
                }
                if (each_armor->covers & mfb(bp_mouth))
                {
                    mvwprintz(w_mouth_worn, mouth_item_count + 2, 3, dam_color[int(worn[i].damage + 1)], each_armor->name.c_str());
                    mvwprintz(w_mouth_worn, mouth_item_count + 2, iCol3WinX-4, fitc, "%2d", int(each_armor->encumber) - (worn[i].has_flag("FIT") ? 1 : 0 ) );
                    mouth_item_count++;
                }
                if (each_armor->covers & mfb(bp_arms))
                {
                    mvwprintz(w_arms_worn, arms_item_count + 2, 3, dam_color[int(worn[i].damage + 1)], each_armor->name.c_str());
                    mvwprintz(w_arms_worn, arms_item_count + 2, iCol2WinX-4, fitc, "%2d", int(each_armor->encumber) - (worn[i].has_flag("FIT") ? 1 : 0 ) );
                    arms_item_count++;
                }
                if (each_armor->covers & mfb(bp_hands))
                {
                    mvwprintz(w_hands_worn, hands_item_count + 2, 3, dam_color[int(worn[i].damage + 1)], each_armor->name.c_str());
                    mvwprintz(w_hands_worn, hands_item_count + 2, iCol2WinX-4, fitc, "%2d", int(each_armor->encumber) - (worn[i].has_flag("FIT") ? 1 : 0 ) );
                    hands_item_count++;
                }
                if (each_armor->covers & mfb(bp_legs))
                {
                    mvwprintz(w_legs_worn, legs_item_count + 2, 3, dam_color[int(worn[i].damage + 1)], each_armor->name.c_str());
                    mvwprintz(w_legs_worn, legs_item_count + 2, iCol3WinX-4, fitc, "%2d", int(each_armor->encumber) - (worn[i].has_flag("FIT") ? 1 : 0 ) );
                    legs_item_count++;
                }
            }
        }

        wrefresh(w_info);
        wrefresh(w_arm_info);
        wrefresh(w_all_worn);
        wrefresh(w_torso_worn);
        wrefresh(w_eyes_worn);
        wrefresh(w_mouth_worn);
        wrefresh(w_hands_worn);
        wrefresh(w_arms_worn);
        wrefresh(w_legs_worn);

        redraw = false;

        switch (input())
        {
            case 'j':
            case KEY_DOWN:
                if (selected >= 0)
                {
                    if (selected < (worn.size() - 1))
                    {
                        tmp_item = worn[cursor_y + 1];
                        worn[cursor_y + 1] = worn[cursor_y];
                        worn[cursor_y] = tmp_item;
                        selected++;
                        cursor_y++;
                    }
                }
                else
                {
                    cursor_y++;
                    cursor_y = (cursor_y >= worn.size() ? 0 : cursor_y);
                }
                redraw = true;
                break;
            case 'k':
            case KEY_UP:
                if (selected >= 0)
                {
                    if (selected > 0)
                    {
                        tmp_item = worn[cursor_y - 1];
                        worn[cursor_y - 1] = worn[cursor_y];
                        worn[cursor_y] = tmp_item;
                        selected--;
                        cursor_y--;
                    }
                }
                else
                {
                    cursor_y--;
                    cursor_y = (cursor_y < 0 ? worn.size() - 1 : cursor_y);
                }
                redraw = true;
                break;
            case 's':
                if (((dynamic_cast<it_armor*>(worn[cursor_y].type))->covers & mfb(bp_head)) ||
                    ((dynamic_cast<it_armor*>(worn[cursor_y].type))->covers & mfb(bp_feet)))
                {
                    popup(_("This piece of clothing cannot be layered."));
                }
                else
                {
                    if (selected >= 0)
                        selected = -1;
                    else
                        selected = cursor_y;
                }
                redraw = true;
                break;
            case 'r':   // uses special characters for worn inventory
                {
                    int invlet = 0;
                    for (int i = 0; i < worn.size(); i++)
                    {
                        if (invlet < 76)
                        {
                            if (has_item(inv_chars[52 + invlet]))
                            {
                                item change_to = i_at(inv_chars[52 + invlet]);
                                change_to.invlet = worn[i].invlet;
                                worn[i].invlet = inv_chars[52 + invlet];
                            }
                            else
                            {
                                worn[i].invlet = inv_chars[52 + invlet];
                            }
                            invlet++;
                        };
                    };
                };
                break;
            case 'q':
            case KEY_ESCAPE:
                done = true;
                break;
        }
    } while (!done);

    werase(w_info);
    werase(w_all_worn);
    werase(w_arm_info);
    werase(w_torso_worn);
    werase(w_eyes_worn);
    werase(w_mouth_worn);
    werase(w_hands_worn);
    werase(w_arms_worn);
    werase(w_legs_worn);

    delwin(w_info);
    delwin(w_arm_info);
    delwin(w_all_worn);
    delwin(w_torso_worn);
    delwin(w_eyes_worn);
    delwin(w_mouth_worn);
    delwin(w_hands_worn);
    delwin(w_arms_worn);
    delwin(w_legs_worn);
}

void player::use_wielded(game *g) {
  use(g, weapon.invlet);
}

hint_rating player::rate_action_reload(item *it) {
 if (it->is_gun()) {
  if (it->has_flag("RELOAD_AND_SHOOT") || it->ammo_type() == "NULL") {
   return HINT_CANT;
  }
  if (it->charges == it->clip_size()) {
   int alternate_magazine = -1;
   for (int i = 0; i < it->contents.size(); i++)
   {
       if ((it->contents[i].is_gunmod() &&
            (it->contents[i].typeId() == "spare_mag" &&
             it->contents[i].charges < (dynamic_cast<it_gun*>(it->type))->clip)) ||
           (it->contents[i].has_flag("MODE_AUX") &&
            it->contents[i].charges < it->contents[i].clip_size()))
       {
           alternate_magazine = i;
       }
   }
   if(alternate_magazine == -1) {
    return HINT_IFFY;
   }
  }
  return HINT_GOOD;
 } else if (it->is_tool()) {
  it_tool* tool = dynamic_cast<it_tool*>(it->type);
  if (tool->ammo == "NULL") {
   return HINT_CANT;
  }
  return HINT_GOOD;
 }
 return HINT_CANT;
}

hint_rating player::rate_action_unload(item *it) {
 if (!it->is_gun() && !it->is_container() &&
     (!it->is_tool() || it->ammo_type() == "NULL")) {
  return HINT_CANT;
 }
 int spare_mag = -1;
 int has_m203 = -1;
 int has_shotgun = -1;
 if (it->is_gun()) {
  spare_mag = it->has_gunmod ("spare_mag");
  has_m203 = it->has_gunmod ("m203");
  has_shotgun = it->has_gunmod ("u_shotgun");
 }
 if (it->is_container() ||
     (it->charges == 0 &&
      (spare_mag == -1 || it->contents[spare_mag].charges <= 0) &&
      (has_m203 == -1 || it->contents[has_m203].charges <= 0) &&
      (has_shotgun == -1 || it->contents[has_shotgun].charges <= 0))) {
  if (it->contents.size() == 0) {
   return HINT_IFFY;
  }
 }

 return HINT_GOOD;
}

//TODO refactor stuff so we don't need to have this code mirroring game::disassemble
hint_rating player::rate_action_disassemble(item *it, game *g) {
 for (recipe_map::iterator cat_iter = g->recipes.begin(); cat_iter != g->recipes.end(); ++cat_iter)
    {
        for (recipe_list::iterator list_iter = cat_iter->second.begin();
             list_iter != cat_iter->second.end();
             ++list_iter)
        {
            recipe* cur_recipe = *list_iter;
            if (it->type == g->itypes[cur_recipe->result] && cur_recipe->reversible)
            // ok, a valid recipe exists for the item, and it is reversible
            // assign the activity
            {
                // check tools are available
                // loop over the tools and see what's required...again
                inventory crafting_inv = g->crafting_inventory(this);
                for (int j = 0; j < cur_recipe->tools.size(); j++)
                {
                    bool have_tool = false;
                    if (cur_recipe->tools[j].size() == 0) // no tools required, may change this
                    {
                        have_tool = true;
                    }
                    else
                    {
                        for (int k = 0; k < cur_recipe->tools[j].size(); k++)
                        {
                            itype_id type = cur_recipe->tools[j][k].type;
                            int req = cur_recipe->tools[j][k].count;	// -1 => 1

                            if ((req <= 0 && crafting_inv.has_amount (type, 1)) ||
                                (req >  0 && crafting_inv.has_charges(type, req)))
                            {
                                have_tool = true;
                                k = cur_recipe->tools[j].size();
                            }
                            // if crafting recipe required a welder, disassembly requires a hacksaw or super toolkit
                            if (type == "welder")
                            {
                                if (crafting_inv.has_amount("hacksaw", 1) ||
                                    crafting_inv.has_amount("toolset", 1))
                                {
                                    have_tool = true;
                                }
                                else
                                {
                                    have_tool = false;
                                }
                            }
                        }

                        if (!have_tool)
                        {
                           return HINT_IFFY;
                        }
                    }
                }
                // all tools present
                return HINT_GOOD;
            }
        }
    }
    // no recipe exists, or the item cannot be disassembled
    return HINT_CANT;
}

hint_rating player::rate_action_use(item *it)
{
 if (it->is_tool()) {
  it_tool *tool = dynamic_cast<it_tool*>(it->type);
  if (tool->charges_per_use != 0 && it->charges < tool->charges_per_use) {
   return HINT_IFFY;
  } else {
   return HINT_GOOD;
  }
 } else if (it->is_gunmod()) {
  if (skillLevel("gun") == 0) {
   return HINT_IFFY;
  } else {
   return HINT_GOOD;
  }
 } else if (it->is_bionic()) {
  return HINT_GOOD;
 } else if (it->is_food() || it->is_food_container() || it->is_book() || it->is_armor()) {
  return HINT_IFFY; //the rating is subjective, could be argued as HINT_CANT or HINT_GOOD as well
 }

 return HINT_CANT;
}

void player::use(game *g, char let)
{
 item* used = &i_at(let);
 item copy;
 bool replace_item = false;
 if (!inv.item_by_letter(let).is_null()) {
  copy = inv.remove_item_by_letter(let);
  copy.invlet = let;
  used = &copy;
  replace_item = true;
 }

 if (used->is_null()) {
  g->add_msg(_("You do not have that item."));
  return;
 }

 last_item = itype_id(used->type->id);

 if (used->is_tool()) {

  it_tool *tool = dynamic_cast<it_tool*>(used->type);
  if (tool->charges_per_use == 0 || used->charges >= tool->charges_per_use) {
   iuse use;
   (use.*tool->use)(g, this, used, false);
   used->charges -= tool->charges_per_use;
  } else
   g->add_msg(_("Your %s has %d charges but needs %d."), used->tname(g).c_str(),
              used->charges, tool->charges_per_use);

  if (tool->use == &iuse::dogfood) replace_item = false;

  if (replace_item && used->invlet != 0)
   inv.add_item_keep_invlet(copy);
  else if (used->invlet == 0 && used == &weapon)
   remove_weapon();
  return;

 } else if (used->type->use == &iuse::boots) {

   iuse use;
   (use.*used->type->use)(g, this, used, false);
   if (replace_item)
    inv.add_item_keep_invlet(copy);
   return;
 } else if (used->is_gunmod()) {

   if (skillLevel("gun") == 0) {
   g->add_msg(_("You need to be at least level 1 in the firearms skill before you\
 can modify guns."));
   if (replace_item)
    inv.add_item(copy);
   return;
  }
  char gunlet = g->inv(_("Select gun to modify:"));
  it_gunmod *mod = static_cast<it_gunmod*>(used->type);
  item* gun = &(i_at(gunlet));
  if (gun->is_null()) {
   g->add_msg(_("You do not have that item."));
   if (replace_item)
    inv.add_item(copy);
   return;
  } else if (!gun->is_gun()) {
   g->add_msg(_("That %s is not a gun."), gun->tname(g).c_str());
   if (replace_item)
    inv.add_item(copy);
   return;
  }
  it_gun* guntype = dynamic_cast<it_gun*>(gun->type);
  if (guntype->skill_used == Skill::skill("archery") || guntype->skill_used == Skill::skill("launcher")) {
   g->add_msg(_("You cannot mod your %s."), gun->tname(g).c_str());
   if (replace_item)
    inv.add_item(copy);
   return;
  }
  if (guntype->skill_used == Skill::skill("pistol") && !mod->used_on_pistol) {
   g->add_msg(_("That %s cannot be attached to a handgun."),
              used->tname(g).c_str());
   if (replace_item)
    inv.add_item(copy);
   return;
  } else if (guntype->skill_used == Skill::skill("shotgun") && !mod->used_on_shotgun) {
   g->add_msg(_("That %s cannot be attached to a shotgun."),
              used->tname(g).c_str());
   if (replace_item)
    inv.add_item(copy);
   return;
  } else if (guntype->skill_used == Skill::skill("smg") && !mod->used_on_smg) {
   g->add_msg(_("That %s cannot be attached to a submachine gun."),
              used->tname(g).c_str());
   if (replace_item)
    inv.add_item(copy);
   return;
  } else if (guntype->skill_used == Skill::skill("rifle") && !mod->used_on_rifle) {
   g->add_msg(_("That %s cannot be attached to a rifle."),
              used->tname(g).c_str());
   if (replace_item)
    inv.add_item(copy);
   return;
  } else if ( mod->acceptible_ammo_types.size() && mod->acceptible_ammo_types.count(guntype->ammo) == 0 ) {
   g->add_msg(_("That %s cannot be used on a %s gun."), used->tname(g).c_str(),
              ammo_name(guntype->ammo).c_str());
   if (replace_item)
    inv.add_item(copy);
   return;
  } else if (gun->contents.size() >= 4) {
   g->add_msg(_("Your %s already has 4 mods installed!  To remove the mods,\
press 'U' while wielding the unloaded gun."), gun->tname(g).c_str());
   if (replace_item)
    inv.add_item(copy);
   return;
  }
  if ((mod->id == "clip" || mod->id == "clip2" || mod->id == "spare_mag") &&
      gun->clip_size() <= 2) {
   g->add_msg(_("You can not extend the ammo capacity of your %s."),
              gun->tname(g).c_str());
   if (replace_item)
    inv.add_item(copy);
   return;
  }
  if (mod->id == "spare_mag" && gun->has_flag("RELOAD_ONE")) {
   g->add_msg(_("You can not use a spare magazine with your %s."),
              gun->tname(g).c_str());
   if (replace_item)
    inv.add_item(copy);
   return;
  }
  for (int i = 0; i < gun->contents.size(); i++) {
   if (gun->contents[i].type->id == used->type->id) {
    g->add_msg(_("Your %s already has a %s."), gun->tname(g).c_str(),
               used->tname(g).c_str());
    if (replace_item)
     inv.add_item(copy);
    return;
   } else if (!(mod->item_tags.count("MODE_AUX")) && mod->newtype != "NULL" &&
	      !gun->contents[i].has_flag("MODE_AUX") &&
	      (dynamic_cast<it_gunmod*>(gun->contents[i].type))->newtype != "NULL") {
    g->add_msg(_("Your %s's caliber has already been modified."),
               gun->tname(g).c_str());
    if (replace_item)
     inv.add_item(copy);
    return;
   } else if ((mod->id == "barrel_big" || mod->id == "barrel_small") &&
              (gun->contents[i].type->id == "barrel_big" ||
               gun->contents[i].type->id == "barrel_small")) {
    g->add_msg(_("Your %s already has a barrel replacement."),
               gun->tname(g).c_str());
    if (replace_item)
     inv.add_item(copy);
    return;
   } else if ((mod->id == "clip" || mod->id == "clip2") &&
              (gun->contents[i].type->id == "clip" ||
               gun->contents[i].type->id == "clip2")) {
    g->add_msg(_("Your %s already has its magazine size extended."),
               gun->tname(g).c_str());
    if (replace_item)
     inv.add_item(copy);
    return;
   }
  }
  g->add_msg(_("You attach the %s to your %s."), used->tname(g).c_str(),
             gun->tname(g).c_str());
  if (replace_item)
   gun->contents.push_back(copy);
  else
   gun->contents.push_back(i_rem(let));
  return;

 } else if (used->is_bionic()) {

  it_bionic* tmp = dynamic_cast<it_bionic*>(used->type);
  if (install_bionics(g, tmp)) {
   if (!replace_item)
    i_rem(let);
  } else if (replace_item)
   inv.add_item(copy);
  return;

 } else if (used->is_food() || used->is_food_container()) {
  if (replace_item)
   inv.add_item(copy);
  eat(g, lookup_item(let));
  return;
 } else if (used->is_book()) {
  if (replace_item)
   inv.add_item(copy);
  read(g, let);
  return;
 } else if (used->is_armor()) {
  if (replace_item)
   inv.add_item(copy);
  wear(g, let);
  return;
 } else
  g->add_msg(_("You can't do anything interesting with your %s."),
             used->tname(g).c_str());

 if (replace_item)
  inv.add_item(copy);
}

hint_rating player::rate_action_read(item *it, game *g)
{
 //note: there's a cryptic note about macguffins in player::read(). Do we have to account for those?
 if (!it->is_book()) {
  return HINT_CANT;
 }

 it_book *book = dynamic_cast<it_book*>(it->type);

 if (g && g->light_level() < 8 && LL_LIT > g->m.light_at(posx, posy)) {
  return HINT_IFFY;
 } else if (morale_level() < MIN_MORALE_READ &&  book->fun <= 0) {
  return HINT_IFFY; //won't read non-fun books when sad
 } else if (book->intel > 0 && has_trait(PF_ILLITERATE)) {
  return HINT_IFFY;
 } else if (has_trait(PF_HYPEROPIC) && !is_wearing("glasses_reading")
            && !is_wearing("glasses_bifocal")) {
  return HINT_IFFY;
 }

 return HINT_GOOD;
}

void player::read(game *g, char ch)
{
    vehicle *veh = g->m.veh_at (posx, posy);
    if (veh && veh->player_in_control (this))
    {
        g->add_msg(_("It's bad idea to read while driving."));
        return;
    }

    // Check if reading is okay
    // check for light level
    if (fine_detail_vision_mod(g) > 2.5)
    {
        g->add_msg(_("You can't see to read!"));
        return;
    }

    // check for traits
    if (has_trait(PF_HYPEROPIC) && !is_wearing("glasses_reading")
        && !is_wearing("glasses_bifocal"))
    {
        g->add_msg(_("Your eyes won't focus without reading glasses."));
        return;
    }

    // Find the object
    int index = -1;
    item* it = NULL;
    if (weapon.invlet == ch)
    {
        index = -2;
        it = &weapon;
    }
    else
    {
        it = &inv.item_by_letter(ch);
    }

    if (it == NULL || it->is_null())
    {
        g->add_msg(_("You do not have that item."));
        return;
    }

// Some macguffins can be read, but they aren't treated like books.
    it_macguffin* mac = NULL;
    if (it->is_macguffin())
    {
        mac = dynamic_cast<it_macguffin*>(it->type);
    }
    if (mac != NULL)
    {
        iuse use;
        (use.*mac->use)(g, this, it, false);
        return;
    }

    if (!it->is_book())
    {
        g->add_msg(_("Your %s is not good reading material."),
        it->tname(g).c_str());
    return;
    }

    it_book* tmp = dynamic_cast<it_book*>(it->type);
    int time; //Declare this here so that we can change the time depending on whats needed
    if (tmp->intel > 0 && has_trait(PF_ILLITERATE))
    {
        g->add_msg(_("You're illiterate!"));
        return;
    }
    else if (tmp->type == NULL)
    {
        /* No-op, there's no associated skill. */
    }
    else if (skillLevel(tmp->type) < (int)tmp->req)
    {
        g->add_msg(_("The %s-related jargon flies over your head!"),
         tmp->type->name().c_str());
        if (tmp->recipes.size() == 0)
        {
            return;
        }
        else
        {
            g->add_msg(_("But you might be able to learn a recipe or two."));
        }
    }
    else if (morale_level() < MIN_MORALE_READ &&  tmp->fun <= 0) // See morale.h
    {
        g->add_msg(_("What's the point of reading?  (Your morale is too low!)"));
        return;
    }
    else if (skillLevel(tmp->type) >= (int)tmp->level && tmp->fun <= 0 && !can_study_recipe(tmp) &&
            !query_yn(_("Your %s skill won't be improved.  Read anyway?"),
                      tmp->type->name().c_str()))
    {
        return;
    }

    if (tmp->recipes.size() > 0 && !(activity.continuous))
    {
        if (can_study_recipe(tmp))
        {
            g->add_msg(_("This book has more recipes for you to learn."));
        }
        else if (studied_all_recipes(tmp))
        {
            g->add_msg(_("You know all the recipes this book has to offer."));
        }
        else
        {
            g->add_msg(_("This book has more recipes, but you don't have the skill to learn them yet."));
        }
    }

	// Base read_speed() is 1000 move points (1 minute per tmp->time)
    time = tmp->time * read_speed() * fine_detail_vision_mod(g);
    if (tmp->intel > int_cur)
    {
        g->add_msg(_("This book is too complex for you to easily understand. It will take longer to read."));
        time += (tmp->time * (tmp->intel - int_cur) * 100); // Lower int characters can read, at a speed penalty
        activity = player_activity(ACT_READ, time, index, ch, "");
        moves = 0;
        return;
    }

    activity = player_activity(ACT_READ, time, index, ch, "");
    moves = 0;

    // Reinforce any existing morale bonus/penalty, so it doesn't decay
    // away while you read more.
    int minutes = time / 1000;
    add_morale(MORALE_BOOK, 0, tmp->fun * 15, minutes + 30, minutes, false,
               tmp);
}

bool player::can_study_recipe(it_book* book)
{
    for (std::map<recipe*, int>::iterator iter = book->recipes.begin(); iter != book->recipes.end(); ++iter)
    {
        if (!knows_recipe(iter->first) &&
            (iter->first->sk_primary == NULL || skillLevel(iter->first->sk_primary) >= iter->second))
        {
            return true;
        }
    }
    return false;
}

bool player::studied_all_recipes(it_book* book)
{
    for (std::map<recipe*, int>::iterator iter = book->recipes.begin(); iter != book->recipes.end(); ++iter)
    {
        if (!knows_recipe(iter->first))
        {
            return false;
        }
    }
    return true;
}

bool player::try_study_recipe(game *g, it_book *book)
{
    for (std::map<recipe*, int>::iterator iter = book->recipes.begin(); iter != book->recipes.end(); ++iter)
    {
        if (!knows_recipe(iter->first) &&
            (iter->first->sk_primary == NULL || skillLevel(iter->first->sk_primary) >= iter->second))
        {
            if (iter->first->sk_primary == NULL || rng(0, 4) <= skillLevel(iter->first->sk_primary) - iter->second)
            {
                learn_recipe(iter->first);
                g->add_msg(_("Learned a recipe for %s from the %s."),
                           g->itypes[iter->first->result]->name.c_str(), book->name.c_str());
                return true;
            }
            else
            {
                g->add_msg(_("Failed to learn a recipe from the %s."), book->name.c_str());
                return false;
            }
        }
    }
    return true; // _("false") seems to mean _("attempted and failed")
}

void player::try_to_sleep(game *g)
{
 int vpart = -1;
 vehicle *veh = g->m.veh_at (posx, posy, vpart);
 const trap_id trap_at_pos = g->m.tr_at(posx, posy);
 const ter_id ter_at_pos = g->m.ter(posx, posy);
 const furn_id furn_at_pos = g->m.furn(posx, posy);
 if (furn_at_pos == f_bed || furn_at_pos == f_makeshift_bed ||
     trap_at_pos == tr_cot || trap_at_pos == tr_rollmat ||
     furn_at_pos == f_armchair || furn_at_pos == f_sofa ||
     (veh && veh->part_with_feature (vpart, vpf_seat) >= 0) ||
      (veh && veh->part_with_feature (vpart, vpf_bed) >= 0))
  g->add_msg(_("This is a comfortable place to sleep."));
 else if (ter_at_pos != t_floor)
  g->add_msg(
             terlist[ter_at_pos].movecost <= 2 ? 
             _("It's a little hard to get to sleep on this %s.") : 
             _("It's hard to get to sleep on this %s."),
             terlist[ter_at_pos].name.c_str());
 add_disease("lying_down", 300);
}

bool player::can_sleep(game *g)
{
 int sleepy = 0;
 if (has_addiction(ADD_SLEEP))
  sleepy -= 3;
 if (has_trait(PF_INSOMNIA))
  sleepy -= 8;

 int vpart = -1;
 vehicle *veh = g->m.veh_at (posx, posy, vpart);
 const trap_id trap_at_pos = g->m.tr_at(posx, posy);
 const ter_id ter_at_pos = g->m.ter(posx, posy);
 const furn_id furn_at_pos = g->m.furn(posx, posy);
 if ((veh && veh->part_with_feature (vpart, vpf_bed) >= 0) ||
     furn_at_pos == f_makeshift_bed || trap_at_pos == tr_cot ||
     furn_at_pos == f_sofa)
  sleepy += 4;
 else if ((veh && veh->part_with_feature (vpart, vpf_seat) >= 0) ||
      trap_at_pos == tr_rollmat || furn_at_pos == f_armchair)
  sleepy += 3;
 else if (furn_at_pos == f_bed)
  sleepy += 5;
 else if (ter_at_pos == t_floor)
  sleepy += 1;
 else
  sleepy -= g->m.move_cost(posx, posy);
 if (fatigue < 192)
  sleepy -= int( (192 - fatigue) / 4);
 else
  sleepy += int((fatigue - 192) / 16);
 sleepy += rng(-8, 8);
 sleepy -= 2 * stim;
 if (sleepy > 0)
  return true;
 return false;
}

// Returned values range from 1.0 (unimpeded vision) to 5.0 (totally blind).
// 2.5 is enough light for detail work.
float player::fine_detail_vision_mod(game *g)
{
    if (has_disease("blind") || has_disease("boomered"))
    {
        return 5;
    }
    if ( has_nv() )
    {
        return 1.5;
    }
    // flashlight is handled by the light level check below
    if (g->u.has_active_item("lightstrip"))
    {
        return 1;
    }
    if (LL_LIT <= g->m.light_at(posx, posy))
    {
        return 1;
    }

    float vision_ii = 0;
    if (g->m.light_at(posx, posy) == LL_LOW) { vision_ii = 4; }
    else if (g->m.light_at(posx, posy) == LL_DARK) { vision_ii = 5; }

    if (g->u.has_active_item("glowstick_lit"))
    {
        vision_ii -= 3.5;
    }

    if (has_trait(PF_NIGHTVISION)) { vision_ii -= .5; }
    else if (has_trait(PF_NIGHTVISION2)) { vision_ii -= 1.5; }
    else if (has_trait(PF_NIGHTVISION3))	{ vision_ii -= 2.5; }

    if (vision_ii < 1)	{ vision_ii = 1; }
    return vision_ii;
}

int player::warmth(body_part bp)
{
    int bodywetness = 0;
    int ret = 0, warmth = 0;
    it_armor* armor = NULL;

    // Fetch the morale value of wetness for bodywetness
    for (int i = 0; bodywetness == 0 && i < morale.size(); i++)
    {
        if( morale[i].type == MORALE_WET )
        {
            bodywetness = abs(morale[i].bonus); // Make it positive, less confusing
            break;
        }
    }

    // If the player is not wielding anything, check if hands can be put in pockets
    if(bp == bp_hands && !is_armed() && worn_with_flag("POCKETS"))
    {
        ret += 10;
    }

    for (int i = 0; i < worn.size(); i++)
    {
        armor = dynamic_cast<it_armor*>(worn[i].type);

        if (armor->covers & mfb(bp))
        {
            warmth = armor->warmth;
            // Wool items do not lose their warmth in the rain
            if (!worn[i].made_of("wool"))
            {
                warmth *= 1.0 - (float)bodywetness / 100.0;
            }
            ret += warmth;
        }
    }
    return ret;
}

int player::encumb(body_part bp) {
 int iLayers = 0, iArmorEnc = 0;
 return encumb(bp, iLayers, iArmorEnc);
}

int player::encumb(body_part bp, int &layers, int &armorenc)
{
    int ret = 0;
    it_armor* armor;
    for (int i = 0; i < worn.size(); i++)
    {
        if (!worn[i].is_armor())
            debugmsg("%s::encumb hit a non-armor item at worn[%d] (%s)", name.c_str(),
            i, worn[i].tname().c_str());
        armor = dynamic_cast<it_armor*>(worn[i].type);

        if (armor->covers & mfb(bp))
        {
           if (armor->is_power_armor() && (has_active_item("UPS_on") || has_active_item("adv_UPS_on") || has_active_bionic("bio_power_armor_interface") || has_active_bionic("bio_power_armor_interface_mkII")))
            {
                armorenc += armor->encumber - 4;
            }
            else
            {
                armorenc += armor->encumber;
                if (worn[i].has_flag("FIT"))
                {
                    armorenc--;
                }
            }
            if (armor->encumber >= 0 || bp != bp_torso)
            {
                layers++;
            }
        }
    }

    ret += armorenc;

    // Following items undo their layering. Once. Bodypart has to be taken into account, hence the switch.
    switch (bp)
    {
        case bp_feet  : if (is_wearing("socks") || is_wearing("socks_wool")) layers--; break;
        case bp_legs  : if (is_wearing("long_underpants")) layers--; break;
        case bp_hands : if (is_wearing("gloves_liner")) layers--; break;
        case bp_torso : if (is_wearing("under_armor")) layers--; break;
    }
    if (layers > 1)
    {
        ret += (layers - 1) * (bp == bp_torso ? .5 : 2);// Easier to layer on torso
    }
    if (volume_carried() > volume_capacity() - 2 && bp != bp_head)
    {
        ret += 3;
    }

    // Fix for negative hand encumbrance
    if ((bp == bp_hands) && (ret < 0))
     ret =0;

    // Bionics and mutation
    if (has_bionic("bio_stiff") && bp != bp_head && bp != bp_mouth)
    {
        ret += 1;
    }
    if (has_trait(PF_CHITIN3) && bp != bp_eyes && bp != bp_mouth)
    {
        ret += 1;
    }
    if (has_trait(PF_SLIT_NOSTRILS) && bp == bp_mouth)
    {
        ret += 1;
    }
    if (bp == bp_hands &&
     (has_trait(PF_ARM_TENTACLES) || has_trait(PF_ARM_TENTACLES_4) ||
     has_trait(PF_ARM_TENTACLES_8)))
    {
        ret += 3;
    }
    return ret;
}

int player::armor_bash(body_part bp)
{
 int ret = 0;
 it_armor* armor;
 for (int i = 0; i < worn.size(); i++) {
  armor = dynamic_cast<it_armor*>(worn[i].type);
  if (armor->covers & mfb(bp))
   ret += worn[i].bash_resist();
 }
 if (has_bionic("bio_carbon"))
  ret += 2;
 if (bp == bp_head && has_bionic("bio_armor_head"))
  ret += 3;
 else if (bp == bp_arms && has_bionic("bio_armor_arms"))
  ret += 3;
 else if (bp == bp_torso && has_bionic("bio_armor_torso"))
  ret += 3;
 else if (bp == bp_legs && has_bionic("bio_armor_legs"))
  ret += 3;
 if (has_trait(PF_FUR))
  ret++;
 if (has_trait(PF_CHITIN))
  ret += 2;
 if (has_trait(PF_SHELL) && bp == bp_torso)
  ret += 6;
 ret += rng(0, disease_intensity("armor_boost"));
 return ret;
}

int player::armor_cut(body_part bp)
{
 int ret = 0;
 it_armor* armor;
 for (int i = 0; i < worn.size(); i++) {
  armor = dynamic_cast<it_armor*>(worn[i].type);
  if (armor->covers & mfb(bp))
   ret += worn[i].cut_resist();
 }
 if (has_bionic("bio_carbon"))
  ret += 4;
 if (bp == bp_head && has_bionic("bio_armor_head"))
  ret += 3;
 else if (bp == bp_arms && has_bionic("bio_armor_arms"))
  ret += 3;
 else if (bp == bp_torso && has_bionic("bio_armor_torso"))
  ret += 3;
 else if (bp == bp_legs && has_bionic("bio_armor_legs"))
  ret += 3;
 if (has_trait(PF_THICKSKIN))
  ret++;
 if (has_trait(PF_SCALES))
  ret += 2;
 if (has_trait(PF_THICK_SCALES))
  ret += 4;
 if (has_trait(PF_SLEEK_SCALES))
  ret += 1;
 if (has_trait(PF_CHITIN))
  ret += 2;
 if (has_trait(PF_CHITIN2))
  ret += 4;
 if (has_trait(PF_CHITIN3))
  ret += 8;
 if (has_trait(PF_SHELL) && bp == bp_torso)
  ret += 14;
 ret += rng(0, disease_intensity("armor_boost"));
 return ret;
}

void player::absorb(game *g, body_part bp, int &dam, int &cut)
{
    it_armor* tmp;
    int arm_bash = 0, arm_cut = 0;
    bool cut_through = true;      // to determine if cutting damage penetrates multiple layers of armour
    int bash_absorb = 0;      // to determine if lower layers of armour get damaged

    // CBMS absorb damage first before hitting armour
    if (has_active_bionic("bio_ads"))
    {
        if (dam > 0 && power_level > 1)
        {
            dam -= rng(1, 8);
            power_level--;
        }
        if (cut > 0 && power_level > 1)
        {
            cut -= rng(0, 4);
            power_level--;
        }
        if (dam < 0)
            dam = 0;
        if (cut < 0)
            cut = 0;
    }

    // determines how much damage is absorbed by armour
    // zero if damage misses a covered part
    int bash_reduction = 0;
    int cut_reduction = 0;

    // See, we do it backwards, which assumes the player put on their jacket after
    //  their T shirt, for example.  TODO: don't assume! ASS out of U & ME, etc.
    for (int i = worn.size() - 1; i >= 0; i--)
    {
        tmp = dynamic_cast<it_armor*>(worn[i].type);
        if ((tmp->covers & mfb(bp)) && tmp->storage <= 24)
        {
            // first determine if damage is at a covered part of the body
            // probability given by coverage
            if (rng(0, 100) < tmp->coverage)
            {
                // hit a covered part of the body, so now determine if armour is damaged
                arm_bash = worn[i].bash_resist();
                arm_cut  = worn[i].cut_resist();
                // also determine how much damage is absorbed by armour
                // factor of 6 to normalise for material hardness values
                bash_reduction = arm_bash / 6;
                cut_reduction = arm_cut / 6;

                // power armour first  - to depreciate eventually
                if (((it_armor *)worn[i].type)->is_power_armor())
                {
                    if (cut > arm_cut * 2 || dam > arm_bash * 2)
                    {
                        g->add_msg_if_player(this,_("Your %s is damaged!"), worn[i].tname(g).c_str());
                        worn[i].damage++;
                    }
                }
                else // normal armour
                {
                    // determine how much the damage exceeds the armour absorption
                    // bash damage takes into account preceding layers
                    int diff_bash = (dam - arm_bash - bash_absorb < 0) ? -1 : (dam - arm_bash);
                    int diff_cut  = (cut - arm_cut  < 0) ? -1 : (dam - arm_cut);
                    bool armor_damaged = false;
                    std::string pre_damage_name = worn[i].tname(g);

                    // armour damage occurs only if damage exceeds armour absorption
                    // plus a luck factor, even if damage is below armour absorption (2% chance)
                    if ((diff_bash > arm_bash && !one_in(diff_bash)) ||
                        (diff_bash == -1 && one_in(50)))
                    {
                        armor_damaged = true;
                        worn[i].damage++;
                    }
                    bash_absorb += arm_bash;

                    // cut damage falls through to inner layers only if preceding layer was damaged
                    if (cut_through)
                    {
                        if ((diff_cut > arm_cut && !one_in(diff_cut)) ||
                            (diff_cut == -1 && one_in(50)))
                        {
                            armor_damaged = true;
                            worn[i].damage++;
                        }
                        else // layer of clothing was not damaged, so stop cutting damage from penetrating
                        {
                            cut_through = false;
                        }
                    }

                    // now check if armour was completely destroyed and display relevant messages
                    if (worn[i].damage >= 5)
                    {
                        g->add_msg_player_or_npc( this, _("Your %s is completely destroyed!"),
                                                  _("<npcname>'s %s is completely destroyed!"),
                                                  worn[i].tname(g).c_str() );
                        worn.erase(worn.begin() + i);
                    } else if (armor_damaged) {
                        std::string damage_verb = diff_bash > diff_cut ? tmp->bash_dmg_verb() :
                                                                         tmp->cut_dmg_verb();
                        g->add_msg_if_player(this, _("Your %s is %s!"), pre_damage_name.c_str(),
                                             damage_verb.c_str());
                    }
                } // end of armour damage code
            }
        }
        // reduce damage accordingly
        dam -= bash_reduction;
        cut -= cut_reduction;
    }
    // now account for CBMs and mutations
    if (has_bionic("bio_carbon"))
    {
        dam -= 2;
        cut -= 4;
    }
    if (bp == bp_head && has_bionic("bio_armor_head"))
    {
        dam -= 3;
        cut -= 3;
    }
    else if (bp == bp_arms && has_bionic("bio_armor_arms"))
    {
        dam -= 3;
        cut -= 3;
    }
    else if (bp == bp_torso && has_bionic("bio_armor_torso"))
    {
        dam -= 3;
        cut -= 3;
    }
    else if (bp == bp_legs && has_bionic("bio_armor_legs"))
    {
        dam -= 3;
        cut -= 3;
    }
    if (has_trait(PF_THICKSKIN))
        cut--;
    if (has_trait(PF_SCALES))
        cut -= 2;
    if (has_trait(PF_THICK_SCALES))
        cut -= 4;
    if (has_trait(PF_SLEEK_SCALES))
        cut -= 1;
    if (has_trait(PF_FEATHERS))
        dam--;
    if (has_trait(PF_FUR))
        dam--;
    if (has_trait(PF_CHITIN))
        cut -= 2;
    if (has_trait(PF_CHITIN2))
    {
        dam--;
        cut -= 4;
    }
    if (has_trait(PF_CHITIN3))
    {
        dam -= 2;
        cut -= 8;
    }
    if (has_trait(PF_PLANTSKIN))
        dam--;
    if (has_trait(PF_BARK))
        dam -= 2;
    if (bp == bp_feet && has_trait(PF_HOOVES))
        cut--;
    if (has_trait(PF_LIGHT_BONES))
        dam *= 1.4;
    if (has_trait(PF_HOLLOW_BONES))
        dam *= 1.8;
    if (dam < 0)
        dam = 0;
    if (cut < 0)
        cut = 0;
}

int player::resist(body_part bp)
{
 int ret = 0;
 for (int i = 0; i < worn.size(); i++) {
  if ((dynamic_cast<it_armor*>(worn[i].type))->covers & mfb(bp) ||
      (bp == bp_eyes && // Head protection works on eyes too (e.g. baseball cap)
           (dynamic_cast<it_armor*>(worn[i].type))->covers & mfb(bp_head)))
   ret += (dynamic_cast<it_armor*>(worn[i].type))->env_resist;
 }
 if (bp == bp_mouth && has_bionic("bio_purifier") && ret < 5) {
  ret += 2;
  if (ret == 6)
   ret = 5;
 }
 return ret;
}

bool player::wearing_something_on(body_part bp)
{
 for (int i = 0; i < worn.size(); i++) {
  if ((dynamic_cast<it_armor*>(worn[i].type))->covers & mfb(bp))
    return true;
 }
 return false;
}

bool player::is_wearing_power_armor(bool *hasHelmet) const {
  if (worn.size() && ((it_armor *)worn[0].type)->is_power_armor()) {
    if (hasHelmet) {
      *hasHelmet = false;

      if (worn.size() > 1) {
        for (size_t i = 1; i < worn.size(); i++) {
          it_armor *candidate = dynamic_cast<it_armor*>(worn[i].type);

          if (candidate->is_power_armor() && candidate->covers & mfb(bp_head)) {
            *hasHelmet = true;
            break;
          }
        }
      }
    }

    return true;
  } else {
    return false;
  }
}

int player::adjust_for_focus(int amount)
{
    int effective_focus = focus_pool;
    if (has_trait(PF_FASTLEARNER))
    {
        effective_focus += 15;
    }
    double tmp = amount * (effective_focus / 100.0);
    int ret = int(tmp);
    if (rng(0, 100) < 100 * (tmp - ret))
    {
        ret++;
    }
    return ret;
}

void player::practice (const calendar& turn, Skill *s, int amount)
{
    SkillLevel& level = skillLevel(s);
    // Double amount, but only if level.exercise isn't a amall negative number?
    if (level.exercise() < 0)
    {
        if (amount >= -level.exercise())
        {
            amount -= level.exercise();
        } else {
            amount += amount;
        }
    }

    bool isSavant = has_trait(PF_SAVANT);

    Skill *savantSkill = NULL;
    SkillLevel savantSkillLevel = SkillLevel();

    if (isSavant)
    {
        for (std::vector<Skill*>::iterator aSkill = Skill::skills.begin();
             aSkill != Skill::skills.end(); ++aSkill)
        {
            if (skillLevel(*aSkill) > savantSkillLevel)
            {
                savantSkill = *aSkill;
                savantSkillLevel = skillLevel(*aSkill);
            }
        }
    }

    amount = adjust_for_focus(amount);
    if (isSavant && s != savantSkill)
    {
        amount /= 2;
    }

    if (amount > 0 && level.isTraining())
    {
        skillLevel(s).train(amount);

        int chance_to_drop = focus_pool;
        focus_pool -= chance_to_drop / 100;
        if (rng(1, 100) <= (chance_to_drop % 100))
        {
            focus_pool--;
        }
    }

    skillLevel(s).practice(turn);
}

void player::practice (const calendar& turn, std::string s, int amount)
{
    Skill *aSkill = Skill::skill(s);
    practice(turn, aSkill, amount);
}

bool player::knows_recipe(recipe *rec)
{
    // do we know the recipe by virtue of it being autolearned?
    if (rec->autolearn)
    {
        if( (rec->sk_primary == NULL ||
             skillLevel(rec->sk_primary) >= rec->difficulty) &&
            (rec->sk_secondary == NULL || skillLevel(rec->sk_secondary) > 0) )
        {
            return true;
        }
    }

    if (learned_recipes.find(rec->ident) != learned_recipes.end())
    {
        return true;
    }

    return false;
}

void player::learn_recipe(recipe *rec)
{
    learned_recipes[rec->ident] = rec;
}

void player::assign_activity(game* g, activity_type type, int moves, int index, char invlet, std::string name)
{
 if (backlog.type == type && backlog.index == index && backlog.invlet == invlet &&
     backlog.name == name && query_yn(_("Resume task?"))) {
  activity = backlog;
  backlog = player_activity();
 } else
  activity = player_activity(type, moves, index, invlet, name);
}

void player::cancel_activity()
{
 if (activity_is_suspendable(activity.type))
  backlog = activity;
 activity.type = ACT_NULL;
}

std::vector<item*> player::has_ammo(ammotype at)
{
    return inv.all_ammo(at);
}

std::string player::weapname(bool charges)
{
 if (!(weapon.is_tool() &&
       dynamic_cast<it_tool*>(weapon.type)->max_charges <= 0) &&
     weapon.charges >= 0 && charges) {
  std::stringstream dump;
  int spare_mag = weapon.has_gunmod("spare_mag");
  dump << weapon.tname().c_str() << " (" << weapon.charges;
  if( -1 != spare_mag )
   dump << "+" << weapon.contents[spare_mag].charges;
  for (int i = 0; i < weapon.contents.size(); i++)
   if (weapon.contents[i].is_gunmod() &&
       weapon.contents[i].has_flag("MODE_AUX"))
    dump << "+" << weapon.contents[i].charges;
  dump << ")";
  return dump.str();
 } else if (weapon.is_null())
  return _("fists");

 else if (weapon.is_style()) { // Styles get bonus-bars!
  std::stringstream dump;
  dump << weapon.tname();

  if(weapon.typeId() == "style_capoeira"){
   if (has_disease("dodge_boost"))
    dump << _(" +Dodge");
   if (has_disease("attack_boost"))
    dump << _(" +Attack");
  } else if(weapon.typeId() == "style_ninjutsu"){
  } else if(weapon.typeId() == "style_leopard"){
   if (has_disease("attack_boost"))
    dump << _(" +Attack");
  } else if(weapon.typeId() == "style_crane"){
   if (has_disease("dodge_boost"))
    dump << _(" +Dodge");
  } else if(weapon.typeId() == "style_dragon"){
   if (has_disease("damage_boost"))
    dump << _(" +Damage");
  } else if(weapon.typeId() == "style_tiger"){
   dump << " [";
   int intensity = disease_intensity("damage_boost");
   for (int i = 1; i <= 5; i++) {
    if (intensity >= i * 2)
     dump << "*";
    else
     dump << ".";
   }
   dump << "]";
  } else if(weapon.typeId() == "style_centipede"){
   dump << " [";
   int intensity = disease_intensity("speed_boost");
   for (int i = 1; i <= 8; i++) {
    if (intensity >= i * 4)
     dump << "*";
    else
     dump << ".";
   }
   dump << "]";
  } else if(weapon.typeId() == "style_venom_snake"){
   dump << " [";
   int intensity = disease_intensity("viper_combo");
   for (int i = 1; i <= 2; i++) {
    if (intensity >= i)
     dump << "C";
    else
     dump << ".";
   }
   dump << "]";
  } else if(weapon.typeId() == "style_lizard"){
   dump << " [";
   int intensity = disease_intensity("attack_boost");
   for (int i = 1; i <= 4; i++) {
    if (intensity >= i)
     dump << "*";
    else
     dump << ".";
   }
   dump << "]";
  } else if(weapon.typeId() == "style_toad"){
   dump << " [";
   int intensity = disease_intensity("armor_boost");
   for (int i = 1; i <= 5; i++) {
    if (intensity >= 5 + i)
     dump << "!";
    else if (intensity >= i)
     dump << "*";
    else
     dump << ".";
    }
    dump << "]";
  }

  return dump.str();
 } else
  return weapon.tname();
}

nc_color encumb_color(int level)
{
 if (level < 0)
  return c_green;
 if (level == 0)
  return c_ltgray;
 if (level < 4)
  return c_yellow;
 if (level < 7)
  return c_ltred;
 return c_red;
}

bool activity_is_suspendable(activity_type type)
{
 if (type == ACT_NULL || type == ACT_RELOAD || type == ACT_DISASSEMBLE)
  return false;
 return true;
}

SkillLevel& player::skillLevel(std::string ident) {
  return _skills[Skill::skill(ident)];
}

SkillLevel& player::skillLevel(Skill *_skill) {
  return _skills[_skill];
}

void player::copy_skill_levels(const player *rhs)
{
    _skills = rhs->_skills;
}

void player::set_skill_level(Skill* _skill, int level)
{
    skillLevel(_skill).level(level);
}
void player::set_skill_level(std::string ident, int level)
{
    skillLevel(ident).level(level);
}

void player::boost_skill_level(Skill* _skill, int level)
{
    skillLevel(_skill).level(level+skillLevel(_skill));
}
void player::boost_skill_level(std::string ident, int level)
{
    skillLevel(ident).level(level+skillLevel(ident));
}

void player::setID (int i)
{
    this->id = i;
}

int player::getID ()
{
    return this->id;
}

bool player::uncanny_dodge(bool is_u)
{
    point adjacent = adjacent_tile();
    power_level -= 3;
    if (adjacent.x != posx || adjacent.y != posy)
    {
        posx = adjacent.x;
        posy = adjacent.y;
        if (is_u)
            g->add_msg(_("Time seems to slow down and you instinctively dodge!"));
        else
            g->add_msg(_("Your target dodges... so fast!"));
        return true;
    }
    if (is_u)
        g->add_msg(_("You try to dodge but there's no room!"));
    return false;
}
// adjacent_tile() returns a safe, unoccupied adjacent tile. If there are no such tiles, returns player position instead.
point player::adjacent_tile()
{
    std::vector<point> ret;
    field_entry *cur = NULL;
    field tmpfld;
    trap_id curtrap;
    int dangerous_fields;
    for (int i=posx-1; i <= posx+1; i++)
    {
        for (int j=posy-1; j <= posy+1; j++)
        {
            if (i == posx && j == posy) continue;       // don't consider player position
            curtrap=g->m.tr_at(i, j);
            if (g->mon_at(i, j) == -1 && g->npc_at(i, j) == -1 && g->m.move_cost(i, j) > 0 && (curtrap == tr_null || g->traps[curtrap]->is_benign()))        // only consider tile if unoccupied, passable and has no traps
            {
                dangerous_fields = 0;
                tmpfld = g->m.field_at(i, j);
                for(std::vector<field_entry*>::iterator field_list_it = tmpfld.getFieldStart(); field_list_it != tmpfld.getFieldEnd(); ++field_list_it)
                {
                    cur = (*field_list_it);
                    if (cur != NULL && cur->is_dangerous())
                        dangerous_fields++;
                }
                if (dangerous_fields == 0)
                {
                    ret.push_back(point(i, j));
                }
            }
        }
    }
    if (ret.size())
        return ret[rng(0, ret.size()-1)];   // return a random valid adjacent tile
    else
        return point(posx, posy);           // or return player position if no valid adjacent tiles
}<|MERGE_RESOLUTION|>--- conflicted
+++ resolved
@@ -62,6 +62,7 @@
 
     _("Masochism"),
     _("Hoarder"),
+    _("Cross-Dresser"),
     _("Optimist")
     };
     for(int i=0; i<NUM_MORALE_TYPES; i++){morale_data[i]=tmp_morale_data[i];}
@@ -6082,13 +6083,8 @@
                     {
                         if (!(it.has_flag("WATERTIGHT") && it.has_flag("SEALS")))
                         {
-<<<<<<< HEAD
-                            g->add_msg("You drop the empty %s.", it.tname(g).c_str());
+                            g->add_msg(_("You drop the empty %s."), it.tname(g).c_str());
                             g->m.add_item_or_charges(posx, posy, inv.remove_item_by_letter(it.invlet));
-=======
-                            g->add_msg(_("You drop the empty %s."), it.tname(g).c_str());
-                            g->m.add_item(posx, posy, inv.remove_item_by_letter(it.invlet));
->>>>>>> 8299bb84
                         }
                         else
                             g->add_msg(_("%c - an empty %s"), it.invlet,
@@ -6096,23 +6092,13 @@
                     }
                     else if (it.type->id == "wrapper") // hack because wrappers aren't containers
                     {
-<<<<<<< HEAD
-                        g->add_msg("You drop the empty %s.", it.tname(g).c_str());
+                        g->add_msg(_("You drop the empty %s."), it.tname(g).c_str());
                         g->m.add_item_or_charges(posx, posy, inv.remove_item_by_letter(it.invlet));
                     }
                     break;
                 case 2:
-                    g->add_msg("You drop the empty %s.", it.tname(g).c_str());
+                    g->add_msg(_("You drop the empty %s."), it.tname(g).c_str());
                     g->m.add_item_or_charges(posx, posy, inv.remove_item_by_letter(it.invlet));
-=======
-                        g->add_msg(_("You drop the empty %s."), it.tname(g).c_str());
-                        g->m.add_item(posx, posy, inv.remove_item_by_letter(it.invlet));
-                    }
-                    break;
-                case 2:
-                    g->add_msg(_("You drop the empty %s."), it.tname(g).c_str());
-                    g->m.add_item(posx, posy, inv.remove_item_by_letter(it.invlet));
->>>>>>> 8299bb84
                     break;
                 }
             }
