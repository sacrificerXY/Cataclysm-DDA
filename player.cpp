#include "player.h"
#include "profession.h"
#include "bionics.h"
#include "mission.h"
#include "game.h"
#include "disease.h"
#include "addiction.h"
#include "keypress.h"
#include "moraledata.h"
#include "inventory.h"
#include "artifact.h"
#include "options.h"
#include <sstream>
#include <stdlib.h>
#include <algorithm>
#include "weather.h"
#include "item.h"
#include "material.h"
#include "translations.h"
#include "name.h"
#include "cursesdef.h"
#include "catacharset.h"
#include "catajson.h"
#include "disease.h"
#include "get_version.h"

#include <ctime>

nc_color encumb_color(int level);
bool activity_is_suspendable(activity_type type);
trait traits[PF_MAX2];

std::string morale_data[NUM_MORALE_TYPES];

void game::init_morale()
{
    std::string tmp_morale_data[NUM_MORALE_TYPES] = {
    "This is a bug (moraledata.h:moraledata)",
    _("Enjoyed %i"),
    _("Enjoyed a hot meal"),
    _("Music"),
    _("Played Video Game"),
    _("Marloss Bliss"),
    _("Good Feeling"),

    _("Nicotine Craving"),
    _("Caffeine Craving"),
    _("Alcohol Craving"),
    _("Opiate Craving"),
    _("Speed Craving"),
    _("Cocaine Craving"),
    _("Crack Cocaine Craving"),

    _("Disliked %i"),
    _("Ate Human Flesh"),
    _("Ate Meat"),
    _("Wet"),
    _("Dried Off"),
    _("Cold"),
    _("Hot"),
    _("Bad Feeling"),
    _("Killed Innocent"),
    _("Killed Friend"),
    _("Guilty about Killing"),

    _("Moodswing"),
    _("Read %i"),
    _("Heard Disturbing Scream"),

    _("Masochism"),
    _("Hoarder"),
    _("Cross-Dresser"),
    _("Optimist")
    };
    for(int i=0; i<NUM_MORALE_TYPES; i++){morale_data[i]=tmp_morale_data[i];}
}

void game::init_traits()
{
  catajson traitsRaw("data/raw/traits.json",true);

  unsigned int index = 0;
  for(traitsRaw.set_begin(); traitsRaw.has_curr() && json_good(); traitsRaw.next()) {

    assert(index < PF_MAX2);

    catajson curr_trait = traitsRaw.curr();

    trait new_trait;
    new_trait.name = curr_trait.get("name").as_string();
    new_trait.points = curr_trait.get("points").as_int();
    new_trait.visiblity = curr_trait.get("visibility").as_int();
    new_trait.ugliness = curr_trait.get("ugliness").as_int();
    new_trait.description = curr_trait.get("description").as_string();

    traits[index] = new_trait;
    index++;

  }

  if(!json_good()) {
        exit(1);
  }
}

player::player()
{
 id = 0; // Player is 0. NPCs are different.
 view_offset_x = 0;
 view_offset_y = 0;
 str_cur = 8;
 str_max = 8;
 dex_cur = 8;
 dex_max = 8;
 int_cur = 8;
 int_max = 8;
 per_cur = 8;
 per_max = 8;
 underwater = false;
 dodges_left = 1;
 blocks_left = 1;
 power_level = 0;
 max_power_level = 0;
 hunger = 0;
 thirst = 0;
 fatigue = 0;
 stim = 0;
 pain = 0;
 pkill = 0;
 radiation = 0;
 cash = 0;
 recoil = 0;
 driving_recoil = 0;
 scent = 500;
 health = 0;
 name = "";
 male = true;
 prof = profession::has_initialized() ? profession::generic() : NULL; //workaround for a potential structural limitation, see player::create
 moves = 100;
 movecounter = 0;
 oxygen = 0;
 next_climate_control_check=0;
 last_climate_control_ret=false;
 active_mission = -1;
 in_vehicle = false;
 controlling_vehicle = false;
 style_selected = "null";
 focus_pool = 100;
 last_item = itype_id("null");
 for (int i = 0; i < PF_MAX2; i++)
  my_traits[i] = false;
 for (int i = 0; i < PF_MAX2; i++)
  my_mutations[i] = false;

 mutation_category_level[0] = 5; // Weigh us towards no category for a bit
 for (int i = 1; i < NUM_MUTATION_CATEGORIES; i++)
  mutation_category_level[i] = 0;

 for (std::vector<Skill*>::iterator aSkill = Skill::skills.begin();
      aSkill != Skill::skills.end(); ++aSkill) {
   skillLevel(*aSkill).level(0);
 }

 for (int i = 0; i < num_bp; i++) {
  temp_cur[i] = BODYTEMP_NORM;
  frostbite_timer[i] = 0;
  temp_conv[i] = BODYTEMP_NORM;
 }
 nv_cached = false;
 volume = 0;
}

player::player(const player &rhs)
{
 *this = rhs;
}

player::~player()
{
}

player& player::operator= (const player & rhs)
{
 id = rhs.id;
 posx = rhs.posx;
 posy = rhs.posy;
 view_offset_x = rhs.view_offset_x;
 view_offset_y = rhs.view_offset_y;

 in_vehicle = rhs.in_vehicle;
 controlling_vehicle = rhs.controlling_vehicle;
 activity = rhs.activity;
 backlog = rhs.backlog;

 active_missions = rhs.active_missions;
 completed_missions = rhs.completed_missions;
 failed_missions = rhs.failed_missions;
 active_mission = rhs.active_mission;

 name = rhs.name;
 male = rhs.male;
 prof = rhs.prof;

 for (int i = 0; i < PF_MAX2; i++)
  my_traits[i] = rhs.my_traits[i];

 for (int i = 0; i < PF_MAX2; i++)
  my_mutations[i] = rhs.my_mutations[i];

 for (int i = 0; i < NUM_MUTATION_CATEGORIES; i++)
  mutation_category_level[i] = rhs.mutation_category_level[i];

 my_bionics = rhs.my_bionics;

 str_cur = rhs.str_cur;
 dex_cur = rhs.dex_cur;
 int_cur = rhs.int_cur;
 per_cur = rhs.per_cur;

 str_max = rhs.str_max;
 dex_max = rhs.dex_max;
 int_max = rhs.int_max;
 per_max = rhs.per_max;

 power_level = rhs.power_level;
 max_power_level = rhs.max_power_level;

 hunger = rhs.hunger;
 thirst = rhs.thirst;
 fatigue = rhs.fatigue;
 health = rhs.health;

 underwater = rhs.underwater;
 oxygen = rhs.oxygen;
 next_climate_control_check=rhs.next_climate_control_check;
 last_climate_control_ret=rhs.last_climate_control_ret;

 recoil = rhs.recoil;
 driving_recoil = rhs.driving_recoil;
 scent = rhs.scent;
 dodges_left = rhs.dodges_left;
 blocks_left = rhs.blocks_left;

 stim = rhs.stim;
 pain = rhs.pain;
 pkill = rhs.pkill;
 radiation = rhs.radiation;

 cash = rhs.cash;
 moves = rhs.moves;
 movecounter = rhs.movecounter;

 for (int i = 0; i < num_hp_parts; i++)
  hp_cur[i] = rhs.hp_cur[i];

 for (int i = 0; i < num_hp_parts; i++)
  hp_max[i] = rhs.hp_max[i];

 for (int i = 0; i < num_bp; i++)
  temp_cur[i] = rhs.temp_cur[i];

 for (int i = 0 ; i < num_bp; i++)
  temp_conv[i] = rhs.temp_conv[i];

 for (int i = 0; i < num_bp; i++)
  frostbite_timer[i] = rhs.frostbite_timer[i];

 morale = rhs.morale;
 focus_pool = rhs.focus_pool;

 _skills = rhs._skills;

 learned_recipes = rhs.learned_recipes;

 inv.clear();
 for (int i = 0; i < rhs.inv.size(); i++)
  inv.add_stack(rhs.inv.const_stack(i));

 last_item = rhs.last_item;
 worn = rhs.worn;
 styles = rhs.styles;
 style_selected = rhs.style_selected;
 weapon = rhs.weapon;

 ret_null = rhs.ret_null;

 illness = rhs.illness;
 addictions = rhs.addictions;

 nv_cached = false;

 return (*this);
}

void player::normalize(game *g)
{
 ret_null = item(g->itypes["null"], 0);
 weapon   = item(g->itypes["null"], 0);
 style_selected = "null";
 for (int i = 0; i < num_hp_parts; i++) {
  hp_max[i] = 60 + str_max * 3;
  if (has_trait(PF_TOUGH))
   hp_max[i] = int(hp_max[i] * 1.2);
  hp_cur[i] = hp_max[i];
 }
 for (int i = 0 ; i < num_bp; i++)
  temp_conv[i] = BODYTEMP_NORM;
}

void player::pick_name() {
  name = Name::generate(male);
}

void player::reset(game *g)
{
// Reset our stats to normal levels
// Any persistent buffs/debuffs will take place in disease.h,
// player::suffer(), etc.
 str_cur = str_max;
 dex_cur = dex_max;
 int_cur = int_max;
 per_cur = per_max;
// We can dodge again!
 dodges_left = 1;
 blocks_left = 1;
// Didn't just pick something up
 last_item = itype_id("null");
// Bionic buffs
 if (has_active_bionic("bio_hydraulics"))
  str_cur += 20;
 if (has_bionic("bio_eye_enhancer"))
  per_cur += 2;
if (has_active_bionic("bio_metabolics") && power_level < max_power_level &&
     hunger < 100 && (int(g->turn) % 5 == 0)) {
  hunger += 2;
  power_level++;
}

// Trait / mutation buffs
 if (has_trait(PF_THICK_SCALES))
  dex_cur -= 2;
 if (has_trait(PF_CHITIN2) || has_trait(PF_CHITIN3))
  dex_cur--;
 if (has_trait(PF_COMPOUND_EYES) && !wearing_something_on(bp_eyes))
  per_cur++;
 if (has_trait(PF_ARM_TENTACLES) || has_trait(PF_ARM_TENTACLES_4) ||
     has_trait(PF_ARM_TENTACLES_8))
  dex_cur++;
// Pain
 if (pain > pkill) {
  str_cur  -=     int((pain - pkill) / 15);
  dex_cur  -=     int((pain - pkill) / 15);
  per_cur  -=     int((pain - pkill) / 20);
  int_cur  -= 1 + int((pain - pkill) / 25);
 }
// Morale
 if (abs(morale_level()) >= 100) {
  str_cur  += int(morale_level() / 180);
  dex_cur  += int(morale_level() / 200);
  per_cur  += int(morale_level() / 125);
  int_cur  += int(morale_level() / 100);
 }
// Radiation
 if (radiation > 0) {
  str_cur  -= int(radiation / 80);
  dex_cur  -= int(radiation / 110);
  per_cur  -= int(radiation / 100);
  int_cur  -= int(radiation / 120);
 }
// Stimulants
 dex_cur += int(stim / 10);
 per_cur += int(stim /  7);
 int_cur += int(stim /  6);
 if (stim >= 30) {
  dex_cur -= int(abs(stim - 15) /  8);
  per_cur -= int(abs(stim - 15) / 12);
  int_cur -= int(abs(stim - 15) / 14);
 }

// Set our scent towards the norm
 int norm_scent = 500;
 if (has_trait(PF_SMELLY))
  norm_scent = 800;
 if (has_trait(PF_SMELLY2))
  norm_scent = 1200;

 // Scent increases fast at first, and slows down as it approaches normal levels.
 // Estimate it will take about norm_scent * 2 turns to go from 0 - norm_scent / 2
 // Without smelly trait this is about 1.5 hrs. Slows down significantly after that.
 if (scent < rng(0, norm_scent))
   scent++;

 // Unusually high scent decreases steadily until it reaches normal levels.
 if (scent > norm_scent)
  scent--;

// Give us our movement points for the turn.
 moves += current_speed(g);

// Floor for our stats.  No stat changes should occur after this!
 if (dex_cur < 0)
  dex_cur = 0;
 if (str_cur < 0)
  str_cur = 0;
 if (per_cur < 0)
  per_cur = 0;
 if (int_cur < 0)
  int_cur = 0;

 if (int(g->turn) % 10 == 0) {
  update_mental_focus();
 }

 nv_cached = false;
}

void player::action_taken()
{
    nv_cached = false;
}

void player::update_morale()
{
    // Decay existing morale entries.
    for (int i = 0; i < morale.size(); i++)
    {
        // Age the morale entry by one turn.
        morale[i].age += 1;

        // If it's past its expiration date, remove it.
        if (morale[i].age >= morale[i].duration)
        {
            morale.erase(morale.begin() + i);
            i--;

            // Future-proofing.
            continue;
        }

        // We don't actually store the effective strength; it gets calculated when we
        // need it.
    }

    // We reapply persistent morale effects after every decay step, to keep them fresh.
    apply_persistent_morale();
}

void player::apply_persistent_morale()
{
    // Hoarders get a morale penalty if they're not carrying a full inventory.
    if (has_trait(PF_HOARDER))
    {
        int pen = int((volume_capacity()-volume_carried()) / 2);
        if (pen > 70)
        {
            pen = 70;
        }
        if (pen <= 0)
        {
            pen = 0;
        }
        if (has_disease("took_xanax"))
        {
            pen = int(pen / 7);
        }
        else if (has_disease("took_prozac"))
        {
            pen = int(pen / 2);
        }
        add_morale(MORALE_PERM_HOARDER, -pen, -pen, 5, 5, true);
    }

    // Cross-dressers get a morale bonus for each body part covered in an
    // item of the opposite gender(MALE_TYPICAL/FEMALE_TYPICAL item flags).
    if (has_trait(PF_CROSSDRESSER))
    {
        int bonus = 0;
        std::string required_flag = male ? "FEMALE_TYPICAL" : "MALE_TYPICAL";

        unsigned char covered = 0; // body parts covered by stuff with opposite gender flags
        for(int i=0; i<worn.size(); i++) {
            if(worn[i].has_flag(required_flag)) {
                it_armor* item_type = (it_armor*) worn[i].type;
                covered |= item_type->covers;
            }
        }
        if(covered & mfb(bp_torso)) {
            bonus += 6;
        }
        if(covered & mfb(bp_legs)) {
            bonus += 4;
        }
        if(covered & mfb(bp_feet)) {
            bonus += 2;
        }
        if(covered & mfb(bp_hands)) {
            bonus += 2;
        }
        if(covered & mfb(bp_head)) {
            bonus += 3;
        }
        
        if(bonus) {
            add_morale(MORALE_PERM_CROSSDRESSER, bonus, bonus, 5, 5, true);
        }
    }

    // Masochists get a morale bonus from pain.
    if (has_trait(PF_MASOCHIST))
    {
        int bonus = pain / 2.5;
        if (bonus > 25)
        {
            bonus = 25;
        }
        if (has_disease("took_prozac"))
        {
            bonus = int(bonus / 3);
        }
        if (bonus != 0)
        {
            add_morale(MORALE_PERM_MASOCHIST, bonus, bonus, 5, 5, true);
        }
    }

    // Optimist gives a base +4 to morale.
    // The +25% boost from optimist also applies here, for a net of +5.
    if (has_trait(PF_OPTIMISTIC))
    {
        add_morale(MORALE_PERM_OPTIMIST, 4, 4, 5, 5, true);
    }
}

void player::update_mental_focus()
{
    int focus_gain_rate = calc_focus_equilibrium() - focus_pool;

    // handle negative gain rates in a symmetric manner
    int base_change = 1;
    if (focus_gain_rate < 0)
    {
        base_change = -1;
        focus_gain_rate = -focus_gain_rate;
    }

    // for every 100 points, we have a flat gain of 1 focus.
    // for every n points left over, we have an n% chance of 1 focus
    int gain = focus_gain_rate / 100;
    if (rng(1, 100) <= (focus_gain_rate % 100))
    {
        gain++;
    }

    focus_pool += (gain * base_change);
}

// written mostly by FunnyMan3595 in Github issue #613 (DarklingWolf's repo),
// with some small edits/corrections by Soron
int player::calc_focus_equilibrium()
{
    // Factor in pain, since it's harder to rest your mind while your body hurts.
    int eff_morale = morale_level() - pain;
    int focus_gain_rate = 100;
    it_book* reading;
    // apply a penalty when improving skills via books
    if (activity.type == ACT_READ)
    {
        if (this->activity.index == -2)
        {
            reading = dynamic_cast<it_book *>(weapon.type);
        }
        else
        {
            reading = dynamic_cast<it_book *>(inv.item_by_letter(activity.invlet).type);
        }
        // only apply a penalty when we're actually learning something
        if (skillLevel(reading->type) < (int)reading->level)
        {
            focus_gain_rate -= 50;
        }
    }

    if (eff_morale < -99)
    {
        // At very low morale, focus goes up at 1% of the normal rate.
        focus_gain_rate = 1;
    }
    else if (eff_morale <= 50)
    {
        // At -99 to +50 morale, each point of morale gives 1% of the normal rate.
        focus_gain_rate += eff_morale;
    }
    else
    {
        /* Above 50 morale, we apply strong diminishing returns.
         * Each block of 50% takes twice as many morale points as the previous one:
         * 150% focus gain at 50 morale (as before)
         * 200% focus gain at 150 morale (100 more morale)
         * 250% focus gain at 350 morale (200 more morale)
         * ...
         * Cap out at 400% focus gain with 3,150+ morale, mostly as a sanity check.
         */

        int block_multiplier = 1;
        int morale_left = eff_morale;
        while (focus_gain_rate < 400)
        {
            if (morale_left > 50 * block_multiplier)
            {
                // We can afford the entire block.  Get it and continue.
                morale_left -= 50 * block_multiplier;
                focus_gain_rate += 50;
                block_multiplier *= 2;
            }
            else
            {
                // We can't afford the entire block.  Each block_multiplier morale
                // points give 1% focus gain, and then we're done.
                focus_gain_rate += morale_left / block_multiplier;
                break;
            }
        }
    }

    // This should be redundant, but just in case...
    if (focus_gain_rate < 1)
    {
        focus_gain_rate = 1;
    }
    else if (focus_gain_rate > 400)
    {
        focus_gain_rate = 400;
    }

    return focus_gain_rate;
}

/* Here lies the intended effects of body temperature

Assumption 1 : a naked person is comfortable at 19C/66.2F (31C/87.8F at rest).
Assumption 2 : a "lightly clothed" person is comfortable at 13C/55.4F (25C/77F at rest).
Assumption 3 : the player is always running, thus generating more heat.
Assumption 4 : frostbite cannot happen above 0C temperature.*
* In the current model, a naked person can get frostbite at 1C. This isn't true, but it's a compromise with using nice whole numbers.

Here is a list of warmth values and the corresponding temperatures in which the player is comfortable, and in which the player is very cold.

Warmth  Temperature (Comfortable)    Temperature (Very cold)    Notes
  0       19C /  66.2F               -11C /  12.2F               * Naked
 10       13C /  55.4F               -17C /   1.4F               * Lightly clothed
 20        7C /  44.6F               -23C /  -9.4F
 30        1C /  33.8F               -29C / -20.2F
 40       -5C /  23.0F               -35C / -31.0F
 50      -11C /  12.2F               -41C / -41.8F
 60      -17C /   1.4F               -47C / -52.6F
 70      -23C /  -9.4F               -53C / -63.4F
 80      -29C / -20.2F               -59C / -74.2F
 90      -35C / -31.0F               -65C / -85.0F
100      -41C / -41.8F               -71C / -95.8F
*/

void player::update_bodytemp(game *g)
{
    // NOTE : visit weather.h for some details on the numbers used
    // Converts temperature to Celsius/10(Wito plans on using degrees Kelvin later)
    int Ctemperature = 100*(g->temperature - 32) * 5/9;
    // Temperature norms
    // Ambient normal temperature is lower while asleep
    int ambient_norm = (has_disease("sleep") ? 3100 : 1900);
    // This adjusts the temperature scale to match the bodytemp scale
    int adjusted_temp = (Ctemperature - ambient_norm);
    // This gets incremented in the for loop and used in the morale calculation
    int morale_pen = 0;
    const trap_id trap_at_pos = g->m.tr_at(posx, posy);
    const ter_id ter_at_pos = g->m.ter(posx, posy);
    const furn_id furn_at_pos = g->m.furn(posx, posy);

    // Current temperature and converging temperature calculations
    for (int i = 0 ; i < num_bp ; i++)
    {
        // Skip eyes
        if (i == bp_eyes) { continue; }
        // Represents the fact that the body generates heat when it is cold. TODO : should this increase hunger?
        float homeostasis_adjustement = (temp_cur[i] > BODYTEMP_NORM ? 30.0 : 60.0);
        int clothing_warmth_adjustement = homeostasis_adjustement * warmth(body_part(i));
        // Disease name shorthand
        dis_type blister_pen = disease_for_body_part("blisters", i), hot_pen  = disease_for_body_part("hot", i);
        dis_type cold_pen = disease_for_body_part("cold", i), frost_pen = disease_for_body_part("frostbite", i);
        // Convergeant temperature is affected by ambient temperature, clothing warmth, and body wetness.
        temp_conv[i] = BODYTEMP_NORM + adjusted_temp + clothing_warmth_adjustement;
        // HUNGER
        temp_conv[i] -= hunger/6 + 100;
        // FATIGUE
        if (!has_disease("sleep")) { temp_conv[i] -= 1.5*fatigue; }
        else
        {
            int vpart = -1;
            vehicle *veh = g->m.veh_at (posx, posy, vpart);
            if      (furn_at_pos == f_bed)
            {
                temp_conv[i] += 1000;
            }
            else if (furn_at_pos == f_makeshift_bed ||
                     furn_at_pos == f_armchair ||
                     furn_at_pos == f_sofa)
            {
                temp_conv[i] += 500;
            }
            else if (trap_at_pos == tr_cot)
            {
                temp_conv[i] -= 500;
            }
            else if (trap_at_pos == tr_rollmat)
            {
                temp_conv[i] -= 1000;
            }
            else if (veh && veh->part_with_feature (vpart, vpf_seat) >= 0)
            {
                temp_conv[i] += 200;
            }
            else if (veh && veh->part_with_feature (vpart, vpf_bed) >= 0)
            {
                temp_conv[i] += 300;
            }
            else
            {
                temp_conv[i] -= 2000;
            }
        }
        // CONVECTION HEAT SOURCES (generates body heat, helps fight frostbite)
        int blister_count = 0; // If the counter is high, your skin starts to burn
        for (int j = -6 ; j <= 6 ; j++)
        {
            for (int k = -6 ; k <= 6 ; k++)
            {
                int heat_intensity = 0;
                field &local_field = g->m.field_at(posx + j, posy + k);
                if(local_field.findField(fd_fire))
                {
                    heat_intensity = local_field.findField(fd_fire)->getFieldDensity();
                }
                else if (g->m.tr_at(posx + j, posy + k) == tr_lava )
                {
                    heat_intensity = 3;
                }
                if (heat_intensity > 0 && g->u_see(posx + j, posy + k))
                {
                    // Ensure fire_dist >=1 to avoid divide-by-zero errors.
                    int fire_dist = std::max(1, std::max(j, k));
                    if (frostbite_timer[i] > 0)
                        { frostbite_timer[i] -= heat_intensity - fire_dist / 2;}
                    temp_conv[i] +=  300 * heat_intensity * heat_intensity / (fire_dist * fire_dist);
                    blister_count += heat_intensity / (fire_dist * fire_dist);
                }
            }
        }
        // TILES
        // Being on fire affects temp_cur (not temp_conv): this is super dangerous for the player
        if (has_disease("onfire")) { temp_cur[i] += 250; }
        field &local_field = g->m.field_at(posx, posy);
        if ((local_field.findField(fd_fire) && local_field.findField(fd_fire)->getFieldDensity() > 2)
            || trap_at_pos == tr_lava)
        {
            temp_cur[i] += 250;
        }
        // WEATHER
        if (g->weather == WEATHER_SUNNY && g->is_in_sunlight(posx, posy))
        {
            temp_conv[i] += 1000;
        }
        if (g->weather == WEATHER_CLEAR && g->is_in_sunlight(posx, posy))
        {
            temp_conv[i] += 500;
        }
        // DISEASES
        if (has_disease("flu") && i == bp_head) { temp_conv[i] += 1500; }
        if (has_disease("common_cold")) { temp_conv[i] -= 750; }
        // BIONICS
        // Bionic "Internal Climate Control" says it eases the effects of high and low ambient temps
        const int variation = BODYTEMP_NORM*0.5;
        if (in_climate_control(g)
            && temp_conv[i] < BODYTEMP_SCORCHING + variation
            && temp_conv[i] > BODYTEMP_FREEZING - variation)
        {
            if      (temp_conv[i] > BODYTEMP_SCORCHING)
            {
                temp_conv[i] = BODYTEMP_VERY_HOT;
            }
            else if (temp_conv[i] > BODYTEMP_VERY_HOT)
            {
                temp_conv[i] = BODYTEMP_HOT;
            }
            else if (temp_conv[i] > BODYTEMP_HOT)
            {
                temp_conv[i] = BODYTEMP_NORM;
            }
            else if (temp_conv[i] < BODYTEMP_FREEZING)
            {
                temp_conv[i] = BODYTEMP_VERY_COLD;
            }
            else if (temp_conv[i] < BODYTEMP_VERY_COLD)
            {
                temp_conv[i] = BODYTEMP_COLD;
            }
            else if (temp_conv[i] < BODYTEMP_COLD)
            {
                temp_conv[i] = BODYTEMP_NORM;
            }
        }
        // Bionic "Thermal Dissipation" says it prevents fire damage up to 2000F. 500 is picked at random...
        if (has_bionic("bio_heatsink") && blister_count < 500)
        {
            blister_count = (has_trait(PF_BARK) ? -100 : 0);
        }
        // BLISTERS : Skin gets blisters from intense heat exposure.
        if (blister_count - 10*resist(body_part(i)) > 20)
        {
            add_disease(dis_type(blister_pen), 1);
        }
        // BLOOD LOSS : Loss of blood results in loss of body heat
        int blood_loss = 0;
        if      (i == bp_legs)
        {
            blood_loss = (100 - 100*(hp_cur[hp_leg_l] + hp_cur[hp_leg_r]) / (hp_max[hp_leg_l] + hp_max[hp_leg_r]));
        }
        else if (i == bp_arms)
        {
            blood_loss = (100 - 100*(hp_cur[hp_arm_l] + hp_cur[hp_arm_r]) / (hp_max[hp_arm_l] + hp_max[hp_arm_r]));
        }
        else if (i == bp_torso)
        {
            blood_loss = (100 - 100* hp_cur[hp_torso] / hp_max[hp_torso]);
        }
        else if (i == bp_head)
        {
            blood_loss = (100 - 100* hp_cur[hp_head] / hp_max[hp_head]);
        }
        temp_conv[i] -= blood_loss*temp_conv[i]/200; // 1% bodyheat lost per 2% hp lost
        // EQUALIZATION
        switch (i)
        {
            case bp_torso :
                temp_equalizer(bp_torso, bp_arms);
                temp_equalizer(bp_torso, bp_legs);
                temp_equalizer(bp_torso, bp_head);
                break;
            case bp_head :
                temp_equalizer(bp_head, bp_torso);
                temp_equalizer(bp_head, bp_mouth);
                break;
            case bp_arms :
                temp_equalizer(bp_arms, bp_torso);
                temp_equalizer(bp_arms, bp_hands);
                break;
            case bp_legs :
                temp_equalizer(bp_legs, bp_torso);
                temp_equalizer(bp_legs, bp_feet);
                break;
            case bp_mouth : temp_equalizer(bp_mouth, bp_head); break;
            case bp_hands : temp_equalizer(bp_hands, bp_arms); break;
            case bp_feet  : temp_equalizer(bp_feet, bp_legs); break;
        }
        // MUTATIONS and TRAITS
        // Bark : lowers blister count to -100; harder to get blisters
        // Lightly furred
        if (has_trait(PF_LIGHTFUR))
        {
            temp_conv[i] += (temp_cur[i] > BODYTEMP_NORM ? 250 : 500);
        }
        // Furry
        if (has_trait(PF_FUR))
        {
            temp_conv[i] += (temp_cur[i] > BODYTEMP_NORM ? 750 : 1500);
        }
        // Disintergration
        if (has_trait(PF_ROT1)) { temp_conv[i] -= 250;}
        else if (has_trait(PF_ROT2)) { temp_conv[i] -= 750;}
        else if (has_trait(PF_ROT3)) { temp_conv[i] -= 1500;}
        // Radioactive
        if (has_trait(PF_RADIOACTIVE1)) { temp_conv[i] += 250; }
        else if (has_trait(PF_RADIOACTIVE2)) { temp_conv[i] += 750; }
        else if (has_trait(PF_RADIOACTIVE3)) { temp_conv[i] += 1500; }
        // Chemical Imbalance
        // Added linse in player::suffer()
        // FINAL CALCULATION : Increments current body temperature towards convergant.
        int temp_before = temp_cur[i];
        int temp_difference = temp_cur[i] - temp_conv[i]; // Negative if the player is warming up.
        // exp(-0.001) : half life of 60 minutes, exp(-0.002) : half life of 30 minutes,
        // exp(-0.003) : half life of 20 minutes, exp(-0.004) : half life of 15 minutes
        int rounding_error = 0;
        // If temp_diff is small, the player cannot warm up due to rounding errors. This fixes that.
        if (temp_difference < 0 && temp_difference > -600 )
        {
            rounding_error = 1;
        }
        if (temp_cur[i] != temp_conv[i])
        {
            if      ((ter_at_pos == t_water_sh || ter_at_pos == t_sewage)
                    && (i == bp_feet || i == bp_legs))
            {
                temp_cur[i] = temp_difference*exp(-0.004) + temp_conv[i] + rounding_error;
            }
            else if (ter_at_pos == t_water_dp)
            {
                temp_cur[i] = temp_difference*exp(-0.004) + temp_conv[i] + rounding_error;
            }
            else if (i == bp_torso || i == bp_head)
            {
                temp_cur[i] = temp_difference*exp(-0.003) + temp_conv[i] + rounding_error;
            }
            else
            {
                temp_cur[i] = temp_difference*exp(-0.002) + temp_conv[i] + rounding_error;
            }
        }
        int temp_after = temp_cur[i];
        // PENALTIES
        if      (temp_cur[i] < BODYTEMP_FREEZING)
        {
            add_disease(dis_type(cold_pen), 1, 3, 3); frostbite_timer[i] += 3;
        }
        else if (temp_cur[i] < BODYTEMP_VERY_COLD)
        {
            add_disease(dis_type(cold_pen), 1, 2, 3); frostbite_timer[i] += 2;
        }
        else if (temp_cur[i] < BODYTEMP_COLD)
        {
            // Frostbite timer does not go down if you are still cold.
            add_disease(dis_type(cold_pen), 1, 1, 3); frostbite_timer[i] += 1;
        }
        else if (temp_cur[i] > BODYTEMP_SCORCHING)
        {
            // If body temp rises over 15000, disease.cpp ("hot_head") acts weird and the player will die
            add_disease(dis_type(hot_pen),  1, 3, 3);
        }
        else if (temp_cur[i] > BODYTEMP_VERY_HOT)
        {
            add_disease(dis_type(hot_pen),  1, 2, 3);
        }
        else if (temp_cur[i] > BODYTEMP_HOT)
        {
            add_disease(dis_type(hot_pen),  1, 1, 3);
        }
        // MORALE : a negative morale_pen means the player is cold
        // Intensity multiplier is negative for cold, positive for hot
        int intensity_mult =
            - disease_intensity(dis_type(cold_pen)) + disease_intensity(dis_type(hot_pen));
        if (has_disease(dis_type(cold_pen)) || has_disease(dis_type(hot_pen)))
        {
            switch (i)
            {
                case bp_head :
                case bp_torso :
                case bp_mouth : morale_pen += 2*intensity_mult;
                case bp_arms :
                case bp_legs : morale_pen += 1*intensity_mult;
                case bp_hands:
                case bp_feet : morale_pen += 1*intensity_mult;
            }
        }
        // FROSTBITE (level 1 after 2 hours, level 2 after 4 hours)
        if      (frostbite_timer[i] >   0)
        {
            frostbite_timer[i]--;
        }
        if      (frostbite_timer[i] >= 240 && g->temperature < 32)
        {
            add_disease(dis_type(frost_pen), 1, 2, 2);
            // Warning message for the player
            if (disease_intensity(dis_type(frost_pen)) < 2
                &&  (i == bp_mouth || i == bp_hands || i == bp_feet))
            {
                g->add_msg((i == bp_mouth ? _("Your %s hardens from the frostbite!") : _("Your %s harden from the frostbite!")), body_part_name(body_part(i), -1).c_str());
            }
            else if (frostbite_timer[i] >= 120 && g->temperature < 32)
            {
                add_disease(dis_type(frost_pen), 1, 1, 2);
                // Warning message for the player
                if (!has_disease(dis_type(frost_pen)))
                {
                    g->add_msg(_("You lose sensation in your %s."),
                        body_part_name(body_part(i), -1).c_str());
                }
            }
        }
        // Warn the player if condition worsens
        if  (temp_before > BODYTEMP_FREEZING && temp_after < BODYTEMP_FREEZING)
        {
            g->add_msg(_("You feel your %s beginning to go numb from the cold!"),
                body_part_name(body_part(i), -1).c_str());
        }
        else if (temp_before > BODYTEMP_VERY_COLD && temp_after < BODYTEMP_VERY_COLD)
        {
            g->add_msg(_("You feel your %s getting very cold."),
                body_part_name(body_part(i), -1).c_str());
        }
        else if (temp_before > BODYTEMP_COLD && temp_after < BODYTEMP_COLD)
        {
            g->add_msg(_("You feel your %s getting chilly."),
                body_part_name(body_part(i), -1).c_str());
        }
        else if (temp_before < BODYTEMP_SCORCHING && temp_after > BODYTEMP_SCORCHING)
        {
            g->add_msg(_("You feel your %s getting red hot from the heat!"),
                body_part_name(body_part(i), -1).c_str());
        }
        else if (temp_before < BODYTEMP_VERY_HOT && temp_after > BODYTEMP_VERY_HOT)
        {
            g->add_msg(_("You feel your %s getting very hot."),
                body_part_name(body_part(i), -1).c_str());
        }
        else if (temp_before < BODYTEMP_HOT && temp_after > BODYTEMP_HOT)
        {
            g->add_msg(_("You feel your %s getting warm."),
                body_part_name(body_part(i), -1).c_str());
        }
    }
    // Morale penalties, updated at the same rate morale is
    if (morale_pen < 0 && int(g->turn) % 10 == 0)
    {
        add_morale(MORALE_COLD, -2, -abs(morale_pen), 10, 5, true);
    }
    if (morale_pen > 0 && int(g->turn) % 10 == 0)
    {
        add_morale(MORALE_HOT,  -2, -abs(morale_pen), 10, 5, true);
    }
}

void player::temp_equalizer(body_part bp1, body_part bp2)
{
 // Body heat is moved around.
 // Shift in one direction only, will be shifted in the other direction seperately.
 int diff = (temp_cur[bp2] - temp_cur[bp1])*0.0001; // If bp1 is warmer, it will lose heat
 temp_cur[bp1] += diff;
}

int player::current_speed(game *g)
{
 int newmoves = 100; // Start with 100 movement points...
// Minus some for weight...
 int carry_penalty = 0;
 if (weight_carried() > weight_capacity())
  carry_penalty = 50 * (weight_carried() - weight_capacity()) / (weight_capacity());
 newmoves -= carry_penalty;

 if (pain > pkill) {
  int pain_penalty = int((pain - pkill) * .7);
  if (pain_penalty > 60)
   pain_penalty = 60;
  newmoves -= pain_penalty;
 }
 if (pkill >= 10) {
  int pkill_penalty = int(pkill * .1);
  if (pkill_penalty > 30)
   pkill_penalty = 30;
  newmoves -= pkill_penalty;
 }

 if (abs(morale_level()) >= 100) {
  int morale_bonus = int(morale_level() / 25);
  if (morale_bonus < -10)
   morale_bonus = -10;
  else if (morale_bonus > 10)
   morale_bonus = 10;
  newmoves += morale_bonus;
 }

 if (radiation >= 40) {
  int rad_penalty = radiation / 40;
  if (rad_penalty > 20)
   rad_penalty = 20;
  newmoves -= rad_penalty;
 }

 if (thirst > 40)
  newmoves -= int((thirst - 40) / 10);
 if (hunger > 100)
  newmoves -= int((hunger - 100) / 10);

 newmoves += (stim > 40 ? 40 : stim);

 for (int i = 0; i < illness.size(); i++)
  newmoves += disease_speed_boost(illness[i]);

 if (has_trait(PF_QUICK))
  newmoves = int(newmoves * 1.10);

 if (g != NULL) {
  if (has_trait(PF_SUNLIGHT_DEPENDENT) && !g->is_in_sunlight(posx, posy))
   newmoves -= (g->light_level() >= 12 ? 5 : 10);
  if (has_trait(PF_COLDBLOOD3) && g->temperature < 60)
   newmoves -= int( (65 - g->temperature) / 2);
  else if (has_trait(PF_COLDBLOOD2) && g->temperature < 60)
   newmoves -= int( (65 - g->temperature) / 3);
  else if (has_trait(PF_COLDBLOOD) && g->temperature < 60)
   newmoves -= int( (65 - g->temperature) / 5);
 }

 if (has_artifact_with(AEP_SPEED_UP))
  newmoves += 20;
 if (has_artifact_with(AEP_SPEED_DOWN))
  newmoves -= 20;

 if (newmoves < 25)
  newmoves = 25;

 return newmoves;
}

int player::run_cost(int base_cost, bool diag)
{
    float movecost = float(base_cost);
    if (diag)
        movecost *= 0.7071; // because everything here assumes 100 is base
    bool flatground = movecost < 105;

    if (has_trait(PF_PARKOUR) && movecost > 100 ) {
        movecost *= .5;
        if (movecost < 100)
            movecost = 100;
    }

    if (hp_cur[hp_leg_l] == 0)
        movecost += 50;
    else if (hp_cur[hp_leg_l] < hp_max[hp_leg_l] * .40)
        movecost += 25;
    if (hp_cur[hp_leg_r] == 0)
        movecost += 50;
    else if (hp_cur[hp_leg_r] < hp_max[hp_leg_r] * .40)
        movecost += 25;

    if (has_trait(PF_FLEET) && flatground)
        movecost *= .85;
    if (has_trait(PF_FLEET2) && flatground)
        movecost *= .7;
    if (has_trait(PF_PADDED_FEET) && !wearing_something_on(bp_feet))
        movecost *= .9;
    if (has_trait(PF_LIGHT_BONES))
        movecost *= .9;
    if (has_trait(PF_HOLLOW_BONES))
        movecost *= .8;
    if (has_trait(PF_WINGS_INSECT))
        movecost -= 15;
    if (has_trait(PF_LEG_TENTACLES))
        movecost += 20;
    if (has_trait(PF_PONDEROUS1))
        movecost *= 1.1;
    if (has_trait(PF_PONDEROUS2))
        movecost *= 1.2;
    if (has_trait(PF_PONDEROUS3))
        movecost *= 1.3;

    movecost += encumb(bp_feet) * 5 + encumb(bp_legs) * 3;

    if (!wearing_something_on(bp_feet) && !has_trait(PF_PADDED_FEET) &&
            !has_trait(PF_HOOVES))
        movecost += 15;

    if (diag)
        movecost *= 1.4142;

    return int(movecost);
}

int player::swim_speed()
{
  int ret = 440 + weight_carried() / 60 - 50 * skillLevel("swimming");
 if (has_trait(PF_WEBBED))
  ret -= 60 + str_cur * 5;
 if (has_trait(PF_TAIL_FIN))
  ret -= 100 + str_cur * 10;
 if (has_trait(PF_SLEEK_SCALES))
  ret -= 100;
 if (has_trait(PF_LEG_TENTACLES))
  ret -= 60;
 ret += (50 - skillLevel("swimming") * 2) * encumb(bp_legs);
 ret += (80 - skillLevel("swimming") * 3) * encumb(bp_torso);
 if (skillLevel("swimming") < 10) {
  for (int i = 0; i < worn.size(); i++)
    ret += (worn[i].volume() * (10 - skillLevel("swimming"))) / 2;
 }
 ret -= str_cur * 6 + dex_cur * 4;
 if( worn_with_flag("FLOATATION") ) {
     ret = std::max(ret, 400);
     ret = std::min(ret, 200);
 }
// If (ret > 500), we can not swim; so do not apply the underwater bonus.
 if (underwater && ret < 500)
  ret -= 50;
 if (ret < 30)
  ret = 30;
 return ret;
}

nc_color player::color()
{
 if (has_disease("onfire"))
  return c_red;
 if (has_disease("stunned"))
  return c_ltblue;
 if (has_disease("boomered"))
  return c_pink;
 if (underwater)
  return c_blue;
 if (has_active_bionic("bio_cloak") || has_artifact_with(AEP_INVISIBLE))
  return c_dkgray;
 return c_white;
}

void player::load_info(game *g, std::string data)
{
 std::stringstream dump;
 dump << data;
 int inveh, vctrl;
 itype_id styletmp;
 std::string prof_ident;

 dump >> posx >> posy >> str_cur >> str_max >> dex_cur >> dex_max >>
         int_cur >> int_max >> per_cur >> per_max >> power_level >>
         max_power_level >> hunger >> thirst >> fatigue >> stim >>
         pain >> pkill >> radiation >> cash >> recoil >> driving_recoil >>
         inveh >> vctrl >> scent >> moves >> underwater >> dodges_left >>
         blocks_left >> oxygen >> active_mission >> focus_pool >> male >>
         prof_ident >> health >> styletmp;

 if (profession::exists(prof_ident)) {
  prof = profession::prof(prof_ident);
 } else {
  prof = profession::generic();
  debugmsg("Tried to use non-existent profession '%s'", prof_ident.c_str());
 }

 activity.load_info(dump);
 backlog.load_info(dump);

 in_vehicle = inveh != 0;
 controlling_vehicle = vctrl != 0;
 style_selected = styletmp;

 for (int i = 0; i < PF_MAX2; i++)
  dump >> my_traits[i];

 for (int i = 0; i < PF_MAX2; i++)
  dump >> my_mutations[i];

 for (int i = 0; i < NUM_MUTATION_CATEGORIES; i++)
  dump >> mutation_category_level[i];

 for (int i = 0; i < num_hp_parts; i++)
  dump >> hp_cur[i] >> hp_max[i];
 for (int i = 0; i < num_bp; i++)
  dump >> temp_cur[i] >> temp_conv[i] >> frostbite_timer[i];

 for (std::vector<Skill*>::iterator aSkill = Skill::skills.begin(); aSkill != Skill::skills.end(); ++aSkill) {
   dump >> skillLevel(*aSkill);
 }

 int num_recipes;
 std::string rec_name;
 dump >> num_recipes;
 for (int i = 0; i < num_recipes; ++i)
 {
  dump >> rec_name;
  learned_recipes[rec_name] = g->recipe_by_name(rec_name);
 }

 int numstyles;
 itype_id styletype;
 dump >> numstyles;
 for (int i = 0; i < numstyles; i++) {
  dump >> styletype;
  styles.push_back( styletype );
 }

 int numill;
 disease illtmp;
 dump >> numill;
 for (int i = 0; i < numill; i++) {
  dump >> illtmp.type >> illtmp.duration >> illtmp.intensity;
  illness.push_back(illtmp);
 }

 int numadd = 0;
 int typetmp;
 addiction addtmp;
 dump >> numadd;
 for (int i = 0; i < numadd; i++) {
  dump >> typetmp >> addtmp.intensity >> addtmp.sated;
  addtmp.type = add_type(typetmp);
  addictions.push_back(addtmp);
 }

 int numbio = 0;
 bionic_id biotype;
 bionic biotmp;
 dump >> numbio;
 for (int i = 0; i < numbio; i++) {
  dump >> biotype >> biotmp.invlet >> biotmp.powered >> biotmp.charge;
  biotmp.id = biotype;
  my_bionics.push_back(biotmp);
 }

 int nummor;
 morale_point mortmp;
 dump >> nummor;
 for (int i = 0; i < nummor; i++) {
  // Load morale properties in structure order.
  int mortype;
  std::string item_id;
  dump >> mortype >> item_id;
  mortmp.type = morale_type(mortype);
  if (g->itypes.find(item_id) == g->itypes.end())
   mortmp.item_type = NULL;
  else
   mortmp.item_type = g->itypes[item_id];

  dump >> mortmp.bonus >> mortmp.duration >> mortmp.decay_start
       >> mortmp.age;
  morale.push_back(mortmp);
 }

 int nummis = 0;
 int mistmp;
 dump >> nummis;
 for (int i = 0; i < nummis; i++) {
  dump >> mistmp;
  active_missions.push_back(mistmp);
 }
 dump >> nummis;
 for (int i = 0; i < nummis; i++) {
  dump >> mistmp;
  completed_missions.push_back(mistmp);
 }
 dump >> nummis;
 for (int i = 0; i < nummis; i++) {
  dump >> mistmp;
  failed_missions.push_back(mistmp);
 }
}

std::string player::save_info()
{
 std::stringstream dump;
 dump << posx    << " " << posy    << " " << str_cur << " " << str_max << " " <<
         dex_cur << " " << dex_max << " " << int_cur << " " << int_max << " " <<
         per_cur << " " << per_max << " " << power_level << " " <<
         max_power_level << " " << hunger << " " << thirst << " " << fatigue <<
         " " << stim << " " << pain << " " << pkill << " " << radiation <<
         " " << cash << " " << recoil << " " << driving_recoil << " " <<
         (in_vehicle? 1 : 0) << " " << (controlling_vehicle? 1 : 0) << " " <<
         scent << " " << moves << " " << underwater << " " << dodges_left <<
         " " << blocks_left << " " << oxygen << " " << active_mission << " " <<
         focus_pool << " " << male << " " << prof->ident() << " " << health <<
         " " << style_selected << " " << activity.save_info() << " " <<
         backlog.save_info() << " ";

 for (int i = 0; i < PF_MAX2; i++)
  dump << my_traits[i] << " ";
 for (int i = 0; i < PF_MAX2; i++)
  dump << my_mutations[i] << " ";
 for (int i = 0; i < NUM_MUTATION_CATEGORIES; i++)
  dump << mutation_category_level[i] << " ";
 for (int i = 0; i < num_hp_parts; i++)
  dump << hp_cur[i] << " " << hp_max[i] << " ";
 for (int i = 0; i < num_bp; i++)
  dump << temp_cur[i] << " " << temp_conv[i] << " " << frostbite_timer[i] << " ";

 for (std::vector<Skill*>::iterator aSkill = Skill::skills.begin(); aSkill != Skill::skills.end(); ++aSkill) {
   SkillLevel level = skillLevel(*aSkill);
   dump << level;
 }

 dump << learned_recipes.size() << " ";
 for (std::map<std::string, recipe*>::iterator iter = learned_recipes.begin();
      iter != learned_recipes.end();
      ++iter)
 {
  dump << iter->first << " ";
 }

 dump << styles.size() << " ";
 for (int i = 0; i < styles.size(); i++)
  dump << styles[i] << " ";

 dump << illness.size() << " ";
 for (int i = 0; i < illness.size();  i++)
  dump << illness[i].type << " " << illness[i].duration << " " << illness[i].intensity << " " ;

 dump << addictions.size() << " ";
 for (int i = 0; i < addictions.size(); i++)
  dump << int(addictions[i].type) << " " << addictions[i].intensity << " " <<
          addictions[i].sated << " ";

 dump << my_bionics.size() << " ";
 for (int i = 0; i < my_bionics.size(); i++)
  dump << my_bionics[i].id << " " << my_bionics[i].invlet << " " <<
          my_bionics[i].powered << " " << my_bionics[i].charge << " ";

 dump << morale.size() << " ";
 for (int i = 0; i < morale.size(); i++) {
  // Output morale properties in structure order.
  dump << morale[i].type << " ";
  if (morale[i].item_type == NULL)
   dump << "0";
  else
   dump << morale[i].item_type->id;
  dump << " " << morale[i].bonus << " " << morale[i].duration << " "
       << morale[i].decay_start << " " << morale[i].age << " ";
 }

 dump << " " << active_missions.size() << " ";
 for (int i = 0; i < active_missions.size(); i++)
  dump << active_missions[i] << " ";

 dump << " " << completed_missions.size() << " ";
 for (int i = 0; i < completed_missions.size(); i++)
  dump << completed_missions[i] << " ";

 dump << " " << failed_missions.size() << " ";
 for (int i = 0; i < failed_missions.size(); i++)
  dump << failed_missions[i] << " ";

 dump << std::endl;

 dump << inv.save_str_no_quant();

 for (int i = 0; i < worn.size(); i++) {
  dump << "W " << worn[i].save_info() << std::endl;
  for (int j = 0; j < worn[i].contents.size(); j++)
   dump << "S " << worn[i].contents[j].save_info() << std::endl;
 }
 if (!weapon.is_null())
  dump << "w " << weapon.save_info() << std::endl;
 for (int j = 0; j < weapon.contents.size(); j++)
  dump << "c " << weapon.contents[j].save_info() << std::endl;

 return dump.str();
}

void player::memorial( std::ofstream &memorial_file )
{
    //Size of indents in the memorial file
    const std::string indent = "  ";

    const std::string gender_str = male ? _("male") : _("female");
    const std::string pronoun = male ? _("He") : _("She");

    //Avoid saying "a male unemployed" or similar
    std::stringstream profession_name;
    if(prof == prof->generic()) {
      profession_name << _("an unemployed ") << gender_str;
    } else {
      profession_name << _("a ") << gender_str << " " << prof->name();
    }

    //Header
    std::string version = string_format("%s", getVersionString());
    oter_id cur_ter = g->cur_om->ter((g->levx + int(MAPSIZE / 2)) / 2, (g->levy + int(MAPSIZE / 2)) / 2, g->levz);
    std::string tername = oterlist[cur_ter].name;

    memorial_file << _("Cataclysm - Dark Days Ahead version ") << version << _(" memorial file") << "\n";
    memorial_file << "\n";
    memorial_file << _("In memory of: ") << name << "\n";
    memorial_file << pronoun << _(" was ") << profession_name.str()
                  << _(" when the apocalypse began.") << "\n";
    memorial_file << pronoun << _(" died on ") << _(season_name[g->turn.get_season()].c_str())
                  << _(" of year ") << (g->turn.years() + 1)
                  << _(", day ") << (g->turn.days() + 1) 
                  << _(", at ") << g->turn.print_time() << ".\n";
    memorial_file << pronoun << _(" was killed in a ") << tername << ".\n";
    memorial_file << "\n";

    //Misc
    memorial_file << _("Cash on hand: ") << "$" << cash << "\n";
    memorial_file << "\n";

    //HP
    memorial_file << _("Final HP:") << "\n";
    memorial_file << indent << _(" Head: ") << hp_cur[hp_head] << "/" << hp_max[hp_head] << "\n";
    memorial_file << indent << _("Torso: ") << hp_cur[hp_torso] << "/" << hp_max[hp_torso] << "\n";
    memorial_file << indent << _("L Arm: ") << hp_cur[hp_arm_l] << "/" << hp_max[hp_arm_l] << "\n";
    memorial_file << indent << _("R Arm: ") << hp_cur[hp_arm_r] << "/" << hp_max[hp_arm_r] << "\n";
    memorial_file << indent << _("L Leg: ") << hp_cur[hp_leg_l] << "/" << hp_max[hp_leg_l] << "\n";
    memorial_file << indent << _("R Leg: ") << hp_cur[hp_leg_r] << "/" << hp_max[hp_leg_r] << "\n";
    memorial_file << "\n";

    //Stats
    memorial_file << _("Final Stats:") << "\n";
    memorial_file << indent << _("Str ") << str_cur << indent << _("Dex ") << dex_cur << indent
                  << _("Int ") << int_cur << indent << _("Per ") << per_cur << "\n";
    memorial_file << _("Base Stats:") << "\n";
    memorial_file << indent << _("Str ") << str_max << indent << _("Dex ") << dex_max << indent
                  << _("Int ") << int_max << indent << _("Per ") << per_max << "\n";
    memorial_file << "\n";

    //Last 10 messages
    memorial_file << _("Final Messages:") << "\n";
    std::vector<game_message> recent_messages = g->recent_messages(10);
    for(int i = 0; i < recent_messages.size(); i++) {
      memorial_file << indent << recent_messages[i].turn.print_time() << " " <<
              recent_messages[i].message;
      if(recent_messages[i].count > 1) {
        memorial_file << " x" << recent_messages[i].count;
      }
      memorial_file << "\n";
    }
    memorial_file << "\n";

    //Kill list
    memorial_file << _("Kills:") << "\n";

    int total_kills = 0;
    for(int i = 0; i < num_monsters; i++) {
        if(g->kill_count( (mon_id)(g->mtypes[i]->id) ) > 0) {
        memorial_file << "  " << (char) g->mtypes[i]->sym << " - " << g->mtypes[i]->name <<
            " x" << g->kill_count( (mon_id)(g->mtypes[i]->id) ) << "\n";
        total_kills += g->kill_count( (mon_id)(g->mtypes[i]->id) );
      }
    }
    if(total_kills == 0) {
      memorial_file << indent << _("No monsters were killed.") << "\n";
    } else {
      memorial_file << _("Total kills: ") << total_kills << "\n";
    }
    memorial_file << "\n";

    //Skills
    memorial_file << _("Skills:") << "\n";
    for (std::vector<Skill*>::iterator aSkill = Skill::skills.begin();
      aSkill != Skill::skills.end(); ++aSkill) {
      SkillLevel next_skill_level = skillLevel(*aSkill);
      memorial_file << indent << (*aSkill)->name() << ": "
              << next_skill_level.level() << " (" << next_skill_level.exercise() << "%)\n";
    }
    memorial_file << "\n";

    //Traits
    memorial_file << _("Traits:") << "\n";
    bool had_trait = false;
    for(int i = 1; i < PF_MAX2; i++) { //Don't start at i=0 or we get a 'null trait'
      if(has_trait(i)) {
        had_trait = true;
        memorial_file << indent << traits[i].name << "\n";
      }
    }
    if(!had_trait) {
      memorial_file << indent << _("(None)") << "\n";
    }
    memorial_file << "\n";

    //Effects (illnesses)
    memorial_file << _("Ongoing Effects:") << "\n";
    bool had_effect = false;
    for(int i = 0; i < illness.size(); i++) {
      disease next_illness = illness[i];
      if(dis_name(next_illness).size() > 0) {
        had_effect = true;
        memorial_file << indent << dis_name(next_illness) << "\n";
      }
    }
    //Various effects not covered by the illness list - from player.cpp
    if(morale_level() >= 100) {
      had_effect = true;
      memorial_file << indent << _("Elated") << "\n";
    }
    if(morale_level() <= -100) {
      had_effect = true;
      memorial_file << indent << _("Depressed") << "\n";
    }
    if(pain - pkill > 0) {
      had_effect = true;
      memorial_file << indent << _("Pain") << " (" << (pain - pkill) << ")";
    }
    if(stim > 0) {
      had_effect = true;
      int dexbonus = int(stim / 10);
      if (abs(stim) >= 30) {
        dexbonus -= int(abs(stim - 15) /  8);
      }
      if(dexbonus < 0) {
        memorial_file << indent << _("Stimulant Overdose") << "\n";
      } else {
        memorial_file << indent << _("Stimulant") << "\n";
      }
    } else if(stim < 0) {
      had_effect = true;
      memorial_file << indent << _("Depressants") << "\n";
    }
    if(!had_effect) {
      memorial_file << indent << _("(None)") << "\n";
    }
    memorial_file << "\n";

    //Bionics
    memorial_file << _("Bionics:") << "\n";
    int total_bionics = 0;
    for(int i = 0; i < my_bionics.size(); i++) {
      bionic_id next_bionic_id = my_bionics[i].id;
      memorial_file << indent << (i+1) << ": " << bionics[next_bionic_id]->name << "\n";
      total_bionics++;
    }
    if(total_bionics == 0) {
      memorial_file << indent << _("No bionics were installed.") << "\n";
    } else {
      memorial_file << _("Total bionics: ") << total_bionics << "\n";
    }
    memorial_file << _("Power: ") << power_level << "/" << max_power_level << "\n";
    memorial_file << "\n";

    //Equipment
    memorial_file << _("Weapon:") << "\n";
    memorial_file << indent << weapon.invlet << " - " << weapon.tname(g) << "\n";
    memorial_file << "\n";

    memorial_file << _("Equipment:") << "\n";
    for(int i = 0; i < worn.size(); i++) {
      item next_item = worn[i];
      memorial_file << indent << next_item.invlet << " - " << next_item.tname(g);
      if(next_item.charges > 0) {
        memorial_file << " (" << next_item.charges << ")";
      } else if (next_item.contents.size() == 1
              && next_item.contents[0].charges > 0) {
        memorial_file << " (" << next_item.contents[0].charges << ")";
      }
      memorial_file << "\n";
    }
    memorial_file << "\n";

    //Inventory
    memorial_file << _("Inventory:") << "\n";
    inv.sort();
    inv.restack(this);
    for(int i = 0; i < inv.size(); i++) {
      invslice slice = inv.slice(i, 1);
      item& next_item = slice[0]->front();
      memorial_file << indent << next_item.invlet << " - " << next_item.tname(g);
      if(slice[0]->size() > 1) {
        memorial_file << " [" << slice[0]->size() << "]";
      }
      if(next_item.charges > 0) {
        memorial_file << " (" << next_item.charges << ")";
      } else if (next_item.contents.size() == 1
              && next_item.contents[0].charges > 0) {
        memorial_file << " (" << next_item.contents[0].charges << ")";
      }
      memorial_file << "\n";
    }
}

void player::disp_info(game *g)
{
 int line;
 std::vector<std::string> effect_name;
 std::vector<std::string> effect_text;
 for (int i = 0; i < illness.size(); i++) {
  if (dis_name(illness[i]).size() > 0) {
   effect_name.push_back(dis_name(illness[i]));
   effect_text.push_back(dis_description(illness[i]));
  }
 }
 if (abs(morale_level()) >= 100) {
  bool pos = (morale_level() > 0);
  effect_name.push_back(pos ? _("Elated") : _("Depressed"));
  std::stringstream morale_text;
  if (abs(morale_level()) >= 200)
   morale_text << _("Dexterity") << (pos ? " +" : " ") <<
                   int(morale_level() / 200) << "   ";
  if (abs(morale_level()) >= 180)
   morale_text << _("Strength") << (pos ? " +" : " ") <<
                  int(morale_level() / 180) << "   ";
  if (abs(morale_level()) >= 125)
   morale_text << _("Perception") << (pos ? " +" : " ") <<
                  int(morale_level() / 125) << "   ";
  morale_text << _("Intelligence") << (pos ? " +" : " ") <<
                 int(morale_level() / 100) << "   ";
  effect_text.push_back(morale_text.str());
 }
 if (pain - pkill > 0) {
  effect_name.push_back(_("Pain"));
  std::stringstream pain_text;
  if (pain - pkill >= 15)
   pain_text << "Strength" << " -" << int((pain - pkill) / 15) << "   " << _("Dexterity") << " -" <<
                int((pain - pkill) / 15) << "   ";
  if (pain - pkill >= 20)
   pain_text << _("Perception") << " -" << int((pain - pkill) / 15) << "   ";
  pain_text << _("Intelligence") << " -" << 1 + int((pain - pkill) / 25);
  effect_text.push_back(pain_text.str());
 }
 if (stim > 0) {
  int dexbonus = int(stim / 10);
  int perbonus = int(stim /  7);
  int intbonus = int(stim /  6);
  if (abs(stim) >= 30) {
   dexbonus -= int(abs(stim - 15) /  8);
   perbonus -= int(abs(stim - 15) / 12);
   intbonus -= int(abs(stim - 15) / 14);
  }

  if (dexbonus < 0)
   effect_name.push_back(_("Stimulant Overdose"));
  else
   effect_name.push_back(_("Stimulant"));
  std::stringstream stim_text;
  stim_text << _("Speed") << " +" << stim << "   " << _("Intelligence") <<
               (intbonus > 0 ? " + " : " ") << intbonus << "   " << _("Perception") <<
               (perbonus > 0 ? " + " : " ") << perbonus << "   " << _("Dexterity")  <<
               (dexbonus > 0 ? " + " : " ") << dexbonus;
  effect_text.push_back(stim_text.str());
 } else if (stim < 0) {
  effect_name.push_back(_("Depressants"));
  std::stringstream stim_text;
  int dexpen = int(stim / 10);
  int perpen = int(stim /  7);
  int intpen = int(stim /  6);
// Since dexpen etc. are always less than 0, no need for + signs
  stim_text << _("Speed") << " " << stim << "   " << _("Intelligence") << " " << intpen <<
               "   " << _("Perception") << " " << perpen << "   " << "Dexterity" << " " << dexpen;
  effect_text.push_back(stim_text.str());
 }

 if ((has_trait(PF_TROGLO) && g->is_in_sunlight(posx, posy) &&
      g->weather == WEATHER_SUNNY) ||
     (has_trait(PF_TROGLO2) && g->is_in_sunlight(posx, posy) &&
      g->weather != WEATHER_SUNNY)) {
  effect_name.push_back(_("In Sunlight"));
  effect_text.push_back(_("The sunlight irritates you.\n\
Strength - 1;    Dexterity - 1;    Intelligence - 1;    Dexterity - 1"));
 } else if (has_trait(PF_TROGLO2) && g->is_in_sunlight(posx, posy)) {
  effect_name.push_back(_("In Sunlight"));
  effect_text.push_back(_("The sunlight irritates you badly.\n\
Strength - 2;    Dexterity - 2;    Intelligence - 2;    Dexterity - 2"));
 } else if (has_trait(PF_TROGLO3) && g->is_in_sunlight(posx, posy)) {
  effect_name.push_back(_("In Sunlight"));
  effect_text.push_back(_("The sunlight irritates you terribly.\n\
Strength - 4;    Dexterity - 4;    Intelligence - 4;    Dexterity - 4"));
 }

 for (int i = 0; i < addictions.size(); i++) {
  if (addictions[i].sated < 0 &&
      addictions[i].intensity >= MIN_ADDICTION_LEVEL) {
   effect_name.push_back(addiction_name(addictions[i]));
   effect_text.push_back(addiction_text(addictions[i]));
  }
 }

 int maxy = (VIEWY*2)+1;
 if (maxy < 25)
  maxy = 25;

 int effect_win_size_y = 0;
 int trait_win_size_y = 0;
 int skill_win_size_y = 0;
 int infooffsetytop = 11;
 int infooffsetybottom = 15;
 std::vector<pl_flag> traitslist;

 effect_win_size_y = effect_name.size()+1;

 for(int i = 0; i < PF_MAX2; i++) {
  if(my_mutations[i]) {
   traitslist.push_back(pl_flag(i));
  }
 }

 trait_win_size_y = traitslist.size()+1;
 if (trait_win_size_y + infooffsetybottom > maxy ) {
  trait_win_size_y = maxy - infooffsetybottom;
 }

 skill_win_size_y = Skill::skill_count() + 1;
 if (skill_win_size_y + infooffsetybottom > maxy ) {
  skill_win_size_y = maxy - infooffsetybottom;
 }
/*
 std::stringstream ssTemp;
 ssTemp  << skill_win_size_y << " - " << trait_win_size_y << " - " << effect_win_size_y;
 debugmsg((ssTemp.str()).c_str());
*/
 WINDOW* w_grid_top    = newwin(infooffsetybottom, 81,  VIEW_OFFSET_Y,  VIEW_OFFSET_X);
 WINDOW* w_grid_skill  = newwin(skill_win_size_y + 1, 27, infooffsetybottom + VIEW_OFFSET_Y, 0 + VIEW_OFFSET_X);
 WINDOW* w_grid_trait  = newwin(trait_win_size_y + 1, 27, infooffsetybottom + VIEW_OFFSET_Y, 27 + VIEW_OFFSET_X);
 WINDOW* w_grid_effect = newwin(effect_win_size_y+ 1, 28, infooffsetybottom + VIEW_OFFSET_Y, 53 + VIEW_OFFSET_X);

 WINDOW* w_tip     = newwin(1, FULL_SCREEN_WIDTH,  VIEW_OFFSET_Y,  0 + VIEW_OFFSET_X);
 WINDOW* w_stats   = newwin(9, 26,  1 + VIEW_OFFSET_Y,  0 + VIEW_OFFSET_X);
 WINDOW* w_traits  = newwin(trait_win_size_y, 26, infooffsetybottom + VIEW_OFFSET_Y,  27 + VIEW_OFFSET_X);
 WINDOW* w_encumb  = newwin(9, 26,  1 + VIEW_OFFSET_Y, 27 + VIEW_OFFSET_X);
 WINDOW* w_effects = newwin(effect_win_size_y, 26, infooffsetybottom + VIEW_OFFSET_Y, 54 + VIEW_OFFSET_X);
 WINDOW* w_speed   = newwin(9, 26,  1 + VIEW_OFFSET_Y, 54 + VIEW_OFFSET_X);
 WINDOW* w_skills  = newwin(skill_win_size_y, 26, infooffsetybottom + VIEW_OFFSET_Y, 0 + VIEW_OFFSET_X);
 WINDOW* w_info    = newwin(3, FULL_SCREEN_WIDTH, infooffsetytop + VIEW_OFFSET_Y,  0 + VIEW_OFFSET_X);

 for (int i = 0; i < 81; i++) {
  //Horizontal line top grid
  mvwputch(w_grid_top, 10, i, c_ltgray, LINE_OXOX);
  mvwputch(w_grid_top, 14, i, c_ltgray, LINE_OXOX);

  //Vertical line top grid
  if (i <= infooffsetybottom) {
   mvwputch(w_grid_top, i, 26, c_ltgray, LINE_XOXO);
   mvwputch(w_grid_top, i, 53, c_ltgray, LINE_XOXO);
   mvwputch(w_grid_top, i, FULL_SCREEN_WIDTH, c_ltgray, LINE_XOXO);
  }

  //Horizontal line skills
  if (i <= 26) {
   mvwputch(w_grid_skill, skill_win_size_y, i, c_ltgray, LINE_OXOX);
  }

  //Vertical line skills
  if (i <= skill_win_size_y) {
   mvwputch(w_grid_skill, i, 26, c_ltgray, LINE_XOXO);
  }

  //Horizontal line traits
  if (i <= 26) {
   mvwputch(w_grid_trait, trait_win_size_y, i, c_ltgray, LINE_OXOX);
  }

  //Vertical line traits
  if (i <= trait_win_size_y) {
   mvwputch(w_grid_trait, i, 26, c_ltgray, LINE_XOXO);
  }

  //Horizontal line effects
  if (i <= 27) {
   mvwputch(w_grid_effect, effect_win_size_y, i, c_ltgray, LINE_OXOX);
  }

  //Vertical line effects
  if (i <= effect_win_size_y) {
   mvwputch(w_grid_effect, i, 0, c_ltgray, LINE_XOXO);
   mvwputch(w_grid_effect, i, 27, c_ltgray, LINE_XOXO);
  }
 }

 //Intersections top grid
 mvwputch(w_grid_top, 14, 26, c_ltgray, LINE_OXXX); // T
 mvwputch(w_grid_top, 14, 53, c_ltgray, LINE_OXXX); // T
 mvwputch(w_grid_top, 10, 26, c_ltgray, LINE_XXOX); // _|_
 mvwputch(w_grid_top, 10, 53, c_ltgray, LINE_XXOX); // _|_
 mvwputch(w_grid_top, 10, FULL_SCREEN_WIDTH, c_ltgray, LINE_XOXX); // -|
 mvwputch(w_grid_top, 14, FULL_SCREEN_WIDTH, c_ltgray, LINE_XOXX); // -|
 wrefresh(w_grid_top);

 mvwputch(w_grid_skill, skill_win_size_y, 26, c_ltgray, LINE_XOOX); // _|

 if (skill_win_size_y > trait_win_size_y)
  mvwputch(w_grid_skill, trait_win_size_y, 26, c_ltgray, LINE_XXXO); // |-
 else if (skill_win_size_y == trait_win_size_y)
  mvwputch(w_grid_skill, trait_win_size_y, 26, c_ltgray, LINE_XXOX); // _|_

 mvwputch(w_grid_trait, trait_win_size_y, 26, c_ltgray, LINE_XOOX); // _|

 if (trait_win_size_y > effect_win_size_y)
  mvwputch(w_grid_trait, effect_win_size_y, 26, c_ltgray, LINE_XXXO); // |-
 else if (trait_win_size_y == effect_win_size_y)
  mvwputch(w_grid_trait, effect_win_size_y, 26, c_ltgray, LINE_XXOX); // _|_
 else if (trait_win_size_y < effect_win_size_y) {
  mvwputch(w_grid_trait, trait_win_size_y, 26, c_ltgray, LINE_XOXX); // -|
  mvwputch(w_grid_trait, effect_win_size_y, 26, c_ltgray, LINE_XXOO); // |_
 }

 mvwputch(w_grid_effect, effect_win_size_y, 0, c_ltgray, LINE_XXOO); // |_
 mvwputch(w_grid_effect, effect_win_size_y, 27, c_ltgray, LINE_XOOX); // _|

 wrefresh(w_grid_skill);
 wrefresh(w_grid_effect);
 wrefresh(w_grid_trait);

 //-1 for header
 trait_win_size_y--;
 skill_win_size_y--;
 effect_win_size_y--;

// Print name and header
 if (male) {
    mvwprintw(w_tip, 0, 0, "%s - Male", name.c_str());
 } else {
    mvwprintw(w_tip, 0, 0, "%s - Female", name.c_str());
 }
 mvwprintz(w_tip, 0, 39, c_ltred, _("| Press TAB to cycle, ESC or q to return."));
 wrefresh(w_tip);

// First!  Default STATS screen.
 const char* title_STATS = _("STATS");
 mvwprintz(w_stats, 0, 13 - utf8_width(title_STATS)/2, c_ltgray, title_STATS);
 mvwprintz(w_stats, 2,  2, c_ltgray, "                     ");
 mvwprintz(w_stats, 2,  2, c_ltgray, _("Strength:"));
 mvwprintz(w_stats, 2,  20, c_ltgray, str_max>9?"(%d)":" (%d)", str_max);
 mvwprintz(w_stats, 3,  2, c_ltgray, "                     ");
 mvwprintz(w_stats, 3,  2, c_ltgray, _("Dexterity:"));
 mvwprintz(w_stats, 3,  20, c_ltgray, dex_max>9?"(%d)":" (%d)", dex_max);
 mvwprintz(w_stats, 4,  2, c_ltgray, "                     ");
 mvwprintz(w_stats, 4,  2, c_ltgray, _("Intelligence:"));
 mvwprintz(w_stats, 4,  20, c_ltgray, int_max>9?"(%d)":" (%d)", int_max);
 mvwprintz(w_stats, 5,  2, c_ltgray, "                     ");
 mvwprintz(w_stats, 5,  2, c_ltgray, _("Perception:"));
 mvwprintz(w_stats, 5,  20, c_ltgray, per_max>9?"(%d)":" (%d)", per_max);

 nc_color status = c_white;

 if (str_cur <= 0)
  status = c_dkgray;
 else if (str_cur < str_max / 2)
  status = c_red;
 else if (str_cur < str_max)
  status = c_ltred;
 else if (str_cur == str_max)
  status = c_white;
 else if (str_cur < str_max * 1.5)
  status = c_ltgreen;
 else
  status = c_green;
 mvwprintz(w_stats,  2, (str_cur < 10 ? 17 : 16), status, "%d", str_cur);

 if (dex_cur <= 0)
  status = c_dkgray;
 else if (dex_cur < dex_max / 2)
  status = c_red;
 else if (dex_cur < dex_max)
  status = c_ltred;
 else if (dex_cur == dex_max)
  status = c_white;
 else if (dex_cur < dex_max * 1.5)
  status = c_ltgreen;
 else
  status = c_green;
 mvwprintz(w_stats,  3, (dex_cur < 10 ? 17 : 16), status, "%d", dex_cur);

 if (int_cur <= 0)
  status = c_dkgray;
 else if (int_cur < int_max / 2)
  status = c_red;
 else if (int_cur < int_max)
  status = c_ltred;
 else if (int_cur == int_max)
  status = c_white;
 else if (int_cur < int_max * 1.5)
  status = c_ltgreen;
 else
  status = c_green;
 mvwprintz(w_stats,  4, (int_cur < 10 ? 17 : 16), status, "%d", int_cur);

 if (per_cur <= 0)
  status = c_dkgray;
 else if (per_cur < per_max / 2)
  status = c_red;
 else if (per_cur < per_max)
  status = c_ltred;
 else if (per_cur == per_max)
  status = c_white;
 else if (per_cur < per_max * 1.5)
  status = c_ltgreen;
 else
  status = c_green;
 mvwprintz(w_stats,  5, (per_cur < 10 ? 17 : 16), status, "%d", per_cur);

 wrefresh(w_stats);

// Next, draw encumberment.
 std::string asText[] = {_("Torso"), _("Head"), _("Eyes"), _("Mouth"), _("Arms"), _("Hands"), _("Legs"), _("Feet")};
 body_part aBodyPart[] = {bp_torso, bp_head, bp_eyes, bp_mouth, bp_arms, bp_hands, bp_legs, bp_feet};
 int iEnc, iLayers, iArmorEnc, iWarmth;
 
 const char *title_ENCUMB = _("ENCUMBERANCE AND WARMTH");
 mvwprintz(w_encumb, 0, 13 - utf8_width(title_ENCUMB)/2, c_ltgray, title_ENCUMB);
 for (int i=0; i < 8; i++) {
  iEnc = iLayers = iArmorEnc = iWarmth = 0;
  iWarmth = warmth(body_part(i));
  iEnc = encumb(aBodyPart[i], iLayers, iArmorEnc);
  mvwprintz(w_encumb, i+1, 1, c_ltgray, "%s:", asText[i].c_str());
  mvwprintz(w_encumb, i+1, 8, c_ltgray, "(%d)", iLayers);
  mvwprintz(w_encumb, i+1, 11, c_ltgray, "%*s%d%s%d=", (iArmorEnc < 0 || iArmorEnc > 9 ? 1 : 2), " ", iArmorEnc, "+", iEnc-iArmorEnc);
  wprintz(w_encumb, encumb_color(iEnc), "%s%d", (iEnc < 0 || iEnc > 9 ? "" : " ") , iEnc);
  // Color the warmth value to let the player know what is sufficient
  nc_color color = c_ltgray;
  if (i == bp_eyes) continue; // Eyes don't count towards warmth
  else if (temp_conv[i] >  BODYTEMP_SCORCHING) color = c_red;
  else if (temp_conv[i] >  BODYTEMP_VERY_HOT)  color = c_ltred;
  else if (temp_conv[i] >  BODYTEMP_HOT)       color = c_yellow;
  else if (temp_conv[i] >  BODYTEMP_COLD)      color = c_green; // More than cold is comfortable
  else if (temp_conv[i] >  BODYTEMP_VERY_COLD) color = c_ltblue;
  else if (temp_conv[i] >  BODYTEMP_FREEZING)  color = c_cyan;
  else if (temp_conv[i] <= BODYTEMP_FREEZING)  color = c_blue;
  wprintz(w_encumb, color, " (%3d)", iWarmth);
  //  wprintz(w_encumb, color, "%*s(%d)", (iWarmth > 9 ? ((iWarmth > 99) ? 1: 2) : 3), " ", iWarmth);
 }
 wrefresh(w_encumb);

// Next, draw traits.
 const char *title_TRAITS = _("TRAITS");
 mvwprintz(w_traits, 0, 13 - utf8_width(title_TRAITS)/2, c_ltgray, title_TRAITS);
 for (int i = 0; i < traitslist.size() && i < trait_win_size_y; i++) {
  if (traits[traitslist[i]].points > 0)
   status = c_ltgreen;
  else if (traits[traitslist[i]].points < 0)
   status = c_ltred;
  else
   status = c_yellow;
  mvwprintz(w_traits, i+1, 1, status, traits[traitslist[i]].name.c_str());
 }

 wrefresh(w_traits);

// Next, draw effects.
 const char *title_EFFECTS = _("EFFECTS");
 mvwprintz(w_effects, 0, 13 - utf8_width(title_EFFECTS)/2, c_ltgray, title_EFFECTS);
 for (int i = 0; i < effect_name.size() && i < effect_win_size_y; i++) {
  mvwprintz(w_effects, i+1, 1, c_ltgray, effect_name[i].c_str());
 }
 wrefresh(w_effects);

// Next, draw skills.
 line = 1;
 std::vector<Skill*> skillslist;
 const char *title_SKILLS = _("SKILLS");
 mvwprintz(w_skills, 0, 13 - utf8_width(title_SKILLS)/2, c_ltgray, title_SKILLS);

 // sort skills by level
 for (std::vector<Skill*>::iterator aSkill = Skill::skills.begin();
      aSkill != Skill::skills.end(); ++aSkill)
 {
  SkillLevel level = skillLevel(*aSkill);
  if (level < 0)
   continue;
  bool foundplace = false;
  for (std::vector<Skill*>::iterator i = skillslist.begin();
      i != skillslist.end(); ++i)
  {
   SkillLevel thislevel = skillLevel(*i);
   if (thislevel < level)
   {
    skillslist.insert(i, *aSkill);
    foundplace = true;
    break;
   }
  }
  if (!foundplace)
   skillslist.push_back(*aSkill);
 }

 for (std::vector<Skill*>::iterator aSkill = skillslist.begin();
      aSkill != skillslist.end(); ++aSkill)
 {
   SkillLevel level = skillLevel(*aSkill);

   // Default to not training and not rusting
   nc_color text_color = c_blue;
   bool training = level.isTraining();
   bool rusting = level.isRusting(g->turn);

   if(training && rusting)
   {
       text_color = c_ltred;
   }
   else if (training)
   {
       text_color = c_ltblue;
   }
   else if (rusting)
   {
       text_color = c_red;
   }

   if (line < skill_win_size_y + 1)
   {
     mvwprintz(w_skills, line, 1, text_color, "%s", ((*aSkill)->name() + ":").c_str());
     mvwprintz(w_skills, line, 19, text_color, "%-2d(%2d%%%%)", (int)level,
               (level.exercise() <  0 ? 0 : level.exercise()));
     line++;
   }
 }
 wrefresh(w_skills);

// Finally, draw speed.
 const char *title_SPEED = _("SPEED");
 mvwprintz(w_speed, 0, 13 - utf8_width(title_SPEED)/2, c_ltgray, title_SPEED);
 mvwprintz(w_speed, 1,  1, c_ltgray, _("Base Move Cost:"));
 mvwprintz(w_speed, 2,  1, c_ltgray, _("Current Speed:"));
 int newmoves = current_speed(g);
 int pen = 0;
 line = 3;
 if (weight_carried() > weight_capacity()) {
  pen = 50 * (weight_carried() - weight_capacity()) / (weight_capacity());
  mvwprintz(w_speed, line, 1, c_red, _("Overburdened        -%s%d%%%%"),
            (pen < 10 ? " " : ""), pen);
  line++;
 }
 pen = int(morale_level() / 25);
 if (abs(pen) >= 4) {
  if (pen > 10)
   pen = 10;
  else if (pen < -10)
   pen = -10;
  if (pen > 0)
   mvwprintz(w_speed, line, 1, c_green, _("Good mood           +%s%d%%%%"),
             (pen < 10 ? " " : ""), pen);
  else
   mvwprintz(w_speed, line, 1, c_red, _("Depressed           -%s%d%%%%"),
             (abs(pen) < 10 ? " " : ""), abs(pen));
  line++;
 }
 pen = int((pain - pkill) * .7);
 if (pen > 60)
  pen = 60;
 if (pen >= 1) {
  mvwprintz(w_speed, line, 1, c_red, _("Pain                -%s%d%%%%"),
            (pen < 10 ? " " : ""), pen);
  line++;
 }
 if (pkill >= 10) {
  pen = int(pkill * .1);
  mvwprintz(w_speed, line, 1, c_red, _("Painkillers         -%s%d%%%%"),
            (pen < 10 ? " " : ""), pen);
  line++;
 }
 if (stim != 0) {
  pen = stim;
  if (pen > 0)
   mvwprintz(w_speed, line, 1, c_green, _("Stimulants          +%s%d%%%%"),
            (pen < 10 ? " " : ""), pen);
  else
   mvwprintz(w_speed, line, 1, c_red, _("Depressants         -%s%d%%%%"),
            (abs(pen) < 10 ? " " : ""), abs(pen));
  line++;
 }
 if (thirst > 40) {
  pen = int((thirst - 40) / 10);
  mvwprintz(w_speed, line, 1, c_red, _("Thirst              -%s%d%%%%"),
            (pen < 10 ? " " : ""), pen);
  line++;
 }
 if (hunger > 100) {
  pen = int((hunger - 100) / 10);
  mvwprintz(w_speed, line, 1, c_red, _("Hunger              -%s%d%%%%"),
            (pen < 10 ? " " : ""), pen);
  line++;
 }
 if (has_trait(PF_SUNLIGHT_DEPENDENT) && !g->is_in_sunlight(posx, posy)) {
  pen = (g->light_level() >= 12 ? 5 : 10);
  mvwprintz(w_speed, line, 1, c_red, _("Out of Sunlight     -%s%d%%%%"),
            (pen < 10 ? " " : ""), pen);
  line++;
 }
 if ((has_trait(PF_COLDBLOOD) || has_trait(PF_COLDBLOOD2) ||
      has_trait(PF_COLDBLOOD3)) && g->temperature < 65) {
  if (has_trait(PF_COLDBLOOD3))
   pen = int( (65 - g->temperature) / 2);
  else if (has_trait(PF_COLDBLOOD2))
   pen = int( (65 - g->temperature) / 3);
  else
   pen = int( (65 - g->temperature) / 2);
  mvwprintz(w_speed, line, 1, c_red, _("Cold-Blooded        -%s%d%%%%"),
            (pen < 10 ? " " : ""), pen);
  line++;
 }

 for (int i = 0; i < illness.size(); i++) {
  int move_adjust = disease_speed_boost(illness[i]);
  if (move_adjust != 0) {
   nc_color col = (move_adjust > 0 ? c_green : c_red);
   mvwprintz(w_speed, line,  1, col, dis_name(illness[i]).c_str());
   mvwprintz(w_speed, line, 21, col, (move_adjust > 0 ? "+" : "-"));
   move_adjust = abs(move_adjust);
   mvwprintz(w_speed, line, (move_adjust >= 10 ? 22 : 23), col, "%d%%%%",
             move_adjust);
   line++;
  }
 }
 if (has_trait(PF_QUICK)) {
  pen = int(newmoves * .1);
  mvwprintz(w_speed, line, 1, c_green, _("Quick               +%s%d%%%%"),
            (pen < 10 ? " " : ""), pen);
 }
 int runcost = run_cost(100);
 nc_color col = (runcost <= 100 ? c_green : c_red);
 mvwprintz(w_speed, 1, (runcost  >= 100 ? 21 : (runcost  < 10 ? 23 : 22)), col,
           "%d", runcost);
 col = (newmoves >= 100 ? c_green : c_red);
 mvwprintz(w_speed, 2, (newmoves >= 100 ? 21 : (newmoves < 10 ? 23 : 22)), col,
           "%d", newmoves);
 wrefresh(w_speed);

 refresh();
 int curtab = 1;
 int min, max;
 line = 0;
 bool done = false;

// Initial printing is DONE.  Now we give the player a chance to scroll around
// and "hover" over different items for more info.
 do {
  werase(w_info);
  switch (curtab) {
  case 1:	// Stats tab
   mvwprintz(w_stats, 0, 0, h_ltgray, _("                          "));
   mvwprintz(w_stats, 0, 13 - utf8_width(title_STATS)/2, h_ltgray, title_STATS);
   if (line == 0) {
    mvwprintz(w_stats, 2, 2, h_ltgray, _("Strength:"));

// display player current STR effects
    mvwprintz(w_stats, 6, 2, c_magenta, _("Base HP: %d              "),
             hp_max[1]);
    mvwprintz(w_stats, 7, 2, c_magenta, _("Carry weight: %.1f %s     "), convert_weight(weight_capacity(false)),
<<<<<<< HEAD
                      OPTIONS["USE_METRIC_WEIGHTS"]=="kg"?"kg":"lbs");
=======
                      OPTIONS["USE_METRIC_WEIGHTS"] == "kg"?"kg":"lbs");
>>>>>>> 358c78c9
    mvwprintz(w_stats, 8, 2, c_magenta, _("Melee damage: %d         "),
             base_damage(false));

    mvwprintz(w_info, 0, 0, c_magenta, _("\
Strength affects your melee damage, the amount of weight you can carry, your\n\
total HP, your resistance to many diseases, and the effectiveness of actions\n\
which require brute force."));
   } else if (line == 1) {
    mvwprintz(w_stats, 3, 2, h_ltgray, _("Dexterity:"));
 // display player current DEX effects
    mvwprintz(w_stats, 6, 2, c_magenta, _("Melee to-hit bonus: +%d                      "),
             base_to_hit(false));
    mvwprintz(w_stats, 7, 2, c_magenta, "                                            ");
    mvwprintz(w_stats, 7, 2, c_magenta, _("Ranged penalty: -%d"),
             abs(ranged_dex_mod(false)));
    mvwprintz(w_stats, 8, 2, c_magenta, "                                            ");
    if (throw_dex_mod(false) <= 0) {
        mvwprintz(w_stats, 8, 2, c_magenta, _("Throwing bonus: +%d"),
                  abs(throw_dex_mod(false)));
    } else {
        mvwprintz(w_stats, 8, 2, c_magenta, _("Throwing penalty: -%d"),
                  abs(throw_dex_mod(false)));
    }
    mvwprintz(w_info, 0, 0, c_magenta, _("\
Dexterity affects your chance to hit in melee combat, helps you steady your\n\
gun for ranged combat, and enhances many actions that require finesse."));
   } else if (line == 2) {
    mvwprintz(w_stats, 4, 2, h_ltgray, _("Intelligence:"));
 // display player current INT effects
   mvwprintz(w_stats, 6, 2, c_magenta, _("Read times: %d%%%%           "),
             read_speed(false));
   mvwprintz(w_stats, 7, 2, c_magenta, _("Skill rust: %d%%%%           "),
             rust_rate(false));
   mvwprintz(w_stats, 8, 2, c_magenta, _("Crafting Bonus: %d          "),
             int_cur);

    mvwprintz(w_info, 0, 0, c_magenta, _("\
Intelligence is less important in most situations, but it is vital for more\n\
complex tasks like electronics crafting. It also affects how much skill you\n\
can pick up from reading a book."));
   } else if (line == 3) {
    mvwprintz(w_stats, 5, 2, h_ltgray, _("Perception:"));

       mvwprintz(w_stats, 6, 2,  c_magenta, _("Ranged penalty: -%d"),
             abs(ranged_per_mod(false)),"          ");
    mvwprintz(w_stats, 7, 2, c_magenta, _("Trap dection level: %d       "),
             per_cur);
    mvwprintz(w_stats, 8, 2, c_magenta, "                             ");
    mvwprintz(w_info, 0, 0, c_magenta, _("\
Perception is the most important stat for ranged combat. It's also used for\n\
detecting traps and other things of interest."));
   }
   wrefresh(w_stats);
   wrefresh(w_info);
   switch (input()) {
    case 'j':
     line++;
     if (line == 4)
      line = 0;
     break;
    case 'k':
     line--;
     if (line == -1)
      line = 3;
     break;
    case '\t':
     mvwprintz(w_stats, 0, 0, c_ltgray, _("                          "));
     mvwprintz(w_stats, 0, 13 - utf8_width(title_STATS)/2, c_ltgray, title_STATS);
     wrefresh(w_stats);
     line = 0;
     curtab++;
     break;
    case 'q':
    case KEY_ESCAPE:
     done = true;
   }
   mvwprintz(w_stats, 2, 2, c_ltgray, _("Strength:"));
   mvwprintz(w_stats, 3, 2, c_ltgray, _("Dexterity:"));
   mvwprintz(w_stats, 4, 2, c_ltgray, _("Intelligence:"));
   mvwprintz(w_stats, 5, 2, c_ltgray, _("Perception:"));
   wrefresh(w_stats);
   break;
  case 2:	// Encumberment tab
   mvwprintz(w_encumb, 0, 0, h_ltgray,  _("                          "));
   mvwprintz(w_encumb, 0, 13 - utf8_width(title_ENCUMB)/2, h_ltgray, title_ENCUMB);
   if (line == 0) {
    mvwprintz(w_encumb, 1, 1, h_ltgray, _("Torso"));
    mvwprintz(w_info, 0, 0, c_magenta, _("\
Melee skill %+d;      Dodge skill %+d;\n\
Swimming costs %+d movement points;\n\
Melee attacks cost %+d movement points"), -encumb(bp_torso), -encumb(bp_torso),
              encumb(bp_torso) * (80 - skillLevel("swimming") * 3), encumb(bp_torso) * 20);
   } else if (line == 1) {
    mvwprintz(w_encumb, 2, 1, h_ltgray, _("Head"));
    mvwprintz(w_info, 0, 0, c_magenta, _("\
Head encumberance has no effect; it simply limits how much you can put on."));
   } else if (line == 2) {
    mvwprintz(w_encumb, 3, 1, h_ltgray, _("Eyes"));
    mvwprintz(w_info, 0, 0, c_magenta, _("\
Perception %+d when checking traps or firing ranged weapons;\n\
Perception %+.1f when throwing items"), -encumb(bp_eyes),
double(double(-encumb(bp_eyes)) / 2));
   } else if (line == 3) {
    mvwprintz(w_encumb, 4, 1, h_ltgray, _("Mouth"));
    mvwprintz(w_info, 0, 0, c_magenta, _("\
Running costs %+d movement points"), encumb(bp_mouth) * 5);
   } else if (line == 4)
  {
    mvwprintz(w_encumb, 5, 1, h_ltgray, _("Arms"));
    mvwprintz(w_info, 0, 0, c_magenta, _("\
Arm encumbrance affects your accuracy with ranged weapons."));
   } else if (line == 5)
   {
    mvwprintz(w_encumb, 6, 1, h_ltgray, _("Hands"));
    mvwprintz(w_info, 0, 0, c_magenta, _("\
Reloading costs %+d movement points;\n\
Dexterity %+d when throwing items"), encumb(bp_hands) * 30, -encumb(bp_hands));
   } else if (line == 6) {
    mvwprintz(w_encumb, 7, 1, h_ltgray, _("Legs"));
    mvwprintz(w_info, 0, 0, c_magenta, _("\
Running costs %+d movement points;  Swimming costs %+d movement points;\n\
Dodge skill %+.1f"), encumb(bp_legs) * 3,
              encumb(bp_legs) *(50 - skillLevel("swimming") * 2),
                     double(double(-encumb(bp_legs)) / 2));
   } else if (line == 7) {
    mvwprintz(w_encumb, 8, 1, h_ltgray, _("Feet"));
    mvwprintz(w_info, 0, 0, c_magenta, _("\
Running costs %+d movement points"), encumb(bp_feet) * 5);
   }
   wrefresh(w_encumb);
   wrefresh(w_info);
   switch (input()) {
    case 'j':
     line++;
     if (line == 8)
      line = 0;
     break;
    case 'k':
     line--;
     if (line == -1)
      line = 7;
     break;
    case '\t':
     mvwprintz(w_encumb, 0, 0, c_ltgray,  _("                          "));
     mvwprintz(w_encumb, 0, 13 - utf8_width(title_ENCUMB)/2, c_ltgray, title_ENCUMB);
     wrefresh(w_encumb);
     line = 0;
     curtab++;
     break;
    case 'q':
    case KEY_ESCAPE:
     done = true;
   }
   mvwprintz(w_encumb, 1, 1, c_ltgray, _("Torso"));
   mvwprintz(w_encumb, 2, 1, c_ltgray, _("Head"));
   mvwprintz(w_encumb, 3, 1, c_ltgray, _("Eyes"));
   mvwprintz(w_encumb, 4, 1, c_ltgray, _("Mouth"));
   mvwprintz(w_encumb, 5, 1, c_ltgray, _("Arms"));
   mvwprintz(w_encumb, 6, 1, c_ltgray, _("Hands"));
   mvwprintz(w_encumb, 7, 1, c_ltgray, _("Legs"));
   mvwprintz(w_encumb, 8, 1, c_ltgray, _("Feet"));
   wrefresh(w_encumb);
   break;
  case 4:	// Traits tab
   mvwprintz(w_traits, 0, 0, h_ltgray,  _("                          "));
   mvwprintz(w_traits, 0, 13 - utf8_width(title_TRAITS)/2, h_ltgray, title_TRAITS);
   if (line <= (trait_win_size_y-1)/2) {
    min = 0;
    max = trait_win_size_y;
    if (traitslist.size() < max)
     max = traitslist.size();
   } else if (line >= traitslist.size() - (trait_win_size_y+1)/2) {
    min = (traitslist.size() < trait_win_size_y ? 0 : traitslist.size() - trait_win_size_y);
    max = traitslist.size();
   } else {
    min = line - (trait_win_size_y-1)/2;
    max = line + (trait_win_size_y+1)/2;
    if (traitslist.size() < max)
     max = traitslist.size();
    if (min < 0)
     min = 0;
   }

   for (int i = min; i < max; i++) {
    mvwprintz(w_traits, 1 + i - min, 1, c_ltgray, "                         ");
    if (traitslist[i] > PF_MAX2)
     status = c_ltblue;
    else if (traits[traitslist[i]].points > 0)
     status = c_ltgreen;
    else if (traits[traitslist[i]].points < 0)
     status = c_ltred;
    else
     status = c_yellow;
    if (i == line)
     mvwprintz(w_traits, 1 + i - min, 1, hilite(status),
               traits[traitslist[i]].name.c_str());
    else
     mvwprintz(w_traits, 1 + i - min, 1, status,
               traits[traitslist[i]].name.c_str());
   }
   if (line >= 0 && line < traitslist.size()) {
     fold_and_print(w_info, 0, 1, FULL_SCREEN_WIDTH-2, c_magenta, "%s", traits[traitslist[line]].description.c_str());
   }
   wrefresh(w_traits);
   wrefresh(w_info);
   switch (input()) {
    case 'j':
     if (line < traitslist.size() - 1)
      line++;
     break;
    case 'k':
     if (line > 0)
      line--;
     break;
    case '\t':
     mvwprintz(w_traits, 0, 0, c_ltgray,  _("                          "));
     mvwprintz(w_traits, 0, 13 - utf8_width(title_TRAITS)/2, c_ltgray, title_TRAITS);
     for (int i = 0; i < traitslist.size() && i < trait_win_size_y; i++) {
      mvwprintz(w_traits, i + 1, 1, c_black, "                         ");
      if (traits[traitslist[i]].points > 0)
       status = c_ltgreen;
      else if (traits[traitslist[i]].points < 0)
       status = c_ltred;
      else
       status = c_yellow;
      mvwprintz(w_traits, i + 1, 1, status, traits[traitslist[i]].name.c_str());
     }
     wrefresh(w_traits);
     line = 0;
     curtab++;
     break;
    case 'q':
    case KEY_ESCAPE:
     done = true;
   }
   break;

  case 5:	// Effects tab
   mvwprintz(w_effects, 0, 0, h_ltgray,  _("                          "));
   mvwprintz(w_effects, 0, 13 - utf8_width(title_EFFECTS)/2, h_ltgray, title_EFFECTS);
   if (line <= (effect_win_size_y-1)/2) {
    min = 0;
    max = effect_win_size_y;
    if (effect_name.size() < max)
     max = effect_name.size();
   } else if (line >= effect_name.size() - (effect_win_size_y+1)/2) {
    min = (effect_name.size() < effect_win_size_y ? 0 : effect_name.size() - effect_win_size_y);
    max = effect_name.size();
   } else {
    min = line - (effect_win_size_y-1)/2;
    max = line + (effect_win_size_y+1)/2;
    if (effect_name.size() < max)
     max = effect_name.size();
    if (min < 0)
     min = 0;
   }

   for (int i = min; i < max; i++) {
    if (i == line)
     mvwprintz(w_effects, 1 + i - min, 1, h_ltgray, effect_name[i].c_str());
    else
     mvwprintz(w_effects, 1 + i - min, 1, c_ltgray, effect_name[i].c_str());
   }
   if (line >= 0 && line < effect_text.size()) {
    fold_and_print(w_info, 0, 1, FULL_SCREEN_WIDTH-2, c_magenta, "%s", effect_text[line].c_str());
   }
   wrefresh(w_effects);
   wrefresh(w_info);
   switch (input()) {
    case 'j':
     if (line < effect_name.size() - 1)
      line++;
     break;
    case 'k':
     if (line > 0)
      line--;
     break;
    case '\t':
     mvwprintz(w_effects, 0, 0, c_ltgray,  _("                          "));
     mvwprintz(w_effects, 0, 13 - utf8_width(title_EFFECTS)/2, c_ltgray, title_EFFECTS);
     for (int i = 0; i < effect_name.size() && i < 7; i++)
      mvwprintz(w_effects, i + 1, 1, c_ltgray, effect_name[i].c_str());
     wrefresh(w_effects);
     line = 0;
     curtab = 1;
     break;
    case 'q':
    case KEY_ESCAPE:
     done = true;
   }
   break;

  case 3:	// Skills tab
   mvwprintz(w_skills, 0, 0, h_ltgray,  _("                          "));
   mvwprintz(w_skills, 0, 13 - utf8_width(title_SKILLS)/2, h_ltgray, title_SKILLS);
   if (line <= (skill_win_size_y-1)/2) {
    min = 0;
    max = skill_win_size_y;
    if (skillslist.size() < max)
     max = skillslist.size();
   } else if (line >= skillslist.size() - (skill_win_size_y+1)/2) {
    min = (skillslist.size() < skill_win_size_y ? 0 : skillslist.size() - skill_win_size_y);
    max = skillslist.size();
   } else {
    min = line - (skill_win_size_y-1)/2;
    max = line + (skill_win_size_y+1)/2;
    if (skillslist.size() < max)
     max = skillslist.size();
    if (min < 0)
     min = 0;
   }

   Skill *selectedSkill = NULL;

   for (int i = min; i < max; i++)
   {
    Skill *aSkill = skillslist[i];
    SkillLevel level = skillLevel(aSkill);

    bool isLearning = level.isTraining();
    int exercise = level.exercise();
    bool rusting = level.isRusting(g->turn);

    if (i == line) {
      selectedSkill = aSkill;
     if (exercise >= 100)
      status = isLearning ? h_pink : h_magenta;
     else if (rusting)
      status = isLearning ? h_ltred : h_red;
     else
      status = isLearning ? h_ltblue : h_blue;
    } else {
     if (rusting)
      status = isLearning ? c_ltred : c_red;
     else
      status = isLearning ? c_ltblue : c_blue;
    }
    mvwprintz(w_skills, 1 + i - min, 1, c_ltgray, "                         ");
    mvwprintz(w_skills, 1 + i - min, 1, status, "%s:", aSkill->name().c_str());
    mvwprintz(w_skills, 1 + i - min,19, status, "%-2d(%2d%%%%)", (int)level, (exercise <  0 ? 0 : exercise));
   }
   werase(w_info);
   if (line >= 0 && line < skillslist.size()) {
    fold_and_print(w_info, 0, 1, FULL_SCREEN_WIDTH-2, c_magenta, "%s", selectedSkill->description().c_str());
   }
   wrefresh(w_skills);
   wrefresh(w_info);
   switch (input()) {
    case 'j':
     if (line < skillslist.size() - 1)
      line++;
     break;
    case 'k':
     if (line > 0)
      line--;
     break;
    case '\t':
      werase(w_skills);
     mvwprintz(w_skills, 0, 0, c_ltgray,  _("                          "));
     mvwprintz(w_skills, 0, 13 - utf8_width(title_SKILLS)/2, c_ltgray, title_SKILLS);
     for (int i = 0; i < skillslist.size() && i < skill_win_size_y; i++) {
      Skill *thisSkill = skillslist[i];
      SkillLevel level = skillLevel(thisSkill);
      bool isLearning = level.isTraining();
      bool rusting = level.isRusting(g->turn);

      if (rusting)
       status = isLearning ? c_ltred : c_red;
      else
       status = isLearning ? c_ltblue : c_blue;

      mvwprintz(w_skills, i + 1,  1, status, "%s:", thisSkill->name().c_str());
      mvwprintz(w_skills, i + 1, 19, status, "%d (%2d%%%%)", (int)level, (level.exercise() <  0 ? 0 : level.exercise()));
     }
     wrefresh(w_skills);
     line = 0;
     curtab++;
     break;
   case ' ':
     skillLevel(selectedSkill).toggleTraining();
     break;
    case 'q':
    case 'Q':
    case KEY_ESCAPE:
     done = true;
   }
  }
 } while (!done);

 werase(w_info);
 werase(w_tip);
 werase(w_stats);
 werase(w_encumb);
 werase(w_traits);
 werase(w_effects);
 werase(w_skills);
 werase(w_speed);
 werase(w_info);
 werase(w_grid_top);
 werase(w_grid_effect);
 werase(w_grid_skill);
 werase(w_grid_trait);

 delwin(w_info);
 delwin(w_tip);
 delwin(w_stats);
 delwin(w_encumb);
 delwin(w_traits);
 delwin(w_effects);
 delwin(w_skills);
 delwin(w_speed);
 delwin(w_grid_top);
 delwin(w_grid_effect);
 delwin(w_grid_skill);
 delwin(w_grid_trait);
 erase();
}

void player::disp_morale(game *g)
{
    // Ensure the player's persistent morale effects are up-to-date.
    apply_persistent_morale();

    // Create and draw the window itself.
    WINDOW *w = newwin(FULL_SCREEN_HEIGHT, FULL_SCREEN_WIDTH,
                        (TERMY > FULL_SCREEN_HEIGHT) ? (TERMY-FULL_SCREEN_HEIGHT)/2 : 0,
                        (TERMX > FULL_SCREEN_WIDTH) ? (TERMX-FULL_SCREEN_WIDTH)/2 : 0);
    wborder(w, LINE_XOXO, LINE_XOXO, LINE_OXOX, LINE_OXOX,
            LINE_OXXO, LINE_OOXX, LINE_XXOO, LINE_XOOX );

    // Figure out how wide the name column needs to be.
    int name_column_width = 18;
    for (int i = 0; i < morale.size(); i++)
    {
        int length = morale[i].name(morale_data).length();
        if ( length > name_column_width)
        {
            name_column_width = length;
        }
    }

    // If it's too wide, truncate.
    if (name_column_width > 72)
    {
        name_column_width = 72;
    }

    // Start printing the number right after the name column.
    // We'll right-justify it later.
    int number_pos = name_column_width + 1;

    // Header
    mvwprintz(w, 1,  1, c_white, _("Morale Modifiers:"));
    mvwprintz(w, 2,  1, c_ltgray, _("Name"));
    mvwprintz(w, 2, name_column_width+2, c_ltgray, _("Value"));

    // Print out the morale entries.
    for (int i = 0; i < morale.size(); i++)
    {
        std::string name = morale[i].name(morale_data);
        int bonus = net_morale(morale[i]);

        // Trim the name if need be.
        if (name.length() > name_column_width)
        {
            name = name.erase(name_column_width-3, std::string::npos) + "...";
        }

        // Print out the name.
        mvwprintz(w, i + 3,  1, (bonus < 0 ? c_red : c_green), name.c_str());

        // Print out the number, right-justified.
        mvwprintz(w, i + 3, number_pos, (bonus < 0 ? c_red : c_green),
                  "% 6d", bonus);
    }

    // Print out the total morale, right-justified.
    int mor = morale_level();
    mvwprintz(w, 20, 1, (mor < 0 ? c_red : c_green), _("Total:"));
    mvwprintz(w, 20, number_pos, (mor < 0 ? c_red : c_green), "% 6d", mor);

    // Print out the focus gain rate, right-justified.
    double gain = (calc_focus_equilibrium() - focus_pool) / 100.0;
    mvwprintz(w, 22, 1, (gain < 0 ? c_red : c_green), "Focus gain:");
    mvwprintz(w, 22, number_pos-3, (gain < 0 ? c_red : c_green), "% 6.2f per minute", gain);

    // Make sure the changes are shown.
    wrefresh(w);

    // Wait for any keystroke.
    getch();

    // Close the window.
    werase(w);
    delwin(w);
}

void player::disp_status(WINDOW *w, WINDOW *w2, game *g)
{
    int sideStyle = (OPTIONS["SIDEBAR_STYLE"] == "Narrow");

    WINDOW *weapwin = sideStyle ? w2 : w;
    mvwprintz(weapwin, sideStyle ? 1 : 0, 0, c_ltgray, _("Weapon: %s"), weapname().c_str());
    if (weapon.is_gun()) {
        int adj_recoil = recoil + driving_recoil;
        if (adj_recoil > 0) {
            nc_color c = c_ltgray;
            if (adj_recoil >= 36)
                c = c_red;
            else if (adj_recoil >= 20)
                c = c_ltred;
            else if (adj_recoil >= 4)
                c = c_yellow;
            int y = sideStyle ? 1 : 0;
            int x = sideStyle ? (getmaxx(weapwin) - 6) : 34;
            mvwprintz(weapwin, y, x, c, _("Recoil"));
        }
    }

    // Print the current weapon mode
    const char *mode = NULL;
    if (weapon.mode == "NULL")
        mode = _("Normal");
    else if (weapon.mode == "MODE_BURST")
        mode = _("Burst");
    else {
        item* gunmod = weapon.active_gunmod();
        if (gunmod != NULL)
            mode = gunmod->type->name.c_str();
    }
    if (mode) {
        int x = sideStyle ? (getmaxx(weapwin) - 13) : 0;
        mvwprintz(weapwin, 1, x, c_red, mode);
    }

    wmove(w, sideStyle ? 1 : 2, 0);
    if (hunger > 2800)
        wprintz(w, c_red,    _("Starving!"));
    else if (hunger > 1400)
        wprintz(w, c_ltred,  _("Near starving"));
    else if (hunger > 300)
        wprintz(w, c_ltred,  _("Famished"));
    else if (hunger > 100)
        wprintz(w, c_yellow, _("Very hungry"));
    else if (hunger > 40)
        wprintz(w, c_yellow, _("Hungry"));
    else if (hunger < 0)
        wprintz(w, c_green,  _("Full"));

 // Find hottest/coldest bodypart
 int min = 0, max = 0;
 for (int i = 0; i < num_bp ; i++ ){
  if      (temp_cur[i] > BODYTEMP_HOT  && temp_cur[i] > temp_cur[max]) max = i;
  else if (temp_cur[i] < BODYTEMP_COLD && temp_cur[i] < temp_cur[min]) min = i;
 }
 // Compare which is most extreme
 int print;
 if (temp_cur[max] - BODYTEMP_NORM > BODYTEMP_NORM + temp_cur[min]) print = max;
 else print = min;
 // Assign zones to temp_cur and temp_conv for comparison
 int cur_zone = 0;
 if      (temp_cur[print] >  BODYTEMP_SCORCHING) cur_zone = 7;
 else if (temp_cur[print] >  BODYTEMP_VERY_HOT)  cur_zone = 6;
 else if (temp_cur[print] >  BODYTEMP_HOT)       cur_zone = 5;
 else if (temp_cur[print] >  BODYTEMP_COLD)      cur_zone = 4;
 else if (temp_cur[print] >  BODYTEMP_VERY_COLD) cur_zone = 3;
 else if (temp_cur[print] >  BODYTEMP_FREEZING)  cur_zone = 2;
 else if (temp_cur[print] <= BODYTEMP_FREEZING)  cur_zone = 1;
 int conv_zone = 0;
 if      (temp_conv[print] >  BODYTEMP_SCORCHING) conv_zone = 7;
 else if (temp_conv[print] >  BODYTEMP_VERY_HOT)  conv_zone = 6;
 else if (temp_conv[print] >  BODYTEMP_HOT)       conv_zone = 5;
 else if (temp_conv[print] >  BODYTEMP_COLD)      conv_zone = 4;
 else if (temp_conv[print] >  BODYTEMP_VERY_COLD) conv_zone = 3;
 else if (temp_conv[print] >  BODYTEMP_FREEZING)  conv_zone = 2;
 else if (temp_conv[print] <= BODYTEMP_FREEZING)  conv_zone = 1;
 // delta will be positive if temp_cur is rising
 int delta = conv_zone - cur_zone;
 // Decide if temp_cur is rising or falling
 const char *temp_message = "Error";
 if      (delta >   2) temp_message = _(" (Rising!!)");
 else if (delta ==  2) temp_message = _(" (Rising!)");
 else if (delta ==  1) temp_message = _(" (Rising)");
 else if (delta ==  0) temp_message = "";
 else if (delta == -1) temp_message = _(" (Falling)");
 else if (delta == -2) temp_message = _(" (Falling!)");
 else if (delta <  -2) temp_message = _(" (Falling!!)");
 // Print the hottest/coldest bodypart, and if it is rising or falling in temperature

    wmove(w, sideStyle ? 6 : 1, sideStyle ? 0 : 9);
    if      (temp_cur[print] >  BODYTEMP_SCORCHING)
        wprintz(w, c_red,   _("Scorching!%s"), temp_message);
    else if (temp_cur[print] >  BODYTEMP_VERY_HOT)
        wprintz(w, c_ltred, _("Very hot!%s"), temp_message);
    else if (temp_cur[print] >  BODYTEMP_HOT)
        wprintz(w, c_yellow,_("Warm%s"), temp_message);
    else if (temp_cur[print] >  BODYTEMP_COLD) // If you're warmer than cold, you are comfortable
        wprintz(w, c_green, _("Comfortable%s"), temp_message);
    else if (temp_cur[print] >  BODYTEMP_VERY_COLD)
        wprintz(w, c_ltblue,_("Chilly%s"), temp_message);
    else if (temp_cur[print] >  BODYTEMP_FREEZING)
        wprintz(w, c_cyan,  _("Very cold!%s"), temp_message);
    else if (temp_cur[print] <= BODYTEMP_FREEZING)
        wprintz(w, c_blue,  _("Freezing!%s"), temp_message);

    int x = sideStyle ? 37 : 32;
    int y = sideStyle ?  0 :  1;
    mvwprintz(sideStyle ? w2 : w, y, x, c_yellow, _("Sound %d"), volume);
    volume = 0;

    wmove(w, 2, sideStyle ? 0 : 15);
    if (thirst > 520)
        wprintz(w, c_ltred,  _("Parched"));
    else if (thirst > 240)
        wprintz(w, c_ltred,  _("Dehydrated"));
    else if (thirst > 80)
        wprintz(w, c_yellow, _("Very thirsty"));
    else if (thirst > 40)
        wprintz(w, c_yellow, _("Thirsty"));
    else if (thirst < 0)
        wprintz(w, c_green,  _("Slaked"));

    wmove(w, sideStyle ? 3 : 2, sideStyle ? 0 : 30);
    if (fatigue > 575)
        wprintz(w, c_red,    _("Exhausted"));
    else if (fatigue > 383)
        wprintz(w, c_ltred,  _("Dead tired"));
    else if (fatigue > 191)
        wprintz(w, c_yellow, _("Tired"));

    wmove(w, sideStyle ? 4 : 2, sideStyle ? 0 : 41);
    wprintz(w, c_white, _("Focus"));
    nc_color col_xp = c_dkgray;
    if (focus_pool >= 100)
        col_xp = c_white;
    else if (focus_pool >  0)
        col_xp = c_ltgray;
    wprintz(w, col_xp, " %d", focus_pool);

    nc_color col_pain = c_yellow;
    if (pain - pkill >= 60)
        col_pain = c_red;
    else if (pain - pkill >= 40)
        col_pain = c_ltred;
    if (pain - pkill > 0)
        mvwprintz(w, sideStyle ? 0 : 3, 0, col_pain, _("Pain %d"), pain - pkill);

    int morale_cur = morale_level ();
        nc_color col_morale = c_white;
    if (morale_cur >= 10)
        col_morale = c_green;
    else if (morale_cur <= -10)
        col_morale = c_red;
    const char *morale_str;
    if      (morale_cur >= 100) morale_str = ":D";
    else if (morale_cur >= 10)  morale_str = ":)";
    else if (morale_cur > -10)  morale_str = ":|";
    else if (morale_cur > -100) morale_str = "):";
    else                        morale_str = "D:";
    mvwprintz(w, sideStyle ? 0 : 3, sideStyle ? 11 : 10, col_morale, morale_str);

 vehicle *veh = g->m.veh_at (posx, posy);
 if (in_vehicle && veh) {
  veh->print_fuel_indicator(w, sideStyle ? 2 : 3, sideStyle ? getmaxx(w) - 5 : 49);
  nc_color col_indf1 = c_ltgray;

  float strain = veh->strain();
  nc_color col_vel = strain <= 0? c_ltblue :
                     (strain <= 0.2? c_yellow :
                     (strain <= 0.4? c_ltred : c_red));

  bool has_turrets = false;
  for (int p = 0; p < veh->parts.size(); p++) {
   if (veh->part_flag (p, vpf_turret)) {
    has_turrets = true;
    break;
   }
  }

  if (has_turrets) {
   mvwprintz(w, 3, sideStyle ? 16 : 25, col_indf1, "Gun:");
   wprintz(w, veh->turret_mode ? c_ltred : c_ltblue,
              veh->turret_mode ? "auto" : "off ");
  }

  //
  // Draw the speedometer.
  //

  int speedox = sideStyle ? 0 : 33;
  int speedoy = sideStyle ? 5 :  3;

<<<<<<< HEAD
  bool metric = OPTIONS["USE_METRIC_SPEEDS"] == "km";
=======
  bool metric = OPTIONS["USE_METRIC_SPEEDS"] == "km/h";
>>>>>>> 358c78c9
  const char *units = metric ? "km/h" : "mph";
  int velx    = metric ?  5 : 4; // strlen(units) + 1
  int cruisex = metric ? 10 : 9; // strlen(units) + 6
  float conv  = metric ? 0.0161f : 0.01f;

  if (0 == sideStyle) {
    if (!veh->cruise_on) speedox += 2;
    if (!metric)         speedox++;
  }

  const char *speedo = veh->cruise_on ? "{%s....>....}" : "{%s....}";
  mvwprintz(w, speedoy, speedox,        col_indf1, speedo, units);
  mvwprintz(w, speedoy, speedox + velx, col_vel,   "%4d", int(veh->velocity * conv));
  if (veh->cruise_on)
    mvwprintz(w, speedoy, speedox + cruisex, c_ltgreen, "%4d", int(veh->cruise_velocity * conv));


  if (veh->velocity != 0) {
   nc_color col_indc = veh->skidding? c_red : c_green;
   int dfm = veh->face.dir() - veh->move.dir();
   wmove(w, sideStyle ? 5 : 3, getmaxx(w) - 3);
   wprintz(w, col_indc, dfm <  0 ? "L" : ".");
   wprintz(w, col_indc, dfm == 0 ? "0" : ".");
   wprintz(w, col_indc, dfm >  0 ? "R" : ".");
  }
 } else {  // Not in vehicle
  nc_color col_str = c_white, col_dex = c_white, col_int = c_white,
           col_per = c_white, col_spd = c_white;
  if (str_cur < str_max)
   col_str = c_red;
  if (str_cur > str_max)
   col_str = c_green;
  if (dex_cur < dex_max)
   col_dex = c_red;
  if (dex_cur > dex_max)
   col_dex = c_green;
  if (int_cur < int_max)
   col_int = c_red;
  if (int_cur > int_max)
   col_int = c_green;
  if (per_cur < per_max)
   col_per = c_red;
  if (per_cur > per_max)
   col_per = c_green;
  int spd_cur = current_speed();
  if (current_speed() < 100)
   col_spd = c_red;
  if (current_speed() > 100)
   col_spd = c_green;

    int x  = sideStyle ? 18 : 13;
    int y  = sideStyle ?  0 :  3;
    int dx = sideStyle ?  0 :  7;
    int dy = sideStyle ?  1 :  0;
    mvwprintz(w, y + dy * 0, x + dx * 0, col_str, _("Str %2d"), str_cur);
    mvwprintz(w, y + dy * 1, x + dx * 1, col_dex, _("Dex %2d"), dex_cur);
    mvwprintz(w, y + dy * 2, x + dx * 2, col_int, _("Int %2d"), int_cur);
    mvwprintz(w, y + dy * 3, x + dx * 3, col_per, _("Per %2d"), per_cur);

    int spdx = sideStyle ?  0 : x + dx * 4;
    int spdy = sideStyle ?  5 : y + dy * 4;
    mvwprintz(w, spdy, spdx, col_spd, _("Spd %2d"), spd_cur);
    wprintz(w, c_white, "  %d", movecounter);
 }
}

bool player::has_trait(int flag) const
{
 if (flag == PF_NULL)
  return true;
 return my_mutations[flag]; //Looks for active mutations and traits
}

bool player::has_base_trait(int flag) const
{
 if (flag == PF_NULL)
  return true;
 return my_traits[flag]; //Looks only at base traits
}

void player::toggle_trait(int flag)
{
 my_traits[flag] = !my_traits[flag]; //Toggles a base trait on the player
 my_mutations[flag] = !my_mutations[flag]; //Toggles corresponding trait in mutations list as well.
}

void player::toggle_mutation(int flag)
{
 my_mutations[flag] = !my_mutations[flag]; //Toggles a mutation on the player
}

mutation_category player::get_highest_category() // Returns the mutation category with the highest strength
{
	int level = 0;
	mutation_category maxcat = MUTCAT_NULL;
	for (int i = 0; i < NUM_MUTATION_CATEGORIES; i++)
	{
		if (mutation_category_level[i] > level)
		{
			maxcat = mutation_category(i);
			level = mutation_category_level[i];
		}
	}
	return maxcat;
}

int player::get_category_level(mutation_category cat) // Returns the strength of a given mutation category
{
	int level = 0;
	for (int i = 0; i < NUM_MUTATION_CATEGORIES; i++)
	{
		if (mutation_category(i) == cat)
		{
			level = mutation_category_level[i];
		}
	}
	return level;
}

std::string player::get_category_dream(mutation_category cat, int strength) // Returns a randomly selected dream
{
	std::string message;
	std::vector<dream> valid_dreams;
	dream selected_dream;
	for (int i = 0; i < dreams.size(); i++) // Pull the list of dreams
	{
		if ((dreams[i].category == cat) && (dreams[i].strength == strength)) // Pick only the ones matching our desired category and strength
		{
			valid_dreams.push_back(dreams[i]); // Put the valid ones into our list
		}	
	}
	int index = rng(0, valid_dreams.size() - 1); // Randomly select a dream from the valid list
	selected_dream = valid_dreams[index];
	index = rng(0, selected_dream.message.size() - 1); // Randomly selected a message from the chosen dream
	message = selected_dream.message[index];
	return message;	
}

bool player::in_climate_control(game *g)
{
    bool regulated_area=false;
    // Check
    if(has_active_bionic("bio_climate")) { return true; }
    for (int i = 0; i < worn.size(); i++)
    {
        if ((dynamic_cast<it_armor*>(worn[i].type))->is_power_armor() &&
            (has_active_item("UPS_on") || has_active_item("adv_UPS_on") || has_active_bionic("bio_power_armor_interface") || has_active_bionic("bio_power_armor_interface_mkII")))
        {
            return true;
        }
    }
    if(int(g->turn) >= next_climate_control_check)
    {
        next_climate_control_check=int(g->turn)+20;  // save cpu and similate acclimation.
        int vpart = -1;
        vehicle *veh = g->m.veh_at(posx, posy, vpart);
        if(veh)
        {
            regulated_area=(
                veh->is_inside(vpart) &&    // Already checks for opened doors
                veh->total_power(true) > 0  // Out of gas? No AC for you!
            );  // TODO: (?) Force player to scrounge together an AC unit
        }
        // TODO: AC check for when building power is implmented
        last_climate_control_ret=regulated_area;
        if(!regulated_area) { next_climate_control_check+=40; }  // Takes longer to cool down / warm up with AC, than it does to step outside and feel cruddy.
    }
    else
    {
        return ( last_climate_control_ret ? true : false );
    }
    return regulated_area;
}

bool player::has_bionic(bionic_id b) const
{
 for (int i = 0; i < my_bionics.size(); i++) {
  if (my_bionics[i].id == b)
   return true;
 }
 return false;
}

bool player::has_active_bionic(bionic_id b) const
{
 for (int i = 0; i < my_bionics.size(); i++) {
  if (my_bionics[i].id == b)
   return (my_bionics[i].powered);
 }
 return false;
}

void player::add_bionic(bionic_id b)
{
 for (int i = 0; i < my_bionics.size(); i++) {
  if (my_bionics[i].id == b)
   return;	// No duplicates!
 }
 char newinv;
 if (my_bionics.size() == 0)
  newinv = 'a';
 else
  newinv = my_bionics[my_bionics.size() - 1].invlet + 1;
 my_bionics.push_back(bionic(b, newinv));
}

void player::charge_power(int amount)
{
 power_level += amount;
 if (power_level > max_power_level)
  power_level = max_power_level;
 if (power_level < 0)
  power_level = 0;
}

float player::active_light()
{
    float lumination = 0;

    int flashlight = active_item_charges("flashlight_on");
    int torch = active_item_charges("torch_lit");
	int shishkebab = active_item_charges("shishkebab_on");
	int firemachete = active_item_charges("firemachete_on");
	int broadfire = active_item_charges("broadfire_on");
	int firekatana = active_item_charges("firekatana_on");
    int gasoline_lantern = active_item_charges("gasoline_lantern_on");
    if (flashlight > 0)
    {
        lumination = std::min(100, flashlight * 5);    // Will do for now
    }
    else if (torch > 0)
    {
        lumination = std::min(100, torch * 5);
    }
	else if (shishkebab > 0)
    {
        lumination = std::min(100, shishkebab * 5);
    }
	else if (firemachete > 0)
    {
        lumination = std::min(100, firemachete * 5);
    }
	else if (broadfire > 0)
    {
        lumination = std::min(100, broadfire * 5);
    }
    else if (firekatana > 0)
    {
        lumination = std::min(100, firekatana * 5);
    }
    else if (active_item_charges("pda_flashlight") > 0)
    {
        lumination = 6;
    }
    else if (gasoline_lantern > 0)
    {
        lumination = 5;
    }
    else if (has_active_bionic("bio_flashlight"))
    {
        lumination = 60;
    }
    else if (has_artifact_with(AEP_GLOW))
    {
        lumination = 25;
    }

    return lumination;
}

int player::sight_range(int light_level)
{
 int ret = light_level;
 if ( has_nv() && ret < 12)
  ret = 12;
 if (has_trait(PF_NIGHTVISION) && ret < 12)
  ret += 1;
 if (has_trait(PF_NIGHTVISION2) && ret < 12)
  ret += 4;
 if (has_trait(PF_NIGHTVISION3) && ret < 12)
  ret = 12;
 if (underwater && !has_bionic("bio_membrane") && !has_trait(PF_MEMBRANE) &&
     !is_wearing("goggles_swim"))
  ret = 1;
 if (has_disease("boomered"))
  ret = 1;
 if (has_disease("in_pit"))
  ret = 1;
 if (has_disease("blind"))
  ret = 0;
 if (ret > 4 && has_trait(PF_MYOPIC) && !is_wearing("glasses_eye") &&
     !is_wearing("glasses_monocle") && !is_wearing("glasses_bifocal"))
  ret = 4;
 return ret;
}

int player::unimpaired_range()
{
 int ret = DAYLIGHT_LEVEL;
 if (has_disease("in_pit"))
  ret = 1;
 if (has_disease("blind"))
  ret = 0;
 return ret;
}

int player::overmap_sight_range(int light_level)
{
    int sight = sight_range(light_level);
    if( sight < SEEX ) {
        return 0;
    }
    if( sight <= SEEX * 4) {
        return (sight / (SEEX / 2) );
    }
    if( has_amount("binoculars", 1) || has_amount("rifle_scope", 1) ||
        -1 != weapon.has_gunmod("rifle_scope") ) {
        return 20;
    }

    return 10;
}

int player::clairvoyance()
{
 if (has_artifact_with(AEP_CLAIRVOYANCE))
  return 3;
 if (has_artifact_with(AEP_SUPER_CLAIRVOYANCE))
  return 40;
 return 0;
}

bool player::sight_impaired()
{
 return has_disease("boomered") ||
  (underwater && !has_bionic("bio_membrane") && !has_trait(PF_MEMBRANE)
              && !is_wearing("goggles_swim")) ||
  (has_trait(PF_MYOPIC) && !is_wearing("glasses_eye")
                        && !is_wearing("glasses_monocle")
                        && !is_wearing("glasses_bifocal"));
}

bool player::has_two_arms() const
{
 if (has_bionic("bio_blaster") || hp_cur[hp_arm_l] < 10 || hp_cur[hp_arm_r] < 10)
  return false;
 return true;
}

bool player::avoid_trap(trap* tr)
{
  int myroll = dice(3, dex_cur + skillLevel("dodge") * 1.5);
 int traproll;
 if (per_cur - encumb(bp_eyes) >= tr->visibility)
  traproll = dice(3, tr->avoidance);
 else
  traproll = dice(6, tr->avoidance);
 if (has_trait(PF_LIGHTSTEP))
  myroll += dice(2, 6);
 if (myroll >= traproll)
  return true;
 return false;
}

bool player::has_nv()
{
    static bool nv = false;

    if( !nv_cached ) {
        nv_cached = true;
        nv = ((is_wearing("goggles_nv") && (has_active_item("UPS_on") ||
                                            has_active_item("adv_UPS_on"))) ||
              has_active_bionic("bio_night_vision"));
    }

    return nv;
}

void player::pause(game *g)
{
 moves = 0;
 if (recoil > 0) {
   if (str_cur + 2 * skillLevel("gun") >= recoil)
   recoil = 0;
  else {
    recoil -= str_cur + 2 * skillLevel("gun");
   recoil = int(recoil / 2);
  }
 }

// Meditation boost for Toad Style
 if (weapon.type->id == "style_toad" && activity.type == ACT_NULL) {
  int arm_amount = 1 + (int_cur - 6) / 3 + (per_cur - 6) / 3;
  int arm_max = (int_cur + per_cur) / 2;
  if (arm_amount > 3)
   arm_amount = 3;
  if (arm_max > 20)
   arm_max = 20;
  add_disease("armor_boost", 2, arm_amount, arm_max);
 }

// Train swimming if underwater
 if (underwater)
   practice(g->turn, "swimming", 1);
}

int player::throw_range(signed char ch)
{
 item tmp;
 if (ch == -1)
  tmp = weapon;
 else if (ch == -2)
  return -1;
 else
  tmp = inv.item_by_letter(ch);

 if ((tmp.weight() / 113) > int(str_cur * 15))
  return 0;
 // Increases as weight decreases until 150 g, then decreases again
 int ret = (str_cur * 8) / (tmp.weight() > 150 ? tmp.weight() / 113 : 10 - int(tmp.weight() / 15));
 ret -= int(tmp.volume() / 4);
 if (has_active_bionic("bio_railgun") && (tmp.made_of("iron") || tmp.made_of("steel")))
    ret *= 2;
 if (ret < 1)
  return 1;
// Cap at double our strength + skill
 if (ret > str_cur * 1.5 + skillLevel("throw"))
   return str_cur * 1.5 + skillLevel("throw");
 return ret;
}

int player::ranged_dex_mod(bool real_life)
{
    const int dex = (real_life ? dex_cur : dex_max);

    if (dex >= 12) { return 0; }
    return 12 - dex;
}

int player::ranged_per_mod(bool real_life)
{
 const int per = (real_life ? per_cur : per_max);

 if (per >= 12) { return 0; }
 return 12 - per;
}

int player::throw_dex_mod(bool real_life)
{
 int dex = (real_life ? dex_cur : dex_max);
 if (dex == 8 || dex == 9)
  return 0;
 if (dex >= 10)
  return (real_life ? 0 - rng(0, dex - 9) : 9 - dex);

 int deviation = 0;
 if (dex < 4)
  deviation = 4 * (8 - dex);
 else if (dex < 6)
  deviation = 3 * (8 - dex);
 else
  deviation = 2 * (8 - dex);

 return (real_life ? rng(0, deviation) : deviation);
}

int player::read_speed(bool real_life)
{
 int intel = (real_life ? int_cur : int_max);
 int ret = 1000 - 50 * (intel - 8);
 if (has_trait(PF_FASTREADER))
  ret *= .8;
 if (ret < 100)
  ret = 100;
 return (real_life ? ret : ret / 10);
}

int player::rust_rate(bool real_life)
{
    if (OPTIONS["SKILL_RUST"] == "Off") {
        return 0;
    }

    int intel = (real_life ? int_cur : int_max);
    int ret = ((OPTIONS["SKILL_RUST"] == "Vanilla" || OPTIONS["SKILL_RUST"] == "Capped") ? 500 : 500 - 35 * (intel - 8));

    if (has_trait(PF_FORGETFUL)) {
        ret *= 1.33;
    }

    if (ret < 0) {
        ret = 0;
    }

    return (real_life ? ret : ret / 10);
}

int player::talk_skill()
{
    int ret = int_cur + per_cur + skillLevel("speech") * 3;
    if (has_trait(PF_UGLY))
        ret -= 3;
    else if (has_trait(PF_DEFORMED))
        ret -= 6;
    else if (has_trait(PF_DEFORMED2))
        ret -= 12;
    else if (has_trait(PF_DEFORMED3))
        ret -= 18;
    else if (has_trait(PF_PRETTY))
        ret += 1;
    else if (has_trait(PF_BEAUTIFUL))
        ret += 2;
    else if (has_trait(PF_BEAUTIFUL2))
        ret += 4;
    else if (has_trait(PF_BEAUTIFUL3))
        ret += 6;
    return ret;
}

int player::intimidation()
{
 int ret = str_cur * 2;
 if (weapon.is_gun())
  ret += 10;
 if (weapon.damage_bash() >= 12 || weapon.damage_cut() >= 12)
  ret += 5;
 if (has_trait(PF_DEFORMED2))
  ret += 3;
 else if (has_trait(PF_DEFORMED3))
  ret += 6;
 else if (has_trait(PF_PRETTY))
  ret -= 1;
 else if (has_trait(PF_BEAUTIFUL) || has_trait(PF_BEAUTIFUL2) || has_trait(PF_BEAUTIFUL3))
  ret -= 4;
 if (stim > 20)
  ret += 2;
 if (has_disease("drunk"))
  ret -= 4;

 return ret;
}

int player::hit(game *g, body_part bphurt, int side, int dam, int cut)
{
 int painadd = 0;
 if (has_disease("sleep")) {
  g->add_msg(_("You wake up!"));
  rem_disease("sleep");
 } else if (has_disease("lying_down"))
  rem_disease("lying_down");

 absorb(g, bphurt, dam, cut);

 dam += cut;
 if (dam <= 0)
  return dam;

 if( g->u_see( this->posx, this->posy ) ) {
     hit_animation(this->posx - g->u.posx + VIEWX - g->u.view_offset_x,
                   this->posy - g->u.posy + VIEWY - g->u.view_offset_y,
                   red_background(this->color()), '@');
 }

 rem_disease("speed_boost");
 if (dam >= 6)
  rem_disease("armor_boost");

 if (!is_npc())
  g->cancel_activity_query(_("You were hurt!"));

 if (has_artifact_with(AEP_SNAKES) && dam >= 6) {
  int snakes = int(dam / 6);
  std::vector<point> valid;
  for (int x = posx - 1; x <= posx + 1; x++) {
   for (int y = posy - 1; y <= posy + 1; y++) {
    if (g->is_empty(x, y))
     valid.push_back( point(x, y) );
   }
  }
  if (snakes > valid.size())
   snakes = valid.size();
  if (snakes == 1)
   g->add_msg(_("A snake sprouts from your body!"));
  else if (snakes >= 2)
   g->add_msg(_("Some snakes sprout from your body!"));
  monster snake(g->mtypes[mon_shadow_snake]);
  for (int i = 0; i < snakes; i++) {
   int index = rng(0, valid.size() - 1);
   point sp = valid[index];
   valid.erase(valid.begin() + index);
   snake.spawn(sp.x, sp.y);
   snake.friendly = -1;
   g->z.push_back(snake);
  }
 }

 if (has_trait(PF_PAINRESIST))
  painadd = (sqrt(double(cut)) + dam + cut) / (rng(4, 6));
 else
  painadd = (sqrt(double(cut)) + dam + cut) / 4;
 pain += painadd;

 switch (bphurt) {
 case bp_eyes:
  pain++;
  if (dam > 5 || cut > 0) {
   int minblind = int((dam + cut) / 10);
   if (minblind < 1)
    minblind = 1;
   int maxblind = int((dam + cut) /  4);
   if (maxblind > 5)
    maxblind = 5;
   add_disease("blind", rng(minblind, maxblind));
  }

 case bp_mouth: // Fall through to head damage
 case bp_head:
  pain++;
  hp_cur[hp_head] -= dam;
  if (hp_cur[hp_head] < 0)
   hp_cur[hp_head] = 0;
 break;
 case bp_torso:
  recoil += int(dam / 5);
  hp_cur[hp_torso] -= dam;
  if (hp_cur[hp_torso] < 0)
   hp_cur[hp_torso] = 0;
 break;
 case bp_hands: // Fall through to arms
 case bp_arms:
  if (side == 1 || side == 3 || weapon.is_two_handed(this))
   recoil += int(dam / 3);
  if (side == 0 || side == 3) {
   hp_cur[hp_arm_l] -= dam;
   if (hp_cur[hp_arm_l] < 0)
    hp_cur[hp_arm_l] = 0;
  }
  if (side == 1 || side == 3) {
   hp_cur[hp_arm_r] -= dam;
   if (hp_cur[hp_arm_r] < 0)
    hp_cur[hp_arm_r] = 0;
  }
 break;
 case bp_feet: // Fall through to legs
 case bp_legs:
  if (side == 0 || side == 3) {
   hp_cur[hp_leg_l] -= dam;
   if (hp_cur[hp_leg_l] < 0)
    hp_cur[hp_leg_l] = 0;
  }
  if (side == 1 || side == 3) {
   hp_cur[hp_leg_r] -= dam;
   if (hp_cur[hp_leg_r] < 0)
    hp_cur[hp_leg_r] = 0;
  }
 break;
 default:
  debugmsg("Wacky body part hit!");
 }
 if (has_trait(PF_ADRENALINE) && !has_disease("adrenaline") &&
     (hp_cur[hp_head] < 25 || hp_cur[hp_torso] < 15))
  add_disease("adrenaline", 200);

 return dam;
}

void player::hurt(game *g, body_part bphurt, int side, int dam)
{
 int painadd = 0;
 if (has_disease("sleep") && rng(0, dam) > 2) {
  g->add_msg(_("You wake up!"));
  rem_disease("sleep");
 } else if (has_disease("lying_down"))
  rem_disease("lying_down");

 if (dam <= 0)
  return;

 if (!is_npc())
  g->cancel_activity_query(_("You were hurt!"));

 if (has_trait(PF_PAINRESIST))
  painadd = dam / 3;
 else
  painadd = dam / 2;
 pain += painadd;

 switch (bphurt) {
 case bp_eyes:	// Fall through to head damage
 case bp_mouth:	// Fall through to head damage
 case bp_head:
  pain++;
  hp_cur[hp_head] -= dam;
  if (hp_cur[hp_head] < 0)
   hp_cur[hp_head] = 0;
 break;
 case bp_torso:
  hp_cur[hp_torso] -= dam;
  if (hp_cur[hp_torso] < 0)
   hp_cur[hp_torso] = 0;
 break;
 case bp_hands:	// Fall through to arms
 case bp_arms:
  if (side == 0 || side == 3) {
   hp_cur[hp_arm_l] -= dam;
   if (hp_cur[hp_arm_l] < 0)
    hp_cur[hp_arm_l] = 0;
  }
  if (side == 1 || side == 3) {
   hp_cur[hp_arm_r] -= dam;
   if (hp_cur[hp_arm_r] < 0)
    hp_cur[hp_arm_r] = 0;
  }
 break;
 case bp_feet:	// Fall through to legs
 case bp_legs:
  if (side == 0 || side == 3) {
   hp_cur[hp_leg_l] -= dam;
   if (hp_cur[hp_leg_l] < 0)
    hp_cur[hp_leg_l] = 0;
  }
  if (side == 1 || side == 3) {
   hp_cur[hp_leg_r] -= dam;
   if (hp_cur[hp_leg_r] < 0)
    hp_cur[hp_leg_r] = 0;
  }
 break;
 default:
  debugmsg("Wacky body part hurt!");
 }
 if (has_trait(PF_ADRENALINE) && !has_disease("adrenaline") &&
     (hp_cur[hp_head] < 25 || hp_cur[hp_torso] < 15))
  add_disease("adrenaline", 200);
}

void player::heal(body_part healed, int side, int dam)
{
 hp_part healpart;
 switch (healed) {
 case bp_eyes:	// Fall through to head damage
 case bp_mouth:	// Fall through to head damage
 case bp_head:
  healpart = hp_head;
 break;
 case bp_torso:
  healpart = hp_torso;
 break;
 case bp_hands:
// Shouldn't happen, but fall through to arms
  debugmsg("Heal against hands!");
 case bp_arms:
  if (side == 0)
   healpart = hp_arm_l;
  else
   healpart = hp_arm_r;
 break;
 case bp_feet:
// Shouldn't happen, but fall through to legs
  debugmsg("Heal against feet!");
 case bp_legs:
  if (side == 0)
   healpart = hp_leg_l;
  else
   healpart = hp_leg_r;
 break;
 default:
  debugmsg("Wacky body part healed!");
  healpart = hp_torso;
 }
 hp_cur[healpart] += dam;
 if (hp_cur[healpart] > hp_max[healpart])
  hp_cur[healpart] = hp_max[healpart];
}

void player::heal(hp_part healed, int dam)
{
 hp_cur[healed] += dam;
 if (hp_cur[healed] > hp_max[healed])
  hp_cur[healed] = hp_max[healed];
}

void player::healall(int dam)
{
 for (int i = 0; i < num_hp_parts; i++) {
  if (hp_cur[i] > 0) {
   hp_cur[i] += dam;
   if (hp_cur[i] > hp_max[i])
    hp_cur[i] = hp_max[i];
  }
 }
}

void player::hurtall(int dam)
{
 for (int i = 0; i < num_hp_parts; i++) {
  int painadd = 0;
  hp_cur[i] -= dam;
   if (hp_cur[i] < 0)
     hp_cur[i] = 0;
  if (has_trait(PF_PAINRESIST))
   painadd = dam / 3;
  else
   painadd = dam / 2;
  pain += painadd;
 }
}

void player::hitall(game *g, int dam, int vary)
{
 if (has_disease("sleep")) {
  g->add_msg(_("You wake up!"));
  rem_disease("sleep");
 } else if (has_disease("lying_down"))
  rem_disease("lying_down");

 for (int i = 0; i < num_hp_parts; i++) {
  int ddam = vary? dam * rng (100 - vary, 100) / 100 : dam;
  int cut = 0;
  absorb(g, (body_part) i, ddam, cut);
  int painadd = 0;
  hp_cur[i] -= ddam;
   if (hp_cur[i] < 0)
     hp_cur[i] = 0;
  if (has_trait(PF_PAINRESIST))
   painadd = dam / 3 / 4;
  else
   painadd = dam / 2 / 4;
  pain += painadd;
 }
}

void player::knock_back_from(game *g, int x, int y)
{
 if (x == posx && y == posy)
  return; // No effect
 point to(posx, posy);
 if (x < posx)
  to.x++;
 if (x > posx)
  to.x--;
 if (y < posy)
  to.y++;
 if (y > posy)
  to.y--;

// First, see if we hit a monster
 int mondex = g->mon_at(to.x, to.y);
 if (mondex != -1) {
  monster *z = &(g->z[mondex]);
  hit(g, bp_torso, 0, z->type->size, 0);
  add_disease("stunned", 1);
  if ((str_max - 6) / 4 > z->type->size) {
   z->knock_back_from(g, posx, posy); // Chain reaction!
   z->hurt((str_max - 6) / 4);
   z->add_effect(ME_STUNNED, 1);
  } else if ((str_max - 6) / 4 == z->type->size) {
   z->hurt((str_max - 6) / 4);
   z->add_effect(ME_STUNNED, 1);
  }

  g->add_msg_player_or_npc( this, _("You bounce off a %s!"), _("<npcname> bounces off a %s!"),
                            z->name().c_str() );

  return;
 }

 int npcdex = g->npc_at(to.x, to.y);
 if (npcdex != -1) {
  npc *p = g->active_npc[npcdex];
  hit(g, bp_torso, 0, 3, 0);
  add_disease("stunned", 1);
  p->hit(g, bp_torso, 0, 3, 0);
  g->add_msg_player_or_npc( this, _("You bounce off %s!"), _("<npcname> bounces off %s!"), p->name.c_str() );
  return;
 }

// If we're still in the function at this point, we're actually moving a tile!
 if (g->m.move_cost(to.x, to.y) == 0) { // Wait, it's a wall (or water)

  if (g->m.has_flag(liquid, to.x, to.y)) {
   if (!is_npc())
    g->plswim(to.x, to.y);
// TODO: NPCs can't swim!
  } else { // It's some kind of wall.
   hurt(g, bp_torso, 0, 3);
   add_disease("stunned", 2);
   g->add_msg_player_or_npc( this, _("You bounce off a %s!"), _("<npcname> bounces off a %s!"),
                             g->m.tername(to.x, to.y).c_str() );
  }

 } else { // It's no wall
  posx = to.x;
  posy = to.y;
 }
}

int player::hp_percentage()
{
 int total_cur = 0, total_max = 0;
// Head and torso HP are weighted 3x and 2x, respectively
 total_cur = hp_cur[hp_head] * 3 + hp_cur[hp_torso] * 2;
 total_max = hp_max[hp_head] * 3 + hp_max[hp_torso] * 2;
 for (int i = hp_arm_l; i < num_hp_parts; i++) {
  total_cur += hp_cur[i];
  total_max += hp_max[i];
 }
 return (100 * total_cur) / total_max;
}

void player::recalc_hp()
{
    int new_max_hp[num_hp_parts];
    for (int i = 0; i < num_hp_parts; i++)
    {
        new_max_hp[i] = 60 + str_max * 3;
        if (has_trait(PF_TOUGH))
        {
            new_max_hp[i] *= 1.2;
        }
        if (has_trait(PF_HARDCORE))
        {
            new_max_hp[i] *= 0.25;
        }
    }
    if (has_trait(PF_GLASSJAW))
    {
        new_max_hp[hp_head] *= 0.8;
    }
    for (int i = 0; i < num_hp_parts; i++)
    {
        hp_cur[i] *= (float)new_max_hp[i]/(float)hp_max[i];
        hp_max[i] = new_max_hp[i];
    }
}

void player::get_sick(game *g)
{
 if (health > 0 && rng(0, health + 10) < health)
  health--;
 if (health < 0 && rng(0, 10 - health) < (0 - health))
  health++;
 if (one_in(12))
  health -= 1;

 if (g->debugmon)
  debugmsg("Health: %d", health);

 if (has_trait(PF_DISIMMUNE))
  return;

 if (!has_disease("flu") && !has_disease("common_cold") &&
     one_in(900 + 10 * health + (has_trait(PF_DISRESISTANT) ? 300 : 0))) {
  if (one_in(6))
   infect("flu", bp_mouth, 3, rng(40000, 80000), g);
  else
   infect("common_cold", bp_mouth, 3, rng(20000, 60000), g);
 }
}

void player::infect(dis_type type, body_part vector, int strength,
                    int duration, game *g)
{
 if (dice(strength, 3) > dice(resist(vector), 3))
  add_disease(type, duration);
}

void player::add_disease(dis_type type, int duration,
                         int intensity, int max_intensity)
{
 if (duration == 0)
  return;
 bool found = false;
 int i = 0;
 while ((i < illness.size()) && !found) {
  if (illness[i].type == type) {
   illness[i].duration += duration;
   illness[i].intensity += intensity;
   if (max_intensity != -1 && illness[i].intensity > max_intensity)
    illness[i].intensity = max_intensity;
   found = true;
  }
  i++;
 }
 if (!found) {
  if (!is_npc())
   dis_msg(g, type);
  disease tmp(type, duration, intensity);
  illness.push_back(tmp);
 }
// activity.type = ACT_NULL;
}

void player::rem_disease(dis_type type)
{
 for (int i = 0; i < illness.size(); i++) {
  if (illness[i].type == type)
   illness.erase(illness.begin() + i);
 }
}

bool player::has_disease(dis_type type) const
{
 for (int i = 0; i < illness.size(); i++) {
  if (illness[i].type == type)
   return true;
 }
 return false;
}

int player::disease_level(dis_type type)
{
 for (int i = 0; i < illness.size(); i++) {
  if (illness[i].type == type)
   return illness[i].duration;
 }
 return 0;
}

int player::disease_intensity(dis_type type)
{
 for (int i = 0; i < illness.size(); i++) {
  if (illness[i].type == type)
   return illness[i].intensity;
 }
 return 0;
}

void player::add_addiction(add_type type, int strength)
{
 if (type == ADD_NULL)
  return;
 int timer = 1200;
 if (has_trait(PF_ADDICTIVE)) {
  strength = int(strength * 1.5);
  timer = 800;
 }
 for (int i = 0; i < addictions.size(); i++) {
  if (addictions[i].type == type) {
        if (addictions[i].sated <   0)
    addictions[i].sated = timer;
   else if (addictions[i].sated < 600)
    addictions[i].sated += timer;	// TODO: Make this variable?
   else
    addictions[i].sated += int((3000 - addictions[i].sated) / 2);
   if ((rng(0, strength) > rng(0, addictions[i].intensity * 5) ||
       rng(0, 500) < strength) && addictions[i].intensity < 20)
    addictions[i].intensity++;
   return;
  }
 }
 if (rng(0, 100) < strength) {
  addiction tmp(type, 1);
  addictions.push_back(tmp);
 }
}

bool player::has_addiction(add_type type) const
{
 for (int i = 0; i < addictions.size(); i++) {
  if (addictions[i].type == type &&
      addictions[i].intensity >= MIN_ADDICTION_LEVEL)
   return true;
 }
 return false;
}

void player::rem_addiction(add_type type)
{
 for (int i = 0; i < addictions.size(); i++) {
  if (addictions[i].type == type) {
   addictions.erase(addictions.begin() + i);
   return;
  }
 }
}

int player::addiction_level(add_type type)
{
 for (int i = 0; i < addictions.size(); i++) {
  if (addictions[i].type == type)
   return addictions[i].intensity;
 }
 return 0;
}

void player::siphon(game *g, vehicle *veh, ammotype desired_liquid)
{
    int liquid_amount = veh->drain( desired_liquid , veh->fuel_capacity( desired_liquid ));
    item used_item(g->itypes[ default_ammo(desired_liquid) ], g->turn);
    used_item.charges = liquid_amount;
    g->add_msg(_("Siphoned %d units of %s from the vehicle."), liquid_amount, used_item.name.c_str());
    while (!g->handle_liquid(used_item, false, false)) { } // handle the liquid until it's all gone
}

void player::cauterize(game *g) {
 rem_disease("bleed");
 rem_disease("bite");
 pain += 15;
 g->add_msg_if_player(this,_("You cauterize yourself. It hurts like hell!"));
}

void player::suffer(game *g)
{
    for (int i = 0; i < my_bionics.size(); i++)
    {
        if (my_bionics[i].powered)
        {
            activate_bionic(i, g);
        }
    }
    if (underwater)
    {
        if (!has_trait(PF_GILLS))
        {
            oxygen--;
        }
        if (oxygen < 0)
        {
            if (has_bionic("bio_gills") && power_level > 0)
            {
                oxygen += 5;
                power_level--;
            }
            else
            {
                g->add_msg(_("You're drowning!"));
                hurt(g, bp_torso, 0, rng(1, 4));
            }
        }
    }
    for (int i = 0; i < illness.size(); i++)
    {
        dis_effect(g, *this, illness[i]);
        illness[i].duration--;
        if (illness[i].duration < MIN_DISEASE_AGE)// Cap permanent disease age
        {
            illness[i].duration = MIN_DISEASE_AGE;
        }
        if (illness[i].duration == 0)
        {
            illness.erase(illness.begin() + i);
            i--;
        }
    }
    if (!has_disease("sleep"))
    {
        if (weight_carried() > weight_capacity())
        {
            // one in 11 with it reducing by 1 for every additional 20%, occurs constantly at 300%
            // " + 1" is so that the shift occurs on the 20% instead of above it
            if (one_in(10 - ((weight_carried() + 1) / (weight_capacity() / 5) - 7)) )
            {
                g->add_msg_if_player(this,"Your body strains under the weight!");
                pain += 1;
            }
        }
        int timer = -3600;
        if (has_trait(PF_ADDICTIVE))
        {
            timer = -4000;
        }
        for (int i = 0; i < addictions.size(); i++)
        {
            if (addictions[i].sated <= 0 &&
                addictions[i].intensity >= MIN_ADDICTION_LEVEL)
            {
                addict_effect(g, addictions[i]);
            }
            addictions[i].sated--;
            if (!one_in(addictions[i].intensity - 2) && addictions[i].sated > 0)
            {
                addictions[i].sated -= 1;
            }
            if (addictions[i].sated < timer - (100 * addictions[i].intensity))
            {
                if (addictions[i].intensity <= 2)
                {
                    addictions.erase(addictions.begin() + i);
                    i--;
                }
                else
                {
                    addictions[i].intensity = int(addictions[i].intensity / 2);
                    addictions[i].intensity--;
                    addictions[i].sated = 0;
                }
            }
        }
        if (has_trait(PF_CHEMIMBALANCE))
        {
            if (one_in(3600))
            {
                g->add_msg(_("You suddenly feel sharp pain for no reason."));
                pain += 3 * rng(1, 3);
            }
            if (one_in(3600))
            {
                int pkilladd = 5 * rng(-1, 2);
                if (pkilladd > 0)
                {
                    g->add_msg(_("You suddenly feel numb."));
                }
                else if (pkilladd < 0)
                {
                    g->add_msg(_("You suddenly ache."));
                }
                pkill += pkilladd;
            }
            if (one_in(3600))
            {
                g->add_msg(_("You feel dizzy for a moment."));
                moves -= rng(10, 30);
            }
            if (one_in(3600))
            {
                int hungadd = 5 * rng(-1, 3);
                if (hungadd > 0)
                {
                    g->add_msg(_("You suddenly feel hungry."));
                }
                else
                {
                    g->add_msg(_("You suddenly feel a little full."));
                }
                hunger += hungadd;
            }
            if (one_in(3600))
            {
                g->add_msg(_("You suddenly feel thirsty."));
                thirst += 5 * rng(1, 3);
            }
            if (one_in(3600))
            {
                g->add_msg(_("You feel fatigued all of a sudden."));
                fatigue += 10 * rng(2, 4);
            }
            if (one_in(4800))
            {
                if (one_in(3))
                {
                    add_morale(MORALE_FEELING_GOOD, 20, 100);
                }
                else
                {
                    add_morale(MORALE_FEELING_BAD, -20, -100);
                }
            }
            if (one_in(3600))
            {
                if (one_in(3))
                {
                    g->add_msg(_("You suddenly feel very cold."));
                    for (int i = 0 ; i < num_bp ; i++)
                    {
                        temp_cur[i] = BODYTEMP_VERY_COLD;
                    }
                }
                else
                {
                    g->add_msg(_("You suddenly feel cold."));
                    for (int i = 0 ; i < num_bp ; i++)
                    {
                        temp_cur[i] = BODYTEMP_COLD;
                    }
                }
            }
            if (one_in(3600))
            {
                if (one_in(3))
                {
                    g->add_msg(_("You suddenly feel very hot."));
                    for (int i = 0 ; i < num_bp ; i++)
                    {
                        temp_cur[i] = BODYTEMP_VERY_HOT;
                    }
                }
                else
                {
                    g->add_msg(_("You suddenly feel hot."));
                    for (int i = 0 ; i < num_bp ; i++)
                    {
                        temp_cur[i] = BODYTEMP_HOT;
                    }
                }
            }
        }
        if ((has_trait(PF_SCHIZOPHRENIC) || has_artifact_with(AEP_SCHIZO)) &&
            one_in(2400))
        { // Every 4 hours or so
            monster phantasm;
            int i;
            switch(rng(0, 11))
            {
                case 0:
                    add_disease("hallu", 3600);
                    break;
                case 1:
                    add_disease("visuals", rng(15, 60));
                    break;
                case 2:
                    g->add_msg(_("From the south you hear glass breaking."));
                    break;
                case 3:
                    g->add_msg(_("YOU SHOULD QUIT THE GAME IMMEDIATELY."));
                    add_morale(MORALE_FEELING_BAD, -50, -150);
                    break;
                case 4:
                    for (i = 0; i < 10; i++) {
                        g->add_msg("XXXXXXXXXXXXXXXXXXXXXXXXXXX");
                    }
                    break;
                case 5:
                    g->add_msg(_("You suddenly feel so numb..."));
                    pkill += 25;
                    break;
                case 6:
                    g->add_msg(_("You start to shake uncontrollably."));
                    add_disease("shakes", 10 * rng(2, 5));
                    break;
                case 7:
                    for (i = 0; i < 10; i++)
                    {
                        phantasm = monster(g->mtypes[mon_hallu_zom + rng(0, 3)]);
                        phantasm.spawn(posx + rng(-10, 10), posy + rng(-10, 10));
                        if (g->mon_at(phantasm.posx, phantasm.posy) == -1)
                            g->z.push_back(phantasm);
                    }
                    break;
                case 8:
                    g->add_msg(_("It's a good time to lie down and sleep."));
                    add_disease("lying_down", 200);
                    break;
                case 9:
                    g->add_msg(_("You have the sudden urge to SCREAM!"));
                    g->sound(posx, posy, 10 + 2 * str_cur, "AHHHHHHH!");
                    break;
                case 10:
                    g->add_msg(std::string(name + name + name + name + name + name + name +
                        name + name + name + name + name + name + name +
                        name + name + name + name + name + name).c_str());
                    break;
                case 11:
                    add_disease("formication", 600);
                    break;
            }
        }
  if (has_trait(PF_JITTERY) && !has_disease("shakes")) {
   if (stim > 50 && one_in(300 - stim))
    add_disease("shakes", 300 + stim);
   else if (hunger > 80 && one_in(500 - hunger))
    add_disease("shakes", 400);
  }

  if (has_trait(PF_MOODSWINGS) && one_in(3600)) {
   if (rng(1, 20) > 9)	// 55% chance
    add_morale(MORALE_MOODSWING, -100, -500);
   else			// 45% chance
    add_morale(MORALE_MOODSWING, 100, 500);
  }

  if (has_trait(PF_VOMITOUS) && one_in(4200))
   vomit(g);

  if (has_trait(PF_SHOUT1) && one_in(3600))
   g->sound(posx, posy, 10 + 2 * str_cur, _("You shout loudly!"));
  if (has_trait(PF_SHOUT2) && one_in(2400))
   g->sound(posx, posy, 15 + 3 * str_cur, _("You scream loudly!"));
  if (has_trait(PF_SHOUT3) && one_in(1800))
   g->sound(posx, posy, 20 + 4 * str_cur, _("You let out a piercing howl!"));
 }	// Done with while-awake-only effects

 if (has_trait(PF_ASTHMA) && one_in(3600 - stim * 50)) {
  bool auto_use = has_charges("inhaler", 1);
  if (underwater) {
   oxygen = int(oxygen / 2);
   auto_use = false;
  }
  if (has_disease("sleep")) {
   rem_disease("sleep");
   g->add_msg(_("Your asthma wakes you up!"));
   auto_use = false;
  }
  if (auto_use)
   use_charges("inhaler", 1);
  else {
   add_disease("asthma", 50 * rng(1, 4));
   if (!is_npc())
    g->cancel_activity_query(_("You have an asthma attack!"));
  }
 }

 if (has_trait(PF_LEAVES) && g->is_in_sunlight(posx, posy) && one_in(600))
  hunger--;

 if (pain > 0) {
  if (has_trait(PF_PAINREC1) && one_in(600))
   pain--;
  if (has_trait(PF_PAINREC2) && one_in(300))
   pain--;
  if (has_trait(PF_PAINREC3) && one_in(150))
   pain--;
 }

 if (has_trait(PF_ALBINO) && g->is_in_sunlight(posx, posy) && one_in(20)) {
  g->add_msg(_("The sunlight burns your skin!"));
  if (has_disease("sleep")) {
   rem_disease("sleep");
   g->add_msg(_("You wake up!"));
  }
  hurtall(1);
 }

 if ((has_trait(PF_TROGLO) || has_trait(PF_TROGLO2)) &&
     g->is_in_sunlight(posx, posy) && g->weather == WEATHER_SUNNY) {
  str_cur--;
  dex_cur--;
  int_cur--;
  per_cur--;
 }
 if (has_trait(PF_TROGLO2) && g->is_in_sunlight(posx, posy)) {
  str_cur--;
  dex_cur--;
  int_cur--;
  per_cur--;
 }
 if (has_trait(PF_TROGLO3) && g->is_in_sunlight(posx, posy)) {
  str_cur -= 4;
  dex_cur -= 4;
  int_cur -= 4;
  per_cur -= 4;
 }

 if (has_trait(PF_SORES)) {
  for (int i = bp_head; i < num_bp; i++) {
   if (pain < 5 + 4 * abs(encumb(body_part(i))))
    pain = 5 + 4 * abs(encumb(body_part(i)));
  }
 }

 if (has_trait(PF_SLIMY) && !in_vehicle) {
   g->m.add_field(g, posx, posy, fd_slime, 1);
 }

 if (has_trait(PF_WEB_WEAVER) && !in_vehicle && one_in(3)) {
   g->m.add_field(g, posx, posy, fd_web, 1); //this adds density to if its not already there.
 }

 if (has_trait(PF_RADIOGENIC) && int(g->turn) % 50 == 0 && radiation >= 10) {
  radiation -= 10;
  healall(1);
 }

 if (has_trait(PF_RADIOACTIVE1)) {
  if (g->m.radiation(posx, posy) < 10 && one_in(50))
   g->m.radiation(posx, posy)++;
 }
 if (has_trait(PF_RADIOACTIVE2)) {
  if (g->m.radiation(posx, posy) < 20 && one_in(25))
   g->m.radiation(posx, posy)++;
 }
 if (has_trait(PF_RADIOACTIVE3)) {
  if (g->m.radiation(posx, posy) < 30 && one_in(10))
   g->m.radiation(posx, posy)++;
 }

 if (has_trait(PF_UNSTABLE) && one_in(28800))	// Average once per 2 days
  mutate(g);
 if (has_artifact_with(AEP_MUTAGENIC) && one_in(28800))
  mutate(g);
 if (has_artifact_with(AEP_FORCE_TELEPORT) && one_in(600))
  g->teleport(this);

 int localRadiation = g->m.radiation(posx, posy);

 if (localRadiation) {
   bool power_armored = false, has_helmet = false;

   power_armored = is_wearing_power_armor(&has_helmet);

   if (power_armored && has_helmet) {
     radiation += 0; // Power armor protects completely from radiation
   } else if (power_armored || is_wearing("hazmat_suit")) {
     radiation += rng(0, localRadiation / 40);
   } else {
     radiation += rng(0, localRadiation / 16);
   }

   // Apply rads to any radiation badges.
   std::vector<item *> possessions = inv_dump();
   for( std::vector<item *>::iterator it = possessions.begin(); it != possessions.end(); ++it ) {
       if( (*it)->type->id == "rad_badge" ) {
           // Actual irridation levels of badges and the player aren't precisely matched.
           // This is intentional.
           int before = (*it)->irridation;
           (*it)->irridation += rng(0, localRadiation / 16);
           if( inv.has_item(*it) ) { continue; }
           for( int i = 0; i < sizeof(rad_dosage_thresholds)/sizeof(rad_dosage_thresholds[0]); i++ ){
               if( before < rad_dosage_thresholds[i] &&
                   (*it)->irridation >= rad_dosage_thresholds[i] ) {
                   g->add_msg_if_player( this, _("Your radiation badge changes from %s to %s!"),
                                         rad_threshold_colors[i - 1].c_str(),
                                         rad_threshold_colors[i].c_str() );
               }
           }
       }
   }
 }

 if( int(g->turn) % 150 == 0 )
 {
     if (radiation < 0) radiation = 0;
     else if (radiation > 2000) radiation = 2000;
     if (OPTIONS["RAD_MUTATION"] && rng(60, 2500) < radiation)
     {
         mutate(g);
         radiation /= 2;
         radiation -= 5;
     }
     else if (radiation > 100 && rng(1, 1500) < radiation)
     {
         vomit(g);
         radiation -= 50;
     }
 }

 if( radiation > 150 && !(int(g->turn) % 90) )
 {
     hurtall(radiation / 100);
 }

// Negative bionics effects
 if (has_bionic("bio_dis_shock") && one_in(1200)) {
  g->add_msg(_("You suffer a painful electrical discharge!"));
  pain++;
  moves -= 150;
 }
 if (has_bionic("bio_dis_acid") && one_in(1500)) {
  g->add_msg(_("You suffer a burning acidic discharge!"));
  hurtall(1);
 }
 if (has_bionic("bio_drain") && power_level > 0 && one_in(600)) {
  g->add_msg(_("Your batteries discharge slightly."));
  power_level--;
 }
 if (has_bionic("bio_noise") && one_in(500)) {
  g->add_msg(_("A bionic emits a crackle of noise!"));
  g->sound(posx, posy, 60, "");
 }
 if (has_bionic("bio_power_weakness") && max_power_level > 0 &&
     power_level >= max_power_level * .75)
  str_cur -= 3;

// Artifact effects
 if (has_artifact_with(AEP_ATTENTION))
  add_disease("attention", 3);

 if (dex_cur < 0)
  dex_cur = 0;
 if (str_cur < 0)
  str_cur = 0;
 if (per_cur < 0)
  per_cur = 0;
 if (int_cur < 0)
  int_cur = 0;

 // check for limb mending every 1000 turns (~1.6 hours)
 if(g->turn.get_turn() % 1000 == 0) {
  mend(g);
 }
}

void player::mend(game *g)
{
 // Wearing splints can slowly mend a broken limb back to 1 hp.
 // 2 weeks is faster than a fracture would heal IRL,
 // but 3 weeks average (a generous estimate) was tedious and no fun.
 for(int i = 0; i < num_hp_parts; i++) {
  int broken = (hp_cur[i] <= 0);
  if(broken) {
   double mending_odds = 200.0; // 2 weeks, on average. (~20160 minutes / 100 minutes)
   double healing_factor = 1.0;
   // Studies have shown that alcohol and tobacco use delay fracture healing time
   if(has_disease("cig") | addiction_level(ADD_CIG)) {
    healing_factor *= 0.5;
   }
   if(has_disease("drunk") | addiction_level(ADD_ALCOHOL)) {
    healing_factor *= 0.5;
   }

   // Bed rest speeds up mending
   if(has_disease("sleep")) {
    healing_factor *= 4.0;
   } else if(fatigue > 383) {
    // but being dead tired does not...
    healing_factor *= 0.75;
   }

   // Being healthy helps.
   if(health > 0) {
    healing_factor *= 2.0;
   }

   // And being well fed...
   if(hunger < 0) {
    healing_factor *= 2.0;
   }

   if(thirst < 0) {
    healing_factor *= 2.0;
   }

   // Mutagenic healing factor!
   if(has_trait(PF_REGEN)) {
    healing_factor *= 16.0;
   } else if (has_trait(PF_FASTHEALER2)) {
    healing_factor *= 4.0;
   } else if (has_trait(PF_FASTHEALER)) {
    healing_factor *= 2.0;
   }

   bool mended = false;
   int side = 0;
   body_part part;
   switch(i) {
    case hp_arm_r:
     side = 1;
     // fall-through
    case hp_arm_l:
     part = bp_arms;
     mended = is_wearing("arm_splint") && x_in_y(healing_factor, mending_odds);
     break;
    case hp_leg_r:
     side = 1;
     // fall-through
    case hp_leg_l:
     part = bp_legs;
     mended = is_wearing("leg_splint") && x_in_y(healing_factor, mending_odds);
     break;
    default:
     // No mending for you!
     break;
   }
   if(mended) {
    hp_cur[i] = 1;
    g->add_msg(_("Your %s has started to mend!"),
      body_part_name(part, side).c_str());
   }
  }
 }
}

void player::vomit(game *g)
{
 g->add_msg(_("You throw up heavily!"));
 hunger += rng(30, 50);
 thirst += rng(30, 50);
 moves -= 100;
 for (int i = 0; i < illness.size(); i++) {
  if (illness[i].type == "foodpoison") {
   illness[i].duration -= 300;
   if (illness[i].duration < 0)
    rem_disease(illness[i].type);
  } else if (illness[i].type == "drunk") {
   illness[i].duration -= rng(1, 5) * 100;
   if (illness[i].duration < 0)
    rem_disease(illness[i].type);
  }
 }
 rem_disease("pkill1");
 rem_disease("pkill2");
 rem_disease("pkill3");
 rem_disease("sleep");
}

void player::drench(game *g, int saturation, int flags) {
  if (is_waterproof(flags))
    return;

  bool wantsDrench = is_water_friendly(flags);
  int morale_cap;

  if (wantsDrench) {
    morale_cap = (g->temperature - 60) * saturation / 100;
  } else {
    morale_cap = -(saturation / 2);
  }

  if (morale_cap == 0)
    return;

  add_morale(MORALE_WET, (morale_cap > 0?1:-1), morale_cap);
}

int player::weight_carried()
{
    int ret = 0;
    ret += weapon.weight();
    for (int i = 0; i < worn.size(); i++)
    {
        ret += worn[i].weight();
    }
    ret += inv.weight();
    return ret;
}

int player::volume_carried()
{
    return inv.volume();
}

int player::weight_capacity(bool real_life)
{
 int str = (real_life ? str_cur : str_max);
 int ret = 13000 + str * 4000;
 if (has_trait(PF_BADBACK))
  ret = int(ret * .65);
 if (has_trait(PF_LIGHT_BONES))
  ret = int(ret * .80);
 if (has_trait(PF_HOLLOW_BONES))
  ret = int(ret * .60);
 if (has_artifact_with(AEP_CARRY_MORE))
  ret += 22500;
 return ret;
}

int player::volume_capacity()
{
 int ret = 2;	// A small bonus (the overflow)
 it_armor *armor;
 for (int i = 0; i < worn.size(); i++) {
  armor = dynamic_cast<it_armor*>(worn[i].type);
  ret += armor->storage;
 }
 if (has_bionic("bio_storage"))
  ret += 6;
 if (has_trait(PF_SHELL))
  ret += 16;
 if (has_trait(PF_PACKMULE))
  ret = int(ret * 1.4);
 return ret;
}

double player::convert_weight(int weight)
{
    double ret;
    ret = double(weight);
    if (OPTIONS["USE_METRIC_WEIGHTS"] == "kg") {
        ret /= 1000;
    } else {
        ret /= 453.6;
    }
    return ret;
}

bool player::can_pickVolume(int volume)
{
    return (volume_carried() + volume <= volume_capacity());
}
bool player::can_pickWeight(int weight, bool safe)
{
    if (!safe)
    {
        //Player can carry up to four times their maximum weight
        return (weight_carried() + weight <= weight_capacity() * 4);
    }
    else
    {
        return (weight_carried() + weight <= weight_capacity());
    }
}

// --- Library functions ---
// This stuff could be moved elsewhere, but there
// doesn't seem to be a good place to put it right now.

// Basic logistic function.
double logistic(double t)
{
    return 1 / (1 + exp(-t));
}

const double LOGI_CUTOFF = 4;
const double LOGI_MIN = logistic(-LOGI_CUTOFF);
const double LOGI_MAX = logistic(+LOGI_CUTOFF);
const double LOGI_RANGE = LOGI_MAX - LOGI_MIN;

// Logistic curve [-6,6], flipped and scaled to
// range from 1 to 0 as pos goes from min to max.
double logistic_range(int min, int max, int pos)
{
    // Anything beyond [min,max] gets clamped.
    if (pos < min)
    {
        return 1.0;
    }
    else if (pos > max)
    {
        return 0.0;
    }

    // Normalize the pos to [0,1]
    double range = max - min;
    double unit_pos = (pos - min) / range;

    // Scale and flip it to [+LOGI_CUTOFF,-LOGI_CUTOFF]
    double scaled_pos = LOGI_CUTOFF - 2 * LOGI_CUTOFF * unit_pos;

    // Get the raw logistic value.
    double raw_logistic = logistic(scaled_pos);

    // Scale the output to [0,1]
    return (raw_logistic - LOGI_MIN) / LOGI_RANGE;
}
// --- End ---


int player::net_morale(morale_point effect)
{
    double bonus = effect.bonus;

    // If the effect is old enough to have started decaying,
    // reduce it appropriately.
    if (effect.age > effect.decay_start)
    {
        bonus *= logistic_range(effect.decay_start,
                                effect.duration, effect.age);
    }

    // Optimistic characters focus on the good things in life,
    // and downplay the bad things.
    if (has_trait(PF_OPTIMISTIC))
    {
        if (bonus >= 0)
        {
            bonus *= 1.25;
        }
        else
        {
            bonus *= 0.75;
        }
    }

    return bonus;
}

int player::morale_level()
{
    // Add up all of the morale bonuses (and penalties).
    int ret = 0;
    for (int i = 0; i < morale.size(); i++)
    {
        ret += net_morale(morale[i]);
    }

    // Prozac reduces negative morale by 75%.
    if (has_disease("took_prozac") && ret < 0)
    {
        ret = int(ret / 4);
    }

    return ret;
}

void player::add_morale(morale_type type, int bonus, int max_bonus,
                        int duration, int decay_start,
                        bool cap_existing, itype* item_type)
{
    bool placed = false;

    // Search for a matching morale entry.
    for (int i = 0; i < morale.size() && !placed; i++)
    {
        if (morale[i].type == type && morale[i].item_type == item_type)
        {
            // Found a match!
            placed = true;

            // Scale the morale bonus to its current level.
            if (morale[i].age > morale[i].decay_start)
            {
                morale[i].bonus *= logistic_range(morale[i].decay_start,
                                                  morale[i].duration, morale[i].age);
            }

            // If we're capping the existing effect, we can use the new duration
            // and decay start.
            if (cap_existing)
            {
                morale[i].duration = duration;
                morale[i].decay_start = decay_start;
            }
            else
            {
                // Otherwise, we need to figure out whether the existing effect had
                // more remaining duration and decay-resistance than the new one does.
                if (morale[i].duration - morale[i].age <= duration)
                {
                    morale[i].duration = duration;
                }
                else
                {
                    // This will give a longer duration than above.
                    morale[i].duration -= morale[i].age;
                }

                if (morale[i].decay_start - morale[i].age <= decay_start)
                {
                    morale[i].decay_start = decay_start;
                }
                else
                {
                    // This will give a later decay start than above.
                    morale[i].decay_start -= morale[i].age;
                }
            }

            // Now that we've finished using it, reset the age to 0.
            morale[i].age = 0;

            // Is the current morale level for this entry below its cap, if any?
            if (abs(morale[i].bonus) < abs(max_bonus) || max_bonus == 0)
            {
                // Add the requested morale boost.
                morale[i].bonus += bonus;

                // If we passed the cap, pull back to it.
                if (abs(morale[i].bonus) > abs(max_bonus) && max_bonus != 0)
                {
                    morale[i].bonus = max_bonus;
                }
            }
            else if (cap_existing)
            {
                // The existing bonus is above the new cap.  Reduce it.
                morale[i].bonus = max_bonus;
            }
        }
    }

    // No matching entry, so add a new one
    if (!placed)
    {
        morale_point tmp(type, item_type, bonus, duration, decay_start, 0);
        morale.push_back(tmp);
    }
}

int player::has_morale( morale_type type ) const
{
    for( int i = 0; i < morale.size(); i++ ) {
        if( morale[i].type == type ) {
            return morale[i].bonus;
        }
    }
    return 0;
}

void player::rem_morale(morale_type type, itype* item_type)
{
 for (int i = 0; i < morale.size(); i++) {
  if (morale[i].type == type && morale[i].item_type == item_type) {
    morale.erase(morale.begin() + i);
    break;
  }
 }
}

item& player::i_add(item it, game *g)
{
 itype_id item_type_id = "null";
 if( it.type ) item_type_id = it.type->id;

 last_item = item_type_id;

 if (it.is_food() || it.is_ammo() || it.is_gun()  || it.is_armor() ||
     it.is_book() || it.is_tool() || it.is_weap() || it.is_food_container())
  inv.unsort();

 if (g != NULL && it.is_artifact() && it.is_tool()) {
  it_artifact_tool *art = dynamic_cast<it_artifact_tool*>(it.type);
  g->add_artifact_messages(art->effects_carried);
 }
 return inv.add_item(it);
}

bool player::has_active_item(itype_id id)
{
    if (weapon.type->id == id && weapon.active)
    {
        return true;
    }
    return inv.has_active_item(id);
}

int player::active_item_charges(itype_id id)
{
    int max = 0;
    if (weapon.type->id == id && weapon.active)
    {
        max = weapon.charges;
    }

    int inv_max = inv.max_active_item_charges(id);
    if (inv_max > max)
    {
        max = inv_max;
    }
    return max;
}

void player::process_active_items(game *g)
{
 if (weapon.is_artifact() && weapon.is_tool())
  g->process_artifact(&weapon, this, true);
 else if (weapon.active) {
  if (weapon.has_flag("CHARGE")) { // We're chargin it up!
   if (weapon.charges == 8) {
    bool maintain = false;
    if (use_charges_if_avail("adv_UPS_on", 2) || use_charges_if_avail("UPS_on", 4)) {
     maintain = true;
    } else if (use_charges_if_avail("adv_UPS_off", 2) || use_charges_if_avail("UPS_off", 4)) {
     maintain = true;
    }
    if (maintain) {
     if (one_in(20)) {
      g->add_msg(_("Your %s discharges!"), weapon.tname().c_str());
      point target(posx + rng(-12, 12), posy + rng(-12, 12));
      std::vector<point> traj = line_to(posx, posy, target.x, target.y, 0);
      g->fire(*this, target.x, target.y, traj, false);
     } else
      g->add_msg(_("Your %s beeps alarmingly."), weapon.tname().c_str());
    }
   } else {
    if (use_charges_if_avail("adv_UPS_on", (1 + weapon.charges)/2) || use_charges_if_avail("UPS_on", 1 + weapon.charges)) {
     weapon.poison++;
    } else if (use_charges_if_avail("adv_UPS_off", (1 + weapon.charges)/2) || use_charges_if_avail("UPS_off", 1 + weapon.charges)) {
     weapon.poison++;
    } else {
     g->add_msg(_("Your %s spins down."), weapon.tname().c_str());
     if (weapon.poison <= 0) {
      weapon.charges--;
      weapon.poison = weapon.charges - 1;
     } else
      weapon.poison--;
     if (weapon.charges == 0)
      weapon.active = false;
    }
    if (weapon.poison >= weapon.charges) {
     weapon.charges++;
     weapon.poison = 0;
    }
   }
   return;
  } // if (weapon.has_flag("CHARGE"))
  if (!process_single_active_item(g, &weapon))
  {
   weapon = get_combat_style();
  }
 }

    std::vector<item*> inv_active = inv.active_items();
    for (std::vector<item*>::iterator iter = inv_active.begin(); iter != inv_active.end(); ++iter)
    {
        item *tmp_it = *iter;
        if (tmp_it->is_artifact() && tmp_it->is_tool())
        {
            g->process_artifact(tmp_it, this);
        }
        if (!process_single_active_item(g, tmp_it))
        {
            inv.remove_item(tmp_it);
        }
    }

// worn items
  for (int i = 0; i < worn.size(); i++) {
    if (worn[i].is_artifact())
    g->process_artifact(&(worn[i]), this);
  }
}

// returns false if the item needs to be removed
bool player::process_single_active_item(game *g, item *it)
{
    if (it->active ||
        (it->is_container() && it->contents.size() > 0 && it->contents[0].active))
    {
        if (it->is_food())
        {
            if (it->has_flag("HOT"))
            {
                it->item_counter--;
                if (it->item_counter == 0)
                {
                    it->item_tags.erase("HOT");
                    it->active = false;
                }
            }
        }
        else if (it->is_food_container())
        {
            if (it->contents[0].has_flag("HOT"))
            {
                it->contents[0].item_counter--;
                if (it->contents[0].item_counter == 0)
                {
                    it->contents[0].item_tags.erase("HOT");
                    it->contents[0].active = false;
                }
            }
        }
        else if (it->is_tool())
        {
            iuse use;
            it_tool* tmp = dynamic_cast<it_tool*>(it->type);
            (use.*tmp->use)(g, this, it, true);
            if (tmp->turns_per_charge > 0 && int(g->turn) % tmp->turns_per_charge == 0)
            {
                it->charges--;
            }
            if (it->charges <= 0)
            {
                (use.*tmp->use)(g, this, it, false);
                if (tmp->revert_to == "null")
                {
                    return false;
                }
                else
                {
                    it->type = g->itypes[tmp->revert_to];
                }
            }
        }
        else if (it->type->id == "corpse")
        {
            if (it->ready_to_revive(g))
            {
                g->add_msg_if_player(this, _("Oh dear god, a corpse you're carrying has started moving!"));
                g->revive_corpse(posx, posy, it);
                return false;
            }
        }
        else
        {
            debugmsg("%s is active, but has no known active function.", it->tname().c_str());
        }
    }
    return true;
}

item player::remove_weapon()
{
 if (weapon.has_flag("CHARGE") && weapon.active) { //unwield a charged charge rifle.
  weapon.charges = 0;
  weapon.active = false;
 }
 item tmp = weapon;
 weapon = get_combat_style();
// We need to remove any boosts related to our style
 rem_disease("attack_boost");
 rem_disease("dodge_boost");
 rem_disease("damage_boost");
 rem_disease("speed_boost");
 rem_disease("armor_boost");
 rem_disease("viper_combo");
 return tmp;
}

void player::remove_mission_items(int mission_id)
{
 if (mission_id == -1)
  return;
 if (weapon.mission_id == mission_id) {
  remove_weapon();
 } else {
  for (int i = 0; i < weapon.contents.size(); i++) {
   if (weapon.contents[i].mission_id == mission_id)
    remove_weapon();
  }
 }
 inv.remove_mission_items(mission_id);
}

item player::i_rem(char let)
{
 item tmp;
 if (weapon.invlet == let) {
  if (std::find(martial_arts_itype_ids.begin(), martial_arts_itype_ids.end(), weapon.type->id) != martial_arts_itype_ids.end()){
   return ret_null;
  }
  tmp = weapon;
  weapon = get_combat_style();
  return tmp;
 }
 for (int i = 0; i < worn.size(); i++) {
  if (worn[i].invlet == let) {
   tmp = worn[i];
   worn.erase(worn.begin() + i);
   return tmp;
  }
 }
 if (!inv.item_by_letter(let).is_null())
  return inv.remove_item_by_letter(let);
 return ret_null;
}

item player::i_rem(itype_id type)
{
    item ret;
    if (weapon.type->id == type)
    {
        return remove_weapon();
    }
    return inv.remove_item_by_type(type);
}

item& player::i_at(char let)
{
 if (let == KEY_ESCAPE)
  return ret_null;
 if (weapon.invlet == let)
  return weapon;
 for (int i = 0; i < worn.size(); i++) {
  if (worn[i].invlet == let)
   return worn[i];
 }
 return inv.item_by_letter(let);
}

item& player::i_of_type(itype_id type)
{
 if (weapon.type->id == type)
  return weapon;
 for (int i = 0; i < worn.size(); i++) {
  if (worn[i].type->id == type)
   return worn[i];
 }
 return inv.item_by_type(type);
 return ret_null;
}

item player::get_combat_style()
{
 item tmp;
 bool pickstyle = (!styles.empty());
 if (pickstyle) {
  tmp = item( g->itypes[style_selected], 0 );
  tmp.invlet = ':';
  return tmp;
 } else {
  return ret_null;
 }
}

std::vector<item *> player::inv_dump()
{
 std::vector<item *> ret;
 if (std::find(standard_itype_ids.begin(), standard_itype_ids.end(), weapon.type->id) != standard_itype_ids.end()){
  ret.push_back(&weapon);
 }
 for (int i = 0; i < worn.size(); i++)
  ret.push_back(&worn[i]);
 inv.dump(ret);
 return ret;
}

item player::i_remn(char invlet)
{
 return inv.remove_item_by_letter(invlet);
}

std::list<item> player::use_amount(itype_id it, int quantity, bool use_container)
{
 std::list<item> ret;
 bool used_weapon_contents = false;
 for (int i = 0; i < weapon.contents.size(); i++) {
  if (weapon.contents[i].type->id == it) {
   ret.push_back(weapon.contents[i]);
   quantity--;
   weapon.contents.erase(weapon.contents.begin() + i);
   i--;
   used_weapon_contents = true;
  }
 }
 if (use_container && used_weapon_contents)
  remove_weapon();

 if (weapon.type->id == it) {
  quantity--;
  ret.push_back(remove_weapon());
 }

 std::list<item> tmp = inv.use_amount(it, quantity, use_container);
 ret.splice(ret.end(), tmp);
 return ret;
}

bool player::use_charges_if_avail(itype_id it, int quantity)
{
    if (has_charges(it, quantity))
    {
        use_charges(it, quantity);
        return true;
    }
    return false;
}

bool player::has_fire(const int quantity)
{
// TODO: Replace this with a "tool produces fire" flag.

    if (has_charges("torch_lit", 1)) {
        return true;
    } else if (has_charges("candle_lit", 1)) {
        return true;
    } else if (has_bionic("bio_tools")) {
        return true;
    } else if (has_bionic("bio_lighter")) {
        return true;
    } else if (has_bionic("bio_laser")) {
        return true;
    } else if (has_charges("matches", quantity)) {
        return true;
    } else if (has_charges("lighter", quantity)) {
        return true;
    } else if (has_charges("flamethrower", quantity)) {
        return true;
    } else if (has_charges("flamethrower_simple", quantity)) {
        return true;
    } else if (has_charges("hotplate", quantity)) {
        return true;
    } else if (has_charges("welder", quantity)) {
        return true;
    } else if (has_charges("welder_crude", quantity)) {
        return true;
    }
    return false;
}

void player::use_fire(const int quantity)
{
//Ok, so checks for nearby fires first,
//then held lit torch or candle, bio tool/lighter/laser
//tries to use 1 charge of lighters, matches, flame throwers
// (home made, military), hotplate, welder in that order.
// bio_lighter, bio_laser, bio_tools, has_bionic("bio_tools"

    if (has_charges("torch_lit", 1)) {
        return;
    } else if (has_charges("candle_lit", 1)) {
        return;
    } else if (has_bionic("bio_tools")) {
        return;
    } else if (has_bionic("bio_lighter")) {
        return;
    } else if (has_bionic("bio_laser")) {
        return;
    } else if (has_charges("matches", quantity)) {
        use_charges("matches", quantity);
        return;
    } else if (has_charges("lighter", quantity)) {
        use_charges("lighter", quantity);
        return;
    } else if (has_charges("flamethrower", quantity)) {
        use_charges("flamethrower", quantity);
        return;
    } else if (has_charges("flamethrower_simple", quantity)) {
        use_charges("flamethrower_simple", quantity);
        return;
    } else if (has_charges("hotplate", quantity)) {
        use_charges("hotplate", quantity);
        return;
    } else if (has_charges("welder", quantity)) {
        use_charges("welder", quantity);
        return;
    } else if (has_charges("welder_crude", quantity)) {
        use_charges("welder_crude", quantity);
        return;
    }
}

// does NOT return anything if the item is integrated toolset or fire!
std::list<item> player::use_charges(itype_id it, int quantity)
{
 std::list<item> ret;
 // the first two cases *probably* don't need to be tracked for now...
 if (it == "toolset") {
  power_level -= quantity;
  if (power_level < 0)
   power_level = 0;
  return ret;
 }
 if (it == "fire")
 {
     use_fire(quantity);
     return ret;
 }

// Start by checking weapon contents
 for (int i = 0; i < weapon.contents.size(); i++) {
  if (weapon.contents[i].type->id == it) {
   if (weapon.contents[i].charges > 0 &&
       weapon.contents[i].charges <= quantity) {
    ret.push_back(weapon.contents[i]);
    quantity -= weapon.contents[i].charges;
    if (weapon.contents[i].destroyed_at_zero_charges()) {
     weapon.contents.erase(weapon.contents.begin() + i);
     i--;
    } else
     weapon.contents[i].charges = 0;
    if (quantity == 0)
     return ret;
   } else {
    item tmp = weapon.contents[i];
    tmp.charges = quantity;
    ret.push_back(tmp);
    weapon.contents[i].charges -= quantity;
    return ret;
   }
  }
 }

 if (weapon.type->id == it) {
  if (weapon.charges > 0 && weapon.charges <= quantity) {
   ret.push_back(weapon);
   quantity -= weapon.charges;
   if (weapon.destroyed_at_zero_charges())
    remove_weapon();
   else
    weapon.charges = 0;
   if (quantity == 0)
    return ret;
   } else {
    item tmp = weapon;
    tmp.charges = quantity;
    ret.push_back(tmp);
    weapon.charges -= quantity;
    return ret;
   }
  }

 std::list<item> tmp = inv.use_charges(it, quantity);
 ret.splice(ret.end(), tmp);
 return ret;
}

int player::butcher_factor()
{
 int lowest_factor = 999;
 if (has_bionic("bio_tools"))
 	lowest_factor=100;
 int inv_factor = inv.butcher_factor();
 if (inv_factor < lowest_factor) {
  lowest_factor = inv_factor;
 }
 if (weapon.damage_cut() >= 10 && !weapon.has_flag("SPEAR")) {
  int factor = weapon.volume() * 5 - weapon.weight() / 75 -
               weapon.damage_cut();
  if (weapon.damage_cut() <= 20)
   factor *= 2;
  if (factor < lowest_factor)
   lowest_factor = factor;
 }
 return lowest_factor;
}

item* player::pick_usb()
{
 std::vector<item*> drives = inv.all_items_by_type("usb_drive");

 if (drives.empty())
  return NULL; // None available!

 std::vector<std::string> selections;
 for (int i = 0; i < drives.size() && i < 9; i++)
  selections.push_back( drives[i]->tname() );

 int select = menu_vec(false, _("Choose drive:"), selections);

 return drives[ select - 1 ];
}

bool player::is_wearing(itype_id it)
{
 for (int i = 0; i < worn.size(); i++) {
  if (worn[i].type->id == it)
   return true;
 }
 return false;
}

bool player::worn_with_flag( std::string flag ) const
{
    for (int i = 0; i < worn.size(); i++) {
        if (worn[i].has_flag( flag )) {
            return true;
        }
    }
    return false;
}

bool player::covered_with_flag(const std::string flag, int parts) const {
  int covered = 0;

  for (std::vector<item>::const_reverse_iterator armorPiece = worn.rbegin(); armorPiece != worn.rend(); ++armorPiece) {
    int cover = ((it_armor *)(armorPiece->type))->covers & parts;

    if (!cover) continue; // For our purposes, this piece covers nothing.
    if (cover & covered) continue; // the body part(s) is already covered.

    bool hasFlag = armorPiece->has_flag(flag);

    if (!hasFlag)
      return false; // The item is the top layer on a relevant body part, and isn't tagged, so we fail.
    else
      covered |= cover; // The item is the top layer on a relevant body part, and is tagged.
  }

  return (covered == parts);
}

bool player::covered_with_flag_exclusively(const std::string flag, int flags) const {
  for (std::vector<item>::const_iterator armorPiece = worn.begin(); armorPiece != worn.end(); ++armorPiece) {
    if ((((it_armor *)(armorPiece->type))->covers & flags) && !armorPiece->has_flag(flag))
      return false;
  }

  return true;
}

bool player::is_water_friendly(int flags) const {
  return covered_with_flag_exclusively("WATER_FRIENDLY", flags);
}

bool player::is_waterproof(int flags) const {
  return covered_with_flag("WATERPROOF", flags);
}

bool player::has_artifact_with(art_effect_passive effect)
{
 if (weapon.is_artifact() && weapon.is_tool()) {
  it_artifact_tool *tool = dynamic_cast<it_artifact_tool*>(weapon.type);
  for (int i = 0; i < tool->effects_wielded.size(); i++) {
   if (tool->effects_wielded[i] == effect)
    return true;
  }
  for (int i = 0; i < tool->effects_carried.size(); i++) {
   if (tool->effects_carried[i] == effect)
    return true;
  }
 }
 if (inv.has_artifact_with(effect)) {
  return true;
 }
 for (int i = 0; i < worn.size(); i++) {
  if (worn[i].is_artifact()) {
   it_artifact_armor *armor = dynamic_cast<it_artifact_armor*>(worn[i].type);
   for (int i = 0; i < armor->effects_worn.size(); i++) {
    if (armor->effects_worn[i] == effect)
     return true;
   }
  }
 }
 return false;
}

bool player::has_amount(itype_id it, int quantity)
{
    if (it == "toolset")
    {
        return has_bionic("bio_tools");
    }
    return (amount_of(it) >= quantity);
}

int player::amount_of(itype_id it)
{
    if (it == "toolset" && has_bionic("bio_tools"))
    {
        return 1;
    }
    if (it == "apparatus")
    {
        if (has_amount("crackpipe", 1) || has_amount("can_drink", 1) )
        {
            return 1;
        }
    }
    int quantity = 0;
    if (weapon.type->id == it)
    {
        quantity++;
    }

    for (int i = 0; i < weapon.contents.size(); i++)
    {
        if (weapon.contents[i].type->id == it)
        {
            quantity++;
        }
    }
    quantity += inv.amount_of(it);
    return quantity;
}

bool player::has_charges(itype_id it, int quantity)
{
    if (it == "fire" || it == "apparatus")
    {
        return has_fire(quantity);
    }
    return (charges_of(it) >= quantity);
}

int player::charges_of(itype_id it)
{
 if (it == "toolset") {
  if (has_bionic("bio_tools"))
   return power_level;
  else
   return 0;
 }
 int quantity = 0;
 if (weapon.type->id == it)
  quantity += weapon.charges;
 for (int i = 0; i < weapon.contents.size(); i++) {
  if (weapon.contents[i].type->id == it)
   quantity += weapon.contents[i].charges;
 }
 quantity += inv.charges_of(it);
 return quantity;
}

bool player::has_watertight_container()
{
 if (!inv.watertight_container().is_null()) {
  return true;
 }
 if (weapon.is_container() && weapon.contents.empty()) {
   if (weapon.has_flag("WATERTIGHT") && weapon.has_flag("SEALS"))
    return true;
 }

 return false;
}

bool player::has_matching_liquid(itype_id it)
{
 if (inv.has_liquid(it)) {
  return true;
 }
 if (weapon.is_container() && !weapon.contents.empty()) {
  if (weapon.contents[0].type->id == it) { // liquid matches
    it_container* container = dynamic_cast<it_container*>(weapon.type);
    int holding_container_charges;

    if (weapon.contents[0].type->is_food()) {
      it_comest* tmp_comest = dynamic_cast<it_comest*>(weapon.contents[0].type);

      if (tmp_comest->add == ADD_ALCOHOL) // 1 contains = 20 alcohol charges
        holding_container_charges = container->contains * 20;
      else
        holding_container_charges = container->contains;
    }
    else if (weapon.contents[0].type->is_ammo())
      holding_container_charges = container->contains * 200;
    else
      holding_container_charges = container->contains;

  if (weapon.contents[0].charges < holding_container_charges)
    return true;
  }
}

 return false;
}

bool player::has_weapon_or_armor(char let) const
{
 if (weapon.invlet == let)
  return true;
 for (int i = 0; i < worn.size(); i++) {
  if (worn[i].invlet == let)
   return true;
 }
 return false;
}

bool player::has_item_with_flag( std::string flag ) const
{
    //check worn items for flag
    if (worn_with_flag( flag ))
    {
        return true;
    }

    //check weapon for flag
    if (weapon.has_flag( flag ))
    {
        return true;
    }

    //check inventory items for flag
    if (inv.has_flag( flag ))
    {
        return true;
    }

    return false;
}

bool player::has_item(char let)
{
 return (has_weapon_or_armor(let) || !inv.item_by_letter(let).is_null());
}

bool player::has_item(item *it)
{
 if (it == &weapon)
  return true;
 for (int i = 0; i < worn.size(); i++) {
  if (it == &(worn[i]))
   return true;
 }
 return inv.has_item(it);
}

bool player::has_mission_item(int mission_id)
{
    if (mission_id == -1)
    {
        return false;
    }
    if (weapon.mission_id == mission_id)
    {
        return true;
    }
    for (int i = 0; i < weapon.contents.size(); i++)
    {
        if (weapon.contents[i].mission_id == mission_id)
        return true;
    }
    if (inv.has_mission_item(mission_id))
    {
        return true;
    }
    return false;
}

char player::lookup_item(char let)
{
 if (weapon.invlet == let)
  return -1;

 if (inv.item_by_letter(let).is_null())
  return -2; // -2 is for "item not found"

 return let;
}

hint_rating player::rate_action_eat(item *it)
{
 //TODO more cases, for HINT_IFFY
 if (it->is_food_container() || it->is_food()) {
  return HINT_GOOD;
 }
 return HINT_CANT;
}

bool player::eat(game *g, signed char ch)
{
    it_comest *comest = NULL;
    item *eaten = NULL;
    int which = -3; // Helps us know how to delete the item which got eaten
    if (ch == -2)
    {
        g->add_msg(_("You do not have that item."));
        return false;
    }
    else if (ch == -1)
    {
        if (weapon.is_food_container(this))
        {
            eaten = &weapon.contents[0];
            which = -2;
            if (weapon.contents[0].is_food())
                comest = dynamic_cast<it_comest*>(weapon.contents[0].type);
        }
        else if (weapon.is_food(this))
        {
            eaten = &weapon;
            which = -1;
            if (weapon.is_food())
                comest = dynamic_cast<it_comest*>(weapon.type);
        }
        else
        {
            g->add_msg_if_player(this,_("You can't eat your %s."), weapon.tname(g).c_str());
            if(is_npc())
                debugmsg("%s tried to eat a %s", name.c_str(), weapon.tname(g).c_str());
            return false;
        }
    }
    else
    {
        item& it = inv.item_by_letter(ch);
        if (it.is_food_container(this))
        {
            eaten = &(it.contents[0]);
            which = 1;
            if (it.contents[0].is_food())
                comest = dynamic_cast<it_comest*>(it.contents[0].type);
        }
        else if (it.is_food(this))
        {
            eaten = &it;
            which = 0;
            if (it.is_food())
                comest = dynamic_cast<it_comest*>(it.type);
        }
        else
        {
            g->add_msg_if_player(this,_("You can't eat your %s."), it.tname(g).c_str());
            if(is_npc())
                debugmsg("%s tried to eat a %s", name.c_str(), it.tname(g).c_str());
            return false;
        }
    }
    if (eaten == NULL)
        return false;

    if (eaten->is_ammo())   // For when bionics let you eat fuel
    {
        const int factor = 20;
        int max_change = max_power_level - power_level;
        if (max_change == 0)
            g->add_msg_if_player(this,_("Your internal power storage is fully powered."));
        charge_power(eaten->charges / factor);
        eaten->charges -= max_change * factor; //negative charges seem to be okay
        eaten->charges++; //there's a flat subtraction later
    }
    else if (!eaten->type->is_food() && !eaten->is_food_container(this))
    {
            // For when bionics let you burn organic materials
        if (eaten->type->is_book()) {
            it_book* book = dynamic_cast<it_book*>(eaten->type);
            if (book->type != NULL && !query_yn(_("Really eat %s?"), book->name.c_str()))
                return false;
        }
        int charge = (eaten->volume() + eaten->weight()) / 225;
        if (eaten->type->m1 == "leather" || eaten->type->m2 == "leather")
            charge /= 4;
        if (eaten->type->m1 == "wood"    || eaten->type->m2 == "wood")
            charge /= 2;
        charge_power(charge);
        g->add_msg_player_or_npc(this, _("You eat your %s."), _("<npcname> eats a %s."),
                                 eaten->tname(g).c_str());
    }
    else     // It's real food!  i.e. an it_comest
    {
        // Remember, comest points to the it_comest data
        if (comest == NULL)
        {
            debugmsg("player::eat(%s); comest is NULL!", eaten->tname(g).c_str());
            return false;
        }
        if (comest->tool != "null")
        {
            bool has = has_amount(comest->tool, 1);
            if (g->itypes[comest->tool]->count_by_charges())
                has = has_charges(comest->tool, 1);
            if (!has) {
                g->add_msg_if_player(this,_("You need a %s to consume that!"),
                           g->itypes[comest->tool]->name.c_str());
            return false;
            }
        }
        bool overeating = (!has_trait(PF_GOURMAND) && hunger < 0 &&
                           comest->nutr >= 5);
        bool spoiled = eaten->rotten(g);

        last_item = itype_id(eaten->type->id);

        if (overeating && !is_npc() &&
                !query_yn(_("You're full.  Force yourself to eat?")))
            return false;

        if (has_trait(PF_CARNIVORE) && eaten->made_of("veggy") && comest->nutr > 0)
        {
            g->add_msg_if_player(this, _("You can't stand the thought of eating veggies."));
            return false;
        }
        if (!has_trait(PF_CANNIBAL) && eaten->made_of("hflesh")&& !is_npc() &&
                !query_yn(_("The thought of eating that makes you feel sick. Really do it?")))
            return false;

        if (has_trait(PF_VEGETARIAN) && eaten->made_of("flesh") && !is_npc() &&
                !query_yn(_("Really eat that meat? Your stomach won't be happy.")))
            return false;

        if (spoiled)
        {
            if (is_npc())
                return false;
            if (!has_trait(PF_SAPROVORE) &&
                    !query_yn(_("This %s smells awful!  Eat it?"), eaten->tname(g).c_str()))
                return false;
            g->add_msg(_("Ick, this %s doesn't taste so good..."),eaten->tname(g).c_str());
            if (!has_trait(PF_SAPROVORE) && (!has_bionic("bio_digestion") || one_in(3)))
                add_disease("foodpoison", rng(60, (comest->nutr + 1) * 60));
            hunger -= rng(0, comest->nutr);
            thirst -= comest->quench;
            if (!has_trait(PF_SAPROVORE) && !has_bionic("bio_digestion"))
                health -= 3;
        }
        else
        {
            hunger -= comest->nutr;
            thirst -= comest->quench;
            if (has_bionic("bio_digestion"))
                hunger -= rng(0, comest->nutr);
            else if (!has_trait(PF_GOURMAND))
            {
                if ((overeating && rng(-200, 0) > hunger))
                    vomit(g);
            }
            health += comest->healthy;
        }
        // At this point, we've definitely eaten the item, so use up some turns.
        if (has_trait(PF_GOURMAND))
            moves -= 150;
        else
            moves -= 250;
        // If it's poisonous... poison us.  TODO: More several poison effects
        if (eaten->poison >= rng(2, 4))
            add_disease("poison", eaten->poison * 100);
        if (eaten->poison > 0)
            add_disease("foodpoison", eaten->poison * 300);

        if (comest->comesttype == "DRINK" && !eaten->has_flag("USE_EAT_VERB")) {
            g->add_msg_player_or_npc( this, _("You drink your %s."), _("<npcname> drinks a %s."),
                                      eaten->tname(g).c_str());
        }
        else if (comest->comesttype == "FOOD" || eaten->has_flag("USE_EAT_VERB")) {
            g->add_msg_player_or_npc( this, _("You eat your %s."), _("<npcname> eats a %s."),
                                      eaten->tname(g).c_str());
        }

        if (g->itypes[comest->tool]->is_tool())
            use_charges(comest->tool, 1); // Tools like lighters get used
        if (comest->stim > 0)
        {
            if (comest->stim < 10 && stim < comest->stim)
            {
                stim += comest->stim;
                if (stim > comest->stim)
                    stim = comest->stim;
            }
            else if (comest->stim >= 10 && stim < comest->stim * 3)
                stim += comest->stim;
        }

        iuse use;
        if (comest->use != &iuse::none)
        {
            (use.*comest->use)(g, this, eaten, false);
        }
        add_addiction(comest->add, comest->addict);
        if (addiction_craving(comest->add) != MORALE_NULL)
            rem_morale(addiction_craving(comest->add));

        if (has_bionic("bio_ethanol") && comest->use == &iuse::alcohol)
            charge_power(rng(2, 8));
        if (has_bionic("bio_ethanol") && comest->use == &iuse::alcohol_weak)
            charge_power(rng(1, 4));

        if (eaten->made_of("hflesh")) {
          if (has_trait(PF_CANNIBAL)) {
              g->add_msg_if_player(this, _("You feast upon the human flesh."));
              add_morale(MORALE_CANNIBAL, 15, 100);
          } else {
              g->add_msg_if_player(this, _("You feel horrible for eating a person.."));
              add_morale(MORALE_CANNIBAL, -60, -400, 600, 300);
          }
        }
        if (has_trait(PF_VEGETARIAN) && (eaten->made_of("flesh") || eaten->made_of("hflesh")))
        {
            g->add_msg_if_player(this,_("Almost instantly you feel a familiar pain in your stomach"));
            add_morale(MORALE_VEGETARIAN, -75, -400, 300, 240);
        }
        if ((has_trait(PF_HERBIVORE) || has_trait(PF_RUMINANT)) &&
                eaten->made_of("flesh"))
        {
            if (!one_in(3))
                vomit(g);
            if (comest->quench >= 2)
                thirst += int(comest->quench / 2);
            if (comest->nutr >= 2)
                hunger += int(comest->nutr * .75);
        }
        if (eaten->has_flag("HOT") && eaten->has_flag("EATEN_HOT"))
            add_morale(MORALE_FOOD_HOT, 5, 10);
        if (has_trait(PF_GOURMAND))
        {
            if (comest->fun < -2)
                add_morale(MORALE_FOOD_BAD, comest->fun * 2, comest->fun * 4, 60, 30, comest);
            else if (comest->fun > 0)
                add_morale(MORALE_FOOD_GOOD, comest->fun * 3, comest->fun * 6, 60, 30, comest);
            if (hunger < -60 || thirst < -60)
                g->add_msg_if_player(this,_("You can't finish it all!"));
            if (hunger < -60)
                hunger = -60;
            if (thirst < -60)
                thirst = -60;
        }
        else
        {
            if (comest->fun < 0)
                add_morale(MORALE_FOOD_BAD, comest->fun * 2, comest->fun * 6, 60, 30, comest);
            else if (comest->fun > 0)
                add_morale(MORALE_FOOD_GOOD, comest->fun * 2, comest->fun * 4, 60, 30, comest);
            if (hunger < -20 || thirst < -20)
                g->add_msg_if_player(this,_("You can't finish it all!"));
            if (hunger < -20)
                hunger = -20;
            if (thirst < -20)
                thirst = -20;
        }
    }

    eaten->charges--;
    if (eaten->charges <= 0)
    {
        if (which == -1)
            weapon = get_combat_style();
        else if (which == -2)
        {
            weapon.contents.erase(weapon.contents.begin());
            g->add_msg_if_player(this,_("You are now wielding an empty %s."), weapon.tname(g).c_str());
        }
        else if (which == 0)
            inv.remove_item_by_letter(ch);
        else if (which >= 0)
        {
            item& it = inv.item_by_letter(ch);
            it.contents.erase(it.contents.begin());
            if (!is_npc())
            {
                if (OPTIONS["DROP_EMPTY"] == "No") {
                    g->add_msg(_("%c - an empty %s"), it.invlet, it.tname(g).c_str());

                } else if (OPTIONS["DROP_EMPTY"] == "Watertight") {
                    if (it.is_container())
                    {
                        if (!(it.has_flag("WATERTIGHT") && it.has_flag("SEALS")))
                        {
                            g->add_msg(_("You drop the empty %s."), it.tname(g).c_str());
                            g->m.add_item_or_charges(posx, posy, inv.remove_item_by_letter(it.invlet));
                        }
                        else
                        {
                            g->add_msg(_("%c - an empty %s"), it.invlet,it.tname(g).c_str());
                        }
                    }
                    else if (it.type->id == "wrapper") // hack because wrappers aren't containers
                    {
                        g->add_msg(_("You drop the empty %s."), it.tname(g).c_str());
                        g->m.add_item_or_charges(posx, posy, inv.remove_item_by_letter(it.invlet));
                    }
                } else if (OPTIONS["DROP_EMPTY"] == "All") {
                    g->add_msg(_("You drop the empty %s."), it.tname(g).c_str());
                    g->m.add_item_or_charges(posx, posy, inv.remove_item_by_letter(it.invlet));
                }
            }
            if (inv.stack_by_letter(it.invlet).size() > 0)
                inv.restack(this);
            inv.unsort();
        }
    }
    return true;
}

bool player::wield(game *g, signed char ch, bool autodrop)
{
 if (weapon.has_flag("NO_UNWIELD")) {
  g->add_msg(_("You cannot unwield your %s!  Withdraw them with 'p'."),
             weapon.tname().c_str());
  return false;
 }
 if (ch == -3) {
  bool pickstyle = (!styles.empty());
  if (weapon.is_style())
   remove_weapon();
  else if (!is_armed()) {
   if (!pickstyle) {
    g->add_msg(_("You are already wielding nothing."));
    return false;
   }
  } else if (autodrop || volume_carried() + weapon.volume() < volume_capacity()) {
   inv.add_item_keep_invlet(remove_weapon());
   inv.unsort();
   moves -= 20;
   recoil = 0;
   if (!pickstyle)
    return true;
  } else if (query_yn(_("No space in inventory for your %s.  Drop it?"),
                      weapon.tname(g).c_str())) {
   g->m.add_item_or_charges(posx, posy, remove_weapon());
   recoil = 0;
   if (!pickstyle)
    return true;
  } else
   return false;

  if (pickstyle) {
   weapon = get_combat_style();
   return true;
  }
 }
 if (ch == 0) {
  g->add_msg(_("You're already wielding that!"));
  return false;
 } else if (ch == -2) {
  g->add_msg(_("You don't have that item."));
  return false;
 }

 item& it = inv.item_by_letter(ch);
 if (it.is_two_handed(this) && !has_two_arms()) {
  g->add_msg(_("You cannot wield a %s with only one arm."),
             it.tname(g).c_str());
  return false;
 }
 if (!is_armed()) {
  weapon = inv.remove_item_by_letter(ch);
  if (weapon.is_artifact() && weapon.is_tool()) {
   it_artifact_tool *art = dynamic_cast<it_artifact_tool*>(weapon.type);
   g->add_artifact_messages(art->effects_wielded);
  }
  moves -= 30;
  last_item = itype_id(weapon.type->id);
  return true;
 } else if (volume_carried() + weapon.volume() - it.volume() <
            volume_capacity()) {
  item tmpweap = remove_weapon();
  weapon = inv.remove_item_by_letter(ch);
  inv.add_item_keep_invlet(tmpweap);
  inv.unsort();
  moves -= 45;
  if (weapon.is_artifact() && weapon.is_tool()) {
   it_artifact_tool *art = dynamic_cast<it_artifact_tool*>(weapon.type);
   g->add_artifact_messages(art->effects_wielded);
  }
  last_item = itype_id(weapon.type->id);
  return true;
 } else if (query_yn(_("No space in inventory for your %s.  Drop it?"),
                     weapon.tname(g).c_str())) {
  g->m.add_item_or_charges(posx, posy, remove_weapon());
  weapon = it;
  inv.remove_item_by_letter(weapon.invlet);
  inv.unsort();
  moves -= 30;
  if (weapon.is_artifact() && weapon.is_tool()) {
   it_artifact_tool *art = dynamic_cast<it_artifact_tool*>(weapon.type);
   g->add_artifact_messages(art->effects_wielded);
  }
  last_item = itype_id(weapon.type->id);
  return true;
 }

 return false;

}

void player::pick_style(game *g) // Style selection menu
{
 std::vector<std::string> options;
 options.push_back(_("No style"));
 for (int i = 0; i < styles.size(); i++) {
  if(!g->itypes[styles[i]]) {
    debugmsg ("Bad hand to hand style: %d",i);
  } else {
    options.push_back( g->itypes[styles[i]]->name );
  }
 }
 int selection = menu_vec(false, _("Select a style"), options);
 if (selection >= 2)
  style_selected = styles[selection - 2];
 else
  style_selected = "null";
}

hint_rating player::rate_action_wear(item *it)
{
 //TODO flag already-worn items as HINT_IFFY

 if (!it->is_armor()) {
  return HINT_CANT;
 }

 it_armor* armor = dynamic_cast<it_armor*>(it->type);

 // are we trying to put on power armor? If so, make sure we don't have any other gear on.
 if (armor->is_power_armor() && worn.size()) {
  if (armor->covers & mfb(bp_torso)) {
   return HINT_IFFY;
  } else if (armor->covers & mfb(bp_head) && !((it_armor *)worn[0].type)->is_power_armor()) {
   return HINT_IFFY;
  }
 }
 // are we trying to wear something over power armor? We can't have that, unless it's a backpack, or similar.
 if (worn.size() && ((it_armor *)worn[0].type)->is_power_armor() && !(armor->covers & mfb(bp_head))) {
  if (!(armor->covers & mfb(bp_torso) && armor->color == c_green)) {
   return HINT_IFFY;
  }
 }

 // Make sure we're not wearing 2 of the item already
 int count = 0;
 for (int i = 0; i < worn.size(); i++) {
  if (worn[i].type->id == it->type->id)
   count++;
 }
 if (count == 2) {
  return HINT_IFFY;
 }
 if (has_trait(PF_WOOLALLERGY) && it->made_of("wool")) {
  return HINT_IFFY; //should this be HINT_CANT? I kinda think not, because HINT_CANT is more for things that can NEVER happen
 }
 if (armor->covers & mfb(bp_head) && encumb(bp_head) != 0) {
  return HINT_IFFY;
 }
 if (armor->covers & mfb(bp_hands) && has_trait(PF_WEBBED)) {
  return HINT_IFFY;
 }
 if (armor->covers & mfb(bp_hands) && has_trait(PF_TALONS)) {
  return HINT_IFFY;
 }
 if ( armor->covers & mfb(bp_hands) && (has_trait(PF_ARM_TENTACLES)
        || has_trait(PF_ARM_TENTACLES_4) || has_trait(PF_ARM_TENTACLES_8)) ) {
  return HINT_IFFY;
 }
 if (armor->covers & mfb(bp_mouth) && has_trait(PF_BEAK)) {
  return HINT_IFFY;
 }
 if (armor->covers & mfb(bp_feet) && has_trait(PF_HOOVES)) {
  return HINT_IFFY;
 }
 if (armor->covers & mfb(bp_feet) && has_trait(PF_LEG_TENTACLES)) {
  return HINT_IFFY;
 }
 if (armor->covers & mfb(bp_head) && has_trait(PF_HORNS_CURLED)) {
  return HINT_IFFY;
 }
 if (armor->covers & mfb(bp_torso) && has_trait(PF_SHELL)) {
  return HINT_IFFY;
 }
 if (armor->covers & mfb(bp_head) && !it->made_of("wool") &&
     !it->made_of("cotton") && !it->made_of("leather") &&
     (has_trait(PF_HORNS_POINTED) || has_trait(PF_ANTENNAE) ||
      has_trait(PF_ANTLERS))) {
  return HINT_IFFY;
 }
 // Checks to see if the player is wearing not cotton or not wool, ie leather/plastic shoes
 if (armor->covers & mfb(bp_feet) && wearing_something_on(bp_feet) && !(it->made_of("wool") || it->made_of("cotton"))) {
  for (int i = 0; i < worn.size(); i++) {
   item *worn_item = &worn[i];
   it_armor *worn_armor = dynamic_cast<it_armor*>(worn_item->type);
   if( worn_armor->covers & mfb(bp_feet) && !(worn_item->made_of("wool") || worn_item->made_of("cotton"))) {
    return HINT_IFFY;
   }
  }
 }
 return HINT_GOOD;
}

bool player::wear(game *g, char let, bool interactive)
{
    item* to_wear = NULL;
    int index = -1;
    if (weapon.invlet == let)
    {
        to_wear = &weapon;
        index = -2;
    }
    else
    {
        to_wear = &inv.item_by_letter(let);
    }

    if (to_wear == NULL)
    {
        if(interactive)
        {
            g->add_msg(_("You don't have item '%c'."), let);
        }

        return false;
    }

    if (!wear_item(g, to_wear, interactive))
    {
        return false;
    }

    if (index == -2)
    {
        weapon = get_combat_style();
    }
    else
    {
        inv.remove_item(to_wear);
    }

    return true;
}

bool player::wear_item(game *g, item *to_wear, bool interactive)
{
    it_armor* armor = NULL;

    if (to_wear->is_armor())
    {
        armor = dynamic_cast<it_armor*>(to_wear->type);
    }
    else
    {
        g->add_msg(_("Putting on a %s would be tricky."), to_wear->tname(g).c_str());
        return false;
    }

    // are we trying to put on power armor? If so, make sure we don't have any other gear on.
    if (armor->is_power_armor())
    {
        for (std::vector<item>::iterator it = worn.begin(); it != worn.end(); it++)
        {
            if ((dynamic_cast<it_armor*>(it->type))->covers & armor->covers)
            {
                if(interactive)
                {
                    g->add_msg(_("You can't wear power armor over other gear!"));
                }
                return false;
            }
        }

        if (!(armor->covers & mfb(bp_torso)))
        {
            bool power_armor = false;

            if (worn.size())
            {
                for (std::vector<item>::iterator it = worn.begin(); it != worn.end(); it++)
                {
                    if (dynamic_cast<it_armor*>(it->type)->power_armor)
                    {
                        power_armor = true;
                        break;
                    }
                }
            }

            if (!power_armor)
            {
                if(interactive)
                {
                    g->add_msg(_("You can only wear power armor components with power armor!"));
                }
                return false;
            }
        }

        for (int i = 0; i < worn.size(); i++)
        {
            if (((it_armor *)worn[i].type)->is_power_armor() && worn[i].type == armor)
            {
                if(interactive)
                {
                    g->add_msg(_("You cannot wear more than one %s!"), to_wear->tname().c_str());
                }
                return false;
            }
        }
    }
    else
    {
        // Only headgear can be worn with power armor, except other power armor components
        if( armor->covers & ~(mfb(bp_head) | mfb(bp_eyes) | mfb(bp_mouth) ) ) {
            for (int i = 0; i < worn.size(); i++)
            {
                if( ((it_armor *)worn[i].type)->is_power_armor() )
                {
                    if(interactive)
                    {
                        g->add_msg(_("You can't wear %s with power armor!"), to_wear->tname().c_str());
                    }
                    return false;
                }
            }
        }
    }

    if (!to_wear->has_flag("OVERSIZE"))
    {
        // Make sure we're not wearing 2 of the item already
        int count = 0;

        for (int i = 0; i < worn.size(); i++)
        {
            if (worn[i].type->id == to_wear->type->id)
            {
                count++;
            }
        }

        if (count == 2)
        {
            if(interactive)
            {
                g->add_msg(_("You can't wear more than two %s at once."), to_wear->tname().c_str());
            }
            return false;
        }

        if (has_trait(PF_WOOLALLERGY) && to_wear->made_of("wool"))
        {
            if(interactive)
            {
                g->add_msg(_("You can't wear that, it's made of wool!"));
            }
            return false;
        }

        if (armor->covers & mfb(bp_head) && encumb(bp_head) != 0)
        {
            if(interactive)
            {
                g->add_msg(wearing_something_on(bp_head) ? _("You can't wear another helmet!") : _("You can't wear a helmet!"));
            }
            return false;
        }

        if (armor->covers & mfb(bp_hands) && has_trait(PF_WEBBED))
        {
            if(interactive)
            {
                g->add_msg(_("You cannot put %s over your webbed hands."), armor->name.c_str());
            }
            return false;
        }

        if ( armor->covers & mfb(bp_hands) && (has_trait(PF_ARM_TENTACLES) || has_trait(PF_ARM_TENTACLES_4) || has_trait(PF_ARM_TENTACLES_8)) )
        {
            if(interactive)
            {
                g->add_msg(_("You cannot put %s over your tentacles."), armor->name.c_str());
            }
            return false;
        }

        if (armor->covers & mfb(bp_hands) && has_trait(PF_TALONS))
        {
            if(interactive)
            {
                g->add_msg(_("You cannot put %s over your talons."), armor->name.c_str());
            }
            return false;
        }

        if (armor->covers & mfb(bp_mouth) && has_trait(PF_BEAK))
        {
            if(interactive)
            {
                g->add_msg(_("You cannot put a %s over your beak."), armor->name.c_str());
            }
            return false;
        }

        if (armor->covers & mfb(bp_feet) && has_trait(PF_HOOVES))
        {
            if(interactive)
            {
                g->add_msg(_("You cannot wear footwear on your hooves."));
            }
            return false;
        }

        if (armor->covers & mfb(bp_feet) && has_trait(PF_LEG_TENTACLES))
        {
            if(interactive)
            {
                g->add_msg(_("You cannot wear footwear on your tentacles."));
            }
            return false;
        }

        if (armor->covers & mfb(bp_head) && has_trait(PF_HORNS_CURLED))
        {
            if(interactive)
            {
                g->add_msg(_("You cannot wear headgear over your horns."));
            }
            return false;
        }

        if (armor->covers & mfb(bp_torso) && has_trait(PF_SHELL))
        {
            if(interactive)
            {
                g->add_msg(_("You cannot wear anything over your shell."));
            }
            return false;
        }

        if (armor->covers & mfb(bp_head) && !to_wear->made_of("wool") && !to_wear->made_of("cotton") && !to_wear->made_of("leather") && (has_trait(PF_HORNS_POINTED) || has_trait(PF_ANTENNAE) || has_trait(PF_ANTLERS)))
        {
            if(interactive)
            {
                if (has_trait(PF_HORNS_POINTED)) {
                    g->add_msg(_("You cannot wear a helmet over your horns."));
                } else if (has_trait(PF_ANTENNAE)) {
                    g->add_msg(_("You cannot wear a helmet over your antennae."));
                } else {
                    g->add_msg(_("You cannot wear a helmet over your antlers."));
                }
            }
            return false;
        }

        // Checks to see if the player is wearing not cotton or not wool, ie leather/plastic shoes
        if (armor->covers & mfb(bp_feet) && wearing_something_on(bp_feet) && !(to_wear->made_of("wool") || to_wear->made_of("cotton")))
        {
            for (int i = 0; i < worn.size(); i++)
            {
                item *worn_item = &worn[i];
                it_armor *worn_armor = dynamic_cast<it_armor*>(worn_item->type);

                if (worn_armor->covers & mfb(bp_feet) && !(worn_item->made_of("wool") || worn_item->made_of("cotton")))
                {
                    if(interactive)
                    {
                        g->add_msg(_("You're already wearing footwear!"));
                    }
                    return false;
                }
            }
        }
    }

    last_item = itype_id(to_wear->type->id);
    worn.push_back(*to_wear);

    if(interactive)
    {
        g->add_msg(_("You put on your %s."), to_wear->tname(g).c_str());
        moves -= 350; // TODO: Make this variable?

        if (to_wear->is_artifact())
        {
            it_artifact_armor *art = dynamic_cast<it_artifact_armor*>(to_wear->type);
            g->add_artifact_messages(art->effects_worn);
        }

        for (body_part i = bp_head; i < num_bp; i = body_part(i + 1))
        {
            if (armor->covers & mfb(i) && encumb(i) >= 4)
            {
                g->add_msg(
                    (i == bp_head || i == bp_torso) ? 
                    _("Your %s is very encumbered! %s"):_("Your %s are very encumbered! %s"),
                    body_part_name(body_part(i), 2).c_str(), encumb_text(body_part(i)).c_str());
            }
        }
    }

    return true;
}

hint_rating player::rate_action_takeoff(item *it) {
 if (!it->is_armor()) {
  return HINT_CANT;
 }

 for (int i = 0; i < worn.size(); i++) {
  if (worn[i].invlet == it->invlet) { //surely there must be an easier way to do this?
   return HINT_GOOD;
  }
 }

 return HINT_IFFY;
}

bool player::takeoff(game *g, char let, bool autodrop)
{
 if (weapon.invlet == let) {
     return wield(g, -3, autodrop);
 } else {
  for (int i = 0; i < worn.size(); i++) {
   if (worn[i].invlet == let) {
     if ((dynamic_cast<it_armor*>(worn[i].type))->is_power_armor() &&
         ((dynamic_cast<it_armor*>(worn[i].type))->covers & mfb(bp_torso))) {
       // We're trying to take off power armor, but cannot do that if we have a power armor component on!
       bool removed_armor = false;
       for (int j = 0; j < worn.size(); j++) {
         if ((dynamic_cast<it_armor*>(worn[j].type))->is_power_armor() &&
             (worn[j].invlet != let)) {
             if( autodrop ) {
                 g->m.add_item_or_charges(posx, posy, worn[j]);
                 worn.erase(worn.begin() + j);
                 removed_armor = true;
             } else {
                 g->add_msg(_("You can't take off power armor while wearing other power armor components."));
                 return false;
             }
         }
       }
       if( removed_armor ) {
           // We've invalidated our index into worn[], so rescan from the beginning.
           i = -1;
           continue;
       }
     }
    if (autodrop || volume_capacity() - (dynamic_cast<it_armor*>(worn[i].type))->storage >
        volume_carried() + worn[i].type->volume) {
     inv.add_item_keep_invlet(worn[i]);
     worn.erase(worn.begin() + i);
     inv.unsort();
     return true;
    } else if (query_yn(_("No room in inventory for your %s.  Drop it?"),
                        worn[i].tname(g).c_str())) {
     g->m.add_item_or_charges(posx, posy, worn[i]);
     worn.erase(worn.begin() + i);
     return true;
    } else
     return false;
   }
  }
  g->add_msg(_("You are not wearing that item."));
  return false;
 }
}

void player::sort_armor(game *g)
{
    if (worn.size() == 0)
    {
        g->add_msg(_("You are not wearing anything!"));
        return;
    }

    // work out required window sizes
    int info_win_y = 5;
    int arm_info_win_y = 4;
    int worn_win_y = worn.size() + 5;

    int torso_win_y = 3;
    int arms_win_y = 3;
    int hands_win_y = 3;
    int legs_win_y = 3;
    int eyes_win_y = 3;
    int mouth_win_y = 3;

    // color array for damae
    nc_color dam_color[] = {c_green, c_ltgreen, c_yellow, c_magenta, c_ltred, c_red};

    for (int i = 0; i < worn.size(); i++)
    {
        if ((dynamic_cast<it_armor*>(worn[i].type))->covers & mfb(bp_torso))
            torso_win_y++;
        if ((dynamic_cast<it_armor*>(worn[i].type))->covers & mfb(bp_arms))
            arms_win_y++;
        if ((dynamic_cast<it_armor*>(worn[i].type))->covers & mfb(bp_hands))
            hands_win_y++;
        if ((dynamic_cast<it_armor*>(worn[i].type))->covers & mfb(bp_legs))
            legs_win_y++;
        if ((dynamic_cast<it_armor*>(worn[i].type))->covers & mfb(bp_eyes))
            eyes_win_y++;
        if ((dynamic_cast<it_armor*>(worn[i].type))->covers & mfb(bp_mouth))
            mouth_win_y++;
    }

    int iCol1WinX = 28;
    int iCol2WinX = 26;
    int iCol3WinX = 26;

    int iCenterOffsetX = TERMX/2 - FULL_SCREEN_WIDTH/2;
    int iCenterOffsetY = TERMY/2 - (info_win_y + arm_info_win_y + worn_win_y)/2;

    WINDOW* w_info       = newwin(info_win_y, FULL_SCREEN_WIDTH, iCenterOffsetY + VIEW_OFFSET_Y, 0 + VIEW_OFFSET_X + iCenterOffsetX);
    WINDOW* w_arm_info   = newwin(arm_info_win_y, FULL_SCREEN_WIDTH,  iCenterOffsetY + info_win_y - 1 + VIEW_OFFSET_Y, 0 + VIEW_OFFSET_X + iCenterOffsetX);
    WINDOW* w_all_worn   = newwin(worn_win_y, iCol1WinX, iCenterOffsetY + arm_info_win_y + info_win_y - 2 + VIEW_OFFSET_Y,  0 + VIEW_OFFSET_X + iCenterOffsetX);
    WINDOW* w_torso_worn = newwin(torso_win_y, iCol2WinX, iCenterOffsetY + arm_info_win_y + info_win_y - 2 + VIEW_OFFSET_Y, iCol1WinX + VIEW_OFFSET_X + iCenterOffsetX);
    WINDOW* w_arms_worn  = newwin(arms_win_y, iCol2WinX, iCenterOffsetY + arm_info_win_y + info_win_y - 3 + torso_win_y + VIEW_OFFSET_Y, iCol1WinX + VIEW_OFFSET_X + iCenterOffsetX);
    WINDOW* w_hands_worn = newwin(hands_win_y, iCol2WinX, iCenterOffsetY + arm_info_win_y + info_win_y - 4 + torso_win_y + arms_win_y  + VIEW_OFFSET_Y, iCol1WinX + VIEW_OFFSET_X + iCenterOffsetX);
    WINDOW* w_legs_worn  = newwin(legs_win_y, iCol3WinX, iCenterOffsetY + arm_info_win_y + info_win_y - 2 + VIEW_OFFSET_Y, iCol1WinX + iCol2WinX + VIEW_OFFSET_X + iCenterOffsetX);
    WINDOW* w_eyes_worn  = newwin(eyes_win_y, iCol3WinX, iCenterOffsetY + arm_info_win_y + info_win_y - 3 + legs_win_y + VIEW_OFFSET_Y, iCol1WinX + iCol2WinX + VIEW_OFFSET_X + iCenterOffsetX);
    WINDOW* w_mouth_worn = newwin(mouth_win_y, iCol3WinX, iCenterOffsetY + arm_info_win_y + info_win_y - 4 + legs_win_y + eyes_win_y  + VIEW_OFFSET_Y, iCol1WinX + iCol2WinX + VIEW_OFFSET_X + iCenterOffsetX);

    wborder(w_info, LINE_XOXO, LINE_XOXO, LINE_OXOX, LINE_OXOX, LINE_OXXO, LINE_OOXX, LINE_XXOO, LINE_XOOX );
    wborder(w_arm_info, LINE_XOXO, LINE_XOXO, LINE_OXOX, LINE_OXOX, LINE_XXXO, LINE_XOXX, LINE_XXXO, LINE_XOXX );
    wborder(w_all_worn, LINE_XOXO, LINE_XOXO, LINE_OXOX, LINE_OXOX, LINE_XXXO, LINE_OXXX, LINE_XXOO, LINE_XOOX );
    wborder(w_torso_worn, LINE_XOXO, LINE_XOXO, LINE_OXOX, LINE_OXOX, LINE_OXXX, LINE_OXXX, LINE_XXXO, LINE_XOXX);
    wborder(w_eyes_worn, LINE_XOXO, LINE_XOXO, LINE_OXOX, LINE_OXOX, LINE_XXXO, LINE_XOXX, LINE_XXXO, LINE_XOXX);
    wborder(w_mouth_worn, LINE_XOXO, LINE_XOXO, LINE_OXOX, LINE_OXOX, LINE_XXXO, LINE_XOXX, LINE_XXOO, LINE_XOOX);
    wborder(w_arms_worn, LINE_XOXO, LINE_XOXO, LINE_OXOX, LINE_OXOX, LINE_XXXO, LINE_XOXX, LINE_XXXO, LINE_XOXX);
    wborder(w_hands_worn, LINE_XOXO, LINE_XOXO, LINE_OXOX, LINE_OXOX, LINE_XXXO, LINE_XOXX, LINE_XXOO, LINE_XOOX);
    wborder(w_legs_worn, LINE_XOXO, LINE_XOXO, LINE_OXOX, LINE_OXOX, LINE_OXXX, LINE_XOXX, LINE_XXXO, LINE_XOXX);

    // Print name and header
    mvwprintz(w_info, 1, 1, c_white, _("CLOTHING SORTING        Press jk to move up/down, s to select items to move."));
    mvwprintz(w_info, 2, 1, c_white, _("Press r to assign special inventory letters to clothing, ESC or q to return."));
    mvwprintz(w_info, 3, 1, c_white, _("Color key: "));
    wprintz(w_info, c_ltgray, _("(Reinforced) "));
    wprintz(w_info, dam_color[0], "# ");
    wprintz(w_info, dam_color[1], "# ");
    wprintz(w_info, dam_color[2], "# ");
    wprintz(w_info, dam_color[3], "# ");
    wprintz(w_info, dam_color[4], "# ");
    wprintz(w_info, dam_color[5], "# ");
    wprintz(w_info, c_ltgray, _("(Thoroughly Damaged)"));

    wrefresh(w_info);

    bool done = false;
    bool redraw = true;
    int cursor_y = 0;
    int selected = -1;

    int torso_item_count;
    int eyes_item_count;
    int mouth_item_count;
    int arms_item_count;
    int hands_item_count;
    int legs_item_count;

    item tmp_item;
    std::stringstream temp1;

    do
    {
        if (redraw)
        {
            // detailed armor info window
            it_armor* cur_armor = dynamic_cast<it_armor*>(worn[cursor_y].type);

            temp1.str("");
            temp1 << _("Covers: ");
            if (cur_armor->covers & mfb(bp_head))
                temp1 << _("Head. ");
            if (cur_armor->covers & mfb(bp_eyes))
                temp1 << _("Eyes. ");
            if (cur_armor->covers & mfb(bp_mouth))
                temp1 << _("Mouth. ");
            if (cur_armor->covers & mfb(bp_torso))
               temp1 << _("Torso. ");
            if (cur_armor->covers & mfb(bp_arms))
               temp1 << _("Arms. ");
            if (cur_armor->covers & mfb(bp_hands))
               temp1 << _("Hands. ");
            if (cur_armor->covers & mfb(bp_legs))
               temp1 << _("Legs. ");
            if (cur_armor->covers & mfb(bp_feet))
               temp1 << _("Feet. ");
            temp1 << _(" Coverage: ");
            temp1 << int(cur_armor->coverage);

            werase(w_arm_info);
            wborder(w_arm_info, LINE_XOXO, LINE_XOXO, LINE_OXOX, LINE_OXOX, LINE_XXXO, LINE_XOXX, LINE_XXXO, LINE_XOXX );
            mvwprintz(w_arm_info, 1, 1, dam_color[int(worn[cursor_y].damage + 1)], worn[cursor_y].tname(g).c_str());
            wprintz(w_arm_info, c_ltgray, " - ");
            wprintz(w_arm_info, c_ltgray, temp1.str().c_str());

            temp1.str("");
            temp1 << _("Encumbrance: ");
            if (worn[cursor_y].has_flag("FIT"))
            {
                temp1 << (int(cur_armor->encumber) - 1);
                temp1 << _(" (fits)");
            }
            else
            {
                temp1 << int(cur_armor->encumber);
            }
            temp1 << _(" Bash prot: ");
            temp1 << int(worn[cursor_y].bash_resist());
            temp1 << _(" Cut prot: ");
            temp1 << int(worn[cursor_y].cut_resist());
            temp1 << _(" Warmth: ");
            temp1 << int(cur_armor->warmth);
            temp1 << _(" Storage: ");
            temp1 << int(cur_armor->storage);

            mvwprintz(w_arm_info, 2, 1, c_ltgray, temp1.str().c_str());

            werase(w_all_worn);
            wborder(w_all_worn, LINE_XOXO, LINE_XOXO, LINE_OXOX, LINE_OXOX, LINE_XXXO, LINE_OXXX, LINE_XXOO, LINE_XOOX );
            mvwprintz(w_all_worn, 1, 1, c_white, _("WORN CLOTHING"));
            mvwprintz(w_all_worn, 1, iCol1WinX-9, c_ltgray ,_("Storage"));

            mvwprintz(w_all_worn, 2, 1, c_ltgray, _("(Innermost)"));
            for (int i = 0; i < worn.size(); i++)
            {
                it_armor* each_armor = dynamic_cast<it_armor*>(worn[i].type);
                if (i == cursor_y)
                    mvwprintz(w_all_worn, 3+cursor_y, 2, c_yellow, ">>");
                if (selected >= 0 && i == selected)
                    mvwprintz(w_all_worn, i+3, 5, dam_color[int(worn[i].damage + 1)], each_armor->name.c_str());
                else
                    mvwprintz(w_all_worn, i+3, 4, dam_color[int(worn[i].damage + 1)], each_armor->name.c_str());
                mvwprintz(w_all_worn, i+3, iCol1WinX-4, dam_color[int(worn[i].damage + 1)], "%2d", int(each_armor->storage));
            }
            mvwprintz(w_all_worn, 3 + worn.size(), 1, c_ltgray, _("(Outermost)"));

            werase(w_torso_worn);
            werase(w_eyes_worn);
            werase(w_mouth_worn);
            werase(w_hands_worn);
            werase(w_arms_worn);
            werase(w_legs_worn);

            wborder(w_torso_worn, LINE_XOXO, LINE_XOXO, LINE_OXOX, LINE_OXOX, LINE_OXXX, LINE_OXXX, LINE_XXXO, LINE_XOXX);
            wborder(w_eyes_worn, LINE_XOXO, LINE_XOXO, LINE_OXOX, LINE_OXOX, LINE_XXXO, LINE_XOXX, LINE_XXXO, LINE_XOXX);
            wborder(w_mouth_worn, LINE_XOXO, LINE_XOXO, LINE_OXOX, LINE_OXOX, LINE_XXXO, LINE_XOXX, LINE_XXOO, LINE_XOOX);
            wborder(w_arms_worn, LINE_XOXO, LINE_XOXO, LINE_OXOX, LINE_OXOX, LINE_XXXO, LINE_XOXX, LINE_XXXO, LINE_XOXX);
            wborder(w_hands_worn, LINE_XOXO, LINE_XOXO, LINE_OXOX, LINE_OXOX, LINE_XXXO, LINE_XOXX, LINE_XXOO, LINE_XOOX);
            wborder(w_legs_worn, LINE_XOXO, LINE_XOXO, LINE_OXOX, LINE_OXOX, LINE_OXXX, LINE_XOXX, LINE_XXXO, LINE_XOXX);

            mvwprintz(w_torso_worn, 1, 1, c_white, _("TORSO CLOTHING"));
            mvwprintz(w_eyes_worn, 1, 1, c_white, _("EYES CLOTHING"));
            mvwprintz(w_mouth_worn, 1, 1, c_white, _("MOUTH CLOTHING"));
            mvwprintz(w_arms_worn, 1, 1, c_white, _("ARMS CLOTHING"));
            mvwprintz(w_hands_worn, 1, 1, c_white, _("HANDS CLOTHING"));
            mvwprintz(w_legs_worn, 1, 1, c_white, _("LEGS CLOTHING"));

            mvwprintz(w_torso_worn, 1, iCol2WinX-8, c_ltgray ,_("Encumb"));
            mvwprintz(w_eyes_worn, 1, iCol2WinX-8, c_ltgray ,_("Encumb"));
            mvwprintz(w_mouth_worn, 1, iCol2WinX-8, c_ltgray ,_("Encumb"));
            mvwprintz(w_arms_worn, 1, iCol3WinX-8, c_ltgray ,_("Encumb"));
            mvwprintz(w_hands_worn, 1, iCol3WinX-8, c_ltgray ,_("Encumb"));
            mvwprintz(w_legs_worn, 1, iCol3WinX-8, c_ltgray ,_("Encumb"));

            torso_item_count = 0;
            eyes_item_count = 0;
            mouth_item_count = 0;
            arms_item_count = 0;
            hands_item_count = 0;
            legs_item_count = 0;

            for (int i = 0; i < worn.size(); i++)
            {
                it_armor* each_armor = dynamic_cast<it_armor*>(worn[i].type);

                nc_color fitc=(worn[i].has_flag("FIT") ? c_green : c_ltgray );

                if (each_armor->covers & mfb(bp_torso))
                {
                    mvwprintz(w_torso_worn, torso_item_count + 2, 3, dam_color[int(worn[i].damage + 1)], each_armor->name.c_str());
                    mvwprintz(w_torso_worn, torso_item_count + 2, iCol2WinX-4, fitc, "%2d", int(each_armor->encumber) - (worn[i].has_flag("FIT") ? 1 : 0 ) );
                    torso_item_count++;
                }
                if (each_armor->covers & mfb(bp_eyes))
                {
                    mvwprintz(w_eyes_worn, eyes_item_count + 2, 3, dam_color[int(worn[i].damage + 1)], each_armor->name.c_str());
                    mvwprintz(w_eyes_worn, eyes_item_count + 2, iCol3WinX-4, fitc, "%2d", int(each_armor->encumber) - (worn[i].has_flag("FIT") ? 1 : 0 ) );
                    eyes_item_count++;
                }
                if (each_armor->covers & mfb(bp_mouth))
                {
                    mvwprintz(w_mouth_worn, mouth_item_count + 2, 3, dam_color[int(worn[i].damage + 1)], each_armor->name.c_str());
                    mvwprintz(w_mouth_worn, mouth_item_count + 2, iCol3WinX-4, fitc, "%2d", int(each_armor->encumber) - (worn[i].has_flag("FIT") ? 1 : 0 ) );
                    mouth_item_count++;
                }
                if (each_armor->covers & mfb(bp_arms))
                {
                    mvwprintz(w_arms_worn, arms_item_count + 2, 3, dam_color[int(worn[i].damage + 1)], each_armor->name.c_str());
                    mvwprintz(w_arms_worn, arms_item_count + 2, iCol2WinX-4, fitc, "%2d", int(each_armor->encumber) - (worn[i].has_flag("FIT") ? 1 : 0 ) );
                    arms_item_count++;
                }
                if (each_armor->covers & mfb(bp_hands))
                {
                    mvwprintz(w_hands_worn, hands_item_count + 2, 3, dam_color[int(worn[i].damage + 1)], each_armor->name.c_str());
                    mvwprintz(w_hands_worn, hands_item_count + 2, iCol2WinX-4, fitc, "%2d", int(each_armor->encumber) - (worn[i].has_flag("FIT") ? 1 : 0 ) );
                    hands_item_count++;
                }
                if (each_armor->covers & mfb(bp_legs))
                {
                    mvwprintz(w_legs_worn, legs_item_count + 2, 3, dam_color[int(worn[i].damage + 1)], each_armor->name.c_str());
                    mvwprintz(w_legs_worn, legs_item_count + 2, iCol3WinX-4, fitc, "%2d", int(each_armor->encumber) - (worn[i].has_flag("FIT") ? 1 : 0 ) );
                    legs_item_count++;
                }
            }
        }

        wrefresh(w_info);
        wrefresh(w_arm_info);
        wrefresh(w_all_worn);
        wrefresh(w_torso_worn);
        wrefresh(w_eyes_worn);
        wrefresh(w_mouth_worn);
        wrefresh(w_hands_worn);
        wrefresh(w_arms_worn);
        wrefresh(w_legs_worn);

        redraw = false;

        switch (input())
        {
            case 'j':
            case KEY_DOWN:
                if (selected >= 0)
                {
                    if (selected < (worn.size() - 1))
                    {
                        tmp_item = worn[cursor_y + 1];
                        worn[cursor_y + 1] = worn[cursor_y];
                        worn[cursor_y] = tmp_item;
                        selected++;
                        cursor_y++;
                    }
                }
                else
                {
                    cursor_y++;
                    cursor_y = (cursor_y >= worn.size() ? 0 : cursor_y);
                }
                redraw = true;
                break;
            case 'k':
            case KEY_UP:
                if (selected >= 0)
                {
                    if (selected > 0)
                    {
                        tmp_item = worn[cursor_y - 1];
                        worn[cursor_y - 1] = worn[cursor_y];
                        worn[cursor_y] = tmp_item;
                        selected--;
                        cursor_y--;
                    }
                }
                else
                {
                    cursor_y--;
                    cursor_y = (cursor_y < 0 ? worn.size() - 1 : cursor_y);
                }
                redraw = true;
                break;
            case 's':
                if (((dynamic_cast<it_armor*>(worn[cursor_y].type))->covers & mfb(bp_head)) ||
                    ((dynamic_cast<it_armor*>(worn[cursor_y].type))->covers & mfb(bp_feet)))
                {
                    popup(_("This piece of clothing cannot be layered."));
                }
                else
                {
                    if (selected >= 0)
                        selected = -1;
                    else
                        selected = cursor_y;
                }
                redraw = true;
                break;
            case 'r':   // uses special characters for worn inventory
                {
                    int invlet = 0;
                    for (int i = 0; i < worn.size(); i++)
                    {
                        if (invlet < 76)
                        {
                            if (has_item(inv_chars[52 + invlet]))
                            {
                                item change_to = i_at(inv_chars[52 + invlet]);
                                change_to.invlet = worn[i].invlet;
                                worn[i].invlet = inv_chars[52 + invlet];
                            }
                            else
                            {
                                worn[i].invlet = inv_chars[52 + invlet];
                            }
                            invlet++;
                        };
                    };
                };
                break;
            case 'q':
            case KEY_ESCAPE:
                done = true;
                break;
        }
    } while (!done);

    werase(w_info);
    werase(w_all_worn);
    werase(w_arm_info);
    werase(w_torso_worn);
    werase(w_eyes_worn);
    werase(w_mouth_worn);
    werase(w_hands_worn);
    werase(w_arms_worn);
    werase(w_legs_worn);

    delwin(w_info);
    delwin(w_arm_info);
    delwin(w_all_worn);
    delwin(w_torso_worn);
    delwin(w_eyes_worn);
    delwin(w_mouth_worn);
    delwin(w_hands_worn);
    delwin(w_arms_worn);
    delwin(w_legs_worn);
}

void player::use_wielded(game *g) {
  use(g, weapon.invlet);
}

hint_rating player::rate_action_reload(item *it) {
 if (it->is_gun()) {
  if (it->has_flag("RELOAD_AND_SHOOT") || it->ammo_type() == "NULL") {
   return HINT_CANT;
  }
  if (it->charges == it->clip_size()) {
   int alternate_magazine = -1;
   for (int i = 0; i < it->contents.size(); i++)
   {
       if ((it->contents[i].is_gunmod() &&
            (it->contents[i].typeId() == "spare_mag" &&
             it->contents[i].charges < (dynamic_cast<it_gun*>(it->type))->clip)) ||
           (it->contents[i].has_flag("MODE_AUX") &&
            it->contents[i].charges < it->contents[i].clip_size()))
       {
           alternate_magazine = i;
       }
   }
   if(alternate_magazine == -1) {
    return HINT_IFFY;
   }
  }
  return HINT_GOOD;
 } else if (it->is_tool()) {
  it_tool* tool = dynamic_cast<it_tool*>(it->type);
  if (tool->ammo == "NULL") {
   return HINT_CANT;
  }
  return HINT_GOOD;
 }
 return HINT_CANT;
}

hint_rating player::rate_action_unload(item *it) {
 if (!it->is_gun() && !it->is_container() &&
     (!it->is_tool() || it->ammo_type() == "NULL")) {
  return HINT_CANT;
 }
 int spare_mag = -1;
 int has_m203 = -1;
 int has_shotgun = -1;
 if (it->is_gun()) {
  spare_mag = it->has_gunmod ("spare_mag");
  has_m203 = it->has_gunmod ("m203");
  has_shotgun = it->has_gunmod ("u_shotgun");
 }
 if (it->is_container() ||
     (it->charges == 0 &&
      (spare_mag == -1 || it->contents[spare_mag].charges <= 0) &&
      (has_m203 == -1 || it->contents[has_m203].charges <= 0) &&
      (has_shotgun == -1 || it->contents[has_shotgun].charges <= 0))) {
  if (it->contents.size() == 0) {
   return HINT_IFFY;
  }
 }

 return HINT_GOOD;
}

//TODO refactor stuff so we don't need to have this code mirroring game::disassemble
hint_rating player::rate_action_disassemble(item *it, game *g) {
 for (recipe_map::iterator cat_iter = g->recipes.begin(); cat_iter != g->recipes.end(); ++cat_iter)
    {
        for (recipe_list::iterator list_iter = cat_iter->second.begin();
             list_iter != cat_iter->second.end();
             ++list_iter)
        {
            recipe* cur_recipe = *list_iter;
            if (it->type == g->itypes[cur_recipe->result] && cur_recipe->reversible)
            // ok, a valid recipe exists for the item, and it is reversible
            // assign the activity
            {
                // check tools are available
                // loop over the tools and see what's required...again
                inventory crafting_inv = g->crafting_inventory(this);
                for (int j = 0; j < cur_recipe->tools.size(); j++)
                {
                    bool have_tool = false;
                    if (cur_recipe->tools[j].size() == 0) // no tools required, may change this
                    {
                        have_tool = true;
                    }
                    else
                    {
                        for (int k = 0; k < cur_recipe->tools[j].size(); k++)
                        {
                            itype_id type = cur_recipe->tools[j][k].type;
                            int req = cur_recipe->tools[j][k].count;	// -1 => 1

                            if ((req <= 0 && crafting_inv.has_amount (type, 1)) ||
                                (req >  0 && crafting_inv.has_charges(type, req)))
                            {
                                have_tool = true;
                                k = cur_recipe->tools[j].size();
                            }
                            // if crafting recipe required a welder, disassembly requires a hacksaw or super toolkit
                            if (type == "welder")
                            {
                                if (crafting_inv.has_amount("hacksaw", 1) ||
                                    crafting_inv.has_amount("toolset", 1))
                                {
                                    have_tool = true;
                                }
                                else
                                {
                                    have_tool = false;
                                }
                            }
                        }

                        if (!have_tool)
                        {
                           return HINT_IFFY;
                        }
                    }
                }
                // all tools present
                return HINT_GOOD;
            }
        }
    }
    if(it->is_book())
        return HINT_GOOD;
    // no recipe exists, or the item cannot be disassembled
    return HINT_CANT;
}

hint_rating player::rate_action_use(item *it)
{
 if (it->is_tool()) {
  it_tool *tool = dynamic_cast<it_tool*>(it->type);
  if (tool->charges_per_use != 0 && it->charges < tool->charges_per_use) {
   return HINT_IFFY;
  } else {
   return HINT_GOOD;
  }
 } else if (it->is_gunmod()) {
  if (skillLevel("gun") == 0) {
   return HINT_IFFY;
  } else {
   return HINT_GOOD;
  }
 } else if (it->is_bionic()) {
  return HINT_GOOD;
 } else if (it->is_food() || it->is_food_container() || it->is_book() || it->is_armor()) {
  return HINT_IFFY; //the rating is subjective, could be argued as HINT_CANT or HINT_GOOD as well
 }

 return HINT_CANT;
}

void player::use(game *g, char let)
{
 item* used = &i_at(let);
 item copy;
 bool replace_item = false;
 if (!inv.item_by_letter(let).is_null()) {
  copy = inv.remove_item_by_letter(let);
  copy.invlet = let;
  used = &copy;
  replace_item = true;
 }

 if (used->is_null()) {
  g->add_msg(_("You do not have that item."));
  return;
 }

 last_item = itype_id(used->type->id);

 if (used->is_tool()) {

  it_tool *tool = dynamic_cast<it_tool*>(used->type);
  if (tool->charges_per_use == 0 || used->charges >= tool->charges_per_use) {
   iuse use;
   (use.*tool->use)(g, this, used, false);
   used->charges -= tool->charges_per_use;
  } else
   g->add_msg(_("Your %s has %d charges but needs %d."), used->tname(g).c_str(),
              used->charges, tool->charges_per_use);

  if (tool->use == &iuse::dogfood) replace_item = false;

  if (replace_item && used->invlet != 0)
   inv.add_item_keep_invlet(copy);
  else if (used->invlet == 0 && used == &weapon)
   remove_weapon();
  return;

 } else if (used->type->use == &iuse::boots) {

   iuse use;
   (use.*used->type->use)(g, this, used, false);
   if (replace_item)
    inv.add_item_keep_invlet(copy);
   return;
 } else if (used->is_gunmod()) {

   if (skillLevel("gun") == 0) {
   g->add_msg(_("You need to be at least level 1 in the firearms skill before you\
 can modify guns."));
   if (replace_item)
    inv.add_item_keep_invlet(copy);
   return;
  }
  char gunlet = g->inv(_("Select gun to modify:"));
  it_gunmod *mod = static_cast<it_gunmod*>(used->type);
  item* gun = &(i_at(gunlet));
  if (gun->is_null()) {
   g->add_msg(_("You do not have that item."));
   if (replace_item)
    inv.add_item_keep_invlet(copy);
   return;
  } else if (!gun->is_gun()) {
   g->add_msg(_("That %s is not a gun."), gun->tname(g).c_str());
   if (replace_item)
    inv.add_item_keep_invlet(copy);
   return;
  }
  it_gun* guntype = dynamic_cast<it_gun*>(gun->type);
  if (guntype->skill_used == Skill::skill("archery") || guntype->skill_used == Skill::skill("launcher")) {
   g->add_msg(_("You cannot mod your %s."), gun->tname(g).c_str());
   if (replace_item)
    inv.add_item_keep_invlet(copy);
   return;
  }
  if (guntype->skill_used == Skill::skill("pistol") && !mod->used_on_pistol) {
   g->add_msg(_("That %s cannot be attached to a handgun."),
              used->tname(g).c_str());
   if (replace_item)
    inv.add_item_keep_invlet(copy);
   return;
  } else if (guntype->skill_used == Skill::skill("shotgun") && !mod->used_on_shotgun) {
   g->add_msg(_("That %s cannot be attached to a shotgun."),
              used->tname(g).c_str());
   if (replace_item)
    inv.add_item_keep_invlet(copy);
   return;
  } else if (guntype->skill_used == Skill::skill("smg") && !mod->used_on_smg) {
   g->add_msg(_("That %s cannot be attached to a submachine gun."),
              used->tname(g).c_str());
   if (replace_item)
    inv.add_item_keep_invlet(copy);
   return;
  } else if (guntype->skill_used == Skill::skill("rifle") && !mod->used_on_rifle) {
   g->add_msg(_("That %s cannot be attached to a rifle."),
              used->tname(g).c_str());
   if (replace_item)
    inv.add_item_keep_invlet(copy);
   return;
  } else if ( mod->acceptible_ammo_types.size() && mod->acceptible_ammo_types.count(guntype->ammo) == 0 ) {
   g->add_msg(_("That %s cannot be used on a %s gun."), used->tname(g).c_str(),
              ammo_name(guntype->ammo).c_str());
   if (replace_item)
    inv.add_item_keep_invlet(copy);
   return;
  } else if (gun->contents.size() >= 4) {
   g->add_msg(_("Your %s already has 4 mods installed!  To remove the mods,\
press 'U' while wielding the unloaded gun."), gun->tname(g).c_str());
   if (replace_item)
    inv.add_item_keep_invlet(copy);
   return;
  }
  if ((mod->id == "clip" || mod->id == "clip2" || mod->id == "spare_mag") &&
      gun->clip_size() <= 2) {
   g->add_msg(_("You can not extend the ammo capacity of your %s."),
              gun->tname(g).c_str());
   if (replace_item)
    inv.add_item_keep_invlet(copy);
   return;
  }
  if (mod->id == "spare_mag" && gun->has_flag("RELOAD_ONE")) {
   g->add_msg(_("You can not use a spare magazine with your %s."),
              gun->tname(g).c_str());
   if (replace_item)
    inv.add_item_keep_invlet(copy);
   return;
  }
  for (int i = 0; i < gun->contents.size(); i++) {
   if (gun->contents[i].type->id == used->type->id) {
    g->add_msg(_("Your %s already has a %s."), gun->tname(g).c_str(),
               used->tname(g).c_str());
    if (replace_item)
     inv.add_item_keep_invlet(copy);
    return;
   } else if (!(mod->item_tags.count("MODE_AUX")) && mod->newtype != "NULL" &&
	      !gun->contents[i].has_flag("MODE_AUX") &&
	      (dynamic_cast<it_gunmod*>(gun->contents[i].type))->newtype != "NULL") {
    g->add_msg(_("Your %s's caliber has already been modified."),
               gun->tname(g).c_str());
    if (replace_item)
     inv.add_item_keep_invlet(copy);
    return;
   } else if ((mod->id == "barrel_big" || mod->id == "barrel_small") &&
              (gun->contents[i].type->id == "barrel_big" ||
               gun->contents[i].type->id == "barrel_small")) {
    g->add_msg(_("Your %s already has a barrel replacement."),
               gun->tname(g).c_str());
    if (replace_item)
     inv.add_item_keep_invlet(copy);
    return;
   } else if ((mod->id == "clip" || mod->id == "clip2") &&
              (gun->contents[i].type->id == "clip" ||
               gun->contents[i].type->id == "clip2")) {
    g->add_msg(_("Your %s already has its magazine size extended."),
               gun->tname(g).c_str());
    if (replace_item)
     inv.add_item_keep_invlet(copy);
    return;
   }
  }
  g->add_msg(_("You attach the %s to your %s."), used->tname(g).c_str(),
             gun->tname(g).c_str());
  if (replace_item)
   gun->contents.push_back(copy);
  else
   gun->contents.push_back(i_rem(let));
  return;

 } else if (used->is_bionic()) {

  it_bionic* tmp = dynamic_cast<it_bionic*>(used->type);
  if (install_bionics(g, tmp)) {
   if (!replace_item)
    i_rem(let);
  } else if (replace_item)
   inv.add_item_keep_invlet(copy);
  return;

 } else if (used->is_food() || used->is_food_container()) {
  if (replace_item)
   inv.add_item_keep_invlet(copy);
  eat(g, lookup_item(let));
  return;
 } else if (used->is_book()) {
  if (replace_item)
   inv.add_item_keep_invlet(copy);
  read(g, let);
  return;
 } else if (used->is_armor()) {
  if (replace_item)
   inv.add_item_keep_invlet(copy);
  wear(g, let);
  return;
 } else
  g->add_msg(_("You can't do anything interesting with your %s."),
             used->tname(g).c_str());

 if (replace_item)
  inv.add_item_keep_invlet(copy);
}

hint_rating player::rate_action_read(item *it, game *g)
{
 //note: there's a cryptic note about macguffins in player::read(). Do we have to account for those?
 if (!it->is_book()) {
  return HINT_CANT;
 }

 it_book *book = dynamic_cast<it_book*>(it->type);

 if (g && g->light_level() < 8 && LL_LIT > g->m.light_at(posx, posy)) {
  return HINT_IFFY;
 } else if (morale_level() < MIN_MORALE_READ &&  book->fun <= 0) {
  return HINT_IFFY; //won't read non-fun books when sad
 } else if (book->intel > 0 && has_trait(PF_ILLITERATE)) {
  return HINT_IFFY;
 } else if (has_trait(PF_HYPEROPIC) && !is_wearing("glasses_reading")
            && !is_wearing("glasses_bifocal")) {
  return HINT_IFFY;
 }

 return HINT_GOOD;
}

void player::read(game *g, char ch)
{
    vehicle *veh = g->m.veh_at (posx, posy);
    if (veh && veh->player_in_control (this))
    {
        g->add_msg(_("It's bad idea to read while driving."));
        return;
    }

    // Check if reading is okay
    // check for light level
    if (fine_detail_vision_mod(g) > 2.5)
    {
        g->add_msg(_("You can't see to read!"));
        return;
    }

    // check for traits
    if (has_trait(PF_HYPEROPIC) && !is_wearing("glasses_reading")
        && !is_wearing("glasses_bifocal"))
    {
        g->add_msg(_("Your eyes won't focus without reading glasses."));
        return;
    }

    // Find the object
    int index = -1;
    item* it = NULL;
    if (weapon.invlet == ch)
    {
        index = -2;
        it = &weapon;
    }
    else
    {
        it = &inv.item_by_letter(ch);
    }

    if (it == NULL || it->is_null())
    {
        g->add_msg(_("You do not have that item."));
        return;
    }

// Some macguffins can be read, but they aren't treated like books.
    it_macguffin* mac = NULL;
    if (it->is_macguffin())
    {
        mac = dynamic_cast<it_macguffin*>(it->type);
    }
    if (mac != NULL)
    {
        iuse use;
        (use.*mac->use)(g, this, it, false);
        return;
    }

    if (!it->is_book())
    {
        g->add_msg(_("Your %s is not good reading material."),
        it->tname(g).c_str());
    return;
    }

    it_book* tmp = dynamic_cast<it_book*>(it->type);
    int time; //Declare this here so that we can change the time depending on whats needed
    if (tmp->intel > 0 && has_trait(PF_ILLITERATE))
    {
        g->add_msg(_("You're illiterate!"));
        return;
    }
    else if (tmp->type == NULL)
    {
        /* No-op, there's no associated skill. */
    }
    else if (skillLevel(tmp->type) < (int)tmp->req)
    {
        g->add_msg(_("The %s-related jargon flies over your head!"),
         tmp->type->name().c_str());
        if (tmp->recipes.size() == 0)
        {
            return;
        }
        else
        {
            g->add_msg(_("But you might be able to learn a recipe or two."));
        }
    }
    else if (morale_level() < MIN_MORALE_READ &&  tmp->fun <= 0) // See morale.h
    {
        g->add_msg(_("What's the point of reading?  (Your morale is too low!)"));
        return;
    }
    else if (skillLevel(tmp->type) >= (int)tmp->level && tmp->fun <= 0 && !can_study_recipe(tmp) &&
            !query_yn(_("Your %s skill won't be improved.  Read anyway?"),
                      tmp->type->name().c_str()))
    {
        return;
    }

    if (tmp->recipes.size() > 0 && !(activity.continuous))
    {
        if (can_study_recipe(tmp))
        {
            g->add_msg(_("This book has more recipes for you to learn."));
        }
        else if (studied_all_recipes(tmp))
        {
            g->add_msg(_("You know all the recipes this book has to offer."));
        }
        else
        {
            g->add_msg(_("This book has more recipes, but you don't have the skill to learn them yet."));
        }
    }

	// Base read_speed() is 1000 move points (1 minute per tmp->time)
    time = tmp->time * read_speed() * fine_detail_vision_mod(g);
    if (tmp->intel > int_cur)
    {
        g->add_msg(_("This book is too complex for you to easily understand. It will take longer to read."));
        time += (tmp->time * (tmp->intel - int_cur) * 100); // Lower int characters can read, at a speed penalty
        activity = player_activity(ACT_READ, time, index, ch, "");
        moves = 0;
        return;
    }

    activity = player_activity(ACT_READ, time, index, ch, "");
    moves = 0;

    // Reinforce any existing morale bonus/penalty, so it doesn't decay
    // away while you read more.
    int minutes = time / 1000;
    add_morale(MORALE_BOOK, 0, tmp->fun * 15, minutes + 30, minutes, false,
               tmp);
}

bool player::can_study_recipe(it_book* book)
{
    for (std::map<recipe*, int>::iterator iter = book->recipes.begin(); iter != book->recipes.end(); ++iter)
    {
        if (!knows_recipe(iter->first) &&
            (iter->first->skill_used == NULL || skillLevel(iter->first->skill_used) >= iter->second))
        {
            return true;
        }
    }
    return false;
}

bool player::studied_all_recipes(it_book* book)
{
    for (std::map<recipe*, int>::iterator iter = book->recipes.begin(); iter != book->recipes.end(); ++iter)
    {
        if (!knows_recipe(iter->first))
        {
            return false;
        }
    }
    return true;
}

bool player::try_study_recipe(game *g, it_book *book)
{
    for (std::map<recipe*, int>::iterator iter = book->recipes.begin(); iter != book->recipes.end(); ++iter)
    {
        if (!knows_recipe(iter->first) &&
            (iter->first->skill_used == NULL || skillLevel(iter->first->skill_used) >= iter->second))
        {
            if (iter->first->skill_used == NULL || rng(0, 4) <= skillLevel(iter->first->skill_used) - iter->second)
            {
                learn_recipe(iter->first);
                g->add_msg(_("Learned a recipe for %s from the %s."),
                           g->itypes[iter->first->result]->name.c_str(), book->name.c_str());
                return true;
            }
            else
            {
                g->add_msg(_("Failed to learn a recipe from the %s."), book->name.c_str());
                return false;
            }
        }
    }
    return true; // _("false") seems to mean _("attempted and failed")
}

void player::try_to_sleep(game *g)
{
 int vpart = -1;
 vehicle *veh = g->m.veh_at (posx, posy, vpart);
 const trap_id trap_at_pos = g->m.tr_at(posx, posy);
 const ter_id ter_at_pos = g->m.ter(posx, posy);
 const furn_id furn_at_pos = g->m.furn(posx, posy);
 if (furn_at_pos == f_bed || furn_at_pos == f_makeshift_bed ||
     trap_at_pos == tr_cot || trap_at_pos == tr_rollmat ||
     furn_at_pos == f_armchair || furn_at_pos == f_sofa ||
     (veh && veh->part_with_feature (vpart, vpf_seat) >= 0) ||
      (veh && veh->part_with_feature (vpart, vpf_bed) >= 0))
  g->add_msg(_("This is a comfortable place to sleep."));
 else if (ter_at_pos != t_floor)
  g->add_msg(
             terlist[ter_at_pos].movecost <= 2 ? 
             _("It's a little hard to get to sleep on this %s.") : 
             _("It's hard to get to sleep on this %s."),
             terlist[ter_at_pos].name.c_str());
 add_disease("lying_down", 300);
}

bool player::can_sleep(game *g)
{
 int sleepy = 0;
 if (has_addiction(ADD_SLEEP))
  sleepy -= 3;
 if (has_trait(PF_INSOMNIA))
  sleepy -= 8;

 int vpart = -1;
 vehicle *veh = g->m.veh_at (posx, posy, vpart);
 const trap_id trap_at_pos = g->m.tr_at(posx, posy);
 const ter_id ter_at_pos = g->m.ter(posx, posy);
 const furn_id furn_at_pos = g->m.furn(posx, posy);
 if ((veh && veh->part_with_feature (vpart, vpf_bed) >= 0) ||
     furn_at_pos == f_makeshift_bed || trap_at_pos == tr_cot ||
     furn_at_pos == f_sofa)
  sleepy += 4;
 else if ((veh && veh->part_with_feature (vpart, vpf_seat) >= 0) ||
      trap_at_pos == tr_rollmat || furn_at_pos == f_armchair)
  sleepy += 3;
 else if (furn_at_pos == f_bed)
  sleepy += 5;
 else if (ter_at_pos == t_floor)
  sleepy += 1;
 else
  sleepy -= g->m.move_cost(posx, posy);
 if (fatigue < 192)
  sleepy -= int( (192 - fatigue) / 4);
 else
  sleepy += int((fatigue - 192) / 16);
 sleepy += rng(-8, 8);
 sleepy -= 2 * stim;
 if (sleepy > 0)
  return true;
 return false;
}

// Returned values range from 1.0 (unimpeded vision) to 5.0 (totally blind).
// 2.5 is enough light for detail work.
float player::fine_detail_vision_mod(game *g)
{
    if (has_disease("blind") || has_disease("boomered"))
    {
        return 5;
    }
    if ( has_nv() )
    {
        return 1.5;
    }
    // flashlight is handled by the light level check below
    if (g->u.has_active_item("lightstrip"))
    {
        return 1;
    }
    if (LL_LIT <= g->m.light_at(posx, posy))
    {
        return 1;
    }

    float vision_ii = 0;
    if (g->m.light_at(posx, posy) == LL_LOW) { vision_ii = 4; }
    else if (g->m.light_at(posx, posy) == LL_DARK) { vision_ii = 5; }

    if (g->u.has_active_item("glowstick_lit"))
    {
        vision_ii -= 3.5;
    }

    if (has_trait(PF_NIGHTVISION)) { vision_ii -= .5; }
    else if (has_trait(PF_NIGHTVISION2)) { vision_ii -= 1.5; }
    else if (has_trait(PF_NIGHTVISION3))	{ vision_ii -= 2.5; }

    if (vision_ii < 1)	{ vision_ii = 1; }
    return vision_ii;
}

int player::warmth(body_part bp)
{
    int bodywetness = 0;
    int ret = 0, warmth = 0;
    it_armor* armor = NULL;

    // Fetch the morale value of wetness for bodywetness
    for (int i = 0; bodywetness == 0 && i < morale.size(); i++)
    {
        if( morale[i].type == MORALE_WET )
        {
            bodywetness = abs(morale[i].bonus); // Make it positive, less confusing
            break;
        }
    }

    // If the player is not wielding anything, check if hands can be put in pockets
    if(bp == bp_hands && !is_armed() && worn_with_flag("POCKETS"))
    {
        ret += 10;
    }

    for (int i = 0; i < worn.size(); i++)
    {
        armor = dynamic_cast<it_armor*>(worn[i].type);

        if (armor->covers & mfb(bp))
        {
            warmth = armor->warmth;
            // Wool items do not lose their warmth in the rain
            if (!worn[i].made_of("wool"))
            {
                warmth *= 1.0 - (float)bodywetness / 100.0;
            }
            ret += warmth;
        }
    }
    return ret;
}

int player::encumb(body_part bp) {
 int iLayers = 0, iArmorEnc = 0;
 return encumb(bp, iLayers, iArmorEnc);
}

int player::encumb(body_part bp, int &layers, int &armorenc)
{
    int ret = 0;
    it_armor* armor;
    for (int i = 0; i < worn.size(); i++)
    {
        if( !worn[i].is_armor() ) {
            debugmsg("%s::encumb hit a non-armor item at worn[%d] (%s)", name.c_str(),
                     i, worn[i].tname().c_str());
        }
        armor = dynamic_cast<it_armor*>(worn[i].type);

        if( armor->covers & mfb(bp) ) {
            layers++;
            if( armor->is_power_armor() &&
                (has_active_item("UPS_on") || has_active_item("adv_UPS_on") ||
                 has_active_bionic("bio_power_armor_interface") ||
                 has_active_bionic("bio_power_armor_interface_mkII")) ) {
                armorenc += armor->encumber - 4;
            } else {
                armorenc += armor->encumber;
                // Fitted clothes will either reduce encumberance or negate layering.
                if( worn[i].has_flag( "FIT" ) ) {
                    if( armor->encumber > 0 ) {
                        armorenc--;
                    } else {
                        layers--;
                    }
                }
            }
        }
    }

    ret += armorenc;

    if (layers > 1) {
        ret += (layers - 1) * (bp == bp_torso ? .5 : 2);// Easier to layer on torso
    }
    if (volume_carried() > volume_capacity() - 2 && bp != bp_head) {
        ret += 3;
    }

    // Bionics and mutation
    if( has_bionic("bio_stiff") && bp != bp_head && bp != bp_mouth ) {
        ret += 1;
    }
    if( has_trait(PF_CHITIN3) && bp != bp_eyes && bp != bp_mouth ) {
        ret += 1;
    }
    if( has_trait(PF_SLIT_NOSTRILS) && bp == bp_mouth ) {
        ret += 1;
    }
    if (bp == bp_hands &&
        (has_trait(PF_ARM_TENTACLES) || has_trait(PF_ARM_TENTACLES_4) ||
         has_trait(PF_ARM_TENTACLES_8)) ) {
        ret += 3;
    }
    return ret;
}

int player::armor_bash(body_part bp)
{
 int ret = 0;
 it_armor* armor;
 for (int i = 0; i < worn.size(); i++) {
  armor = dynamic_cast<it_armor*>(worn[i].type);
  if (armor->covers & mfb(bp))
   ret += worn[i].bash_resist();
 }
 if (has_bionic("bio_carbon"))
  ret += 2;
 if (bp == bp_head && has_bionic("bio_armor_head"))
  ret += 3;
 else if (bp == bp_arms && has_bionic("bio_armor_arms"))
  ret += 3;
 else if (bp == bp_torso && has_bionic("bio_armor_torso"))
  ret += 3;
 else if (bp == bp_legs && has_bionic("bio_armor_legs"))
  ret += 3;
 if (has_trait(PF_FUR))
  ret++;
 if (has_trait(PF_CHITIN))
  ret += 2;
 if (has_trait(PF_SHELL) && bp == bp_torso)
  ret += 6;
 ret += rng(0, disease_intensity("armor_boost"));
 return ret;
}

int player::armor_cut(body_part bp)
{
 int ret = 0;
 it_armor* armor;
 for (int i = 0; i < worn.size(); i++) {
  armor = dynamic_cast<it_armor*>(worn[i].type);
  if (armor->covers & mfb(bp))
   ret += worn[i].cut_resist();
 }
 if (has_bionic("bio_carbon"))
  ret += 4;
 if (bp == bp_head && has_bionic("bio_armor_head"))
  ret += 3;
 else if (bp == bp_arms && has_bionic("bio_armor_arms"))
  ret += 3;
 else if (bp == bp_torso && has_bionic("bio_armor_torso"))
  ret += 3;
 else if (bp == bp_legs && has_bionic("bio_armor_legs"))
  ret += 3;
 if (has_trait(PF_THICKSKIN))
  ret++;
 if (has_trait(PF_SCALES))
  ret += 2;
 if (has_trait(PF_THICK_SCALES))
  ret += 4;
 if (has_trait(PF_SLEEK_SCALES))
  ret += 1;
 if (has_trait(PF_CHITIN))
  ret += 2;
 if (has_trait(PF_CHITIN2))
  ret += 4;
 if (has_trait(PF_CHITIN3))
  ret += 8;
 if (has_trait(PF_SHELL) && bp == bp_torso)
  ret += 14;
 ret += rng(0, disease_intensity("armor_boost"));
 return ret;
}

void player::absorb(game *g, body_part bp, int &dam, int &cut)
{
    it_armor* tmp;
    int arm_bash = 0, arm_cut = 0;
    bool cut_through = true;      // to determine if cutting damage penetrates multiple layers of armour
    int bash_absorb = 0;      // to determine if lower layers of armour get damaged

    // CBMS absorb damage first before hitting armour
    if (has_active_bionic("bio_ads"))
    {
        if (dam > 0 && power_level > 1)
        {
            dam -= rng(1, 8);
            power_level--;
        }
        if (cut > 0 && power_level > 1)
        {
            cut -= rng(0, 4);
            power_level--;
        }
        if (dam < 0)
            dam = 0;
        if (cut < 0)
            cut = 0;
    }

    // determines how much damage is absorbed by armour
    // zero if damage misses a covered part
    int bash_reduction = 0;
    int cut_reduction = 0;

    // See, we do it backwards, which assumes the player put on their jacket after
    //  their T shirt, for example.  TODO: don't assume! ASS out of U & ME, etc.
    for (int i = worn.size() - 1; i >= 0; i--)
    {
        tmp = dynamic_cast<it_armor*>(worn[i].type);
        if ((tmp->covers & mfb(bp)) && tmp->storage <= 24)
        {
            // first determine if damage is at a covered part of the body
            // probability given by coverage
            if (rng(0, 100) < tmp->coverage)
            {
                // hit a covered part of the body, so now determine if armour is damaged
                arm_bash = worn[i].bash_resist();
                arm_cut  = worn[i].cut_resist();
                // also determine how much damage is absorbed by armour
                // factor of 6 to normalise for material hardness values
                bash_reduction = arm_bash / 6;
                cut_reduction = arm_cut / 6;

                // power armour first  - to depreciate eventually
                if (((it_armor *)worn[i].type)->is_power_armor())
                {
                    if (cut > arm_cut * 2 || dam > arm_bash * 2)
                    {
                        g->add_msg_if_player(this,_("Your %s is damaged!"), worn[i].tname(g).c_str());
                        worn[i].damage++;
                    }
                }
                else // normal armour
                {
                    // determine how much the damage exceeds the armour absorption
                    // bash damage takes into account preceding layers
                    int diff_bash = (dam - arm_bash - bash_absorb < 0) ? -1 : (dam - arm_bash);
                    int diff_cut  = (cut - arm_cut  < 0) ? -1 : (dam - arm_cut);
                    bool armor_damaged = false;
                    std::string pre_damage_name = worn[i].tname(g);

                    // armour damage occurs only if damage exceeds armour absorption
                    // plus a luck factor, even if damage is below armour absorption (2% chance)
                    if ((diff_bash > arm_bash && !one_in(diff_bash)) ||
                        (diff_bash == -1 && one_in(50)))
                    {
                        armor_damaged = true;
                        worn[i].damage++;
                    }
                    bash_absorb += arm_bash;

                    // cut damage falls through to inner layers only if preceding layer was damaged
                    if (cut_through)
                    {
                        if ((diff_cut > arm_cut && !one_in(diff_cut)) ||
                            (diff_cut == -1 && one_in(50)))
                        {
                            armor_damaged = true;
                            worn[i].damage++;
                        }
                        else // layer of clothing was not damaged, so stop cutting damage from penetrating
                        {
                            cut_through = false;
                        }
                    }

                    // now check if armour was completely destroyed and display relevant messages
                    if (worn[i].damage >= 5)
                    {
                        g->add_msg_player_or_npc( this, _("Your %s is completely destroyed!"),
                                                  _("<npcname>'s %s is completely destroyed!"),
                                                  worn[i].tname(g).c_str() );
                        worn.erase(worn.begin() + i);
                    } else if (armor_damaged) {
                        std::string damage_verb = diff_bash > diff_cut ? tmp->bash_dmg_verb() :
                                                                         tmp->cut_dmg_verb();
                        g->add_msg_if_player(this, _("Your %s is %s!"), pre_damage_name.c_str(),
                                             damage_verb.c_str());
                    }
                } // end of armour damage code
            }
        }
        // reduce damage accordingly
        dam -= bash_reduction;
        cut -= cut_reduction;
    }
    // now account for CBMs and mutations
    if (has_bionic("bio_carbon"))
    {
        dam -= 2;
        cut -= 4;
    }
    if (bp == bp_head && has_bionic("bio_armor_head"))
    {
        dam -= 3;
        cut -= 3;
    }
    else if (bp == bp_arms && has_bionic("bio_armor_arms"))
    {
        dam -= 3;
        cut -= 3;
    }
    else if (bp == bp_torso && has_bionic("bio_armor_torso"))
    {
        dam -= 3;
        cut -= 3;
    }
    else if (bp == bp_legs && has_bionic("bio_armor_legs"))
    {
        dam -= 3;
        cut -= 3;
    }
    if (has_trait(PF_THICKSKIN))
        cut--;
    if (has_trait(PF_SCALES))
        cut -= 2;
    if (has_trait(PF_THICK_SCALES))
        cut -= 4;
    if (has_trait(PF_SLEEK_SCALES))
        cut -= 1;
    if (has_trait(PF_FEATHERS))
        dam--;
    if (has_trait(PF_FUR))
        dam--;
    if (has_trait(PF_CHITIN))
        cut -= 2;
    if (has_trait(PF_CHITIN2))
    {
        dam--;
        cut -= 4;
    }
    if (has_trait(PF_CHITIN3))
    {
        dam -= 2;
        cut -= 8;
    }
    if (has_trait(PF_PLANTSKIN))
        dam--;
    if (has_trait(PF_BARK))
        dam -= 2;
    if (bp == bp_feet && has_trait(PF_HOOVES))
        cut--;
    if (has_trait(PF_LIGHT_BONES))
        dam *= 1.4;
    if (has_trait(PF_HOLLOW_BONES))
        dam *= 1.8;
    if (dam < 0)
        dam = 0;
    if (cut < 0)
        cut = 0;
}

int player::resist(body_part bp)
{
 int ret = 0;
 for (int i = 0; i < worn.size(); i++) {
  if ((dynamic_cast<it_armor*>(worn[i].type))->covers & mfb(bp) ||
      (bp == bp_eyes && // Head protection works on eyes too (e.g. baseball cap)
           (dynamic_cast<it_armor*>(worn[i].type))->covers & mfb(bp_head)))
   ret += (dynamic_cast<it_armor*>(worn[i].type))->env_resist;
 }
 if (bp == bp_mouth && has_bionic("bio_purifier") && ret < 5) {
  ret += 2;
  if (ret == 6)
   ret = 5;
 }
 return ret;
}

bool player::wearing_something_on(body_part bp)
{
 for (int i = 0; i < worn.size(); i++) {
  if ((dynamic_cast<it_armor*>(worn[i].type))->covers & mfb(bp))
    return true;
 }
 return false;
}

bool player::is_wearing_power_armor(bool *hasHelmet) const {
  if (worn.size() && ((it_armor *)worn[0].type)->is_power_armor()) {
    if (hasHelmet) {
      *hasHelmet = false;

      if (worn.size() > 1) {
        for (size_t i = 1; i < worn.size(); i++) {
          it_armor *candidate = dynamic_cast<it_armor*>(worn[i].type);

          if (candidate->is_power_armor() && candidate->covers & mfb(bp_head)) {
            *hasHelmet = true;
            break;
          }
        }
      }
    }

    return true;
  } else {
    return false;
  }
}

int player::adjust_for_focus(int amount)
{
    int effective_focus = focus_pool;
    if (has_trait(PF_FASTLEARNER))
    {
        effective_focus += 15;
    }
    double tmp = amount * (effective_focus / 100.0);
    int ret = int(tmp);
    if (rng(0, 100) < 100 * (tmp - ret))
    {
        ret++;
    }
    return ret;
}

void player::practice (const calendar& turn, Skill *s, int amount)
{
    SkillLevel& level = skillLevel(s);
    // Double amount, but only if level.exercise isn't a amall negative number?
    if (level.exercise() < 0)
    {
        if (amount >= -level.exercise())
        {
            amount -= level.exercise();
        } else {
            amount += amount;
        }
    }

    bool isSavant = has_trait(PF_SAVANT);

    Skill *savantSkill = NULL;
    SkillLevel savantSkillLevel = SkillLevel();

    if (isSavant)
    {
        for (std::vector<Skill*>::iterator aSkill = Skill::skills.begin();
             aSkill != Skill::skills.end(); ++aSkill)
        {
            if (skillLevel(*aSkill) > savantSkillLevel)
            {
                savantSkill = *aSkill;
                savantSkillLevel = skillLevel(*aSkill);
            }
        }
    }

    amount = adjust_for_focus(amount);
    if (isSavant && s != savantSkill)
    {
        amount /= 2;
    }

    if (amount > 0 && level.isTraining())
    {
        skillLevel(s).train(amount);

        int chance_to_drop = focus_pool;
        focus_pool -= chance_to_drop / 100;
        if (rng(1, 100) <= (chance_to_drop % 100))
        {
            focus_pool--;
        }
    }

    skillLevel(s).practice(turn);
}

void player::practice (const calendar& turn, std::string s, int amount)
{
    Skill *aSkill = Skill::skill(s);
    practice(turn, aSkill, amount);
}

bool player::knows_recipe(recipe *rec)
{
    // do we know the recipe by virtue of it being autolearned?
    if (rec->autolearn)
    {
        // Can the skill being trained can handle the difficulty of the task
        bool meets_requirements = false;
        if(rec->skill_used == NULL || skillLevel(rec->skill_used) >= rec->difficulty){
            meets_requirements = true;
            //If there are required skills, insure their requirements are met, or we can't craft
            if(rec->required_skills.size()){
                for(std::map<Skill*,int>::iterator iter=rec->required_skills.begin(); iter!=rec->required_skills.end();iter++){
                    if(skillLevel(iter->first) < iter->second){
                        meets_requirements = false;
                    }
                }
            }
        }
        if(meets_requirements){
            return true;
        }
    }

    if (learned_recipes.find(rec->ident) != learned_recipes.end())
    {
        return true;
    }

    return false;
}

void player::learn_recipe(recipe *rec)
{
    learned_recipes[rec->ident] = rec;
}

void player::assign_activity(game* g, activity_type type, int moves, int index, char invlet, std::string name)
{
 if (backlog.type == type && backlog.index == index && backlog.invlet == invlet &&
     backlog.name == name && query_yn(_("Resume task?"))) {
  activity = backlog;
  backlog = player_activity();
 } else
  activity = player_activity(type, moves, index, invlet, name);
}

void player::cancel_activity()
{
 if (activity_is_suspendable(activity.type))
  backlog = activity;
 activity.type = ACT_NULL;
}

std::vector<item*> player::has_ammo(ammotype at)
{
    return inv.all_ammo(at);
}

std::string player::weapname(bool charges)
{
 if (!(weapon.is_tool() &&
       dynamic_cast<it_tool*>(weapon.type)->max_charges <= 0) &&
     weapon.charges >= 0 && charges) {
  std::stringstream dump;
  int spare_mag = weapon.has_gunmod("spare_mag");
  dump << weapon.tname().c_str() << " (" << weapon.charges;
  if( -1 != spare_mag )
   dump << "+" << weapon.contents[spare_mag].charges;
  for (int i = 0; i < weapon.contents.size(); i++)
   if (weapon.contents[i].is_gunmod() &&
       weapon.contents[i].has_flag("MODE_AUX"))
    dump << "+" << weapon.contents[i].charges;
  dump << ")";
  return dump.str();
 } else if (weapon.is_null())
  return _("fists");

 else if (weapon.is_style()) { // Styles get bonus-bars!
  std::stringstream dump;
  dump << weapon.tname();

  if(weapon.typeId() == "style_capoeira"){
   if (has_disease("dodge_boost"))
    dump << _(" +Dodge");
   if (has_disease("attack_boost"))
    dump << _(" +Attack");
  } else if(weapon.typeId() == "style_ninjutsu"){
  } else if(weapon.typeId() == "style_leopard"){
   if (has_disease("attack_boost"))
    dump << _(" +Attack");
  } else if(weapon.typeId() == "style_crane"){
   if (has_disease("dodge_boost"))
    dump << _(" +Dodge");
  } else if(weapon.typeId() == "style_dragon"){
   if (has_disease("damage_boost"))
    dump << _(" +Damage");
  } else if(weapon.typeId() == "style_tiger"){
   dump << " [";
   int intensity = disease_intensity("damage_boost");
   for (int i = 1; i <= 5; i++) {
    if (intensity >= i * 2)
     dump << "*";
    else
     dump << ".";
   }
   dump << "]";
  } else if(weapon.typeId() == "style_centipede"){
   dump << " [";
   int intensity = disease_intensity("speed_boost");
   for (int i = 1; i <= 8; i++) {
    if (intensity >= i * 4)
     dump << "*";
    else
     dump << ".";
   }
   dump << "]";
  } else if(weapon.typeId() == "style_venom_snake"){
   dump << " [";
   int intensity = disease_intensity("viper_combo");
   for (int i = 1; i <= 2; i++) {
    if (intensity >= i)
     dump << "C";
    else
     dump << ".";
   }
   dump << "]";
  } else if(weapon.typeId() == "style_lizard"){
   dump << " [";
   int intensity = disease_intensity("attack_boost");
   for (int i = 1; i <= 4; i++) {
    if (intensity >= i)
     dump << "*";
    else
     dump << ".";
   }
   dump << "]";
  } else if(weapon.typeId() == "style_toad"){
   dump << " [";
   int intensity = disease_intensity("armor_boost");
   for (int i = 1; i <= 5; i++) {
    if (intensity >= 5 + i)
     dump << "!";
    else if (intensity >= i)
     dump << "*";
    else
     dump << ".";
    }
    dump << "]";
  }

  return dump.str();
 } else
  return weapon.tname();
}

nc_color encumb_color(int level)
{
 if (level < 0)
  return c_green;
 if (level == 0)
  return c_ltgray;
 if (level < 4)
  return c_yellow;
 if (level < 7)
  return c_ltred;
 return c_red;
}

bool activity_is_suspendable(activity_type type)
{
 if (type == ACT_NULL || type == ACT_RELOAD || type == ACT_DISASSEMBLE)
  return false;
 return true;
}

SkillLevel& player::skillLevel(std::string ident) {
  return _skills[Skill::skill(ident)];
}

SkillLevel& player::skillLevel(Skill *_skill) {
  return _skills[_skill];
}

void player::copy_skill_levels(const player *rhs)
{
    _skills = rhs->_skills;
}

void player::set_skill_level(Skill* _skill, int level)
{
    skillLevel(_skill).level(level);
}
void player::set_skill_level(std::string ident, int level)
{
    skillLevel(ident).level(level);
}

void player::boost_skill_level(Skill* _skill, int level)
{
    skillLevel(_skill).level(level+skillLevel(_skill));
}
void player::boost_skill_level(std::string ident, int level)
{
    skillLevel(ident).level(level+skillLevel(ident));
}

void player::setID (int i)
{
    this->id = i;
}

int player::getID ()
{
    return this->id;
}

bool player::uncanny_dodge(bool is_u)
{
    if( this->power_level < 3 || !this->has_active_bionic("bio_uncanny_dodge") ) { return false; }
    point adjacent = adjacent_tile();
    power_level -= 3;
    if (adjacent.x != posx || adjacent.y != posy)
    {
        posx = adjacent.x;
        posy = adjacent.y;
        if (is_u)
            g->add_msg(_("Time seems to slow down and you instinctively dodge!"));
        else
            g->add_msg(_("Your target dodges... so fast!"));
        return true;
    }
    if (is_u)
        g->add_msg(_("You try to dodge but there's no room!"));
    return false;
}
// adjacent_tile() returns a safe, unoccupied adjacent tile. If there are no such tiles, returns player position instead.
point player::adjacent_tile()
{
    std::vector<point> ret;
    field_entry *cur = NULL;
    field tmpfld;
    trap_id curtrap;
    int dangerous_fields;
    for (int i=posx-1; i <= posx+1; i++)
    {
        for (int j=posy-1; j <= posy+1; j++)
        {
            if (i == posx && j == posy) continue;       // don't consider player position
            curtrap=g->m.tr_at(i, j);
            if (g->mon_at(i, j) == -1 && g->npc_at(i, j) == -1 && g->m.move_cost(i, j) > 0 && (curtrap == tr_null || g->traps[curtrap]->is_benign()))        // only consider tile if unoccupied, passable and has no traps
            {
                dangerous_fields = 0;
                tmpfld = g->m.field_at(i, j);
                for(std::map<field_id, field_entry*>::iterator field_list_it = tmpfld.getFieldStart(); field_list_it != tmpfld.getFieldEnd(); ++field_list_it)
                {
                    cur = field_list_it->second;
                    if (cur != NULL && cur->is_dangerous())
                        dangerous_fields++;
                }
                if (dangerous_fields == 0)
                {
                    ret.push_back(point(i, j));
                }
            }
        }
    }
    if (ret.size())
        return ret[rng(0, ret.size()-1)];   // return a random valid adjacent tile
    else
        return point(posx, posy);           // or return player position if no valid adjacent tiles
}<|MERGE_RESOLUTION|>--- conflicted
+++ resolved
@@ -2203,11 +2203,7 @@
     mvwprintz(w_stats, 6, 2, c_magenta, _("Base HP: %d              "),
              hp_max[1]);
     mvwprintz(w_stats, 7, 2, c_magenta, _("Carry weight: %.1f %s     "), convert_weight(weight_capacity(false)),
-<<<<<<< HEAD
-                      OPTIONS["USE_METRIC_WEIGHTS"]=="kg"?"kg":"lbs");
-=======
                       OPTIONS["USE_METRIC_WEIGHTS"] == "kg"?"kg":"lbs");
->>>>>>> 358c78c9
     mvwprintz(w_stats, 8, 2, c_magenta, _("Melee damage: %d         "),
              base_damage(false));
 
@@ -2900,11 +2896,7 @@
   int speedox = sideStyle ? 0 : 33;
   int speedoy = sideStyle ? 5 :  3;
 
-<<<<<<< HEAD
-  bool metric = OPTIONS["USE_METRIC_SPEEDS"] == "km";
-=======
   bool metric = OPTIONS["USE_METRIC_SPEEDS"] == "km/h";
->>>>>>> 358c78c9
   const char *units = metric ? "km/h" : "mph";
   int velx    = metric ?  5 : 4; // strlen(units) + 1
   int cruisex = metric ? 10 : 9; // strlen(units) + 6
