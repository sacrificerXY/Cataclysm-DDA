# comment these to toggle them as one sees fit.
# WARNINGS will spam hundreds of warnings, mostly safe, if turned on
# DEBUG is best turned on if you plan to debug in gdb -- please do!
# PROFILE is for use with gprof or a similar program -- don't bother generally
#WARNINGS = -Wall -Wextra -Wno-switch -Wno-sign-compare -Wno-missing-braces -Wno-unused-parameter -Wno-char-subscripts
DEBUG = -g -Wl,-Map=cataclysm.map
#PROFILE = -pg
OTHERS = -O3
<<<<<<< HEAD
DEFINES = -DNDEBUG
=======
#DEFINES = -DNDEBUG
>>>>>>> b00cd29c

ODIR = objwin
DDIR = .deps

TARGET = CataclysmWin.exe

CXX = g++

LINKER = i486-mingw32-ld
LINKERFLAGS = -Wl,-stack,12000000,-subsystem,console

CFLAGS = $(WARNINGS) $(DEBUG) $(PROFILE) $(OTHERS)

LDFLAGS = -static 

#ifeq ($(OS), Msys)
#LDFLAGS = -static -lpdcurses
#else 
#LDFLAGS = -lncurses
#endif

SOURCES = $(wildcard *.cpp)
_OBJS = $(SOURCES:.cpp=.o)
OBJS = $(patsubst %,$(ODIR)/%,$(_OBJS))

all: $(TARGET)
	@

$(TARGET): $(ODIR) $(DDIR) $(OBJS)
	$(CXX) $(LINKERFLAGS) -o $(TARGET) $(DEFINES) $(CFLAGS) $(OBJS) $(LDFLAGS) 

$(ODIR):
	mkdir $(ODIR)

$(DDIR):
	@mkdir $(DDIR)

$(ODIR)/%.o: %.cpp
	$(CXX) $(DEFINES) $(CFLAGS) -c $< -o $@

clean:
	rm -f $(TARGET) $(ODIR)/*.o

-include $(SOURCES:%.cpp=$(DEPDIR)/%.P)<|MERGE_RESOLUTION|>--- conflicted
+++ resolved
@@ -6,11 +6,7 @@
 DEBUG = -g -Wl,-Map=cataclysm.map
 #PROFILE = -pg
 OTHERS = -O3
-<<<<<<< HEAD
-DEFINES = -DNDEBUG
-=======
 #DEFINES = -DNDEBUG
->>>>>>> b00cd29c
 
 ODIR = objwin
 DDIR = .deps
