--- conflicted
+++ resolved
@@ -360,11 +360,8 @@
   case OPT_INITIAL_TIME:
   case OPT_VIEWPORT_X:
   case OPT_VIEWPORT_Y:
-<<<<<<< HEAD
   case OPT_SEASON_LENGTH:
-=======
   case OPT_MOVE_VIEW_OFFSET:
->>>>>>> 1bd96df0
    return false;
     break;
   default:
@@ -405,13 +402,10 @@
       case OPT_VIEWPORT_Y:
         ret = 93; // TODO Set up min/max values so weird numbers don't have to be used.
         break;
-<<<<<<< HEAD
       case OPT_SEASON_LENGTH:
         ret = 666;
-=======
       case OPT_MOVE_VIEW_OFFSET:
         ret = 50; // TODO calculate max for screen size
->>>>>>> 1bd96df0
         break;
       default:
         ret = 2;
