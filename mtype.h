#ifndef _MTYPE_H_
#define _MTYPE_H_
// SEE ALSO: monitemsdef.cpp, which defines data on which items any given
// monster may carry.

#include <bitset>
#include <string>
#include <vector>
#include <set>
#include <math.h>
#include "mondeath.h"
#include "monattack.h"
#include "material.h"
#include "enums.h"
#include "color.h"

class mdeath;

/*
  On altering any entries in this enum please add or remove the appropriate entry to the monster_names array in tile_id_data.h
*/
enum mon_id {
mon_null = 0,
// Wildlife
mon_squirrel, mon_rabbit, mon_deer, mon_moose, mon_wolf, mon_coyote, mon_bear, mon_cougar, mon_crow,
// Friendly animals
mon_dog, mon_cat,
// Ants
mon_ant_larva, mon_ant, mon_ant_soldier, mon_ant_queen, mon_ant_fungus,
// Bees
mon_fly, mon_bee, mon_wasp,
// Worms
mon_graboid, mon_worm, mon_halfworm,
// Wild Mutants
mon_sludge_crawler,
// Zombies
 mon_zombie, mon_zombie_cop, mon_zombie_shrieker, mon_zombie_spitter, mon_zombie_electric,
 mon_zombie_smoker, mon_zombie_swimmer,
 mon_zombie_fast, mon_zombie_brute, mon_zombie_hulk, mon_zombie_fungus,
 mon_boomer, mon_boomer_fungus, mon_skeleton, mon_zombie_necro,
 mon_zombie_scientist, mon_zombie_soldier, mon_zombie_grabber,
 mon_zombie_master,  mon_beekeeper, mon_zombie_child,
// Flesh Golem
 mon_jabberwock,
// Triffids
mon_triffid, mon_triffid_young, mon_triffid_queen, mon_creeper_hub,
 mon_creeper_vine, mon_biollante, mon_vinebeast, mon_triffid_heart,
// Fungaloids TODO: Remove dormant fungaloid when it won't break save compatibility
mon_fungaloid, mon_fungaloid_dormant, mon_fungaloid_young, mon_spore,
 mon_fungaloid_queen, mon_fungal_wall,
// Blobs
mon_blob, mon_blob_small,
// Sewer mutants
mon_chud, mon_one_eye, mon_crawler,
// Sewer animals
mon_sewer_fish, mon_sewer_snake, mon_sewer_rat, mon_rat_king,
// Swamp monsters
mon_mosquito, mon_dragonfly, mon_centipede, mon_frog, mon_slug,
 mon_dermatik_larva, mon_dermatik,
// SPIDERS
mon_spider_wolf, mon_spider_web, mon_spider_jumping, mon_spider_trapdoor,
 mon_spider_widow,
// Unearthed Horrors
mon_dark_wyrm, mon_amigara_horror, mon_dog_thing, mon_headless_dog_thing,
 mon_thing,
// Spiral monsters
mon_human_snail, mon_twisted_body, mon_vortex,
// Subspace monsters
mon_flying_polyp, mon_hunting_horror, mon_mi_go, mon_yugg, mon_gelatin,
 mon_flaming_eye, mon_kreck, mon_gracke, mon_blank, mon_gozu, mon_shadow, mon_breather_hub,
 mon_breather, mon_shadow_snake,
// Cult, lobotomized creatures that are human/undead hybrids
mon_dementia, mon_homunculus, mon_blood_sacrifice, mon_flesh_angel,
// Robots
mon_eyebot, mon_manhack, mon_skitterbot, mon_secubot, mon_hazmatbot, mon_copbot, mon_molebot,
 mon_tripod, mon_chickenbot, mon_tankbot, mon_turret, mon_exploder,
// Hallucinations
mon_hallu_mom,
// Special monsters
mon_generator,
// added post 0.8
mon_turkey, mon_raccoon, mon_opossum, mon_rattlesnake,
mon_giant_crayfish,
num_monsters
};

enum m_size {
MS_TINY = 0, // Rodent
MS_SMALL, // Half human
MS_MEDIUM, // Human
MS_LARGE, // Cow
MS_HUGE  // TAAAANK
};

// These are triggers which may affect the monster's anger or morale.
// They are handled in monster::check_triggers(), in monster.cpp
enum monster_trigger {
MTRIG_NULL = 0,
MTRIG_STALK,  // Increases when following the player
MTRIG_MEAT,  // Meat or a corpse nearby
MTRIG_PLAYER_WEAK, // The player is hurt
MTRIG_PLAYER_CLOSE, // The player gets within a few tiles
MTRIG_HURT,  // We are hurt
MTRIG_FIRE,  // Fire nearby
MTRIG_FRIEND_DIED, // A monster of the same type died
MTRIG_FRIEND_ATTACKED, // A monster of the same type attacked
MTRIG_SOUND,  // Heard a sound
N_MONSTER_TRIGGERS
};

// Feel free to add to m_flags.  Order shouldn't matter, just keep it tidy!
// And comment them well. ;)
// mfb(n) converts a flag to its appropriate position in mtype's bitfield
#ifndef mfb
#define mfb(n) static_cast <unsigned long> (1 << (n))
#endif
enum m_flag {
MF_NULL = 0, // Helps with setvector
MF_SEES, // It can see you (and will run/follow)
MF_VIS50, //Vision -10
MF_VIS40, //Vision -20
MF_VIS30, //Vision -30
MF_VIS20, //Vision -40
MF_VIS10, //Vision -50
MF_HEARS, // It can hear you
MF_GOODHEARING, // Pursues sounds more than most monsters
MF_SMELLS, // It can smell you
MF_KEENNOSE, //Keen sense of smell
MF_STUMBLES, // Stumbles in its movement
MF_WARM, // Warm blooded
MF_NOHEAD, // Headshots not allowed!
MF_HARDTOSHOOT, // Some shots are actually misses
MF_GRABS, // Its attacks may grab us!
MF_BASHES, // Bashes down doors
MF_DESTROYS, // Bashes down walls and more
MF_POISON, // Poisonous to eat
MF_VENOM, // Attack may poison the player
MF_BADVENOM, // Attack may SEVERELY poison the player
MF_BLEED,       // Causes player to bleed
MF_WEBWALK, // Doesn't destroy webs
MF_DIGS, // Digs through the ground
MF_FLIES, // Can fly (over water, etc)
MF_AQUATIC, // Confined to water
MF_SWIMS, // Treats water as 50 movement point terrain
MF_ATTACKMON, // Attacks other monsters
MF_ANIMAL, // Is an "animal" for purposes of the Animal Empath trait
MF_PLASTIC, // Absorbs physical damage to a great degree
MF_SUNDEATH, // Dies in full sunlight
MF_ELECTRIC, // Shocks unarmed attackers
MF_ACIDPROOF, // Immune to acid
MF_ACIDTRAIL, // Leaves a trail of acid
MF_SLUDGEPROOF, // Ignores the effect of sludge trails
MF_SLUDGETRAIL, // Causes monster to leave a sludge trap trail when moving
MF_FIREY, // Burns stuff and is immune to fire
MF_QUEEN, // When it dies, local populations start to die off too
MF_ELECTRONIC, // e.g. a robot; affected by emp blasts, and other stuff
MF_FUR,  // May produce fur when butchered
MF_LEATHER, // May produce leather when butchered
MF_FEATHER, // May produce feather when butchered
MF_CBM, // May produce a cbm or two when butchered
MF_BONES, // May produce bones and sinews when butchered
MF_IMMOBILE, // Doesn't move (e.g. turrets)
MF_FRIENDLY_SPECIAL, // Use our special attack, even if friendly
MF_HIT_AND_RUN, // Flee for several turns after a melee attack
MF_GUILT, // You feel guilty for killing it
MF_HUMAN, // It's a live human
MF_NO_BREATHE, //Provides immunity to inhalation effects from gas, smoke, and poison, and can't drown
MF_REGENERATES_50, // Monster regenerates very quickly over time
MF_FLAMMABLE, // Monster catches fire, burns, and passes the fire on to nearby objects
MF_REVIVES, // Monster corpse will revive after a short period of time
MF_CHITIN,  // May produce chitin when butchered
MF_MAX  // Sets the length of the flags - obviously MUST be last
};

enum m_category {
MC_NULL = 0, // No category.
MC_CLASSIC, // Only monsters we expect in a classic zombie movie.
MC_WILDLIFE, // The natural animals.
MC_MAX // Size of flag array.
};

struct mtype {
    std::string id, name, description;
    std::set<std::string> species, categories;
    long sym;
    nc_color color;
    m_size size;
    std::string mat;
    phase_id phase;
    std::set<m_flag> flags;
    std::set<monster_trigger> anger, placate, fear;

    std::bitset<MF_MAX> bitflags;
    std::bitset<N_MONSTER_TRIGGERS> bitanger, bitfear, bitplacate;

    int difficulty; // Used all over; 30 min + (diff-3)*30 min = earlist appearance
    int agro;       // How likely to attack; -100 to 100
    int morale;     // Default morale level

    unsigned int  speed;       // Speed; human = 100
    unsigned char melee_skill; // Melee hit skill, 20 is superhuman hitting abilities.
    unsigned char melee_dice;  // Number of dice on melee hit
    unsigned char melee_sides; // Number of sides those dice have
    unsigned char melee_cut;   // Bonus cutting damage
    unsigned char sk_dodge;    // Dodge skill; should be 0 to 5
    unsigned char armor_bash;  // Natural armor vs. bash
    unsigned char armor_cut;   // Natural armor vs. cut
    signed char item_chance;   // Higher # means higher chance of loot
                               // Negative # means one item gen'd, tops
    float luminance;           // 0 is default, >0 gives luminance to lightmap
    int hp;
    unsigned int sp_freq;     // How long sp_attack takes to charge
    void (mdeath::*dies)(game *, monster *); // What happens when this monster dies
    void (mattack::*sp_attack)(game *, monster *); // This monster's special attack

    // Default constructor
    mtype ();
<<<<<<< HEAD
    // Non-default (messy)
    mtype (int pid, std::string pname, monster_species pspecies, char psym,
            nc_color pcolor, m_size psize, std::string pmat,
            unsigned int pdiff, signed char pagro,
            signed char pmorale, unsigned int pspeed, unsigned char pml_skill,
            unsigned char pml_dice, unsigned char pml_sides, unsigned char pml_cut,
            unsigned char pdodge, unsigned char parmor_bash,
            unsigned char parmor_cut, signed char pitem_chance, int php,
            unsigned int psp_freq,
            void (mdeath::*pdies)      (game *, monster *),
            void (mattack::*psp_attack)(game *, monster *),
            std::string pdescription );
=======
>>>>>>> b97b43c9

    bool has_flag(m_flag flag) const;
    bool has_anger_trigger(monster_trigger trigger) const;
    bool has_fear_trigger(monster_trigger trigger) const;
    bool has_placate_trigger(monster_trigger trigger) const;
    bool in_category(std::string category) const;
    bool in_species(std::string _species) const;
};

#endif<|MERGE_RESOLUTION|>--- conflicted
+++ resolved
@@ -215,21 +215,6 @@
 
     // Default constructor
     mtype ();
-<<<<<<< HEAD
-    // Non-default (messy)
-    mtype (int pid, std::string pname, monster_species pspecies, char psym,
-            nc_color pcolor, m_size psize, std::string pmat,
-            unsigned int pdiff, signed char pagro,
-            signed char pmorale, unsigned int pspeed, unsigned char pml_skill,
-            unsigned char pml_dice, unsigned char pml_sides, unsigned char pml_cut,
-            unsigned char pdodge, unsigned char parmor_bash,
-            unsigned char parmor_cut, signed char pitem_chance, int php,
-            unsigned int psp_freq,
-            void (mdeath::*pdies)      (game *, monster *),
-            void (mattack::*psp_attack)(game *, monster *),
-            std::string pdescription );
-=======
->>>>>>> b97b43c9
 
     bool has_flag(m_flag flag) const;
     bool has_anger_trigger(monster_trigger trigger) const;
