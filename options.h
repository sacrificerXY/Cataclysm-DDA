#ifndef _OPTIONS_H_
#define _OPTIONS_H_

#include <string>

enum option_key {
OPT_NULL = 0,
OPT_FORCE_YN,            // Y/N versus y/n
OPT_USE_CELSIUS,         // Display temp as C not F
OPT_USE_METRIC_SYS,      // Display speed as Km/h not mph
OPT_NO_CBLINK,           // No bright backgrounds
OPT_24_HOUR,             // 24 hour time
OPT_SNAP_TO_TARGET,      // game::firing snaps to target
OPT_SAFEMODE,            // Safemode on by default?
OPT_SAFEMODEPROXIMITY,   // Range after which safemode kicks in
OPT_AUTOSAFEMODE,        // Autosafemode on by default?
OPT_AUTOSAFEMODETURNS,   // Number of turns untill safemode kicks back in
OPT_AUTOSAVE,            // Automatically save the game on intervals.
OPT_AUTOSAVE_TURNS,      // Turns between autosaves
OPT_AUTOSAVE_MINUTES,    // Minimum realtime minutes between autosaves
OPT_GRADUAL_NIGHT_LIGHT, // be so cool at night :)
OPT_RAIN_ANIMATION,      // Enable the rain and other weather animation
OPT_CIRCLEDIST,          // Compute distance with pythagorean theorem
OPT_QUERY_DISASSEMBLE,   // Query before disassembling items
OPT_DROP_EMPTY,          // auto drop empty containers after use
OPT_HIDE_CURSOR,         // hide mouse cursor
OPT_SKILL_RUST,          // level of skill rust
OPT_DELETE_WORLD,        // Delete workd every time New Character is created
OPT_INITIAL_POINTS,      // Set the number of character points
OPT_MAX_TRAIT_POINTS,    // Set the number of trait points
OPT_INITIAL_TIME,        // Sets the starting hour (0-24)
OPT_VIEWPORT_X,          // Set the width of the terrain window, in characters
OPT_VIEWPORT_Y,          // Set the height of the terrain window, in characters
OPT_MOVE_VIEW_OFFSET,    // Sensitivity of shift+(movement)
OPT_STATIC_SPAWN,        // Makes zombies spawn using the new static system
OPT_CLASSIC_ZOMBIES,     // Only spawn the more classic zombies and buildings.
OPT_REVIVE_ZOMBIES,      // Allow Zombies to revive after a certain amount of time.
OPT_SEASON_LENGTH,       // Season length, in days
OPT_STATIC_NPC,          // Spawn static npcs
OPT_RANDOM_NPC,          // Spawn random npcs
OPT_RAD_MUTATION,        // Radiation mutates
OPT_SAVESLEEP,           // Ask to save before sleeping
OPT_AUTO_PICKUP,         // Enable Item Auto Pickup
OPT_AUTO_PICKUP_ZERO,    // Auto Pickup 0 Volume and Weith items
<<<<<<< HEAD
OPT_DANGEROUS_PICKUPS,   // Drop items if they would exceed weight danger limits
=======
OPT_AUTO_PICKUP_SAFEMODE,// Auto Pickup Safemode
>>>>>>> d2a3acd8
NUM_OPTION_KEYS
};

struct option_table
{
    double options[NUM_OPTION_KEYS];

    option_table()
    {
        for (int i = 0; i < NUM_OPTION_KEYS; i++)
        {   //setup default values where needed
            switch(i)
            {
            case OPT_VIEWPORT_X:
            case OPT_VIEWPORT_Y:
                options[i] = 12;
                break;
            case OPT_INITIAL_TIME:
                options[i] = 8;
                break;
            case OPT_SEASON_LENGTH:
                options[i] = 14;
                break;
            case OPT_MOVE_VIEW_OFFSET:
                options[i] = 1;
                break;
            case OPT_AUTOSAVE_TURNS:
                options[i] = 30;
                break;
            case OPT_AUTOSAVE_MINUTES:
                options[i] = 5;
                break;
            case OPT_MAX_TRAIT_POINTS:
                options[i] = 12;
                break;
            default:
                options[i] = 0;
            }
        }
    };

    double& operator[] (option_key i) { return options[i]; };
    double& operator[] (int i) { return options[i]; };
};

extern option_table OPTIONS;

bool option_is_bool(option_key id);
char option_max_options(option_key id);
char option_min_options(option_key id);
void show_options();
void load_options();
void save_options();
std::string option_string(option_key key);
std::string option_name(option_key key);
std::string option_desc(option_key key);

#endif<|MERGE_RESOLUTION|>--- conflicted
+++ resolved
@@ -42,11 +42,8 @@
 OPT_SAVESLEEP,           // Ask to save before sleeping
 OPT_AUTO_PICKUP,         // Enable Item Auto Pickup
 OPT_AUTO_PICKUP_ZERO,    // Auto Pickup 0 Volume and Weith items
-<<<<<<< HEAD
+OPT_AUTO_PICKUP_SAFEMODE,// Auto Pickup Safemode
 OPT_DANGEROUS_PICKUPS,   // Drop items if they would exceed weight danger limits
-=======
-OPT_AUTO_PICKUP_SAFEMODE,// Auto Pickup Safemode
->>>>>>> d2a3acd8
 NUM_OPTION_KEYS
 };
 
