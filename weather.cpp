#include <vector>
#include <sstream>
#include "item_factory.h"
#include "options.h"
#include "game.h"
#include "weather.h"

#define PLAYER_OUTSIDE (g->m.is_outside(g->u.posx, g->u.posy) && g->levz >= 0)
#define THUNDER_CHANCE 50
#define LIGHTNING_CHANCE 600

void weather_effect::glare(game *g)
{
 if (PLAYER_OUTSIDE && g->is_in_sunlight(g->u.posx, g->u.posy) && !g->u.is_wearing("sunglasses"))
  g->u.infect("glare", bp_eyes, 1, 2, g);
}

void fill_funnels(game *g, int rain_depth_mm_per_hour, bool acid, trap_id t)
{
<<<<<<< HEAD
 if ((!g->u.is_wearing("coat_rain") || one_in(50)) &&
      (!g->u.weapon.has_flag("RAIN_PROTECT") || one_in(10)) &&
      !g->u.has_trait("FEATHERS") && g->u.warmth(bp_torso) < 20 &&
      PLAYER_OUTSIDE && one_in(2))
    {
      g->u.drench(g, 30 - (g->u.warmth(bp_torso) * 4/5 + g->u.warmth(bp_head) / 5),
                   mfb(bp_torso)|mfb(bp_arms)|mfb(bp_head));
=======
    int funnel_radius_mm = 0;
    switch (t) {
        case tr_funnel:             funnel_radius_mm = 380; break;
        case tr_makeshift_funnel:   funnel_radius_mm =  38; break;
        default: return;
>>>>>>> 03bf2051
    }

    // How many turns should it take for us to collect 1 charge of rainwater?
    item water(item_controller->find_template("water"), 0);
    const double charge_ml = (double) (water.weight()) / water.charges;
    const double PI = 3.14159265358979f;
    const double surface_area_mm2 = PI * (funnel_radius_mm * funnel_radius_mm);
    const double vol_mm3_per_hour = surface_area_mm2 * rain_depth_mm_per_hour;
    const double vol_mm3_per_turn = vol_mm3_per_hour / 600;
    const double ml_to_mm3 = 1000;
    const double turns_per_charge = charge_ml * ml_to_mm3 / vol_mm3_per_turn;

    item *c = NULL;
    char maxcontains = 0;

    // Give each funnel on the map a chance to collect the rain.
    std::set<point> funnel_locs = g->m.trap_locations(t);
    std::set<point>::iterator i;
    for (i = funnel_locs.begin(); i != funnel_locs.end(); i++) {
        point loc = *i;
        std::vector<item>& items = g->m.i_at(loc.x, loc.y);
        if (one_in(turns_per_charge)) {
            // This funnel has collected some rain! Put the rain in the largest
            // container here which is either empty or contains some mixture of
            // impure water and acid.
            for (int j = 0; j < items.size(); j++) {
                item *it = &(items[j]);
                if (it->is_container() && it->has_flag("WATERTIGHT") && it->has_flag("SEALS")) {
                    it_container* ct = dynamic_cast<it_container*>(it->type);
                    if (ct->contains > maxcontains && (
                            it->contents.empty() ||
                            it->contents[0].typeId() == "water" ||
                            it->contents[0].typeId() == "water_acid" ||
                            it->contents[0].typeId() == "water_acid_weak")) {
                        c = it;
                        maxcontains = ct->contains;
                    }
                }
            }
        }
    }

    // If we found an eligible container, add some rain to it (or consider
    // contaminating its current liquid).
    if (c != NULL) {
        const char *typeId = acid ? "water_acid" : "water";
        if (c->contents.empty()) {
            // This is easy. Just add 1 charge of the rain liquid to the container.
            item ret(item_controller->find_template(typeId), 0);
            if (!acid) {
                // Funnels aren't always clean enough for water.
                ret.poison = one_in(10) ? 1 : 0;
            }
            c->put_in(ret);
        } else {
            // The container already has a liquid.
            item &liq = c->contents[0];

            it_container* ct = dynamic_cast<it_container*>(c->type);
            if (liq.charges < ct->contains) {
                liq.charges++;
            }

            if (liq.typeId() == typeId || liq.typeId() == "water_acid_weak") {
                // The container already contains this liquid or weakly acidic water.
                // Don't do anything special -- we already added liquid.
            } else {
                // The rain is different from what's in the container.
                // Turn the container's liquid into weak acid with a probability
                // based on its current volume.

                // If it's raining acid and this container started with 7
                // charges of water, the liquid will now be 1/8th acid or,
                // equivalently, 1/4th weak acid (the rest being water). A
                // stochastic approach gives the liquid a 1 in 4 (or 2 in
                // liquid.charges) chance of becoming weak acid.
                const bool transmute = x_in_y(2, liq.charges);

                if (transmute) {
                    item transmuted(item_controller->find_template("water_acid_weak"), 0);
                    transmuted.charges = liq.charges;
                    c->contents[0] = transmuted;
                } else if (liq.typeId() == "water") {
                    // The container has water, and the acid rain didn't turn it
                    // into weak acid. Poison the water instead, assuming 1
                    // charge of acid would act like a charge of water with poison 5.
                    int total_poison = liq.poison * (liq.charges - 1) + 5;
                    liq.poison = total_poison / liq.charges;
                    int leftover_poison = total_poison - liq.poison * liq.charges;
                    if (leftover_poison > rng(0, liq.charges)) {
                        liq.poison++;
                    }
                }
            }
        }
    }
}

void fill_water_collectors(game *g, int mmPerHour, bool acid)
{
<<<<<<< HEAD
 if ((!g->u.is_wearing("coat_rain") || one_in(25)) &&
      (!g->u.weapon.has_flag("RAIN_PROTECT") || one_in(5)) &&
      !g->u.has_trait("FEATHERS") && g->u.warmth(bp_torso) < 50 && PLAYER_OUTSIDE)
    {
      g->u.drench(g, 60 - (g->u.warmth(bp_torso) * 4/5 + g->u.warmth(bp_head) / 5),
                   mfb(bp_torso)|mfb(bp_arms)|mfb(bp_head));
=======
    fill_funnels(g, mmPerHour, acid, tr_funnel);
    fill_funnels(g, mmPerHour, acid, tr_makeshift_funnel);
}

void decay_fire_and_scent(game *g, int fire_amount)
{
    for (int x = g->u.posx - SEEX * 2; x <= g->u.posx + SEEX * 2; x++) {
        for (int y = g->u.posy - SEEY * 2; y <= g->u.posy + SEEY * 2; y++) {
            if (g->m.is_outside(x, y)) {
                field_entry *fd = (g->m.field_at(x, y).findField(fd_fire));
                if (fd) {
                    fd->setFieldAge(fd->getFieldAge() + fire_amount);
                }
                if (g->scent(x, y) > 0)
                g->scent(x, y)--;
            }
        }
>>>>>>> 03bf2051
    }
}

void generic_wet(game *g, bool acid)
{
    if ((!g->u.is_wearing("coat_rain") || one_in(50)) &&
            (!g->u.weapon.has_flag("RAIN_PROTECT") || one_in(10)) &&
            !g->u.has_trait("FEATHERS") && g->u.warmth(bp_torso) < 20 &&
            PLAYER_OUTSIDE && one_in(2)) {
        g->u.drench(g, 30 - g->u.warmth(bp_torso), mfb(bp_torso)|mfb(bp_arms));
    }
    fill_water_collectors(g, 4, acid);
    decay_fire_and_scent(g, 15);
}

void generic_very_wet(game *g, bool acid)
{
    if ((!g->u.is_wearing("coat_rain") || one_in(25)) &&
            (!g->u.weapon.has_flag("RAIN_PROTECT") || one_in(5)) &&
            !g->u.has_trait("FEATHERS") && g->u.warmth(bp_torso) < 50 && PLAYER_OUTSIDE) {
        g->u.drench(g, 60 - g->u.warmth(bp_torso), mfb(bp_torso)|mfb(bp_arms));
    }

    fill_water_collectors(g, 8, acid);
    decay_fire_and_scent(g, 45);
}

void weather_effect::wet(game *g)
{
    generic_wet(g, false);
}

void weather_effect::very_wet(game *g)
{
    generic_very_wet(g, false);
}

void weather_effect::thunder(game *g)
{
    very_wet(g);
    if (one_in(THUNDER_CHANCE)) {
        if (g->levz >= 0) {
            g->add_msg(_("You hear a distant rumble of thunder."));
        } else if (!g->u.has_trait("BADHEARING") && one_in(1 - 3 * g->levz)) {
            g->add_msg(_("You hear a rumble of thunder from above."));
        }
    }
}

void weather_effect::lightning(game *g)
{
    thunder(g);
}

void weather_effect::light_acid(game *g)
{
    generic_wet(g, true);
    if (int(g->turn) % 10 == 0 && PLAYER_OUTSIDE)
    {
        if (g->u.weapon.has_flag("RAIN_PROTECT") && one_in(2))
        {
            g->add_msg(_("Your umbrella protects you from the acidic drizzle."));
        }
        else
        {
            if (g->u.is_wearing("coat_rain") && !one_in(3))
            {
                g->add_msg(_("Your raincoat protects you from the acidic drizzle."));
            }
            else
            {
                g->add_msg(_("The acid rain stings, but is mostly harmless for now..."));
                if (one_in(10) && (g->u.pain < 10)) {g->u.pain++;}
            }
        }
    }
}

void weather_effect::acid(game *g)
{
    if (int(g->turn) % 2 == 0 && PLAYER_OUTSIDE)
    {
        if (g->u.weapon.has_flag("RAIN_PROTECT") && one_in(4))
        {
            g->add_msg(_("Your umbrella protects you from the acid rain."));
        }
        else
        {
            if (g->u.is_wearing("coat_rain") && one_in(2))
            {
                g->add_msg(_("Your raincoat protects you from the acid rain."));
            }
            else
            {
                g->add_msg(_("The acid rain burns!"));
                if (one_in(2) && (g->u.pain < 100)) {g->u.pain += rng(1, 5);}
            }
        }
    }

 if (g->levz >= 0) {
  for (int x = g->u.posx - SEEX * 2; x <= g->u.posx + SEEX * 2; x++) {
   for (int y = g->u.posy - SEEY * 2; y <= g->u.posy + SEEY * 2; y++) {
    if (!g->m.has_flag(diggable, x, y) && !g->m.has_flag(noitem, x, y) &&
        g->m.move_cost(x, y) > 0 && g->m.is_outside(x, y) && one_in(400))
     g->m.add_field(g, x, y, fd_acid, 1);
   }
  }
 }
 for (int i = 0; i < g->z.size(); i++) {
  if (g->m.is_outside(g->z[i].posx, g->z[i].posy)) {
   if (!g->z[i].has_flag(MF_ACIDPROOF))
    g->z[i].hurt(1);
  }
 }
 generic_very_wet(g, true);
}


// Script from wikipedia:
// Current time
// The current time is hour/minute Eastern Standard Time
// Local conditions
// At 8 AM in Falls City, it was sunny. The temperature was 60 degrees, the dewpoint 59,
// and the relative humidity 97%. The wind was west at 6 miles (9.7 km) an hour.
// The pressure was 30.00 inches (762 mm) and steady.
// Regional conditions
// Across eastern Nebraska, southwest Iowa, and northwest Missouri, skies ranged from
// sunny to mostly sunny. It was 60 at Beatrice, 59 at Lincoln, 59 at Nebraska City, 57 at Omaha,
// 59 at Red Oak, and 62 at St. Joseph."
// Forecast
// TODAY...MOSTLY SUNNY. HIGHS IN THE LOWER 60S. NORTHEAST WINDS 5 TO 10 MPH WITH GUSTS UP TO 25 MPH.
// TONIGHT...MOSTLY CLEAR. LOWS IN THE UPPER 30S. NORTHEAST WINDS 5 TO 10 MPH.
// MONDAY...MOSTLY SUNNY. HIGHS IN THE LOWER 60S. NORTHEAST WINDS 10 TO 15 MPH.
// MONDAY NIGHT...PARTLY CLOUDY. LOWS AROUND 40. NORTHEAST WINDS 5 TO 10 MPH.

// 0% – No mention of precipitation
// 10% – No mention of precipitation, or isolated/slight chance
// 20% – Isolated/slight chance
// 30% – (Widely) scattered/chance
// 40% or 50% – Scattered/chance
// 60% or 70% – Numerous/likely
// 80%, 90% or 100% – No additional modifiers (i.e. "showers and thunderstorms")

std::string weather_forecast(game *g, radio_tower tower)
{
    std::stringstream weather_report;
    // Local conditions
    city *closest_city = &g->cur_om->cities[g->cur_om->closest_city(point(tower.x, tower.y))];
    // Current time
    weather_report << string_format(
        _("The current time is %s Eastern Standard Time.  At %s in %s, it was %s. The temperature was %s"),
        g->turn.print_time().c_str(), g->turn.print_time(true).c_str(), closest_city->name.c_str(),
        weather_data[g->weather].name.c_str(), print_temperature(g->temperature).c_str()
    );

    //weather_report << ", the dewpoint ???, and the relative humidity ???.  ";
    //weather_report << "The wind was <direction> at ? mi/km an hour.  ";
    //weather_report << "The pressure was ??? in/mm and steady/rising/falling.";

    // Regional conditions (simulated by chosing a random range containing the current conditions).
    // Adjusted for weather volatility based on how many weather changes are coming up.
    //weather_report << "Across <region>, skies ranged from <cloudiest> to <clearest>.  ";
    // TODO: Add fake reports for nearby cities

    // TODO: weather forecast
    // forecasting periods are divided into 12-hour periods, day (6-18) and night (19-5)
    // Accumulate percentages for each period of various weather statistics, and report that
    // (with fuzz) as the weather chances.
    int weather_proportions[NUM_WEATHER_TYPES] = {0};
    signed char high = 0;
    signed char low = 0;
    calendar start_time = g->turn;
    int period_start = g->turn.hours();
    // TODO wind direction and speed
    for( std::list<weather_segment>::iterator period = g->future_weather.begin();
         period != g->future_weather.end(); period++ )
    {
        int period_deadline = period->deadline.hours();
        signed char period_temperature = period->temperature;
        weather_type period_weather = period->weather;
        bool start_day = period_start >= 6 && period_start <= 18;
        bool end_day = period_deadline >= 6 && period_deadline <= 18;

        high = std::max(high, period_temperature);
        low = std::min(low, period_temperature);

        if(start_day != end_day) // Assume a period doesn't last over 12 hrs?
        {
            weather_proportions[period_weather] += end_day ? 6 : 18 - period_start;
            int weather_duration = 0;
            int predominant_weather = 0;
            std::string day;
            if( g->turn.days() == period->deadline.days() )
            {
                if( start_day )
                {
                    day = _("Today");
                }
                else
                {
                    day = _("Tonight");
                }
            }
            else
            {
                std::string dayofweak = start_time.day_of_week();
                if( !start_day )
                {
                    day = rmp_format(_("<Mon Night>%s Night"), dayofweak.c_str());
                }
                else
                {
                    day = dayofweak;
                }
            }
            for( int i = WEATHER_CLEAR; i < NUM_WEATHER_TYPES; i++)
            {
                if( weather_proportions[i] > weather_duration)
                {
                    weather_duration = weather_proportions[i];
                    predominant_weather = i;
                }
            }
            // Print forecast
            weather_report << string_format(
                _("%s...%s. Highs of %s. Lows of %s. "),
                day.c_str(), weather_data[predominant_weather].name.c_str(),
                print_temperature(high).c_str(), print_temperature(low).c_str()
            );
            low = period_temperature;
            high = period_temperature;
            weather_proportions[period_weather] += end_day ? 6 : 18 - period_start;
        } else {
            weather_proportions[period_weather] += period_deadline - period_start;
        }
        start_time = period->deadline;
        period_start = period_deadline;
    }
    return weather_report.str();
}

std::string print_temperature(float fahrenheit, int decimals)
{
    std::stringstream ret;
    ret.precision(decimals);
    ret << std::fixed;

    if(OPTIONS["USE_CELSIUS"] == "Celsius")
    {
        ret << ((fahrenheit-32) * 5 / 9);
        return rmp_format("<Celsius>%sC", ret.str().c_str());
    }
    else
    {
        ret << fahrenheit;
        return rmp_format("<Fahrenheit>%sF", ret.str().c_str());
    }

}<|MERGE_RESOLUTION|>--- conflicted
+++ resolved
@@ -17,21 +17,11 @@
 
 void fill_funnels(game *g, int rain_depth_mm_per_hour, bool acid, trap_id t)
 {
-<<<<<<< HEAD
- if ((!g->u.is_wearing("coat_rain") || one_in(50)) &&
-      (!g->u.weapon.has_flag("RAIN_PROTECT") || one_in(10)) &&
-      !g->u.has_trait("FEATHERS") && g->u.warmth(bp_torso) < 20 &&
-      PLAYER_OUTSIDE && one_in(2))
-    {
-      g->u.drench(g, 30 - (g->u.warmth(bp_torso) * 4/5 + g->u.warmth(bp_head) / 5),
-                   mfb(bp_torso)|mfb(bp_arms)|mfb(bp_head));
-=======
     int funnel_radius_mm = 0;
     switch (t) {
         case tr_funnel:             funnel_radius_mm = 380; break;
         case tr_makeshift_funnel:   funnel_radius_mm =  38; break;
         default: return;
->>>>>>> 03bf2051
     }
 
     // How many turns should it take for us to collect 1 charge of rainwater?
@@ -132,14 +122,6 @@
 
 void fill_water_collectors(game *g, int mmPerHour, bool acid)
 {
-<<<<<<< HEAD
- if ((!g->u.is_wearing("coat_rain") || one_in(25)) &&
-      (!g->u.weapon.has_flag("RAIN_PROTECT") || one_in(5)) &&
-      !g->u.has_trait("FEATHERS") && g->u.warmth(bp_torso) < 50 && PLAYER_OUTSIDE)
-    {
-      g->u.drench(g, 60 - (g->u.warmth(bp_torso) * 4/5 + g->u.warmth(bp_head) / 5),
-                   mfb(bp_torso)|mfb(bp_arms)|mfb(bp_head));
-=======
     fill_funnels(g, mmPerHour, acid, tr_funnel);
     fill_funnels(g, mmPerHour, acid, tr_makeshift_funnel);
 }
@@ -157,18 +139,19 @@
                 g->scent(x, y)--;
             }
         }
->>>>>>> 03bf2051
     }
 }
 
 void generic_wet(game *g, bool acid)
 {
     if ((!g->u.is_wearing("coat_rain") || one_in(50)) &&
-            (!g->u.weapon.has_flag("RAIN_PROTECT") || one_in(10)) &&
-            !g->u.has_trait("FEATHERS") && g->u.warmth(bp_torso) < 20 &&
-            PLAYER_OUTSIDE && one_in(2)) {
-        g->u.drench(g, 30 - g->u.warmth(bp_torso), mfb(bp_torso)|mfb(bp_arms));
-    }
+         (!g->u.weapon.has_flag("RAIN_PROTECT") || one_in(10)) && !g->u.has_trait("FEATHERS") &&
+         (g->u.warmth(bp_torso) * 4/5 + g->u.warmth(bp_head) / 5) < 30 && PLAYER_OUTSIDE &&
+         one_in(2)) {
+        g->u.drench(g, 30 - (g->u.warmth(bp_torso) * 4/5 + g->u.warmth(bp_head) / 5),
+                     mfb(bp_torso)|mfb(bp_arms)|mfb(bp_head));
+    }
+
     fill_water_collectors(g, 4, acid);
     decay_fire_and_scent(g, 15);
 }
@@ -176,9 +159,10 @@
 void generic_very_wet(game *g, bool acid)
 {
     if ((!g->u.is_wearing("coat_rain") || one_in(25)) &&
-            (!g->u.weapon.has_flag("RAIN_PROTECT") || one_in(5)) &&
-            !g->u.has_trait("FEATHERS") && g->u.warmth(bp_torso) < 50 && PLAYER_OUTSIDE) {
-        g->u.drench(g, 60 - g->u.warmth(bp_torso), mfb(bp_torso)|mfb(bp_arms));
+         (!g->u.weapon.has_flag("RAIN_PROTECT") || one_in(5)) && !g->u.has_trait("FEATHERS") &&
+         (g->u.warmth(bp_torso) * 4/5 + g->u.warmth(bp_head) / 5) < 60 && PLAYER_OUTSIDE) {
+        g->u.drench(g, 60 - (g->u.warmth(bp_torso) * 4/5 + g->u.warmth(bp_head) / 5),
+                     mfb(bp_torso)|mfb(bp_arms)|mfb(bp_head));
     }
 
     fill_water_collectors(g, 8, acid);
