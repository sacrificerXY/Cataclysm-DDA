--- conflicted
+++ resolved
@@ -2708,22 +2708,6 @@
 color,mat1,mat2,SOLID,volume,wgt,melee_dam,melee_cut,to_hit,flags,max_charge,\
 def_charge,charge_per_use,charge_per_sec,fuel,revert,func)
 
-<<<<<<< HEAD
-=======
-//  NAME		RAR PRC COLOR		MAT1	MAT2
-GUN("nailgun", "nail gun",		12, 100,c_ltblue,	IRON,	MNULL,
-//	SKILL		AMMO	VOL WGT MDG HIT DMG ACC REC DUR BST CLIP RELOAD
-    "pistol",	AT_NAIL, 4, 22, 12,  1,  0, 20,  0,  8,  5, 100, 450, "\
-A tool used to drive nails into wood or other material. It could also be\n\
-used as a ad-hoc weapon, or to practice your handgun skill up to level 1.",
-mfb(IF_MODE_BURST));
-
-GUN("bbgun", "BB gun",		10, 100,c_ltblue,	IRON,	WOOD,
-	"rifle",	AT_BB,	 8, 16,  9,  2,  0,  6, -5,  7,  0, 20, 500, "\
-Popular among children. It's fairly accurate, but BBs deal nearly no damage.\n\
-It could be used to practice your rifle skill up to level 1.",
-0);
-
 //  NAME		RAR PRC COLOR		MAT1	MAT2
 GUN("sling", "sling", 5, 50, c_red, LEATHER, MNULL,
 //	SKILL		AMMO	VOL WGT MDG HIT DMG ACC REC DUR BST CLIP RELOAD
@@ -2739,534 +2723,6 @@
 A wooden slingshot, it is easy to use and accurate, but pebbles do little damage.\n\
 Pebbles are used as ammunition.",
 mfb(IF_RELOAD_AND_SHOOT));
-
-GUN("crossbow", "crossbow",		 2,1000,c_green,	IRON,	WOOD,
-	"archery",	AT_BOLT, 6,  9, 11,  1,  0, 18,  0,  6,  0,  1, 800, "\
-A slow-loading hand weapon that launches bolts. Stronger people can reload\n\
-it much faster. Bolts fired from this weapon have a good chance of remaining\n\
-intact for re-use.",
-mfb(IF_STR_RELOAD));
-
-//  NAME		RAR PRC COLOR		MAT1	MAT2
-GUN("compbow", "compound bow",      2,1400,c_yellow,       STEEL,  PLASTIC,
-//	SKILL		AMMO	VOL WGT MDG HIT DMG ACC REC DUR BST CLIP RELOAD
-        "archery",     AT_ARROW,12, 8,  8,  1,  0, 20,  0,  6,  0,  1, 100, "\
-A bow with wheels that fires high velocity arrows. Weaker people can use\n\
-compound bows more easily. Arrows fired from this weapon have a good chance\n\
-of remaining intact for re-use. It requires 8 strength to fire",
-mfb(IF_STR8_DRAW)|mfb(IF_RELOAD_AND_SHOOT));
-
-GUN("longbow", "longbow",           5, 800,c_yellow,       WOOD,   MNULL,
-        "archery",     AT_ARROW,8, 4, 10,  0,  0, 12,  0,  6,  0,  1,  80, "\
-A six-foot wooden bow that fires feathered arrows. This takes a fair amount\n\
-of strength to draw. Arrows fired from this weapon have a good chance of\n\
-remaining intact for re-use. It requires 10 strength to fire",
-mfb(IF_STR10_DRAW)|mfb(IF_RELOAD_AND_SHOOT));
-
-GUN("rifle_22", "pipe rifle: .22",	0,  800,c_ltblue,	IRON,	WOOD,
-"rifle",	AT_22,	 9, 13, 10,  2, -2, 15,  2,  6,  0,  1, 250, "\
-A home-made rifle. It is simply a pipe attached to a stock, with a hammer to\n\
-strike the single round it holds.",
-0);
-
-//  NAME		RAR PRC COLOR		MAT1	MAT2
-GUN("rifle_9mm", "pipe rifle: 9mm",	0,  900,c_ltblue,	IRON,	WOOD,
-//	SKILL		AMMO	VOL WGT MDG HIT DMG ACC REC DUR BST CLIP RELOAD
-	"rifle",	AT_9MM,	10, 16, 10,  2, -2, 15,  2,  6,  0,  1, 250, "\
-A home-made rifle. It is simply a pipe attached to a stock, with a hammer to\n\
-strike the single round it holds.",
-0);
-
-GUN("smg_9mm", "pipe SMG: 9mm",	0, 1050,c_ltblue,	IRON,	WOOD,
-	"smg",		AT_9MM,  5,  8,  6, -1,  0, 30,  6,  5,  4, 10, 400, "\
-A home-made machine pistol. It features a rudimentary blowback system, which\n\
-allows for small bursts.",
-mfb(IF_MODE_BURST));
-
-GUN("smg_45", "pipe SMG: .45",	0, 1150,c_ltblue,	IRON,	WOOD,
-	"smg",		AT_45,	 6,  9,  7, -1,  0, 30,  6,  5,  3,  8, 400, "\
-A home-made machine pistol. It features a rudimentary blowback system, which\n\
-allows for small bursts.",
-mfb(IF_MODE_BURST));
-
-GUN("sig_mosquito", "SIG Mosquito",	 5,1200,c_dkgray,	STEEL,	PLASTIC,
-	"pistol",	AT_22,	 1,  6,  9,  1,  1, 28,  4,  8,  0, 10, 350, "\
-A popular, very small .22 pistol. \"Ergonomically designed to give the best\n\
-shooting experience.\" --SIG Sauer official website",
-0);
-
-//  NAME		RAR PRC COLOR	MAT1	MAT2
-GUN("sw_22", "S&W 22A",		 5,1250,c_dkgray,	STEEL,	PLASTIC,
-//	SKILL		AMMO	VOL WGT MDG HIT DMG ACC REC DUR BST CLIP
-	"pistol",	AT_22,	 1, 10,  9,  1,  1, 25,  5,  7,  0, 10, 300, "\
-A popular .22 pistol. \"Ideal for competitive target shooting or recreational\n\
-shooting.\" --Smith & Wesson official website",
-0);
-
-GUN("glock_19", "Glock 19",		 7,1400,c_dkgray,	STEEL,	PLASTIC,
-	"pistol",	AT_9MM,	 2,  5,  8,  1,  0, 24,  6,  6,  0, 15, 300, "\
-Possibly the most popular pistol in existance. The Glock 19 is often derided\n\
-for its plastic contruction, but it is easy to shoot.",
-0);
-
-GUN("usp_9mm", "USP 9mm",		 6,1450,c_dkgray,	STEEL,	PLASTIC,
-	"pistol",	AT_9MM,	 2,  6,  8,  1, -1, 25,  5,  9,  0, 15, 350, "\
-A popular 9mm pistol, widely used among law enforcement. Extensively tested\n\
-for durability, it has been found to stay accurate even after subjected to\n\
-extreme abuse.",
-0);
-
-//  NAME		RAR PRC COLOR	MAT1	MAT2
-GUN("sw_619", "S&W 619",		 4,1450,c_dkgray,	STEEL,	PLASTIC,
-//	SKILL		AMMO	VOL WGT MDG HIT DMG ACC REC DUR BST CLIP
-	"pistol",	AT_38,	 2,  9,  9,  1,  2, 23,  4,  8,  0,  7, 75, "\
-A seven-round .38 revolver sold by Smith & Wesson. It features a fixed rear\n\
-sight and a reinforced frame.",
-mfb(IF_RELOAD_ONE));
-
-GUN("taurus_38", "Taurus Pro .38",	 4,1500,c_dkgray,	STEEL,	PLASTIC,
-	"pistol",	AT_38,	 2,  6,  8,  1,  1, 22,  6,  7,  0, 10, 350, "\
-A popular .38 pistol. Designed with numerous safety features and built from\n\
-high-quality, durable materials.",
-0);
-
-GUN("sig_40", "SIG Pro .40",	 4,1500,c_dkgray,	STEEL,	PLASTIC,
-	"pistol",	AT_40,	 2,  6,  8,  1,  1, 22,  8,  7,  0, 12, 350, "\
-Originally marketed as a lightweight and compact alternative to older SIG\n\
-handguns, the Pro .40 is popular among European police forces.",
-0);
-
-GUN("sw_610", "S&W 610",		 2,1460,c_dkgray,	STEEL,	WOOD,
-	"pistol",	AT_40,	 2, 10, 10,  1,  2, 23,  6,  8,  0,  6, 60, "\
-The Smith and Wesson 610 is a classic six-shooter revolver chambered for 10mm\n\
-rounds, or for S&W's own .40 round.",
-mfb(IF_RELOAD_ONE));
-
-//  NAME		RAR PRC COLOR	MAT1	MAT2
-GUN("ruger_redhawk", "Ruger Redhawk",	 3,1560,c_dkgray,	STEEL,	WOOD,
-//	SKILL		AMMO	VOL WGT MDG HIT DMG ACC REC DUR BST CLIP
-	"pistol",	AT_44,	 2, 12, 10,  1,  2, 21,  6,  8,  0,  6, 80, "\
-One of the most powerful handguns in the world when it was released in 1979,\n\
-the Redhawk offers very sturdy contruction, with an appearance that is\n\
-reminiscent of \"Wild West\" revolvers.",
-mfb(IF_RELOAD_ONE));
-
-GUN("deagle_44", "Desert Eagle .44",	 2,1750,c_dkgray,	STEEL,	PLASTIC,
-	"pistol",	AT_44,	 4, 17, 14,  1,  4, 35,  3,  7,  0, 10, 400, "\
-One of the most recognizable handguns due to its popularity in movies, the\n\
-\"Deagle\" is better known for its menacing appearance than its performace.\n\
-It's highly innaccurate, but its heavy weight reduces recoil.",
-0);
-
-GUN("usp_45", "USP .45",		 6,1600,c_dkgray,	STEEL,	PLASTIC,
-	"pistol",	AT_45,	 2,  7,  9,  1,  1, 25,  8,  9,  0, 12, 350, "\
-A popular .45 pistol, widely used among law enforcement. Extensively tested\n\
-for durability, it has been found to stay accurate even after subjected to\n\
-extreme abuse.",
-0);
-
-GUN("m1911", "M1911",		 5,1680,c_ltgray,	STEEL,	PLASTIC,
-	"pistol",	AT_45,	 3, 10, 12,  1,  6, 25,  9,  7,  0,  7, 300, "\
-The M1911 was the standard-issue sidearm from the US Military for most of the\n\
-20th Century. It remains one of the most popular .45 pistols today.",
-0);
-
-//  NAME		RAR PRC COLOR	MAT1	MAT2
-GUN("fn57", "FN Five-Seven",	 2,1550,c_ltgray,	STEEL,	PLASTIC,
-//	SKILL		AMMO	VOL WGT MDG HIT DMG ACC REC DUR BST CLIP
-	"pistol",	AT_57,	 2,  5,  6,  0,  2, 13,  6,  8,  0, 20, 300, "\
-Designed to work with FN's proprietary 5.7x28mm round, the Five-Seven is a\n\
-lightweight pistol with a very high capacity, best used against armored\n\
-opponents.",
-0);
-
-GUN("hk_ucp", "H&K UCP",		 2,1500,c_ltgray,	STEEL,	PLASTIC,
-	"pistol",	AT_46,	 2,  5,  6,  0,  2, 12,  6,  8,  0, 20, 300, "\
-Designed to work with H&K's proprietary 4.6x30mm round, the UCP is a small\n\
-pistol with a very high capacity, best used against armored opponents.",
-0);
-
-GUN("tokarev", "Tokarev TT-30",		 7,1400,c_dkgray,	STEEL,	PLASTIC,
-//	SKILL		AMMO	    VOL WGT MDG HIT DMG ACC REC DUR BST CLIP
-	"pistol",	AT_762x25,	 2,  12,  10,1,  0, 23,  4,  6,  0, 8, 300, "\
-The Norinco manufactured Tokarev TT-30 is the standard sidearm of the\n\
-Chinese military, it does not see extensive use outside of China.",
-0);
-
-GUN("shotgun_sawn", "sawn-off shotgun",	 1, 700,c_red,	IRON,	WOOD,
-//	SKILL		AMMO	VOL WGT MDG HIT DMG ACC REC DUR BST CLIP
-	"shotgun",	AT_SHOT, 6, 10, 14, 2,  4,  40, 15, 4,   0,   2, 100, "\
-The barrels of shotguns are often sawed in half to make it more maneuverable\n\
-and concealable. This has the added effect of reducing accuracy greatly.",
-mfb(IF_RELOAD_ONE));
-
-GUN("saiga_sawn", "sawn-off Saiga 12",	 1, 700,c_red,	IRON,	WOOD,
-//	SKILL		AMMO	VOL WGT MDG HIT DMG ACC REC DUR BST CLIP
-	"shotgun",	AT_SHOT, 6, 10, 14,  2,  4, 40, 15,  4,  0,  10, 100, "\
-The Saiga-12 shotgun is designed on the same Kalishnikov pattern as the AK47\n\
-rifle. It reloads with a magazine, rather than one shell at a time like most\n\
-shotguns. This one has had the barrel cut short, vastly reducing accuracy\n\
-but making it more portable",
-mfb(IF_MODE_BURST));
-
-//  NAME		RAR PRC COLOR	MAT1	MAT2
-GUN("shotgun_s", "single barrel shotgun",1,600,c_red,IRON,	WOOD,
-//	SKILL		AMMO	VOL WGT MDG HIT DMG ACC REC DUR BST CLIP
-	"shotgun",	AT_SHOT,12, 20, 14,  3,  0,  6,  5,  6,  0,  1, 100, "\
-An old shotgun, possibly antique. It is little more than a barrel, a wood\n\
-stock, and a hammer to strike the cartridge. Its simple design keeps it both\n\
-light and accurate.",
-0);
-
-GUN("shotgun_d", "double barrel shotgun",2,1050,c_red,IRON,	WOOD,
-	"shotgun",	AT_SHOT,12, 26, 15,  3,  0,  7,  4,  7,  2,  2, 100, "\
-An old shotgun, possibly antique. It is little more than a pair of barrels,\n\
-a wood stock, and a hammer to strike the cartridges.",
-mfb(IF_RELOAD_ONE)|mfb(IF_MODE_BURST));
-
-GUN("remington_870", "Remington 870",	 9,2200,c_red,	STEEL,	PLASTIC,
-	"shotgun",	AT_SHOT,16, 30, 17,  3,  5, 10,  0,  8,  3,  6, 100, "\
-One of the most popular shotguns on the market, the Remington 870 is used by\n\
-hunters and law enforcement agencies alike thanks to its high accuracy and\n\
-muzzle velocity.",
-mfb(IF_RELOAD_ONE)|mfb(IF_MODE_BURST));
-
-GUN("mossberg_500", "Mossberg 500",	 5,2250,c_red,	STEEL,	PLASTIC,
-	"shotgun",	AT_SHOT,15, 30, 17,  3,  0, 13, -2,  9,  3,  8, 80, "\
-The Mossberg 500 is a popular series of pump-action shotguns, often acquired\n\
-for military use. It is noted for its high durability and low recoil.",
-mfb(IF_RELOAD_ONE)|mfb(IF_MODE_BURST));
-
-//  NAME		RAR PRC COLOR	MAT1	MAT2
-GUN("saiga_12", "Saiga-12",		 3,2300,c_red,	STEEL,	PLASTIC,
-//	SKILL		AMMO	VOL WGT MDG HIT DMG ACC REC DUR BST CLIP
-	"shotgun",	AT_SHOT,15, 36, 17,  3,  0, 17,  2,  7,  4, 10, 500, "\
-The Saiga-12 shotgun is designed on the same Kalishnikov pattern as the AK47\n\
-rifle. It reloads with a magazine, rather than one shell at a time like most\n\
-shotguns.",
-mfb(IF_MODE_BURST));
-
-GUN("american_180", "American-180",	 2,1600,c_cyan, STEEL,	MNULL,
-	"smg",		AT_22,  12, 23, 11,  0,  2, 20,  0,  6, 30,165, 500, "\
-The American-180 is a submachine gun developed in the 1960's that fires .22\n\
-LR, unusual for an SMG. Though the round is low-powered, the high rate of\n\
-fire and large magazine makes the 180 a formidable weapon.",
-mfb(IF_MODE_BURST));
-
-GUN("uzi", "Uzi 9mm",		 8,2080,c_cyan,	STEEL,	MNULL,
-	"smg",		AT_9MM,	 6, 29, 10,  1,  0, 25, -2,  7, 12, 32, 450, "\
-The Uzi 9mm has enjoyed immense popularity, selling more units than any other\n\
-submachine gun. It is widely used as a personal defense weapon, or as a\n\
-primary weapon by elite frontline forces.",
-mfb(IF_MODE_BURST));
-
-//  NAME		RAR PRC COLOR	MAT1	MAT2
-GUN("tec9", "TEC-9",		10,1750,c_cyan,	STEEL,	MNULL,
-//	SKILL		AMMO	VOL WGT MDG HIT DMG ACC REC DUR BST CLIP
-	"smg",		AT_9MM,	 5, 12,  9,  1,  3, 24,  0,  6,  8, 32, 400, "\
-The TEC-9 is a machine pistol made of cheap polymers and machine stamped\n\
-parts. Its rise in popularity among criminals is largely due to its\n\
-intimidating looks and low price.",
-mfb(IF_MODE_BURST));
-
-GUN("calico", "Calico M960",	 6,2400,c_cyan,	STEEL,	MNULL,
-	"smg",		AT_9MM,	 7, 19,  9,  1, -3, 28, -4,  6, 20, 50, 500, "\
-The Calico M960 is an automatic carbine with a unique circular magazine that\n\
-allows for high capacities and reduced recoil.",
-mfb(IF_MODE_BURST));
-
-//  NAME		RAR PRC COLOR	MAT1	MAT2
-GUN("hk_mp5", "H&K MP5",		12,2800,c_cyan,	STEEL,	PLASTIC,
-//	SKILL		AMMO	VOL WGT MDG HIT DMG ACC REC DUR BST CLIP
-	"smg",		AT_9MM,	12, 26, 10,  2,  1, 18, -3,  8,  8, 30, 400, "\
-The Heckler & Koch MP5 is one of the most widely-used submachine guns in the\n\
-world, and has been adopted by special police forces and militaries alike.\n\
-Its high degree of accuracy and low recoil are universally praised.",
-mfb(IF_MODE_BURST));
-
-GUN("mac_10", "MAC-10",		14,1800,c_cyan,	STEEL,	MNULL,
-	"smg",		AT_45,	 4, 25,  8,  1, -4, 28,  0,  7, 30, 30, 450, "\
-The MAC-10 is a popular machine pistol originally designed for military use.\n\
-For many years they were the most inexpensive automatic weapon in the US, and\n\
-enjoyed great popularity among criminals less concerned with quality firearms."
-,
-mfb(IF_MODE_BURST));
-
-GUN("hk_ump45", "H&K UMP45",	12,3000,c_cyan,	STEEL,	PLASTIC,
-	"smg",		AT_45,	13, 20, 11,  1,  0, 13, -3,  8,  4, 25, 450, "\
-Developed as a successor to the MP5 submachine gun, the UMP45 retains the\n\
-earlier model's supreme accuracy and low recoil, but in the higher .45 caliber."
-,
-mfb(IF_MODE_BURST));
-
-//  NAME		RAR PRC COLOR	MAT1	MAT2
-GUN("TDI", "TDI Vector",	 4,4200,c_cyan,	STEEL,	PLASTIC,
-//	SKILL		AMMO	VOL WGT MDG HIT DMG ACC REC DUR BST CLIP
-	"smg",		AT_45,	13, 20,  9,  0, -2, 15,-14,  7,  8, 30, 450, "\
-The TDI Vector is a submachine gun with a unique, in-line design that makes\n\
-recoil very managable, even in the powerful .45 caliber.",
-mfb(IF_MODE_BURST));
-
-GUN("fn_p90", "FN P90",		 7,4000,c_cyan,	STEEL,	PLASTIC,
-	"smg",		AT_57,	14, 22, 10,  1,  0, 22, -8,  8, 20, 50, 500, "\
-The first in a new genre of guns, termed \"personal defense weapons.\"  FN\n\
-designed the P90 to use their proprietary 5.7x28mm ammunition.  It is made\n\
-for firing bursts manageably.",
-mfb(IF_MODE_BURST));
-
-GUN("hk_mp7", "H&K MP7",		 5,3400,c_cyan,	STEEL,	PLASTIC,
-	"smg",		AT_46,	 7, 17,	 7,  1,  0, 21,-10,  8, 20, 20, 450, "\
-Designed by Heckler & Koch as a competitor to the FN P90, as well as a\n\
-successor to the extremely popular H&K MP5. Using H&K's proprietary 4.6x30mm\n\
-ammunition, it is designed for burst fire.",
-mfb(IF_MODE_BURST));
-
-//  NAME		RAR PRC COLOR	MAT1	MAT2
-GUN("ppsh", "PPSh-41",	12,2800,c_cyan,	STEEL,	WOOD,
-//	SKILL		AMMO	VOL WGT MDG HIT DMG ACC REC DUR BST CLIP
-	"smg",		AT_762x25,12, 26, 10,  2,  1, 16, -1,  8,  8, 35, 400, "\
-The Soviet made PPSh-41, chambered in 7.62 Tokarev provides a relatively\n\
-large ammunition capacity, coupled with low recoil and decent accuracy.",
-mfb(IF_MODE_BURST));
-//  NAME		RAR PRC COLOR	MAT1	MAT2
-GUN("marlin_9a", "Marlin 39A",	14,1600,c_brown,IRON,	WOOD,
-//	SKILL		AMMO	VOL WGT MDG HIT DMG ACC REC DUR BST CLIP RELOAD
-	"rifle",	AT_22,	 11, 26, 12,  3,  3, 10, -5,  8,  0, 19,  90, "\
-The oldest and longest-produced shoulder firearm in the world. Though it\n\
-fires the weak .22 round, it is highly accurate and damaging, and has\n\
-essentially no recoil.",
-mfb(IF_RELOAD_ONE));
-
-GUN("ruger_1022", "Ruger 10/22",	12,1650,c_brown,IRON,	WOOD,
-	"rifle",	AT_22,	11, 23, 12,  3,  0,  8, -5,  8,  0, 10, 500, "\
-A popular and highly accurate .22 rifle. At the time of its introduction in\n\
-1964, it was one of the first modern .22 rifles designed for quality, and not\n\
-as a gun for children.",
-0);
-
-GUN("browning_blr", "Browning BLR",	 8,3500,c_brown,IRON,	WOOD,
-	"rifle",	AT_3006,12, 28, 12,  3, -3,  6, -4,  7,  0,  4, 100, "\
-A very popular rifle for hunting and sniping. Its low ammo capacity is\n\
-offset by the very powerful .30-06 round it fires.",
-mfb(IF_RELOAD_ONE));
-
-//  NAME		RAR PRC COLOR	MAT1	MAT2
-GUN("remington_700", "Remington 700",	14,3200,c_brown,IRON,	WOOD,
-//	SKILL		AMMO	VOL WGT MDG HIT DMG ACC REC DUR BST CLIP
-	"rifle",	AT_3006,12, 34, 13,  3,  7,  9, -3,  8,  0,  4, 75, "\
-A very popular and durable hunting or sniping rifle. Popular among SWAT\n\
-and US Marine snipers. Highly damaging, but perhaps not as accurate as the\n\
-competing Browning BLR.",
-mfb(IF_RELOAD_ONE));
-
-GUN("sks", "SKS",		12,3000,c_brown,IRON,	WOOD,
-	"rifle",	AT_762,	12, 34, 13,  3,  0,  5, -4,  8,  0, 10, 450, "\
-Developed by the Soviets in 1945, this rifle was quickly replaced by the\n\
-full-auto AK47. However, due to its superb accuracy and low recoil, this gun\n\
-maintains immense popularity.",
-0);
-
-GUN("ruger_mini", "Ruger Mini-14",	12,3200,c_brown,IRON,	WOOD,
-	"rifle",	AT_223,	12, 26, 12,  3,  4,  5, -4,  8,  0, 10, 500, "\
-A small, lightweight semi-auto carbine designed for military use. Its superb\n\
-accuracy and low recoil makes it more suitable than full-auto rifles for some\n\
-situations.",
-0);
-
-GUN("savage_111f", "Savage 111F",	10,3280,c_brown,STEEL,	PLASTIC,
-	"rifle",	AT_308, 12, 26, 13,  3,  6,  4,-11,  9,  0,  3, 100, "\
-A very accurate rifle chambered for the powerful .308 round. Its very low\n\
-ammo capacity is offset by its accuracy and near-complete lack of recoil.",
-mfb(IF_RELOAD_ONE));
-
-//  NAME		RAR PRC COLOR	MAT1	MAT2
-GUN("hk_g3", "H&K G3",		15,5050,c_blue,	IRON,	WOOD,
-//	SKILL		AMMO	VOL WGT MDG HIT DMG ACC REC DUR BST CLIP
-	"rifle",	AT_308,	16, 40, 13,  2,  8, 10,  4,  8, 10, 20, 550, "\
-An early battle rifle developed after the end of WWII. The G3 is designed to\n\
-unload large amounts of deadly ammunition, but it is less suitable over long\n\
-ranges.",
-mfb(IF_MODE_BURST));
-
-GUN("hk_g36", "H&K G36",		17,5100,c_blue,	IRON,	PLASTIC,
-	"rifle",	AT_223, 15, 32, 13,  2,  6,  8,  5,  8, 15, 30, 500, "\
-Designed as a replacement for the early H&K G3 battle rifle, the G36 is more\n\
-accurate, and uses the much-lighter .223 round, allowing for a higher ammo\n\
-capacity.",
-mfb(IF_MODE_BURST));
-
-//  NAME		RAR PRC COLOR	MAT1	MAT2
-GUN("ak47", "AK-47",		16,4000,c_blue,	IRON,	WOOD,
-//	SKILL		AMMO	VOL WGT MDG HIT DMG ACC REC DUR BST CLIP
-	"rifle",	AT_762,	16, 38, 14,  2,  0, 11,  4,  9,  8, 30, 475, "\
-One of the most recognizable assault rifles ever made, the AK-47 is renowned\n\
-for its durability even under the worst conditions.",
-mfb(IF_MODE_BURST));
-
-GUN("fn_fal", "FN FAL",		16,4500,c_blue,	IRON,	WOOD,
-	"rifle",	AT_308,	19, 36, 14,  2,  7, 13, -2,  8, 10, 20, 550, "\
-A Belgian-designed battle rifle, the FN FAL is not very accurate for a rifle,\n\
-but its high fire rate and powerful .308 ammunition have made it one of the\n\
-most widely-used battle rifles in the world.",
-mfb(IF_MODE_BURST));
-
-//  NAME		RAR PRC COLOR	MAT1	MAT2
-GUN("acr", "Bushmaster ACR",	 4,4200,c_blue,	STEEL,	PLASTIC,
-//	SKILL		AMMO	VOL WGT MDG HIT DMG ACC REC DUR BST CLIP
-	"rifle",	AT_223,	15, 27,	18,  2,  2, 10, -2,  8,  3, 30, 475, "\
-This carbine was developed for military use in the early 21st century. It is\n\
-damaging and accurate, though its rate of fire is a bit slower than competing\n\
-.223 carbines.",
-mfb(IF_MODE_BURST));
-
-GUN("ar15", "AR-15",		 9,4000,c_blue,	STEEL,	PLASTIC,
-	"rifle",	AT_223,	19, 28, 12,  2,  0,  6,  0,  7, 10, 30, 500, "\
-A widely used assault rifle and the father of popular rifles such as the M16.\n\
-It is light and accurate, but not very durable.",
-mfb(IF_MODE_BURST));
-
-GUN("m4a1", "M4A1",		 7,4400,c_blue,	STEEL,	PLASTIC,
-	"rifle",	AT_223, 14, 24, 13,  2,  4,  7,  2,  6, 10, 30, 475, "\
-A popular carbine, long used by the US military. Though accurate, small, and\n\
-lightweight, it is infamous for its fragility, particularly in less-than-\n\
-ideal terrain.",
-mfb(IF_MODE_BURST));
-
-//  NAME		RAR PRC COLOR	MAT1	MAT2
-GUN("scar_l", "FN SCAR-L",	 6,4800,c_blue,	STEEL,	PLASTIC,
-//	SKILL		AMMO	VOL WGT MDG HIT DMG ACC REC DUR BST CLIP
-	"rifle",	AT_223,	15, 29, 18,  2,  1,  6, -4,  8, 10, 30, 500, "\
-A modular assault rifle designed for use by US Special Ops units. The 'L' in\n\
-its name stands for light, as it uses the lightweight .223 round. It is very\n\
-accurate and low on recoil.",
-mfb(IF_MODE_BURST));
-
-GUN("scar_h", "FN SCAR-H",	 5,4950,c_blue,	STEEL,	PLASTIC,
-	"rifle",	AT_308,	16, 32, 20,  2,  1,  8, -4,  8,  8, 20, 550, "\
-A modular assault rifle designed for use by US Special Ops units. The 'H' in\n\
-its name stands for heavy, as it uses the powerful .308 round. It is fairly\n\
-accurate and low on recoil.",
-mfb(IF_MODE_BURST));
-
-GUN("steyr_aug", "Steyr AUG",	 6,4900,c_blue, STEEL,	PLASTIC,
-	"rifle",	AT_223, 14, 32, 17,  1, -3,  7, -8,  8,  6, 30, 550, "\
-The Steyr AUG is an Austrian assault rifle that uses a bullpup design. It is\n\
-used in the armed forces and police forces of many nations, and enjoys\n\
-low recoil and high accuracy.",
-mfb(IF_MODE_BURST));
-
-GUN("m249", "M249",		 1,7500,c_ltred,STEEL,	PLASTIC,
-//  SKILL       AMMO    VOL WGT MDG HIT DMG ACC REC DUR BST CLIP RELOAD
-	"rifle",	AT_223,	32, 68, 27, -4, -6, 20,  6,  7, 30,200, 750, "\
-The M249 is a mountable machine gun used by the US military and SWAT teams.\n\
-Quite innaccurate and difficult to control, the M249 is designed to fire many\n\
-rounds very quickly.",
-mfb(IF_MODE_BURST));
-
-//  NAME		RAR PRC COLOR	 MAT1	MAT2
-GUN("v29", "V29 laser pistol",	 1,7200,c_magenta,STEEL,PLASTIC,
-//	SKILL		AMMO	VOL WGT MDG HIT DMG ACC REC DUR BST CLIP
-	"pistol",	AT_FUSION,4, 6,  5,  1, -2, 20,  0,  8,  0, 20, 200, "\
-The V29 laser pistol was designed in the mid-21st century, and was one of the\n\
-first firearms to use fusion as its ammunition. It is larger than most\n\
-traditional handguns, but displays no recoil whatsoever.",
-0);
-
-GUN("ftk93", "FTK-93 fusion gun", 1,9800,c_magenta,STEEL, PLASTIC,
-	"rifle",	AT_FUSION,18,20, 10, 1, 40, 10,  0,  9,  0,  2, 600, "\
-A very powerful fusion rifle developed shortly before the influx of monsters.\n\
-It can only hold two rounds at a time, but a special superheating unit causes\n\
-its bolts to be extremely deadly.",
-0);
-
-GUN("nx17", "NX-17 charge rifle",1,12000,c_magenta,STEEL, PLASTIC,
-	"rifle",	AT_NULL, 13,16,  8, -1,  0,   6,  0,  8,  0, 10,   0, "\
-A multi-purpose rifle, designed for use in conjunction with a unified power\n\
-supply, or UPS. It does not reload normally; instead, press fire once to\n\
-start charging it from your UPS, then again to unload the charge.",
-mfb(IF_CHARGE)|mfb(IF_NO_UNLOAD));
-
-//  NAME		RAR PRC COLOR	 MAT1	MAT2
-GUN("flamethrower_simple", "simple flamethr.",1,1600,c_pink,	STEEL,	PLASTIC,
-//	SKILL		AMMO	VOL WGT MDG HIT DMG ACC REC DUR BST CLIP RELOAD
-	"shotgun",	AT_GAS,  16,  8,  8, -1, -5,  6,  0,  6,  0,800, 800, "\
-A simple, home-made flamethrower. While its capacity is not superb, it is\n\
-more than capable of igniting terrain and monsters alike.",
-mfb(IF_FIRE_100));
-
-GUN("flamethrower", "flamethrower",	 1,3800,c_pink,	STEEL,	MNULL,
-	"shotgun",	AT_GAS,  20, 14, 10, -2,  0,  4,  0,  8,  4,1600, 900, "\
-A large flamethrower with substantial gas reserves. Very menacing and\n\
-deadly.",
-mfb(IF_FIRE_100));
-
-GUN("launcher_simple", "tube 40mm launcher",0, 400,c_ltred,STEEL,	WOOD,
-	"launcher",	AT_40MM,12, 20, 13, -1,  0, 16,  0,  6, 0,  1, 350, "\
-A simple, home-made grenade launcher. Basically a tube with a pin firing\n\
-mechanism to activate the grenade.",
-0);
-
-//  NAME		RAR PRC COLOR	 MAT1	MAT2
-GUN("m79", "M79 launcher",	 5,4000,c_ltred,STEEL,	WOOD,
-//	SKILL		AMMO	VOL WGT MDG HIT DMG ACC REC DUR BST CLIP RELOAD
-	"launcher",	AT_40MM,14, 24, 16, -1,  3,  4, -5,  8, 0,  1, 250, "\
-A widely-used grenade launcher that first saw use by American forces in the\n\
-Vietnam war. Though mostly replaced by more modern launchers, the M79 still\n\
-sees use with many units worldwide.",
-0);
-
-GUN("m320", "M320 launcher",	10,8500,c_ltred,STEEL,	MNULL,
-	"launcher",	AT_40MM,  5, 13,  6,  0,  0, 12,  5,  9,  0,  1, 150, "\
-Developed by Heckler & Koch, the M320 grenade launcher has the functionality\n\
-of larger launchers in a very small package. However, its smaller size\n\
-contributes to a lack of accuracy.",
-0);
-
-GUN("mgl", "Milkor MGL",	 6,10400,c_ltred,STEEL,	MNULL,
-	"launcher",	AT_40MM, 24, 45, 13, -1,  0,  5, -2,  8,  2,  6, 300, "\
-The Milkor Multi-Grenade Launcher is designed to compensate for the drawback\n\
-of single-shot grenade launchers by allowing sustained heavy firepower.\n\
-However, it is still slow to reload and must be used with careful planning.",
-mfb(IF_RELOAD_ONE)|mfb(IF_MODE_BURST));
-
-GUN("LAW", "M72 LAW",	200,8500,c_ltred,STEEL,	MNULL,
-//	SKILL		AMMO	VOL WGT MDG HIT DMG ACC REC DUR BST CLIP RELOAD
-	"launcher",	AT_66MM, 12, 13,  6,  0,  0, 12,  5,  9,  0,  1, 150, "\
-A single use rocket launcher, developed during WW2 as a countermeasure\n\
-to the increasing prevalance of tanks. Once fired, it cannot be reloaded\n\
-and must be disposed of.",
-mfb(IF_NO_UNLOAD)|mfb(IF_BACKBLAST));
-
-//  NAME		    RAR PRC COLOR		MAT1	MAT2
-GUN("coilgun", "coilgun",		1, 200,c_ltblue,	IRON,	MNULL,
-//	SKILL		AMMO	VOL WGT MDG HIT DMG ACC REC DUR BST CLIP RELOAD
-	"pistol",	AT_NAIL, 6, 30, 10, -1,  8, 10,  0,  5,  0, 100, 600, "\
-A homemade gun, using electromagnets to accelerate a ferromagnetic\n\
-projectile to high velocity. Powered by UPS.",
-mfb(IF_USE_UPS));
-
-GUN("hk_g80", "H&K G80 Railgun",		2,9200,c_ltblue,STEEL,	MNULL,
-	"rifle",	AT_12MM,12, 36, 12,  1,  5,  15, 0,  8,  0, 20, 550, "\
-Developed by Heckler & Koch in 2033, the railgun magnetically propels\n\
-a ferromagnetic projectile using an alternating current. This makes it\n\
-silent while still deadly. Powered by UPS.",
-mfb(IF_USE_UPS));
-
-GUN("plasma_rifle", "Boeing XM-P Plasma Rifle",		1,13000,c_ltblue,STEEL,	MNULL,
-	"rifle",	AT_PLASMA,15, 40, 12, 1,  5,  5, 0,  8,  5, 25, 700, "\
-Boeing developed the focused plasma weaponry together with DARPA. It heats\n\
-hydrogen to create plasma and envelops it with polymers to reduce blooming.\n\
-While powerful, it suffers from short range. Powered by UPS.",
-mfb(IF_USE_UPS)|mfb(IF_MODE_BURST));
-
-//  NAME		RAR PRC COLOR	MAT1	MAT2
-GUN("revolver_shotgun", "Shotgun Revolver",1,600,c_red,IRON,	WOOD,
-//	SKILL		AMMO	VOL WGT MDG HIT DMG ACC REC DUR BST CLIP
-	"shotgun",	AT_SHOT,12, 24, 14,  3,  0,  6,  5,  6,  0,  6, 100, "\
-A shotgun modified to use a revolver cylinder mechanism, it can hold\n\
-6 cartridges.",
-mfb(IF_RELOAD_ONE));
->>>>>>> 65ac6429
 
 //	NAME      	 RAR  PRC  COLOR     MAT1   MAT2     VOL WGT DAM CUT HIT
 GUNMOD("suppressor", "suppressor",	 15,  480, c_dkgray, STEEL, PLASTIC,  2,  1,  3,  0,  2,
