#include <string>
#include <iostream>
#include <fstream>
#include <sstream>
#include "picojson.h"
#include "input.h"
#include "game.h"
#include "options.h"
#include "output.h"
#include "crafting.h"
#include "inventory.h"

//apparently we can't declare this in crafting.h? Complained about multiple definition.
std::vector<craft_cat> craft_cat_list;

void draw_recipe_tabs(WINDOW *w, craft_cat tab,bool filtered=false);

// This function just defines the recipes used throughout the game.
void game::init_recipes()
{
<<<<<<< HEAD
    int id = -1;
    int tl, cl;
    recipe* last_rec = NULL;

    picojson::value recipeRaw;
    std::ifstream recipeFile;

    recipeFile.open("data/raw/recipes.json");

    recipeFile >> recipeRaw;
    
    recipeFile.close();

    // Soron says: picojson can't be the easiest solution >_>
    // I would consider writing a wrapper, but... dunno if we want a wrapper,
    // or a better alternative
    if (recipeRaw.is<picojson::object>())
    {
        picojson::value craftCats = recipeRaw.get("categories");
        if (craftCats.is<picojson::array>())
        {
            const picojson::array& craftCatList = craftCats.get<picojson::array>();
            
            for (picojson::array::const_iterator iter = craftCatList.begin(); iter != craftCatList.end(); ++iter)
            {
                if (iter->is<std::string>())
                {
                    craft_cat_list.push_back(iter->get<std::string>());
                }
                else
                {
                    debugmsg("Invalid craft category");
                }
            }
        }
        else
        {
            debugmsg("Bad recipe file: craft categories is not an array");
            exit(1);
        }
        
        picojson::value recipeJSON = recipeRaw.get("recipes");
        if (recipeJSON.is<picojson::array>())
        {
            picojson::array& recipeList = recipeJSON.get<picojson::array>();
            
            std::vector<std::string> recipeNames;
            
            for (picojson::array::const_iterator iter = recipeList.begin(); iter != recipeList.end(); ++iter)
            {
                if (iter->is<picojson::object>())
                {
                    std::string result;
                    std::string id_suffix = "";
                    std::string category;
                    const char *skill1 = NULL;
                    const char *skill2 = NULL;
                    int difficulty, time;
                    bool reversible = false;
                    bool autolearn;
                    int learn_by_disassembly = -1;
                    
                    bool has_tools = false;
                    
                    //first we'll check the required stuff
                    if (iter->contains("result"))
                    {
                        if (iter->get("result").is<std::string>())
                        {
                            result = iter->get("result").get<std::string>();
                        }
                        else
                        {
                            debugmsg("Invalid recipe: non-string result");
                            continue;
                        }
                    }
                    else
                    {
                        debugmsg("Invalid recipe: no result");
                        continue;
                    }
                    
                    if (iter->contains("category"))
                    {
                        if (iter->get("category").is<std::string>())
                        {
                            category = iter->get("category").get<std::string>();
                        }
                        else
                        {
                            debugmsg("Invalid recipe: non-string category");
                            continue;
                        }
                    }
                    else
                    {
                        debugmsg("Invalid recipe: no category");
                        continue;
                    }
                    
                    if (iter->contains("difficulty"))
                    {
                        if (iter->get("difficulty").is<double>())
                        {
                            difficulty = static_cast<int>(iter->get("difficulty").get<double>());
                        }
                        else
                        {
                            debugmsg("Invalid recipe: non-numeric difficulty");
                            continue;
                        }
                    }
                    else
                    {
                        debugmsg("Invalid recipe: no difficulty");
                        continue;
                    }
                    
                    if (iter->contains("time"))
                    {
                        if (iter->get("time").is<double>())
                        {
                            time = static_cast<int>(iter->get("time").get<double>());
                        }
                        else
                        {
                            debugmsg("Invalid recipe: non-numeric time");
                            continue;
                        }
                    }
                    else
                    {
                        debugmsg("Invalid recipe: no time");
                        continue;
                    }
                    
                    if (iter->contains("autolearn"))
                    {
                        autolearn = iter->get("autolearn").evaluate_as_boolean();
                    }
                    else
                    {
                        debugmsg("Invalid recipe: no autolearn");
                        continue;
                    }
                    
                    if (iter->contains("components"))
                    {
                        if (!iter->get("components").is<picojson::array>())
                        {
                            debugmsg("Invalid recipe: components are not an array");
                            continue;
                        }
                    }
                    else
                    {
                        debugmsg("Invalid recipe: no components");
                        continue;
                    }
                    
                    //now we'll check the optional stuff
                    if (iter->contains("skill_pri"))
                    {
                        if (iter->get("skill_pri").is<std::string>())
                        {
                            skill1 = iter->get("skill_pri").get<std::string>().c_str();
                        }
                        else
                        {
                            debugmsg("Bad recipe primary skill: non-string");
                            continue;
                        }
                    }
                    
                    if (iter->contains("skill_sec"))
                    {
                        if (iter->get("skill_sec").is<std::string>())
                        {
                            skill2 = iter->get("skill_sec").get<std::string>().c_str();
                        }
                        else
                        {
                            debugmsg("Bad recipe secondary skill: non-string");
                            continue;
                        }
                    }
                    
                    if (iter->contains("reversible"))
                    {
                        reversible = iter->get("reversible").evaluate_as_boolean();
                    }
                    
                    if (iter->contains("tools"))
                    {
                        if (!iter->get("tools").is<picojson::array>())
                        {
                            debugmsg("Invalid recipe: tools are not an array");
                            continue;
                        }
                        has_tools = true;
                    }
                    
                    if (iter->contains("id_suffix"))
                    {
                        if(iter->get("id_suffix").is<std::string>())
                        {
                            id_suffix = "_" + iter->get("id_suffix").get<std::string>();
                        }
                        else
                        {
                            debugmsg("Invalid recipe: id_suffix is not a string");
                            continue;
                        }
                    }
                    
                    if (iter->contains("decomp_learn"))
                    {
                        if (iter->get("decomp_learn").is<double>())
                        {
                            learn_by_disassembly = static_cast<int>(iter->get("decomp_learn").get<double>());
                        }
                        else
                        {
                            debugmsg("Invalid recipe: disassembly learning level is non-numeric");
                            continue;
                        }
                    }
                    
                    tl = -1;
                    cl = -1;
                    ++id;
                    
                    std::string rec_name = result + id_suffix;
                    
                    last_rec = new recipe(rec_name, id, result, category, skill1, skill2,
                                          difficulty, time, reversible, autolearn,
                                          learn_by_disassembly);
                    
                    for (std::vector<std::string>::iterator name_iter = recipeNames.begin();
                         name_iter != recipeNames.end();
                         ++name_iter)
                    {
                        if ((*name_iter) == rec_name)
                        {
                            debugmsg("Recipe name collision: %s", rec_name.c_str());
                        }
                    }
                    
                    recipeNames.push_back(rec_name);
                    
                    for (picojson::array::const_iterator comp_iter = iter->get("components").get<picojson::array>().begin();
                         comp_iter != iter->get("components").get<picojson::array>().end();
                         ++comp_iter)
                    {
                        if (comp_iter->is<picojson::array>())
                        {
                            ++cl;
                            for (picojson::array::const_iterator inner_iter = comp_iter->get<picojson::array>().begin();
                                 inner_iter != comp_iter->get<picojson::array>().end();
                                 ++inner_iter)
                            {
                                if (inner_iter->is<picojson::array>())
                                {
                                    if(inner_iter->get(0).is<std::string>() && inner_iter->get(1).is<double>())
                                    {
                                        std::string name = inner_iter->get(0).get<std::string>();
                                        int quant = static_cast<int>(inner_iter->get(1).get<double>());
                                        last_rec->components[cl].push_back(component(name, quant));
                                    }
                                    else
                                    {
                                        debugmsg("Invalid component for recipe: bad comp def");
                                        --cl;
                                        continue;
                                    }
                                }
                                else
                                {
                                    debugmsg("Invalid component for recipe: not a pair");
                                }
                            }
                        }
                        else
                        {
                            debugmsg("Invalid component for recipe: not an array");
                            continue;
                        }
                    }
                    
                    if (has_tools)
                    {
                        for (picojson::array::const_iterator tool_iter = iter->get("tools").get<picojson::array>().begin();
                             tool_iter != iter->get("tools").get<picojson::array>().end();
                             ++tool_iter)
                        {
                            if (tool_iter->is<picojson::array>())
                            {
                                ++tl;
                                for (picojson::array::const_iterator inner_iter = tool_iter->get<picojson::array>().begin();
                                     inner_iter != tool_iter->get<picojson::array>().end();
                                     ++inner_iter)
                                {
                                    if (inner_iter->is<picojson::array>())
                                    {
                                        if(inner_iter->get(0).is<std::string>() && inner_iter->get(1).is<double>())
                                        {
                                            std::string name = inner_iter->get(0).get<std::string>();
                                            int quant = static_cast<int>(inner_iter->get(1).get<double>());
                                            last_rec->tools[tl].push_back(component(name, quant));
                                        }
                                        else
                                        {
                                            debugmsg("Invalid tool for recipe: bad tool def");
                                            --tl;
                                            continue;
                                        }
                                    }
                                    else
                                    {
                                        debugmsg("Invalid tool for recipe: not a pair");
                                        continue;
                                    }
                                }
                            }
                            else
                            {
                                debugmsg("Invalid tool for recipe: not an array");
                                continue;
                            }
                        }
                    }
                    
                    recipes[category].push_back(last_rec);
                }
                else
                {
                    debugmsg("Bad recipe: not an object");
                }
            }
        }
        else
        {
            debugmsg("Bad recipe file: recipes are not an array");
            exit(1);
        }
    }
    else
    {
        debugmsg("Bad recipe file: unknown problem");
        exit(1);
    }
=======
 int id = -1;
 int tl, cl;

 #define RECIPE(result, category, skill1, skill2, difficulty, time, reversible) \
tl = -1; cl = -1; id++;\
recipes.push_back( new recipe(id, result, category, skill1, skill2, difficulty,\
                              time, reversible) )
 #define TOOL(item, amount)  ++tl; recipes[id]->tools[tl].push_back(component(item,amount))
 #define TOOLCONT(item, amount) recipes[id]->tools[tl].push_back(component(item,amount))
 #define COMP(item, amount)  ++cl; recipes[id]->components[cl].push_back(component(item,amount))
 #define COMPCONT(item, amount) recipes[id]->components[cl].push_back(component(item,amount))

/**
 * Macro Tool Groups
 * Placeholder for imminent better system, this is already ridiculous
 * Usage:
 * TOOL(TG_KNIVES,NULL);
 */

#define TG_KNIVES \
 TOOL("knife_steak", -1); TOOLCONT("knife_combat", -1); \
 TOOLCONT("knife_butcher", -1); TOOLCONT("pockknife", -1); \
 TOOLCONT("scalpel", -1); TOOLCONT("machete", -1); \
 TOOLCONT("broadsword", -1); TOOLCONT("toolset", -1);
#define TG_KNIVES_CONT \
 TOOLCONT("knife_steak", -1); TOOLCONT("knife_combat", -1); \
 TOOLCONT("knife_butcher", -1); TOOLCONT("pockknife", -1); \
 TOOLCONT("scalpel", -1); TOOLCONT("machete", -1); \
 TOOLCONT("broadsword", -1); TOOLCONT("toolset", -1);


/* A recipe will not appear in your menu until your level in the primary skill
 * is at least equal to the difficulty.  At that point, your chance of success
 * is still not great; a good 25% improvement over the difficulty is important
 */

// NON-CRAFTABLE BUT CAN BE DISASSEMBLED (set category to CC_NONCRAFT)
  RECIPE("knife_steak", CC_NONCRAFT, NULL, NULL, 0, 2000, true);
  COMP("spike", 1);

  RECIPE("lawnmower", CC_NONCRAFT, NULL, NULL, 0, 1000, true);
  TOOL("wrench", -1);
  TOOLCONT("toolset", -1);
  COMP("scrap", 8);
  COMP("spring", 2);
  COMP("blade", 2);
  COMP("1cyl_combustion", 1);
  COMP("pipe", 3);

  RECIPE("lighter", CC_NONCRAFT, NULL, NULL, 0, 100, true);
  COMP("pilot_light", 1);

  RECIPE("tshirt", CC_NONCRAFT, "tailor", NULL, 0, 500, true);
  COMP("rag", 5);

  RECIPE("tank_top", CC_NONCRAFT, "tailor", NULL, 0, 500, true);
  COMP("rag", 5);

  RECIPE("string_36", CC_NONCRAFT, NULL, NULL, 0, 5000, true);
  TG_KNIVES
  COMP("string_6", 6);

  RECIPE("rope_6", CC_NONCRAFT, "tailor", NULL, 0, 5000, true);
  TG_KNIVES
  COMP("string_36", 6);

  RECIPE("rope_30", CC_NONCRAFT, "tailor", NULL, 0, 5000, true);
  TG_KNIVES
  COMP("rope_6", 5);

  RECIPE("lightstrip_dead", CC_NONCRAFT, "electronics", NULL, 0, 1000, true);
  TG_KNIVES
  TOOLCONT("screwdriver", -1);
  COMP("amplifier", 1);
  // CRAFTABLE

  // WEAPONS

  RECIPE("makeshift_machete", CC_WEAPON, NULL, NULL, 0, 5000, true);
  COMP("duct_tape", 50);
  COMP("blade", 1);

  RECIPE("makeshift_halberd", CC_WEAPON, NULL, NULL, 0, 5000, true);
  COMP("duct_tape", 100);
  COMP("blade", 1);
  COMP("stick", 1);
  COMPCONT("mop", 1);
  COMPCONT("broom", 1);

  RECIPE("spear_wood", CC_WEAPON, NULL, NULL, 0, 800, false);
  TOOL("hatchet", -1);
  TG_KNIVES_CONT
  COMP("stick", 1);
  COMPCONT("broom", 1);
  COMPCONT("mop", 1);
  COMPCONT("2x4", 1);
  COMPCONT("pool_cue", 1);

  RECIPE("javelin", CC_WEAPON, "survival", NULL, 1, 5000, false);
  TOOL("hatchet", -1);
  TG_KNIVES_CONT
  TOOL("fire", -1);
  TOOLCONT("toolset", 1);
  TOOLCONT("hotplate", 4);
  COMP("spear_wood", 1);
  COMP("rag", 1);
  COMPCONT("leather", 1);
  COMPCONT("fur", 1);
  COMP("plant_fibre", 20);
  COMPCONT("sinew", 20);
  COMPCONT("thread", 20);

  RECIPE("spear_knife", CC_WEAPON, "stabbing", NULL, 0, 600, true);
  COMP("stick", 1);
  COMPCONT("broom", 1);
  COMPCONT("mop", 1);
  COMP("spike", 1);
  COMP("string_6", 6);
  COMPCONT("string_36", 1);

  RECIPE("longbow", CC_WEAPON, "archery", "survival", 2, 15000, true);
  TOOL("hatchet", -1);
  TG_KNIVES_CONT
  COMP("stick", 1);
  COMP("string_36", 2);
  COMPCONT("sinew", 200);
  COMPCONT("plant_fibre", 200);

  RECIPE("arrow_wood", CC_WEAPON, "archery", "survival", 1, 5000, false);
  TOOL("hatchet", -1);
  TG_KNIVES_CONT
  COMP("stick", 1);
  COMPCONT("broom", 1);
  COMPCONT("mop", 1);
  COMPCONT("2x4", 1);
  COMPCONT("bee_sting", 1);

  RECIPE("nailboard", CC_WEAPON, NULL, NULL, 0, 1000, true);
  TOOL("hatchet", -1);
  TOOLCONT("hammer", -1);
  TOOLCONT("rock", -1);
  TOOLCONT("toolset", -1);
  COMP("2x4", 1);
  COMPCONT("stick", 1);
  COMP("nail", 6);

  RECIPE("nailbat", CC_WEAPON, NULL, NULL, 0, 1000, true);
  TOOL("hatchet", -1);
  TOOLCONT("hammer", -1);
  TOOLCONT("rock", -1);
  TOOLCONT("toolset", -1);
  COMP("bat", 1);
  COMP("nail", 6);

  // molotovs use 750ml of flammable liquids
  RECIPE("molotov", CC_WEAPON, NULL, NULL, 0, 500, false);
  COMP("rag", 1);
  COMP("bottle_glass", 1);
  COMPCONT("flask_glass", 1);
  COMP("whiskey", 14);
  COMPCONT("vodka", 14);
  COMPCONT("rum", 14);
  COMPCONT("tequila", 14);
  COMPCONT("gin", 14);
  COMPCONT("triple_sec", 14);
  COMPCONT("gasoline", 600);

  RECIPE("pipebomb", CC_WEAPON, "mechanics", NULL, 1, 750, false);
  TOOL("hacksaw", -1);
  TOOLCONT("toolset", -1);
  COMP("pipe", 1);
  COMP("gasoline", 200);
  COMPCONT("shot_bird", 6);
  COMPCONT("shot_00", 2);
  COMPCONT("shot_slug", 2);
  COMP("string_36", 1);
  COMPCONT("string_6", 1);

  RECIPE("shotgun_sawn", CC_WEAPON, "gun", NULL, 0, 2000, false);
  TOOL("hacksaw", -1);
  TOOLCONT("toolset", -1);
  COMP("shotgun_d", 1);
  COMPCONT("remington_870", 1);
  COMPCONT("mossberg_500", 1);

  RECIPE("revolver_shotgun", CC_WEAPON, "gun", "mechanics", 2, 6000, false);
  TOOL("hacksaw", -1);
  TOOLCONT("toolset", -1);
  TOOL("goggles_welding", -1);
  TOOL("welder", 30);
  TOOLCONT("toolset", 3);
  COMP("shotgun_s", 1);

  RECIPE("saiga_sawn", CC_WEAPON, "gun", NULL, 0, 2000, false);
  TOOL("hacksaw", -1);
  TOOLCONT("toolset", -1);
  COMP("saiga_12", 1);

  RECIPE("bolt_wood", CC_WEAPON, "mechanics", "archery", 1, 5000, false);
  TOOL("hatchet", -1);
  TG_KNIVES_CONT
  COMP("stick", 1);
  COMPCONT("broom", 1);
  COMPCONT("mop", 1);
  COMPCONT("2x4", 1);
  COMPCONT("bee_sting", 1);

  RECIPE("crossbow", CC_WEAPON, "mechanics", "archery", 3, 15000, true);
  TOOL("wrench", -1);
  TOOL("screwdriver", -1);
  TOOLCONT("toolset", -1);
  COMP("2x4", 1);
  COMPCONT("stick", 4);
  COMP("hose", 1);

  RECIPE("rifle_22", CC_WEAPON, "mechanics", "gun", 3, 12000, true);
  TOOL("hacksaw", -1);
  TOOLCONT("toolset", -1);
  TOOL("screwdriver", -1);
  TOOLCONT("toolset", -1);
  COMP("pipe", 1);
  COMP("2x4", 1);

  RECIPE("rifle_9mm", CC_WEAPON, "mechanics", "gun", 3, 14000, true);
  TOOL("hacksaw", -1);
  TOOLCONT("toolset", -1);
  TOOL("screwdriver", -1);
  TOOLCONT("toolset", -1);
  COMP("pipe", 1);
  COMP("2x4", 1);

  RECIPE("smg_9mm", CC_WEAPON, "mechanics", "gun", 5, 18000, true);
  TOOL("hacksaw", -1);
  TOOLCONT("toolset", -1);
  TOOL("screwdriver", -1);
  TOOLCONT("toolset", -1);
  TOOL("hammer", -1);
  TOOLCONT("rock", -1);
  TOOLCONT("hatchet", -1);
  TOOLCONT("toolset", -1);
  COMP("pipe", 1);
  COMP("2x4", 2);
  COMP("nail", 4);

  RECIPE("smg_45", CC_WEAPON, "mechanics", "gun", 5, 20000, true);
  TOOL("hacksaw", -1);
  TOOLCONT("toolset", -1);
  TOOL("screwdriver", -1);
  TOOLCONT("toolset", -1);
  TOOL("hammer", -1);
  TOOLCONT("rock", -1);
  TOOLCONT("hatchet", -1);
  TOOLCONT("toolset", -1);
  COMP("pipe", 1);
  COMP("2x4", 2);
  COMP("nail", 4);

  RECIPE("flamethrower_simple", CC_WEAPON, "mechanics", "gun", 6, 12000, true);
  TOOL("hacksaw", -1);
  TOOLCONT("toolset", -1);
  TOOL("screwdriver", -1);
  TOOLCONT("toolset", -1);
  COMP("pilot_light", 2);
  COMP("pipe", 1);
  COMP("hose", 2);
  COMP("bottle_glass", 4);
  COMPCONT("bottle_plastic", 6);

  RECIPE("launcher_simple", CC_WEAPON, "mechanics", "launcher", 6, 6000, true);
  TOOL("hacksaw", -1);
  TOOLCONT("toolset", -1);
  COMP("pipe", 1);
  COMP("2x4", 1);
  COMP("nail", 1);

  RECIPE("shot_he", CC_WEAPON, "mechanics", "gun", 4, 2000, false);
  TOOL("screwdriver", -1);
  TOOLCONT("toolset", -1);
  COMP("superglue", 1);
  COMP("shot_slug", 4);
  COMP("gasoline", 200);

  RECIPE("acidbomb", CC_WEAPON, "cooking", NULL, 1, 10000, false);
  TOOL("hotplate", 5);
  TOOLCONT("toolset", 1);
  COMP("bottle_glass", 1);
  COMPCONT("flask_glass", 1);
  COMP("battery", 500);

  RECIPE("grenade", CC_WEAPON, "mechanics", NULL, 2, 5000, false);
  TOOL("screwdriver", -1);
  TOOLCONT("toolset", -1);
  COMP("pilot_light", 1);
  COMP("superglue", 1);
  COMPCONT("string_36", 1);
  COMP("can_food", 1);
  COMPCONT("can_drink", 1);
  COMPCONT("canister_empty", 1);
  COMP("nail", 30);
  COMPCONT("bb", 100);
  COMP("shot_bird", 6);
  COMPCONT("shot_00", 3);
  COMPCONT("shot_slug", 2);
  COMPCONT("gasoline", 200);
  COMPCONT("gunpowder", 72);

  RECIPE("chainsaw_off", CC_WEAPON, "mechanics", NULL, 4, 20000, true);
  TOOL("screwdriver", -1);
  TOOLCONT("toolset", -1);
  TOOL("hammer", -1);
  TOOLCONT("hatchet", -1);
  TOOL("wrench", -1);
  TOOLCONT("toolset", -1);
  COMP("motor", 1);
  COMP("chain", 1);

  RECIPE("smokebomb", CC_WEAPON, "cooking", "mechanics", 3, 7500, false);
  TOOL("screwdriver", -1);
  TOOLCONT("wrench", -1);
  TOOLCONT("toolset", -1);
  COMP("water", 1);
  COMPCONT("water_clean", 1);
  COMPCONT("salt_water", 1);
  COMP("candy", 1);
  COMPCONT("cola", 1);
  COMP("vitamins", 10);
  COMPCONT("aspirin", 8);
  COMP("canister_empty", 1);
  COMPCONT("can_food", 1);
  COMPCONT("can_drink",1);
  COMP("superglue", 1);


  RECIPE("gasbomb", CC_WEAPON, "cooking", "mechanics", 4, 8000, false);
  TOOL("screwdriver", -1);
  TOOLCONT("wrench", -1);
  TOOLCONT("toolset", -1);
  COMP("bleach", 2);
  COMP("ammonia", 2);
  COMP("canister_empty", 1);
  COMPCONT("can_food", 1);
  COMPCONT("can_drink",1);
  COMP("superglue", 1);

  RECIPE("nx17", CC_WEAPON, "electronics", "mechanics", 8, 40000, true);
  TOOL("screwdriver", -1);
  TOOLCONT("toolset", -1);
  TOOL("soldering_iron", 6);
  TOOLCONT("toolset", 6);
  COMP("vacutainer", 1);
  COMP("power_supply", 8);
  COMP("amplifier", 8);

  RECIPE("mininuke", CC_WEAPON, "mechanics", "electronics", 10, 40000, true);
  TOOL("screwdriver", -1);
  TOOLCONT("toolset", -1);
  TOOL("wrench", -1);
  TOOLCONT("toolset", -1);
  COMP("can_food", 2);
  COMPCONT("steel_chunk", 2);
  COMPCONT("canister_empty", 1);
  COMPCONT("can_drink", 2);
  COMP("grenade", 1);
  COMPCONT("40mm_frag", 2);
  COMPCONT("40mm_concussive", 2);
  COMP("plut_cell", 6);
  COMP("battery", 2);
  COMP("power_supply", 1);

  RECIPE("9mm", CC_AMMO, "gun", "mechanics", 2, 25000, false);
  TOOL("press", -1);
  TOOL("fire", -1);
  TOOLCONT("toolset", 1);
  TOOLCONT("hotplate", 4);
  TOOLCONT("press", 2);
  COMP("9mm_casing", 50);
  COMP("smpistol_primer", 50);
  COMP("gunpowder", 200);
  COMP("lead", 200);

  RECIPE("9mmP", CC_AMMO, "gun", "mechanics", 4, 12500, false);
  TOOL("press", -1);
  TOOL("fire", -1);
  TOOLCONT("toolset", 1);
  TOOLCONT("hotplate", 4);
  TOOLCONT("press", 2);
  COMP("9mm_casing", 25);
  COMP("smpistol_primer", 25);
  COMP("gunpowder", 125);
  COMP("lead", 100);

  RECIPE("9mmP2", CC_AMMO, "gun", "mechanics", 6, 5000, false);
  TOOL("press", -1);
  TOOL("fire", -1);
  TOOLCONT("toolset", 1);
  TOOLCONT("hotplate", 4);
  TOOLCONT("press", 2);
  COMP("9mm_casing", 10);
  COMP("smpistol_primer", 10);
  COMP("gunpowder", 60);
  COMP("lead", 40);

  RECIPE("38_special", CC_AMMO, "gun", "mechanics", 2, 25000, false);
  TOOL("press", -1);
  TOOL("fire", -1);
  TOOLCONT("toolset", 1);
  TOOLCONT("hotplate", 4);
  TOOLCONT("press", 2);
  COMP("38_casing", 50);
  COMP("smpistol_primer", 50);
  COMP("gunpowder", 250);
  COMP("lead", 250);

  RECIPE("38_super", CC_AMMO, "gun", "mechanics", 4, 12500, false);
  TOOL("press", -1);
  TOOL("fire", -1);
  TOOLCONT("toolset", 1);
  TOOLCONT("hotplate", 4);
  TOOLCONT("press", 2);
  COMP("38_casing", 25);
  COMP("smpistol_primer", 25);
  COMP("gunpowder", 175);
  COMP("lead", 125);

  RECIPE("40sw", CC_AMMO, "gun", "mechanics", 3, 30000, false);
  TOOL("press", -1);
  TOOL("fire", -1);
  TOOLCONT("toolset", 1);
  TOOLCONT("hotplate", 4);
  TOOLCONT("press", 2);
  COMP("40_casing", 50);
  COMP("smpistol_primer", 50);
  COMP("gunpowder", 300);
  COMP("lead", 300);

  RECIPE("10mm", CC_AMMO, "gun", "mechanics", 5, 25000, false);
  TOOL("press", -1);
  TOOL("fire", -1);
  TOOLCONT("toolset", 1);
  TOOLCONT("hotplate", 4);
  TOOLCONT("press", 2);
  COMP("40_casing", 50);
  COMP("lgpistol_primer", 50);
  COMP("gunpowder", 400);
  COMP("lead", 400);

  RECIPE("44magnum", CC_AMMO, "gun", "mechanics", 4, 25000, false);
  TOOL("press", -1);
  TOOL("fire", -1);
  TOOLCONT("toolset", 1);
  TOOLCONT("hotplate", 4);
  TOOLCONT("press", 2);
  COMP("44_casing", 50);
  COMP("lgpistol_primer", 50);
  COMP("gunpowder", 500);
  COMP("lead", 500);

  RECIPE("45_acp", CC_AMMO, "gun", "mechanics", 3, 25000, false);
  TOOL("press", -1);
  TOOL("fire", -1);
  TOOLCONT("toolset", 1);
  TOOLCONT("hotplate", 4);
  TOOLCONT("press", 2);
  COMP("45_casing", 50);
  COMP("lgpistol_primer", 50);
  COMP("gunpowder", 500);
  COMP("lead", 400);

  RECIPE("45_super", CC_AMMO, "gun", "mechanics", 6, 5000, false);
  TOOL("press", -1);
  TOOL("fire", -1);
  TOOLCONT("toolset", 1);
  TOOLCONT("hotplate", 4);
  TOOLCONT("press", 2);
  COMP("45_casing", 10);
  COMP("lgpistol_primer", 10);
  COMP("gunpowder", 120);
  COMP("lead", 100);

  RECIPE("57mm", CC_AMMO, "gun", "mechanics", 4, 50000, false);
  TOOL("press", -1);
  TOOL("fire", -1);
  TOOLCONT("toolset", 1);
  TOOLCONT("hotplate", 4);
  TOOLCONT("press", 2);
  COMP("57mm_casing", 100);
  COMP("smrifle_primer", 100);
  COMP("gunpowder", 400);
  COMP("lead", 200);

  RECIPE("46mm", CC_AMMO, "gun", "mechanics", 4, 50000, false);
  TOOL("press", -1);
  TOOL("fire", -1);
  TOOLCONT("toolset", 1);
  TOOLCONT("hotplate", 4);
  TOOLCONT("press", 2);
  COMP("46mm_casing", 100);
  COMP("smpistol_primer", 100);
  COMP("gunpowder", 400);
  COMP("lead", 200);

  RECIPE("762_m43", CC_AMMO, "gun", "mechanics", 3, 40000, false);
  TOOL("press", -1);
  TOOL("fire", -1);
  TOOLCONT("hotplate", 4);
  TOOLCONT("press", 2);
  COMP("762_casing", 80);
  COMP("lgrifle_primer", 80);
  COMP("gunpowder", 560);
  COMP("lead", 400);

  RECIPE("762_m87", CC_AMMO, "gun", "mechanics", 5, 40000, false);
  TOOL("press", -1);
  TOOL("fire", -1);
  TOOLCONT("toolset", 1);
  TOOLCONT("hotplate", 4);
  TOOLCONT("press", 2);
  COMP("762_casing", 80);
  COMP("lgrifle_primer", 80);
  COMP("gunpowder", 640);
  COMP("lead", 400);

  RECIPE("223", CC_AMMO, "gun", "mechanics", 3, 20000, false);
  TOOL("press", -1);
  TOOL("fire", -1);
  TOOLCONT("toolset", 1);
  TOOLCONT("hotplate", 4);
  TOOLCONT("press", 2);
  COMP("223_casing", 40);
  COMP("smrifle_primer", 40);
  COMP("gunpowder", 160);
  COMP("lead", 80);

  RECIPE("556", CC_AMMO, "gun", "mechanics", 5, 20000, false);
  TOOL("press", -1);
  TOOL("fire", -1);
  TOOLCONT("toolset", 1);
  TOOLCONT("hotplate", 4);
  TOOLCONT("press", 2);
  COMP("223_casing", 40);
  COMP("smrifle_primer", 40);
  COMP("gunpowder", 240);
  COMP("lead", 80);

  RECIPE("556_incendiary", CC_AMMO, "gun", "mechanics", 6, 15000, false);
  TOOL("press", -1);
  TOOL("fire", -1);
  TOOLCONT("toolset", 1);
  TOOLCONT("hotplate", 4);
  TOOLCONT("press", 2);
  COMP("223_casing", 30);
  COMP("smrifle_primer", 30);
  COMP("gunpowder", 180);
  COMP("incendiary", 60);

  RECIPE("270", CC_AMMO, "gun", "mechanics", 3, 10000, false);
  TOOL("press", -1);
  TOOL("fire", -1);
  TOOLCONT("toolset", 1);
  TOOLCONT("hotplate", 4);
  TOOLCONT("press", 2);
  COMP("3006_casing", 20);
  COMP("lgrifle_primer", 20);
  COMP("gunpowder", 200);
  COMP("lead", 100);

  RECIPE("3006", CC_AMMO, "gun", "mechanics", 5, 5000, false);
  TOOL("press", -1);
  TOOL("fire", -1);
  TOOLCONT("toolset", 1);
  TOOLCONT("hotplate", 4);
  TOOLCONT("press", 2);
  COMP("3006_casing", 10);
  COMP("lgrifle_primer", 10);
  COMP("gunpowder", 120);
  COMP("lead", 80);

  RECIPE("3006_incendiary", CC_AMMO, "gun", "mechanics", 7, 2500, false);
  TOOL("press", -1);
  TOOL("fire", -1);
  TOOLCONT("toolset", 1);
  TOOLCONT("hotplate", 4);
  TOOLCONT("press", 2);
  COMP("3006_casing", 5);
  COMP("lgrifle_primer", 5);
  COMP("gunpowder", 60);
  COMP("incendiary", 40);

  RECIPE("308", CC_AMMO, "gun", "mechanics", 3, 10000, false);
  TOOL("press", -1);
  TOOL("fire", -1);
  TOOLCONT("toolset", 1);
  TOOLCONT("hotplate", 4);
  TOOLCONT("press", 2);
  COMP("308_casing", 20);
  COMP("lgrifle_primer", 20);
  COMP("gunpowder", 160);
  COMP("lead", 120);

  RECIPE("762_51", CC_AMMO, "gun", "mechanics", 5, 10000, false);
  TOOL("press", -1);
  TOOL("fire", -1);
  TOOLCONT("toolset", 1);
  TOOLCONT("hotplate", 4);
  TOOLCONT("press", 2);
  COMP("308_casing", 20);
  COMP("lgrifle_primer", 20);
  COMP("gunpowder", 200);
  COMP("lead", 120);

  RECIPE("762_51_incendiary", CC_AMMO, "gun", "mechanics", 6, 5000, false);
  TOOL("press", -1);
  TOOL("fire", -1);
  TOOLCONT("toolset", 1);
  TOOLCONT("hotplate", 4);
  TOOLCONT("press", 2);
  COMP("308_casing", 10);
  COMP("lgrifle_primer", 10);
  COMP("gunpowder", 100);
  COMP("incendiary", 60);

  RECIPE("shot_bird", CC_AMMO, "gun", "mechanics", 2, 12500, false);
  TOOL("press", -1);
  TOOL("fire", -1);
  TOOLCONT("toolset", 1);
  TOOLCONT("hotplate", 4);
  TOOLCONT("press", 2);
  COMP("shot_hull", 25);
  COMP("shotgun_primer", 25);
  COMP("gunpowder", 300);
  COMP("lead", 400);

  RECIPE("shot_00", CC_AMMO, "gun", "mechanics", 3, 12500, false);
  TOOL("press", -1);
  TOOL("fire", -1);
  TOOLCONT("toolset", 1);
  TOOLCONT("hotplate", 4);
  TOOLCONT("press", 2);
  COMP("shot_hull", 25);
  COMP("shotgun_primer", 25);
  COMP("gunpowder", 600);
  COMP("lead", 400);

  RECIPE("shot_slug", CC_AMMO, "gun", "mechanics", 3, 12500, false);
  TOOL("press", -1);
  TOOL("fire", -1);
  TOOLCONT("toolset", 1);
  TOOLCONT("hotplate", 4);
  TOOLCONT("press", 2);
  COMP("shot_hull", 25);
  COMP("shotgun_primer", 25);
  COMP("gunpowder", 600);
  COMP("lead", 400);
  /* We need a some Chemicals which arn't implemented to realistically craft this!
  RECIPE("c4", CC_WEAPON, "mechanics", "electronics", 4, 8000);
  TOOL("screwdriver", -1);
  COMP("can_food", 1);
  COMPCONT("steel_chunk", 1);
  COMPCONT("canister_empty", 1);
  COMP("battery", 1);
  COMP("superglue",1);

  COMP("soldering_iron",1);

  COMP("power_supply", 1);
  */

  // FOOD

  RECIPE("water_clean", CC_DRINK, "cooking", NULL, 0, 1000, false);
  TOOL("hotplate", 3);
  TOOLCONT("toolset", 1);
  TOOLCONT("fire", -1);
  TOOL("pan", -1);
  TOOLCONT("pot", -1);
  TOOLCONT("rock_pot", -1);
  COMP("water", 1);

  RECIPE("meat_cooked", CC_FOOD, "cooking", NULL, 0, 5000, false);
  TOOL("hotplate", 7);
  TOOLCONT("toolset", 1);
  TOOLCONT("fire", -1);
  TOOL("pan", -1);
  TOOLCONT("pot", -1);
  TOOLCONT("rock_pot", -1);
  TOOLCONT("spear_wood", -1);
  COMP("meat", 1);

  RECIPE("dogfood", CC_FOOD, "cooking", NULL, 4, 10000, false);
  TOOL("hotplate", 6);
  TOOLCONT("toolset", 1);
  TOOLCONT("fire", -1);
  TOOL("pot", -1);
  TOOLCONT("rock_pot", -1);
  COMP("meat", 1);
  COMP("veggy",1);
  COMPCONT("veggy_wild", 1);
  COMP("water",1);
  COMPCONT("water_clean", 1);

  RECIPE("veggy_cooked", CC_FOOD, "cooking", NULL, 0, 4000, false);
  TOOL("hotplate", 5);
  TOOLCONT("toolset", 1);
  TOOLCONT("fire", -1);
  TOOL("pan", -1);
  TOOLCONT("pot", -1);
  TOOLCONT("rock_pot", -1);
  TOOLCONT("spear_wood", -1);
  COMP("veggy", 1);

  RECIPE("veggy_wild_cooked", CC_FOOD, "cooking", NULL, 0, 4000, false);
  TOOL("hotplate", 5);
  TOOLCONT("toolset", 1);
  TOOLCONT("fire", -1);
  TOOL("pan", -1);
  TOOLCONT("pot", -1);
  TOOLCONT("rock_pot", -1);
  COMP("veggy_wild", 1);

  RECIPE("spaghetti_cooked", CC_FOOD, "cooking", NULL, 0, 10000, false);
  TOOL("hotplate", 4);
  TOOLCONT("toolset", 1);
  TOOLCONT("fire", -1);
  TOOL("pot", -1);
  TOOLCONT("rock_pot", -1);
  COMP("spaghetti_raw", 1);
  COMP("water", 1);
  COMPCONT("water_clean", 1);

  RECIPE("cooked_dinner", CC_FOOD, "cooking", NULL, 0, 5000, false);
  TOOL("hotplate", 3);
  TOOLCONT("toolset", 1);
  TOOLCONT("fire", -1);
  COMP("frozen_dinner", 1);

  RECIPE("macaroni_cooked", CC_FOOD, "cooking", NULL, 1, 10000, false);
  TOOL("hotplate", 4);
  TOOLCONT("toolset", 1);
  TOOLCONT("fire", -1);
  TOOL("pot", -1);
  TOOLCONT("rock_pot", -1);
  COMP("macaroni_raw", 1);
  COMP("water", 1);
  COMPCONT("water_clean", 1);

  RECIPE("potato_baked", CC_FOOD, "cooking", NULL, 1, 15000, false);
  TOOL("hotplate", 3);
  TOOLCONT("toolset", 1);
  TOOLCONT("fire", -1);
  TOOL("pan", -1);
  TOOLCONT("pot", -1);
  TOOLCONT("rock_pot", -1);
  COMP("potato_raw", 1);

  RECIPE("tea", CC_DRINK, "cooking", NULL, 0, 4000, false);
  TOOL("hotplate", 2);
  TOOLCONT("toolset", 1);
  TOOLCONT("fire", -1);
  TOOL("pot", -1);
  TOOLCONT("rock_pot", -1);
  COMP("tea_raw", 1);
  COMP("water", 1);
  COMPCONT("water_clean", 1);

  RECIPE("coffee", CC_DRINK, "cooking", NULL, 0, 4000, false);
  TOOL("hotplate", 2);
  TOOLCONT("toolset", 1);
  TOOLCONT("fire", -1);
  TOOL("pot", -1);
  TOOLCONT("rock_pot", -1);
  COMP("coffee_raw", 1);
  COMP("water", 1);
  COMPCONT("water_clean", 1);

  RECIPE("oj", CC_DRINK, "cooking", NULL, 1, 5000, false);
  TOOL("rock", -1);
  TOOLCONT("toolset", -1);
  COMP("orange", 2);
  COMP("water", 1);
  COMPCONT("water_clean", 1);

  RECIPE("apple_cider", CC_DRINK, "cooking", NULL, 2, 7000, false);
  TOOL("rock", -1);
  TOOLCONT("toolset", 1);
  COMP("apple", 3);

  RECIPE("long_island", CC_DRINK, "cooking", NULL, 1, 7000, false);
  COMP("cola", 1);
  COMP("vodka", 1);
  COMP("gin", 1);
  COMP("rum", 1);
  COMP("tequila", 1);
  COMP("triple_sec", 1);

  RECIPE("jerky", CC_FOOD, "cooking", NULL, 3, 30000, false);
  TOOL("hotplate", 10);
  TOOLCONT("toolset", 1);
  TOOLCONT("fire", -1);
  COMP("salt_water", 1);
  COMPCONT("salt", 4);
  COMP("meat", 1);

  RECIPE("V8", CC_FOOD, "cooking", NULL, 2, 5000, false);
  COMP("tomato", 1);
  COMP("broccoli", 1);
  COMP("zucchini", 1);

  RECIPE("broth", CC_FOOD, "cooking", NULL, 2, 10000, false);
  TOOL("hotplate", 5);
  TOOLCONT("toolset", 1);
  TOOLCONT("fire", -1);
  TOOL("pot", -1);
  TOOLCONT("rock_pot", -1);
  COMP("water", 1);
  COMPCONT("water_clean", 1);
  COMP("broccoli", 1);
  COMPCONT("tomato",1);
  COMPCONT("zucchini", 1);
  COMPCONT("veggy", 1);
  COMPCONT("veggy_wild", 1);

  RECIPE("soup_veggy", CC_FOOD, "cooking", NULL, 2, 10000, false);
  TOOL("hotplate", 5);
  TOOLCONT("toolset", 1);
  TOOLCONT("fire", -1);
  TOOL("pot", -1);
  TOOLCONT("rock_pot", -1);
  COMP("broth", 2);
  COMP("macaroni_raw", 1);
  COMPCONT("potato_raw", 1);
  COMP("tomato", 2);
  COMPCONT("broccoli", 2);
  COMPCONT("zucchini", 2);
  COMPCONT("veggy", 2);
  COMPCONT("veggy_wild", 2);

  RECIPE("soup_meat", CC_FOOD, "cooking", NULL, 2, 10000, false);
  TOOL("hotplate", 5);
  TOOLCONT("toolset", 1);
  TOOLCONT("fire", -1);
  TOOL("pot", -1);
  TOOLCONT("rock_pot", -1);
  COMP("broth", 2);
  COMP("macaroni_raw", 1);
  COMPCONT("potato_raw", 1);
  COMP("meat", 2);

  RECIPE("bread", CC_FOOD, "cooking", NULL, 4, 20000, false);
  TOOL("hotplate", 8);
  TOOLCONT("toolset", 1);
  TOOLCONT("fire", -1);
  TOOL("pot", -1);
  TOOLCONT("rock_pot", -1);
  COMP("flour", 3);
  COMP("water", 2);
  COMPCONT("water_clean", 2);

  RECIPE("pie", CC_FOOD, "cooking", NULL, 3, 25000, false);
  TOOL("hotplate", 6);
  TOOLCONT("toolset", 1);
  TOOLCONT("fire", -1);
  TOOL("pan", -1);
  COMP("flour", 2);
  COMP("strawberries", 2);
  COMPCONT("apple", 2);
  COMPCONT("blueberries", 2);
  COMP("sugar", 2);
  COMP("water", 1);
  COMPCONT("water_clean", 1);

  RECIPE("pizza", CC_FOOD, "cooking", NULL, 3, 20000, false);
  TOOL("hotplate", 8);
  TOOLCONT("toolset", 1);
  TOOLCONT("fire", -1);
  TOOL("pan", -1);
  COMP("flour", 2);
  COMP("veggy", 1);
  COMPCONT("veggy_wild", 2);
  COMPCONT("tomato", 2);
  COMPCONT("broccoli", 1);
  COMP("sauce_pesto", 1);
  COMPCONT("sauce_red", 1);
  COMP("water", 1);
  COMPCONT("water_clean", 1);

  RECIPE("meth", CC_CHEM, "cooking", NULL, 5, 20000, false);
  TOOL("hotplate", 15);
  TOOLCONT("toolset", 1);
  TOOLCONT("fire", -1);
  TOOL("bottle_glass", -1);
  TOOLCONT("hose", -1);
  COMP("dayquil", 2);
  COMPCONT("royal_jelly", 1);
  COMP("aspirin", 40);
  COMP("caffeine", 20);
  COMPCONT("adderall", 5);
  COMPCONT("energy_drink", 2);

  RECIPE("crack",        CC_CHEM, "cooking", NULL,     4, 30000,false);
  TOOL("pot", -1);
  TOOLCONT("rock_pot", -1);
  TOOL("fire", -1);
  TOOLCONT("hotplate", 8);
  TOOLCONT("toolset", 1);
  COMP("water", 1);
  COMPCONT("water_clean", 1);
  COMP("coke", 12);
  COMP("ammonia", 1);

  RECIPE("poppy_sleep",  CC_CHEM, "cooking", "survival", 2, 5000, false);
  TOOL("pot", -1);
  TOOLCONT("rock_pot", -1);
  TOOL("fire", -1);
  TOOLCONT("hotplate", 2);
  COMP("poppy_bud", 2);
  COMP("poppy_flower", 1);

  RECIPE("poppy_pain",  CC_CHEM, "cooking", "survival", 2, 5000, false);
  TOOL("pot", -1);
  TOOLCONT("rock_pot", -1);
  TOOL("fire", -1);
  TOOLCONT("hotplate", 2);
  COMP("poppy_bud", 2);
  COMP("poppy_flower", 2);

  RECIPE("royal_jelly", CC_CHEM, "cooking", NULL, 5, 5000, false);
  COMP("honeycomb", 1);
  COMP("bleach", 2);
  COMPCONT("purifier", 1);

  RECIPE("heroin", CC_CHEM, "cooking", NULL, 6, 2000, false);
  TOOL("hotplate", 3);
  TOOLCONT("toolset", 1);
  TOOLCONT("fire", -1);
  TOOL("pan", -1);
  TOOLCONT("pot", -1);
  TOOLCONT("rock_pot", -1);
  COMP("salt_water", 1);
  COMPCONT("salt", 4);
  COMP("oxycodone", 40);

  RECIPE("mutagen", CC_CHEM, "cooking", "firstaid", 8, 10000, false);
  TOOL("hotplate", 25);
  TOOLCONT("toolset", 2);
  TOOLCONT("fire", -1);
  COMP("meat_tainted", 3);
  COMPCONT("veggy_tainted", 5);
  COMPCONT("fetus", 1);
  COMPCONT("arm", 2);
  COMPCONT("leg", 2);
  COMP("bleach", 2);
  COMP("ammonia", 1);

  RECIPE("purifier", CC_CHEM, "cooking", "firstaid", 9, 10000, false);
  TOOL("hotplate", 25);
  TOOLCONT("toolset", 2);
  TOOLCONT("fire", -1);
  COMP("royal_jelly", 4);
  COMPCONT("mutagen", 2);
  COMP("bleach", 3);
  COMP("ammonia", 2);

  // ELECTRONICS

  RECIPE("antenna", CC_ELECTRONIC, NULL, NULL, 0, 3000, false);
  TOOL("hacksaw", -1);
  TOOLCONT("toolset", -1);
  COMP("knife_butter", 2);

  RECIPE("amplifier", CC_ELECTRONIC, "electronics", NULL, 1, 4000, false);
  TOOL("screwdriver", -1);
  TOOLCONT("toolset", -1);
  COMP("transponder", 2);

  RECIPE("power_supply", CC_ELECTRONIC, "electronics", NULL, 1, 6500, false);
  TOOL("screwdriver", -1);
  TOOLCONT("toolset", -1);
  TOOL("soldering_iron", 3);
  TOOLCONT("toolset", 3);
  COMP("amplifier", 2);
  COMP("cable", 20);

  RECIPE("receiver", CC_ELECTRONIC, "electronics", NULL, 2, 12000, true);
  TOOL("screwdriver", -1);
  TOOLCONT("toolset", -1);
  TOOL("soldering_iron", 4);
  TOOLCONT("toolset", 4);
  COMP("amplifier", 2);
  COMP("cable", 10);

  RECIPE("transponder", CC_ELECTRONIC, "electronics", NULL, 2, 14000, true);
  TOOL("screwdriver", -1);
  TOOLCONT("toolset", -1);
  TOOL("soldering_iron", 7);
  TOOLCONT("toolset", 7);
  COMP("receiver", 3);
  COMP("cable", 5);

  // disassembly is done on the dead version of the lightstrip
  RECIPE("lightstrip_inactive", CC_ELECTRONIC, "electronics", NULL, 0, 10000, false);
  COMP("amplifier", 1);
  COMP("cable", 5);
  COMP("battery", 15);

  RECIPE("flashlight", CC_ELECTRONIC, "electronics", NULL, 1, 10000, true);
  COMP("amplifier", 1);
  COMP("scrap", 4);
  COMPCONT("can_drink", 1);
  COMPCONT("can_food", 1);
  COMPCONT("bottle_glass", 1);
  COMPCONT("bottle_plastic", 1);
  COMP("cable", 10);

  RECIPE("soldering_iron", CC_ELECTRONIC, "electronics", NULL, 1, 20000, true);
  COMP("antenna", 1);
  COMPCONT("screwdriver", 1);
  COMPCONT("xacto", 1);
  COMPCONT("knife_butter", 1);
  COMP("power_supply", 1);
  COMP("element", 1);
  COMP("scrap", 2);

  RECIPE("battery", CC_ELECTRONIC, "electronics", "mechanics", 2, 5000, false);
  TOOL("screwdriver", -1);
  TOOLCONT("toolset", -1);
  COMP("ammonia", 1);
  COMPCONT("lemon", 1);
  COMP("steel_chunk", 1);
  COMPCONT("knife_butter", 1);
  COMPCONT("knife_steak", 1);
  COMPCONT("bolt_steel", 1);
  COMPCONT("scrap", 1);
  COMP("can_drink", 1);
  COMPCONT("can_food", 1);
  COMPCONT("canister_empty",1);

  RECIPE("coilgun", CC_WEAPON, "electronics", NULL, 3, 25000, true);
  TOOL("screwdriver", -1);
  TOOLCONT("toolset", -1);
  TOOL("soldering_iron", 10);
  TOOLCONT("toolset", 10);
  COMP("pipe", 1);
  COMP("power_supply", 1);
  COMP("amplifier", 1);
  COMP("scrap", 6);
  COMP("cable", 20);

  RECIPE("noise_emitter", CC_ELECTRONIC, "electronics", NULL, 1, 15000, false);
  TOOL("screwdriver", -1);
  TOOLCONT("toolset", -1);
  TOOL("soldering_iron", 5);
  TOOLCONT("toolset", 5);
  COMP("radio", 1);
  COMP("amplifier", 2);

  RECIPE("noise_emitter", CC_ELECTRONIC, "electronics", NULL, 2, 30000, true);
  TOOL("screwdriver", -1);
  TOOLCONT("toolset", -1);
  TOOL("soldering_iron", 10);
  TOOLCONT("toolset", 10);
  COMP("amplifier", 2);
  COMP("antenna", 1);
  COMP("scrap", 5);
  COMP("cable", 7);

  RECIPE("radio", CC_ELECTRONIC, "electronics", NULL, 2, 25000, true);
  TOOL("screwdriver", -1);
  TOOLCONT("toolset", -1);
  TOOL("soldering_iron", 10);
  TOOLCONT("toolset", 10);
  COMP("receiver", 1);
  COMP("antenna", 1);
  COMP("scrap", 5);
  COMP("cable", 7);

  RECIPE("water_purifier", CC_ELECTRONIC, "mechanics","electronics",3,25000, true);
  TOOL("screwdriver", -1);
  TOOLCONT("toolset", -1);
  COMP("element", 8);
  COMP("bottle_glass", 2);
  COMPCONT("bottle_plastic", 5);
  COMP("hose", 1);
  COMP("scrap", 3);
  COMP("cable", 5);

  RECIPE("hotplate", CC_ELECTRONIC, "electronics", NULL, 3, 30000, true);
  TOOL("screwdriver", -1);
  TOOLCONT("toolset", -1);
  COMP("element", 4);
  COMP("amplifier", 1);
  COMP("scrap", 2);
  COMPCONT("pan", 1);
  COMPCONT("pot", 1);
  COMPCONT("knife_butcher", 2);
  COMPCONT("knife_steak", 6);
  COMPCONT("knife_butter", 6);
  COMPCONT("muffler", 1);
  COMP("cable", 10);

  RECIPE("tazer", CC_ELECTRONIC, "electronics", NULL, 3, 25000, true);
  TOOL("screwdriver", -1);
  TOOLCONT("toolset", -1);
  TOOL("soldering_iron", 10);
  TOOLCONT("toolset", 10);
  COMP("amplifier", 1);
  COMP("power_supply", 1);
  COMP("scrap", 2);

  RECIPE("two_way_radio", CC_ELECTRONIC, "electronics", NULL, 4, 30000, true);
  TOOL("screwdriver", -1);
  TOOLCONT("toolset", -1);
  TOOL("soldering_iron", 14);
  TOOLCONT("toolset", 14);
  COMP("amplifier", 1);
  COMP("transponder", 1);
  COMP("receiver", 1);
  COMP("antenna", 1);
  COMP("scrap", 5);
  COMP("cable", 10);

  RECIPE("electrohack", CC_ELECTRONIC, "electronics", "computer", 4, 35000, true);
  TOOL("screwdriver", -1);
  TOOLCONT("toolset", -1);
  TOOL("soldering_iron", 10);
  TOOLCONT("toolset", 10);
  COMP("processor", 1);
  COMP("RAM", 1);
  COMP("scrap", 4);
  COMP("cable", 10);

  RECIPE("EMPbomb", CC_ELECTRONIC, "electronics", NULL, 4, 32000, false);
  TOOL("screwdriver", -1);
  TOOLCONT("toolset", -1);
  TOOL("soldering_iron", 6);
  TOOLCONT("toolset", 6);
  COMP("superglue", 1);
  COMPCONT("string_36", 1);
  COMP("scrap", 3);
  COMPCONT("can_food", 1);
  COMPCONT("can_drink", 1);
  COMPCONT("canister_empty", 1);
  COMP("power_supply", 1);
  COMPCONT("amplifier", 1);
  COMP("cable", 5);

  RECIPE("mp3", CC_ELECTRONIC, "electronics", "computer", 5, 40000, true);
  TOOL("screwdriver", -1);
  TOOLCONT("toolset", -1);
  TOOL("soldering_iron", 5);
  TOOLCONT("toolset", 5);
  COMP("superglue", 1);
  COMP("antenna", 1);
  COMP("amplifier", 1);
  COMP("cable", 2);

  RECIPE("geiger_off", CC_ELECTRONIC, "electronics", NULL, 5, 35000, true);
  TOOL("screwdriver", -1);
  TOOLCONT("toolset", -1);
  TOOL("soldering_iron", 14);
  TOOLCONT("toolset", 14);
  COMP("power_supply", 1);
  COMP("amplifier", 2);
  COMP("scrap", 6);
  COMP("cable", 10);

  RECIPE("UPS_off", CC_ELECTRONIC, "electronics", NULL, 5, 45000, true);
  TOOL("screwdriver", -1);
  TOOLCONT("toolset", -1);
  TOOL("soldering_iron", 24);
  TOOLCONT("toolset", 24);
  COMP("power_supply", 4);
  COMP("amplifier", 3);
  COMP("scrap", 4);
  COMP("cable", 10);

  RECIPE("bio_power_storage", CC_ELECTRONIC, "electronics", NULL, 6, 50000, true);
  TOOL("screwdriver", -1);
  TOOLCONT("toolset", -1);
  TOOL("soldering_iron", 20);
  TOOLCONT("toolset", 20);
  COMP("power_supply", 6);
  COMPCONT("UPS_off", 1);
  COMP("amplifier", 4);
  COMP("plut_cell", 1);

  RECIPE("teleporter", CC_ELECTRONIC, "electronics", NULL, 8, 50000, true);
  TOOL("screwdriver", -1);
  TOOLCONT("toolset", -1);
  TOOL("wrench", -1);
  TOOLCONT("toolset", -1);
  TOOL("soldering_iron", 16);
  TOOLCONT("toolset", 16);
  COMP("power_supply", 3);
  COMPCONT("plut_cell", 5);
  COMP("amplifier", 3);
  COMP("transponder", 3);
  COMP("scrap", 10);
  COMP("cable", 20);

// ARMOR
// Feet
  RECIPE("socks", CC_ARMOR, "tailor", NULL, 0, 10000, false);
  TOOL("needle_bone", 4);
  TOOLCONT("sewing_kit",  4);
  COMP("rag", 2);

  RECIPE("mocassins", CC_ARMOR, "tailor", NULL, 1, 30000, false);
  TOOL("needle_bone", 5);
  TOOLCONT("sewing_kit",  5);
  COMP("fur", 2);

  RECIPE("boots", CC_ARMOR, "tailor", NULL, 2, 35000, false);
  TOOL("needle_bone", 10);
  TOOLCONT("sewing_kit", 10);
  COMP("leather", 7);

  RECIPE("boots_chitin", CC_ARMOR, "tailor", NULL, 3,  30000, false);
  COMP("string_36", 1);
  COMPCONT("string_6", 4);
  COMP("chitin_piece", 4);
  COMP("leather", 2);
  COMPCONT("fur", 2);
  COMPCONT("rag", 2);

// Legs
  RECIPE("shorts", CC_ARMOR, "tailor", NULL, 1, 25000, false);
  TOOL("needle_bone", 10);
  TOOLCONT("sewing_kit", 10);
  COMP("rag", 5);

  RECIPE("shorts_cargo", CC_ARMOR, "tailor", NULL, 2, 30000, false);
  TOOL("needle_bone", 12);
  TOOLCONT("sewing_kit", 12);
  COMP("rag", 6);

  RECIPE("jeans", CC_ARMOR, "tailor", NULL, 2, 45000, false);
  TOOL("needle_bone", 10);
  TOOLCONT("sewing_kit", 10);
  COMP("rag", 6);

  RECIPE("pants_cargo", CC_ARMOR, "tailor", NULL, 3, 48000, false);
  TOOL("needle_bone", 16);
  TOOLCONT("sewing_kit", 16);
  COMP("rag", 8);

  RECIPE("long_underpants", CC_ARMOR, "tailor", "survival", 3, 35000, false);
  TOOL("needle_bone", 15);
  TOOLCONT("sewing_kit", 15);
  COMP("rag", 10);

  RECIPE("pants_leather", CC_ARMOR, "tailor", NULL, 4, 50000, false);
  TOOL("needle_bone", 10);
  TOOLCONT("sewing_kit", 10);
  COMP("leather", 10);

  RECIPE("tank_top", CC_ARMOR, "tailor", NULL, 2, 38000, true);
  TOOL("needle_bone", 4);
  TOOLCONT("sewing_kit", 4);
  COMP("rag", 4);

  RECIPE("tshirt", CC_ARMOR, "tailor", NULL, 2, 38000, true);
  TOOL("needle_bone", 4);
  TOOLCONT("sewing_kit", 4);
  COMP("rag", 5);

  RECIPE("hoodie", CC_ARMOR, "tailor", NULL, 3, 40000, false);
  TOOL("needle_bone", 14);
  TOOLCONT("sewing_kit", 14);
  COMP("rag", 12);

  RECIPE("trenchcoat", CC_ARMOR, "tailor", NULL, 3, 42000, false);
  TOOL("needle_bone", 24);
  TOOLCONT("sewing_kit", 24);
  COMP("rag", 11);

  RECIPE("trenchcoat_leather", CC_ARMOR, "tailor", NULL, 6, 200000, false);
  TOOL("needle_bone", 45);
  TOOLCONT("sewing_kit", 45);
  COMP("leather", 22);

  RECIPE("coat_fur", CC_ARMOR, "tailor", NULL, 4, 100000, false);
  TOOL("needle_bone", 20);
  TOOLCONT("sewing_kit", 20);
  COMP("fur", 10);

  RECIPE("jacket_leather", CC_ARMOR, "tailor", NULL, 5, 150000, false);
  TOOL("needle_bone", 30);
  TOOLCONT("sewing_kit", 30);
  COMP("leather", 16);


  RECIPE("gloves_liner", CC_ARMOR, "tailor", NULL, 1, 10000, false);
  TOOL("needle_bone", 2);
  TOOLCONT("sewing_kit", 2);
  COMP("rag", 2);

  RECIPE("gloves_light", CC_ARMOR, "tailor", NULL, 1, 10000, false);
  TOOL("needle_bone", 4);
  TOOLCONT("sewing_kit", 4);
  COMP("rag", 1);

  RECIPE("gloves_fingerless", CC_ARMOR, "tailor", NULL, 0, 16000, false);
  TOOL("scissors", -1);
  TG_KNIVES_CONT
  COMP("gloves_leather", 1);

  RECIPE("gloves_leather", CC_ARMOR, "tailor", NULL, 2, 16000, false);
  TOOL("needle_bone", 6);
  TOOLCONT("sewing_kit", 6);
  COMP("leather", 2);

  RECIPE("armguard_metal", CC_ARMOR, "tailor", NULL, 4,  30000, false);
  TOOL("hammer", -1);
  TOOLCONT("toolset", -1);
  COMP("string_36", 1);
  COMPCONT("string_6", 4);
  COMP("steel_chunk", 2);

  RECIPE("gauntlets_chitin", CC_ARMOR, "tailor", NULL, 3,  30000, false);
  COMP("string_36", 1);
  COMPCONT("string_6", 4);
  COMP("chitin_piece", 4);

  // Face
  RECIPE("mask_filter", CC_ARMOR, "mechanics", "tailor", 1, 5000, true);
  COMP("bag_plastic", 2);
  COMPCONT("bottle_plastic", 1);
  COMP("rag", 2);
  COMPCONT("muffler", 1);
  COMPCONT("bandana", 2);
  COMPCONT("wrapper", 4);

  RECIPE("glasses_safety", CC_ARMOR, "tailor", NULL, 1, 8000, false);
  TOOL("scissors", -1);
  TG_KNIVES
  COMP("string_36", 1);
  COMPCONT("string_6", 2);
  COMP("bottle_plastic", 1);


  RECIPE("mask_gas", CC_ARMOR, "tailor", NULL, 3, 20000, true);
  TOOL("wrench", -1);
  TOOLCONT("toolset", -1);
  COMP("goggles_ski", 1);
  COMPCONT("goggles_swim", 2);
  COMP("mask_filter", 3);
  COMPCONT("muffler", 1);
  COMP("hose", 1);

  RECIPE("goggles_nv", CC_ARMOR, "electronics", "tailor", 5, 40000, true);
  TOOL("screwdriver", -1);
  TOOLCONT("toolset", -1);
  COMP("goggles_ski", 1);
  COMPCONT("goggles_welding", 1);
  COMPCONT("mask_gas", 1);
  COMP("power_supply", 1);
  COMP("amplifier", 3);
  COMP("scrap", 5);

  //head
  RECIPE("hat_fur", CC_ARMOR, "tailor", NULL, 2, 40000, false);
  TOOL("needle_bone", 8);
  TOOLCONT("sewing_kit", 8);
  COMP("fur", 3);

  RECIPE("helmet_chitin", CC_ARMOR, "tailor", NULL, 6,  60000, false);
  COMP("string_36", 1);
  COMPCONT("string_6", 5);
  COMP("chitin_piece", 5);

  RECIPE("armor_chitin", CC_ARMOR, "tailor", NULL,  7, 100000, false);
  COMP("string_36", 2);
  COMPCONT("string_6", 12);
  COMP("chitin_piece", 15);

  //Storage
  RECIPE("backpack", CC_ARMOR, "tailor", NULL, 3, 50000, false);
  TOOL("needle_bone", 20);
  TOOLCONT("sewing_kit", 20);
  COMP("rag", 20);
  COMPCONT("fur", 16);
  COMPCONT("leather", 12);


  // SURVIVAL

  RECIPE("primitive_hammer", CC_MISC, "survival", "construction", 0, 5000, false);
  TOOL("rock", -1);
  TOOLCONT("hammer", -1);
  TOOLCONT("toolset", -1);
  COMP("stick", 1);
  COMP("rock", 1);
  COMP("string_6", 2);
  COMPCONT("sinew", 40);
  COMPCONT("plant_fibre", 40);

  RECIPE("needle_bone", CC_MISC, "survival", NULL, 3, 20000, false);
  TG_KNIVES
  COMP("bone", 1);

  RECIPE("digging_stick", CC_MISC, "survival", NULL, 1, 20000, false);
  TG_KNIVES
  TOOLCONT("hatchet", -1);
  COMP("stick", 1);

  RECIPE("ragpouch", CC_ARMOR, "tailor",  NULL, 0, 10000, false);
  TOOL("needle_bone", 20);
  TOOLCONT("sewing_kit", 20);
  COMP("rag", 6);
  COMP("string_36", 1);
  COMPCONT("string_6", 6);
  COMPCONT("sinew", 20);
  COMPCONT("plant_fibre", 20);

  RECIPE("leather_pouch", CC_ARMOR, "tailor",  "survival", 2, 10000, false);
  TOOL("needle_bone", 20);
  TOOLCONT("sewing_kit", 20);
  COMP("leather", 6);
  COMP("string_36", 1);
  COMPCONT("string_6", 6);
  COMPCONT("sinew", 20);
  COMPCONT("plant_fibre", 20);

  RECIPE("rock_pot", CC_MISC, "survival", "cooking", 2, 20000, false);
  TOOL("hammer", -1);
  TOOLCONT("primitive_hammer", -1);
  TOOLCONT("toolset", -1);
  COMP("rock", 3);
  COMP("sinew", 80);
  COMPCONT("plant_fibre", 80);
  COMPCONT("string_36", 1);

  RECIPE("primitive_shovel", CC_MISC, "survival", "construction", 2, 60000, false);
  TOOL("primitive_hammer", -1);
  TOOLCONT("hammer", -1);
  TOOLCONT("toolset", -1);
  COMP("stick", 1);
  COMP("rock", 1);
  COMP("string_6", 2);
  COMPCONT("sinew", 40);
  COMPCONT("plant_fibre", 40);

  RECIPE("primitive_axe", CC_MISC, "survival", "construction", 3, 60000, false);
  TOOL("primitive_hammer", -1);
  TOOLCONT("hammer", -1);
  TOOLCONT("toolset", -1);
  COMP("stick", 1);
  COMP("rock", 1);
  COMP("string_6", 2);
  COMPCONT("sinew", 40);
  COMPCONT("plant_fibre", 40);

  RECIPE("waterskin", CC_MISC, "tailor", "survival", 2, 30000, false);
  TOOL("sewing_kit", 60);
  TOOLCONT("needle_bone", 60);
  COMP("sinew", 40);
  COMPCONT("plant_fibre", 40);
  COMPCONT("string_36", 1);
  COMP("leather", 6);
  COMPCONT("fur", 6);


  RECIPE("shelter_kit", CC_MISC, "survival", "construction", 2, 50000, false);
  TOOL("sewing_kit", 200);
  TOOLCONT("needle_bone", 200);
  COMP("stick", 10);
  COMP("leather", 20);
  COMP("string_6", 10);
  COMPCONT("sinew", 500);
  COMPCONT("plant_fibre", 500);

  RECIPE("shelter_kit", CC_MISC, "survival", "tailoring", 0, 20000, false);
  TOOL("sewing_kit", 50);
  TOOLCONT("needle_bone", 50);
  COMP("stick", 3);
  COMP("leather", 4);
  COMP("sinew", 60);
  COMPCONT("plant_fibre", 60);
  COMPCONT("string_6", 1);
  COMP("damaged_shelter_kit", 1);

  RECIPE("snare_trigger", CC_MISC, "survival", NULL, 1, 2000, false);
  TG_KNIVES
  COMP("stick", 1);

  RECIPE("light_snare_kit", CC_MISC, "survival", "traps", 1, 5000, true);
  COMP("snare_trigger", 1);
  COMP("string_36", 1);

  RECIPE("heavy_snare_kit", CC_MISC, "survival", "traps", 3, 8000, true);
  COMP("snare_trigger", 1);
  COMP("rope_6", 1);

  // MISC
  RECIPE("kitchen_unit", CC_MISC, "mechanics", NULL, 4, 60000, true);
  TOOL("wrench", -1);
  TOOLCONT("toolset", -1);
  TOOL("hammer", -1);
  TOOLCONT("toolset", -1);
  TOOL("goggles_welding", -1);
  TOOL("welder", 100);
  TOOLCONT("toolset", 10);
  TOOL("hacksaw", -1);
  TOOLCONT("toolset", -1);
  COMP("pipe", 2);
  COMP("steel_chunk", 16);
  COMPCONT("steel_plate", 2);
  COMP("hotplate", 1);
  COMP("pot", 1);
  COMP("pan", 1);

  RECIPE("foot_crank", CC_MISC, "mechanics", NULL, 1, 10000, true);
  TOOL("wrench", -1);
  TOOLCONT("toolset", -1);
  TOOL("hammer", -1);
  TOOLCONT("toolset", -1);
  COMP("pipe", 1);
  COMP("steel_chunk", 2);
  COMP("chain", 1);

  RECIPE("muffler", CC_MISC, "mechanics", NULL, 1, 10000, true);
  TOOL("hammer", -1);
  TOOLCONT("toolset", -1);
  TOOL("goggles_welding", -1);
  TOOL("welder", 50);
  TOOLCONT("toolset", 5);
  TOOL("hacksaw", -1);
  TOOLCONT("toolset", -1);
  COMP("pipe", 2);
  COMP("sheet_metal",1);

  RECIPE("seat", CC_MISC, "mechanics", NULL, 1, 10000, true);
  TOOL("goggles_welding", -1);
  TOOL("welder", 50);
  TOOLCONT("toolset", 5);
  TOOL("sewing_kit", 50);
  TOOLCONT("needle_bone", 50);
  COMP("pipe", 4);
  COMP("spring", 2);
  COMP("leather", 12);
  COMPCONT("fur", 12);
  COMPCONT("rag", 20);
  COMPCONT("sheet", 1);

  RECIPE("rag", CC_MISC, NULL, NULL, 0, 3000, false);
  TOOL("fire", -1);
  TOOLCONT("hotplate", 3);
  TOOLCONT("toolset", 1);
  COMP("water", 1);
  COMPCONT("water_clean", 1);
  COMP("rag_bloody", 1);

  RECIPE("sheet", CC_MISC, NULL, NULL, 0, 10000, false);
  TOOL("sewing_kit", 50);
  COMP("rag", 20);

  RECIPE("vehicle_controls", CC_MISC, "mechanics", NULL, 3, 30000, true);
  TOOL("wrench", -1);
  TOOLCONT("toolset", -1);
  TOOL("hammer", -1);
  TOOLCONT("toolset", -1);
  TOOL("goggles_welding", -1);
  TOOL("welder", 50);
  TOOLCONT("toolset", 5);
  TOOL("hacksaw", -1);
  TOOLCONT("toolset", -1);
  COMP("pipe", 10);
  COMP("steel_chunk", 12);
  COMP("wire", 3);


  RECIPE("thread", CC_MISC, "tailor", NULL, 1, 3000, false);
  COMP("string_6", 1);

  RECIPE("string_6", CC_MISC, NULL, NULL, 0, 5000, true);
  COMP("thread", 50);

  RECIPE("string_36", CC_MISC, NULL, NULL, 0, 5000, true);
  COMP("string_6", 6);

  RECIPE("rope_6", CC_MISC, "tailor", NULL, 0, 5000, true);
  COMP("string_36", 6);

  RECIPE("rope_30", CC_MISC, "tailor", NULL, 0, 5000, true);
  COMP("rope_6", 5);

  RECIPE("torch",        CC_MISC, NULL,    NULL,     0, 2000, false);
  COMP("stick", 1);
  COMPCONT("2x4", 1);
  COMPCONT("splinter", 1);
  COMPCONT("pool_cue", 1);
  COMPCONT("torch_done", 1);
  COMP("gasoline", 200);
  COMPCONT("vodka", 7);
  COMPCONT("rum", 7);
  COMPCONT("whiskey", 7);
  COMPCONT("tequila", 7);
  COMPCONT("gin", 7);
  COMPCONT("triple_sec", 7);
  COMP("rag", 1);

  RECIPE("candle",       CC_MISC, NULL,    NULL,     0, 5000, false);
  TOOL("lighter", 5);
  TOOLCONT("fire", -1);
  TOOLCONT("toolset", 1);
  COMP("can_food", -1);
  COMP("wax", 2);
  COMP("string_6", 1);

  RECIPE("spike",     CC_MISC, NULL, NULL, 0, 3000, false);
  TOOL("hammer", -1);
  TOOLCONT("toolset", -1);
  COMP("knife_combat", 1);
  COMPCONT("steel_chunk", 3);
  COMPCONT("scrap", 9);

  RECIPE("blade",     CC_MISC, NULL, NULL, 0, 3000, false);
  TOOL("hammer", -1);
  TOOLCONT("toolset", -1);
  COMP("broadsword", 1);
  COMPCONT("machete", 1);
  COMPCONT("pike", 1);

  RECIPE("superglue", CC_MISC, "cooking", NULL, 2, 12000, false);
  TOOL("hotplate", 5);
  TOOLCONT("toolset", 1);
  TOOLCONT("fire", -1);
  COMP("water", 1);
  COMPCONT("water_clean", 1);
  COMP("bleach", 1);
  COMPCONT("ant_egg", 1);

  RECIPE("steel_lump", CC_MISC, "mechanics", NULL, 0, 5000, true);
  TOOL("goggles_welding", -1);
  TOOL("welder", 20);
  TOOLCONT("toolset", 1);
  COMP("steel_chunk", 4);

  RECIPE("2x4", CC_MISC, NULL, NULL, 0, 8000, false);
  TOOL("saw", -1);
  COMP("stick", 1);

  RECIPE("frame", CC_MISC, "mechanics", NULL, 1, 8000, true);
  TOOL("goggles_welding", -1);
  TOOL("welder", 50);
  TOOLCONT("toolset", 2);
  COMP("steel_lump", 3);

  RECIPE("sheet_metal", CC_MISC, "mechanics", NULL, 2, 4000, true);
  TOOL("goggles_welding", -1);
  TOOL("welder", 20);
  TOOLCONT("toolset", 1);
  COMP("scrap", 4);

  RECIPE("steel_plate", CC_MISC, "mechanics", NULL,4, 12000, true);
  TOOL("goggles_welding", -1);
  TOOL("welder", 100);
  TOOLCONT("toolset", 4);
  COMP("steel_lump", 8);

  RECIPE("spiked_plate", CC_MISC, "mechanics", NULL, 4, 12000, true);
  TOOL("goggles_welding", -1);
  TOOL("welder", 120);
  TOOLCONT("toolset", 5);
  COMP("steel_lump", 8);
  COMP("steel_chunk", 4);
  COMPCONT("scrap", 8);

  RECIPE("hard_plate", CC_MISC, "mechanics", NULL, 4, 12000, true);
  TOOL("goggles_welding", -1);
  TOOL("welder", 300);
  TOOLCONT("toolset", 12);
  COMP("steel_lump", 24);

  RECIPE("crowbar", CC_MISC, "mechanics", NULL, 1, 1000, false);
  TOOL("hatchet", -1);
  TOOLCONT("hammer", -1);
  TOOLCONT("rock", -1);
  TOOLCONT("toolset", -1);
  COMP("pipe", 1);

  RECIPE("bayonet", CC_MISC, "gun", NULL, 1, 500, true);
  COMP("spike", 1);
  COMP("string_36", 1);

  RECIPE("tripwire", CC_MISC, "traps", NULL, 1, 500, false);
  COMP("string_36", 1);
  COMP("superglue", 1);

  RECIPE("board_trap", CC_MISC, "traps", NULL, 2, 2500, true);
  TOOL("hatchet", -1);
  TOOLCONT("hammer", -1);
  TOOLCONT("rock", -1);
  TOOLCONT("toolset", -1);
  COMP("2x4", 3);
  COMP("nail", 20);

  RECIPE("beartrap", CC_MISC, "mechanics", "traps", 2, 3000, true);
  TOOL("wrench", -1);
  TOOLCONT("toolset", -1);
  COMP("scrap", 3);
  COMP("spring", 1);

  RECIPE("crossbow_trap", CC_MISC, "mechanics", "traps", 3, 4500, true);
  COMP("crossbow", 1);
  COMP("bolt_steel", 1);
  COMPCONT("bolt_wood", 4);
  COMP("string_6", 2);
  COMPCONT("string_36", 1);

  RECIPE("shotgun_trap", CC_MISC, "mechanics", "traps", 3, 5000, true);
  COMP("shotgun_sawn", 1);
  COMP("shot_00", 2);
  COMP("string_36", 1);
  COMPCONT("string_6", 2);

  RECIPE("blade_trap", CC_MISC, "mechanics", "traps", 4, 8000, true);
  TOOL("wrench", -1);
  TOOLCONT("toolset", -1);
  COMP("motor", 1);
  COMP("blade", 1);
  COMP("string_36", 1);

  RECIPE("boobytrap", CC_MISC, "mechanics", "traps",3,5000, false);
  COMP("grenade",1);

  COMP("string_6",1);

  COMP("can_food",1);


  RECIPE("landmine", CC_MISC, "traps", "mechanics", 5, 10000, false);
  TOOL("screwdriver", -1);
  TOOLCONT("toolset", -1);
  COMP("superglue", 1);
  COMP("can_food", 1);
  COMPCONT("steel_chunk", 1);
  COMPCONT("canister_empty", 1);
  COMPCONT("scrap", 4);
  COMP("nail", 100);
  COMPCONT("bb", 200);
  COMP("shot_bird", 30);
  COMPCONT("shot_00", 15);
  COMPCONT("shot_slug", 12);
  COMPCONT("gasoline", 600);
  COMPCONT("grenade", 1);
  COMPCONT("gunpowder", 72);

  RECIPE("brazier", CC_MISC, "mechanics", NULL, 1, 2000, false);
  TOOL("hatchet", -1);
  TOOLCONT("hammer", -1);
  TOOLCONT("rock", -1);
  TOOLCONT("toolset", -1);
  COMP("sheet_metal",1);

  RECIPE("metal_tank", CC_MISC, "mechanics", NULL, 1, 2000, false);
  TOOL("hatchet", -1);
  TOOLCONT("hammer", -1);
  TOOLCONT("rock", -1);
  TOOLCONT("toolset", -1);
  TOOL("goggles_welding", -1);
  TOOL("welder", 50);
  TOOLCONT("toolset", 5);
  COMP("sheet_metal",2);

  RECIPE("bandages", CC_MISC, "firstaid", NULL, 1, 500, false);
  COMP("rag", 3);
  COMP("superglue", 1);
  COMPCONT("duct_tape", 5);
  COMP("vodka", 7);
  COMPCONT("rum", 7);
  COMPCONT("whiskey", 7);
  COMPCONT("tequila", 7);
  COMPCONT("gin", 7);
  COMPCONT("triple_sec", 7);

  RECIPE("suppressor", CC_MISC, "mechanics", NULL, 1, 650, false);
  TOOL("hacksaw", -1);
  TOOLCONT("toolset", -1);
  COMP("muffler", 1);
  COMPCONT("rag", 4);
  COMP("pipe", 1);

  RECIPE("pheromone", CC_MISC, "cooking", NULL, 3, 1200, false);
  TOOL("hotplate", 18);
  TOOLCONT("toolset", 9);
  TOOLCONT("fire", -1);
  COMP("meat_tainted", 1);
  COMP("ammonia", 1);

  RECIPE("laser_pack", CC_MISC, "electronics", NULL, 5, 10000, true);
  TOOL("screwdriver", -1);
  TOOLCONT("toolset", -1);
  COMP("superglue", 1);
  COMP("plut_cell", 1);

  RECIPE("bot_manhack", CC_MISC, "electronics", "computer", 6, 8000, true);
  TOOL("screwdriver", -1);
  TOOLCONT("toolset", -1);
  TOOL("soldering_iron", 10);
  TOOLCONT("toolset", 10);
  COMP("spike", 2);
  COMP("processor", 1);
  COMP("RAM", 1);
  COMP("power_supply", 1);
  //  COMP("battery", 400);
  COMPCONT("plut_cell", 1);
  //  COMP("scrap", 15);

  RECIPE("bot_turret", CC_MISC, "electronics", "computer", 7, 9000, true);
  TOOL("screwdriver", -1);
  TOOLCONT("toolset", -1);
  TOOL("soldering_iron", 14);
  TOOLCONT("toolset", 14);
  COMP("smg_9mm", 1);
  COMPCONT("uzi", 1);
  COMPCONT("tec9", 1);
  COMPCONT("calico", 1);
  COMPCONT("hk_mp5", 1);
  COMP("processor", 2);
  COMP("RAM", 2);
  COMP("power_supply", 1);
  //  COMP("battery", 500);
  COMPCONT("plut_cell", 1);
  //  COMP("scrap", 30);
>>>>>>> 8933256f
}

bool game::crafting_allowed()
{
    if (u.morale_level() < MIN_MORALE_CRAFT)
    {	// See morale.h
        add_msg("Your morale is too low to craft...");
        return false;
    }

    return true;
}

void game::recraft()
{
 if(u.lastrecipe == NULL)
 {
  popup("Craft something first");
 }
 else if (making_would_work(u.lastrecipe))
 {
  make_craft(u.lastrecipe);
 }
}

//TODO clean up this function to give better status messages (e.g., "no fire available")
bool game::making_would_work(recipe *making)
{
    if (!crafting_allowed())
    {
    	return false;
    }

    if(can_make(making))
    {
        if (itypes[(making->result)]->phase == LIQUID)
        {
            if (u.has_watertight_container() || u.has_matching_liquid(itypes[making->result]->id))
            {
                return true;
            }
            else
            {
                popup("You don't have anything to store that liquid in!");
            }
        }
        else
        {
            return true;
        }
    }
    else
    {
        popup("You can no longer make that craft!");
    }

    return false;
}
bool game::can_make(recipe *r)
{
    inventory crafting_inv = crafting_inventory();
    if(!u.knows_recipe(r))
    {
        return false;
    }
    // under the assumption that all comp and tool's array contains all the required stuffs at the start of the array

    // check all tools
    for(int i = 0 ; i < 20 ; i++)
    {
        // if current tool is null(size 0), assume that there is no more after it.
        if(r->tools[i].size()==0)
        {
            break;
        }
        bool has_tool = false;
        for(int j = 0 ; j < r->tools[i].size() ; j++)
        {
            itype_id type = r->tools[i][j].type;
            int req = r->tools[i][j].count;
            if((req<= 0 && crafting_inv.has_amount(type,1)) || (req > 0 && crafting_inv.has_charges(type,req)))
            {
                has_tool = true;
                break;
            }
        }
        if(!has_tool)
        {
            return false;
        }
    }
    // check all components
    for(int i = 0 ; i < 20 ; i++)
    {
        if(r->components[i].size() == 0)
        {
            break;
        }
        bool has_comp = false;
        for(int j = 0 ; j < r->components[i].size() ; j++)
        {
            itype_id type = r->components[i][j].type;
            int req = r->components[i][j].count;
            if (itypes[type]->count_by_charges() && req > 0)
            {
                if (crafting_inv.has_charges(type, req))
                {
                    has_comp = true;
                    break;
                }
            }
            else if (crafting_inv.has_amount(type, abs(req)))
            {
                has_comp = true;
                break;
            }
        }
        if(!has_comp)
        {
            return false;
        }
    }
    return true;
}

void game::craft()
{
    if (!crafting_allowed())
    {
    	return;
    }

    recipe *rec = select_crafting_recipe();
    if (rec)
    {
        make_craft(rec);
    }
}

void game::long_craft()
{
    if (!crafting_allowed())
    {
    	return;
    }

    recipe *rec = select_crafting_recipe();
    if (rec)
    {
        make_all_craft(rec);
    }
}

craft_cat game::next_craft_cat(craft_cat cat)
{
    for (std::vector<craft_cat>::iterator iter = craft_cat_list.begin();
         iter != craft_cat_list.end();
         ++iter)
    {
        if ((*iter) == cat)
        {
            return *(++iter);
        }
    }
    return NULL;
}

craft_cat game::prev_craft_cat(craft_cat cat)
{
    for (std::vector<craft_cat>::iterator iter = craft_cat_list.begin();
         iter != craft_cat_list.end();
         ++iter)
    {
        if ((*iter) == cat)
        {
            return *(--iter);
        }
    }
    return NULL;
}

recipe* game::select_crafting_recipe()
{
	WINDOW *w_head = newwin( 3, 80, (TERMY > 25) ? (TERMY-25)/2 : 0, (TERMX > 80) ? (TERMX -80)/2 : 0);
    WINDOW *w_data = newwin(22, 80, 3 + ((TERMY > 25) ? (TERMY-25)/2 : 0), (TERMX  > 80) ? (TERMX -80)/2 : 0);
    craft_cat tab = "CC_WEAPON";
    std::vector<recipe*> current;
    std::vector<bool> available;
    item tmp;
    int line = 0, xpos, ypos;
    bool redraw = true;
    bool done = false;
    recipe *chosen = NULL;
    InputEvent input;

    inventory crafting_inv = crafting_inventory();
    std::string filterstring = "";
    do {
        if (redraw)
        { // When we switch tabs, redraw the header
            redraw = false;
            line = 0;
            draw_recipe_tabs(w_head, tab, (filterstring == "")?false:true);
            current.clear();
            available.clear();
            // Set current to all recipes in the current tab; available are possible to make
            pick_recipes(current, available, tab,filterstring);
        }

        // Clear the screen of recipe data, and draw it anew
        werase(w_data);
        if(filterstring != "")
        {
            mvwprintz(w_data, 19, 5, c_white, "?: Describe, [F]ind , [R]eset");
        }
        else
        {
            mvwprintz(w_data, 19, 5, c_white, "?: Describe, [F]ind");
        }
        mvwprintz(w_data, 20, 5, c_white, "Press <ENTER> to attempt to craft object.");
        for (int i = 0; i < 80; i++)
        {
            mvwputch(w_data, 21, i, c_ltgray, LINE_OXOX);
            if (i < 21)
            {
                mvwputch(w_data, i, 0, c_ltgray, LINE_XOXO);
                mvwputch(w_data, i, 79, c_ltgray, LINE_XOXO);
            }
        }

        mvwputch(w_data, 21,  0, c_ltgray, LINE_XXOO); // _|
        mvwputch(w_data, 21, 79, c_ltgray, LINE_XOOX); // |_
        wrefresh(w_data);

        int recmin = 0, recmax = current.size();
        if(recmax > MAX_DISPLAYED_RECIPES)
        {
            if (line <= recmin + 9)
            {
                for (int i = recmin; i < recmin + MAX_DISPLAYED_RECIPES; i++)
                {
                    mvwprintz(w_data, i - recmin, 2, c_dkgray, "");	// Clear the line
                    if (i == line)
                    {
                        mvwprintz(w_data, i - recmin, 2, (available[i] ? h_white : h_dkgray),
                        itypes[current[i]->result]->name.c_str());
                    }
                    else
                    {
                        mvwprintz(w_data, i - recmin, 2, (available[i] ? c_white : c_dkgray),
                        itypes[current[i]->result]->name.c_str());
                    }
                }
            }
            else if (line >= recmax - 9)
            {
                for (int i = recmax - MAX_DISPLAYED_RECIPES; i < recmax; i++)
                {
                    mvwprintz(w_data, 18 + i - recmax, 2, c_ltgray, "");	// Clear the line
                    if (i == line)
                    {
                        mvwprintz(w_data, 18 + i - recmax, 2, (available[i] ? h_white : h_dkgray),
                        itypes[current[i]->result]->name.c_str());
                    }
                    else
                    {
                        mvwprintz(w_data, 18 + i - recmax, 2, (available[i] ? c_white : c_dkgray),
                        itypes[current[i]->result]->name.c_str());
                    }
                }
            }
            else
            {
                for (int i = line - 9; i < line + 9; i++)
                {
                    mvwprintz(w_data, 9 + i - line, 2, c_ltgray, "");	// Clear the line
                    if (i == line)
                    {
                        mvwprintz(w_data, 9 + i - line, 2, (available[i] ? h_white : h_dkgray),
                        itypes[current[i]->result]->name.c_str());
                    }
                    else
                    {
                        mvwprintz(w_data, 9 + i - line, 2, (available[i] ? c_white : c_dkgray),
                        itypes[current[i]->result]->name.c_str());
                    }
                }
            }
        }
        else
        {
            for (int i = 0; i < current.size() && i < 23; i++)
            {
                if (i == line)
                {
                    mvwprintz(w_data, i, 2, (available[i] ? h_white : h_dkgray),
                    itypes[current[i]->result]->name.c_str());
                }
                else
                {
                    mvwprintz(w_data, i, 2, (available[i] ? c_white : c_dkgray),
                    itypes[current[i]->result]->name.c_str());
                }
            }
        }
        if (current.size() > 0)
        {
            nc_color col = (available[line] ? c_white : c_dkgray);
            mvwprintz(w_data, 0, 30, col, "Primary skill: %s",
            (current[line]->sk_primary == NULL ? "N/A" :
            current[line]->sk_primary->name().c_str()));
            mvwprintz(w_data, 1, 30, col, "Secondary skill: %s",
            (current[line]->sk_secondary == NULL ? "N/A" :
            current[line]->sk_secondary->name().c_str()));
            mvwprintz(w_data, 2, 30, col, "Difficulty: %d", current[line]->difficulty);
            if (current[line]->sk_primary == NULL)
            {
                mvwprintz(w_data, 3, 30, col, "Your skill level: N/A");
            }
            else
            {
                mvwprintz(w_data, 3, 30, col, "Your skill level: %d",
                // Macs don't seem to like passing this as a class, so force it to int
                (int)u.skillLevel(current[line]->sk_primary));
            }
            if (current[line]->time >= 1000)
            {
                mvwprintz(w_data, 4, 30, col, "Time to complete: %d minutes",
                int(current[line]->time / 1000));
            }
            else
            {
                mvwprintz(w_data, 4, 30, col, "Time to complete: %d turns",
                int(current[line]->time / 100));
            }
            mvwprintz(w_data, 5, 30, col, "Tools required:");
            if (current[line]->tools[0].size() == 0)
            {
                mvwputch(w_data, 6, 30, col, '>');
                mvwprintz(w_data, 6, 32, c_green, "NONE");
                ypos = 6;
            }
            else
            {
                ypos = 5;
                // Loop to print the required tools
                for (int i = 0; i < 5 && current[line]->tools[i].size() > 0; i++)
                {
                    ypos++;
                    xpos = 32;
                    mvwputch(w_data, ypos, 30, col, '>');
                    for (int j = 0; j < current[line]->tools[i].size(); j++)
                    {
                        itype_id type = current[line]->tools[i][j].type;
                        int charges = current[line]->tools[i][j].count;
                        nc_color toolcol = c_red;

                        if (charges < 0 && crafting_inv.has_amount(type, 1))
                        {
                            toolcol = c_green;
                        }
                        else if (charges > 0 && crafting_inv.has_charges(type, charges))
                        {
                            toolcol = c_green;
                        }

                            std::stringstream toolinfo;
                            toolinfo << itypes[type]->name + " ";
                        if (charges > 0)
                        {
                            toolinfo << "(" << charges << " charges) ";
                        }
                        std::string toolname = toolinfo.str();
                        if (xpos + toolname.length() >= 80)
                        {
                            xpos = 32;
                            ypos++;
                        }
                        mvwprintz(w_data, ypos, xpos, toolcol, toolname.c_str());
                        xpos += toolname.length();
                        if (j < current[line]->tools[i].size() - 1)
                        {
                            if (xpos >= 77)
                            {
                            xpos = 32;
                            ypos++;
                            }
                            mvwprintz(w_data, ypos, xpos, c_white, "OR ");
                            xpos += 3;
                        }
                    }
                }
            }
        // Loop to print the required components
            ypos++;
            mvwprintz(w_data, ypos, 30, col, "Components required:");
            for (int i = 0; i < 5; i++)
            {
                if (current[line]->components[i].size() > 0)
                {
                    ypos++;
                    mvwputch(w_data, ypos, 30, col, '>');
                }
                xpos = 32;
                for (int j = 0; j < current[line]->components[i].size(); j++)
                {
                    int count = current[line]->components[i][j].count;
                    itype_id type = current[line]->components[i][j].type;
                    nc_color compcol = c_red;
                    if (itypes[type]->count_by_charges() && count > 0)
                    {
                        if (crafting_inv.has_charges(type, count))
                        {
                            compcol = c_green;
                        }
                    }
                    else if (crafting_inv.has_amount(type, abs(count)))
                    {
                        compcol = c_green;
                    }
                    std::stringstream dump;
                    dump << abs(count) << "x " << itypes[type]->name << " ";
                    std::string compname = dump.str();
                    if (xpos + compname.length() >= 80)
                    {
                        ypos++;
                        xpos = 32;
                    }
                    mvwprintz(w_data, ypos, xpos, compcol, compname.c_str());
                    xpos += compname.length();
                    if (j < current[line]->components[i].size() - 1)
                    {
                        if (xpos >= 77)
                        {
                            ypos++;
                            xpos = 32;
                        }
                        mvwprintz(w_data, ypos, xpos, c_white, "OR ");
                        xpos += 3;
                    }
                }
            }
        }

        wrefresh(w_data);
        input = get_input();
        switch (input)
        {
            case DirectionW:
            case DirectionUp:
                if (tab == "CC_WEAPON")
                {
                    tab = "CC_MISC";
                }
                else
                {
                    tab = prev_craft_cat(tab);
                }
                redraw = true;
                break;
            case DirectionE:
            case DirectionDown:
                if (tab == "CC_MISC")
                {
                    tab = "CC_WEAPON";
                }
                else
                {
                    tab = next_craft_cat(tab);
                }
                redraw = true;
                break;
            case DirectionS:
                line++;
                break;
            case DirectionN:
                line--;
                break;
            case Confirm:
                if (!available[line])
                {
                    popup("You can't do that!");
                }
                else
                {// is player making a liquid? Then need to check for valid container
                    if (itypes[current[line]->result]->phase == LIQUID)
                    {
                        if (u.has_watertight_container() || u.has_matching_liquid(itypes[current[line]->result]->id))
                        {
                            chosen = current[line];
                            done = true;
                            break;
                        }
                        else
                        {
                            popup("You don't have anything to store that liquid in!");
                        }
                    }
                    else
                    {
                        chosen = current[line];
                        done = true;
                    }
                }
                break;
            case Help:
                tmp = item(itypes[current[line]->result], 0);
                full_screen_popup(tmp.info(true).c_str());
                redraw = true;
                break;
            case Filter:
                filterstring = string_input_popup("Search :",55,filterstring);
                redraw = true;
                break;
            case Reset:
                filterstring = "";
                redraw = true;
                break;

        }
        if (line < 0)
        {
            line = current.size() - 1;
        }
        else if (line >= current.size())
        {
            line = 0;
        }
    } while (input != Cancel && !done);

    werase(w_head);
    werase(w_data);
    delwin(w_head);
    delwin(w_data);
    refresh_all();

    return chosen;
}

void draw_recipe_tabs(WINDOW *w, craft_cat tab,bool filtered)
{
    werase(w);
    for (int i = 0; i < 80; i++)
    {
        mvwputch(w, 2, i, c_ltgray, LINE_OXOX);
    }

    mvwputch(w, 2,  0, c_ltgray, LINE_OXXO); // |^
    mvwputch(w, 2, 79, c_ltgray, LINE_OOXX); // ^|
    if(!filtered)
    {
        draw_tab(w,  2, "WEAPONS", (tab == "CC_WEAPON") ? true : false);
        draw_tab(w, 13, "AMMO",    (tab == "CC_AMMO")   ? true : false);
        draw_tab(w, 21, "FOOD",    (tab == "CC_FOOD")   ? true : false);
        draw_tab(w, 29, "DRINKS",  (tab == "CC_DRINK")  ? true : false);
        draw_tab(w, 39, "CHEMS",   (tab == "CC_CHEM")   ? true : false);
        draw_tab(w, 48, "ELECTRONICS", (tab == "CC_ELECTRONIC") ? true : false);
        draw_tab(w, 63, "ARMOR",   (tab == "CC_ARMOR")  ? true : false);
        draw_tab(w, 72, "MISC",    (tab == "CC_MISC")   ? true : false);
    }
    else
    {
        draw_tab(w,  2, "Searched", true);
    }

    wrefresh(w);
}

inventory game::crafting_inventory(){
 inventory crafting_inv;
 crafting_inv.form_from_map(this, point(u.posx, u.posy), PICKUP_RANGE);
 crafting_inv += u.inv;
 crafting_inv += u.weapon;
 if (u.has_bionic("bio_tools")) {
  item tools(itypes["toolset"], turn);
  tools.charges = u.power_level;
  crafting_inv += tools;
 }
 return crafting_inv;
}

void game::pick_recipes(std::vector<recipe*> &current,
                        std::vector<bool> &available, craft_cat tab,std::string filter)
{
    current.clear();
    available.clear();
    
    if (filter == "")
    {
        add_known_recipes(current, recipes[tab]);
    }
    else
    {
        for (recipe_map::iterator iter = recipes.begin(); iter != recipes.end(); ++iter)
        {
            add_known_recipes(current, iter->second, filter);
        }
    }
    
    for (int i = 0; i < current.size() && i < 51; i++)
    {
        //Check if we have the requisite tools and components
        if(can_make(current[i]))
        {
            available.push_back(true);
        }
        else
        {
            available.push_back(false);
        }
    }
}

void game::add_known_recipes(std::vector<recipe*> &current, recipe_list source, std::string filter)
{
    for (recipe_list::iterator iter = source.begin(); iter != source.end(); ++iter)
    {
        if (u.knows_recipe(*iter))
        {
            if ((*iter)->difficulty >= 0 )
            {
                if (filter == "" || itypes[(*iter)->result]->name.find(filter) != std::string::npos)
                {
                    current.push_back(*iter);
                }
            }
        }
    }
}

void game::make_craft(recipe *making)
{
 u.assign_activity(this, ACT_CRAFT, making->time, making->id);
 u.moves = 0;
 u.lastrecipe = making;
}


void game::make_all_craft(recipe *making)
{
 u.assign_activity(this, ACT_LONGCRAFT, making->time, making->id);
 u.moves = 0;
 u.lastrecipe = making;
}

void game::complete_craft()
{
 recipe* making = recipe_by_index(u.activity.index); // Which recipe is it?

// # of dice is 75% primary skill, 25% secondary (unless secondary is null)
 int skill_dice = u.skillLevel(making->sk_primary) * 3;
 if (making->sk_secondary == NULL)
   skill_dice += u.skillLevel(making->sk_primary);
 else
   skill_dice += u.skillLevel(making->sk_secondary);

// farsightedness can impose a penalty on electronics and tailoring success
// it's equivalent to a 2-rank electronics penalty, 1-rank tailoring
 if (u.has_trait(PF_HYPEROPIC) && !u.is_wearing("glasses_reading")) {
  int main_rank_penalty = 0;
  if (making->sk_primary == Skill::skill("electronics")) {
   main_rank_penalty = 2;
  } else if (making->sk_primary == Skill::skill("tailoring")) {
   main_rank_penalty = 1;
  }
  skill_dice -= main_rank_penalty * 3;

  if (making->sk_secondary == NULL) {
   skill_dice -= main_rank_penalty;
  } else {
   int second_rank_penalty = 0;
   if (making->sk_secondary == Skill::skill("electronics")) {
    second_rank_penalty = 2;
   } else if (making->sk_secondary == Skill::skill("tailoring")) {
    second_rank_penalty = 1;
   }
   skill_dice -= second_rank_penalty;
  }
 }

// Sides on dice is 16 plus your current intelligence
 int skill_sides = 16 + u.int_cur;

 int diff_dice = making->difficulty * 4; // Since skill level is * 4 also
 int diff_sides = 24;	// 16 + 8 (default intelligence)

 int skill_roll = dice(skill_dice, skill_sides);
 int diff_roll  = dice(diff_dice,  diff_sides);

 if (making->sk_primary)
  u.practice(turn, making->sk_primary, making->difficulty * 5 + 20);
 if (making->sk_secondary)
  u.practice(turn, making->sk_secondary, 5);

// Messed up badly; waste some components.
 if (making->difficulty != 0 && diff_roll > skill_roll * (1 + 0.1 * rng(1, 5))) {
  add_msg("You fail to make the %s, and waste some materials.",
          itypes[making->result]->name.c_str());
  for (int i = 0; i < 5; i++) {
   if (making->components[i].size() > 0) {
    std::vector<component> copy = making->components[i];
    for (int j = 0; j < copy.size(); j++)
     copy[j].count = rng(0, copy[j].count);
    consume_items(copy);
   }
   if (making->tools[i].size() > 0)
    consume_tools(making->tools[i]);
  }
  u.activity.type = ACT_NULL;
  return;
  // Messed up slightly; no components wasted.
 } else if (diff_roll > skill_roll) {
  add_msg("You fail to make the %s, but don't waste any materials.",
          itypes[making->result]->name.c_str());
  //this method would only have been called from a place that nulls u.activity.type,
  //so it appears that it's safe to NOT null that variable here.
  //rationale: this allows certain contexts (e.g. ACT_LONGCRAFT) to distinguish major and minor failures
  return;
 }
// If we're here, the craft was a success!
// Use up the components and tools
 for (int i = 0; i < 5; i++) {
  if (making->components[i].size() > 0)
   consume_items(making->components[i]);
  if (making->tools[i].size() > 0)
   consume_tools(making->tools[i]);
 }

  // Set up the new item, and pick an inventory letter
 int iter = 0;
 item newit(itypes[making->result], turn, nextinv);

    if (newit.is_armor() && newit.has_flag(IF_VARSIZE))
    {
        newit.item_flags |= mfb(IF_FIT);
    }
 // for food items
 if (newit.is_food())
  {
    int bday_tmp = turn % 3600;		// fuzzy birthday for stacking reasons
    newit.bday = int(turn) + 3600 - bday_tmp;

		if (newit.has_flag(IF_EATEN_HOT)) {	// hot foods generated
			newit.item_flags |= mfb(IF_HOT);
			newit.active = true;
			newit.item_counter = 600;
		}
  }
 if (!newit.craft_has_charges())
  newit.charges = 0;
 do {
  newit.invlet = nextinv;
  advance_nextinv();
  iter++;
 } while (u.has_item(newit.invlet) && iter < inv_chars.size());
 //newit = newit.in_its_container(&itypes);
 if (newit.made_of(LIQUID))
  handle_liquid(newit, false, false);
 else {
// We might not have space for the item
  if (iter == inv_chars.size() || u.volume_carried()+newit.volume() > u.volume_capacity()) {
   add_msg("There's no room in your inventory for the %s, so you drop it.",
             newit.tname().c_str());
   m.add_item(u.posx, u.posy, newit);
  } else if (u.weight_carried() + newit.volume() > u.weight_capacity()) {
   add_msg("The %s is too heavy to carry, so you drop it.",
           newit.tname().c_str());
   m.add_item(u.posx, u.posy, newit);
  } else {
   u.i_add(newit);
   add_msg("%c - %s", newit.invlet, newit.tname().c_str());
  }
 }
}

void game::consume_items(std::vector<component> components)
{
// For each set of components in the recipe, fill you_have with the list of all
// matching ingredients the player has.
 std::vector<component> player_has;
 std::vector<component> map_has;
 std::vector<component> mixed;
 std::vector<component> player_use;
 std::vector<component> map_use;
 std::vector<component> mixed_use;
 inventory map_inv;
 map_inv.form_from_map(this, point(u.posx, u.posy), PICKUP_RANGE);

 for (int i = 0; i < components.size(); i++) {
  itype_id type = components[i].type;
  int count = abs(components[i].count);
  bool pl = false, mp = false;


  if (itypes[type]->count_by_charges() && count > 0)
  {
   if (u.has_charges(type, count)) {
    player_has.push_back(components[i]);
    pl = true;
   }
   if (map_inv.has_charges(type, count)) {
    map_has.push_back(components[i]);
    mp = true;
   }
   if (!pl && !mp && u.charges_of(type) + map_inv.charges_of(type) >= count)
    mixed.push_back(components[i]);
  }

  else { // Counting by units, not charges

   if (u.has_amount(type, count)) {
    player_has.push_back(components[i]);
    pl = true;
   }
   if (map_inv.has_amount(type, count)) {
    map_has.push_back(components[i]);
    mp = true;
   }
   if (!pl && !mp && u.amount_of(type) + map_inv.amount_of(type) >= count)
    mixed.push_back(components[i]);

  }
 }

 if (player_has.size() + map_has.size() + mixed.size() == 1) { // Only 1 choice
  if (player_has.size() == 1)
   player_use.push_back(player_has[0]);
  else if (map_has.size() == 1)
   map_use.push_back(map_has[0]);
  else
   mixed_use.push_back(mixed[0]);

 } else { // Let the player pick which component they want to use
  std::vector<std::string> options; // List for the menu_vec below
// Populate options with the names of the items
  for (int i = 0; i < map_has.size(); i++) {
   std::string tmpStr = itypes[map_has[i].type]->name + " (nearby)";
   options.push_back(tmpStr);
  }
  for (int i = 0; i < player_has.size(); i++)
   options.push_back(itypes[player_has[i].type]->name);
  for (int i = 0; i < mixed.size(); i++) {
   std::string tmpStr = itypes[mixed[i].type]->name +" (on person & nearby)";
   options.push_back(tmpStr);
  }

  if (options.size() == 0) // This SHOULD only happen if cooking with a fire,
   return;                 // and the fire goes out.

// Get the selection via a menu popup
  int selection = menu_vec("Use which component?", options) - 1;
  if (selection < map_has.size())
   map_use.push_back(map_has[selection]);
  else if (selection < map_has.size() + player_has.size()) {
   selection -= map_has.size();
   player_use.push_back(player_has[selection]);
  } else {
   selection -= map_has.size() + player_has.size();
   mixed_use.push_back(mixed[selection]);
  }
 }

 for (int i = 0; i < player_use.size(); i++) {
  if (itypes[player_use[i].type]->count_by_charges() &&
      player_use[i].count > 0)
   u.use_charges(player_use[i].type, player_use[i].count);
  else
   u.use_amount(player_use[i].type, abs(player_use[i].count),
                   (player_use[i].count < 0));
 }
 for (int i = 0; i < map_use.size(); i++) {
  if (itypes[map_use[i].type]->count_by_charges() &&
      map_use[i].count > 0)
   m.use_charges(point(u.posx, u.posy), PICKUP_RANGE,
                    map_use[i].type, map_use[i].count);
  else
   m.use_amount(point(u.posx, u.posy), PICKUP_RANGE,
                   map_use[i].type, abs(map_use[i].count),
                   (map_use[i].count < 0));
 }
 for (int i = 0; i < mixed_use.size(); i++) {
  if (itypes[mixed_use[i].type]->count_by_charges() &&
      mixed_use[i].count > 0) {
   int from_map = mixed_use[i].count - u.charges_of(mixed_use[i].type);
   u.use_charges(mixed_use[i].type, u.charges_of(mixed_use[i].type));
   m.use_charges(point(u.posx, u.posy), PICKUP_RANGE,
                    mixed_use[i].type, from_map);
  } else {
   bool in_container = (mixed_use[i].count < 0);
   int from_map = abs(mixed_use[i].count) - u.amount_of(mixed_use[i].type);
   u.use_amount(mixed_use[i].type, u.amount_of(mixed_use[i].type),
                   in_container);
   m.use_amount(point(u.posx, u.posy), PICKUP_RANGE,
                   mixed_use[i].type, from_map, in_container);
  }
 }
}

void game::consume_tools(std::vector<component> tools)
{
 bool found_nocharge = false;
 inventory map_inv;
 map_inv.form_from_map(this, point(u.posx, u.posy), PICKUP_RANGE);
 std::vector<component> player_has;
 std::vector<component> map_has;
// Use charges of any tools that require charges used
 for (int i = 0; i < tools.size() && !found_nocharge; i++) {
  itype_id type = tools[i].type;
  if (tools[i].count > 0) {
   int count = tools[i].count;
   if (u.has_charges(type, count))
    player_has.push_back(tools[i]);
   if (map_inv.has_charges(type, count))
    map_has.push_back(tools[i]);
  } else if (u.has_amount(type, 1) || map_inv.has_amount(type, 1))
   found_nocharge = true;
 }
 if (found_nocharge)
  return; // Default to using a tool that doesn't require charges

 if (player_has.size() == 1 && map_has.size() == 0)
  u.use_charges(player_has[0].type, player_has[0].count);
 else if (map_has.size() == 1 && player_has.size() == 0)
  m.use_charges(point(u.posx, u.posy), PICKUP_RANGE,
                   map_has[0].type, map_has[0].count);
 else { // Variety of options, list them and pick one
// Populate the list
  std::vector<std::string> options;
  for (int i = 0; i < map_has.size(); i++) {
   std::string tmpStr = itypes[map_has[i].type]->name + " (nearby)";
   options.push_back(tmpStr);
  }
  for (int i = 0; i < player_has.size(); i++)
   options.push_back(itypes[player_has[i].type]->name);

  if (options.size() == 0) // This SHOULD only happen if cooking with a fire,
   return;                 // and the fire goes out.

// Get selection via a popup menu
  int selection = menu_vec("Use which tool?", options) - 1;
  if (selection < map_has.size())
   m.use_charges(point(u.posx, u.posy), PICKUP_RANGE,
                    map_has[selection].type, map_has[selection].count);
  else {
   selection -= map_has.size();
   u.use_charges(player_has[selection].type, player_has[selection].count);
  }
 }
}

void game::disassemble(char ch)
{
    if (!ch)
    {
        ch = inv("Disassemble item:");
    }
    if (ch == 27)
    {
        add_msg("Never mind.");
        return;
    }
    if (!u.has_item(ch))
    {
        add_msg("You don't have item '%c'!", ch);
        return;
    }

    item* dis_item = &u.i_at(ch);

    if (OPTIONS[OPT_QUERY_DISASSEMBLE] && !(query_yn("Really disassemble your %s?", dis_item->tname(this).c_str())))
    {
        return;
    }

    for (recipe_map::iterator cat_iter = recipes.begin(); cat_iter != recipes.end(); ++cat_iter)
    {
        for (recipe_list::iterator list_iter = cat_iter->second.begin();
             list_iter != cat_iter->second.end();
             ++list_iter)
        {
            recipe* cur_recipe = *list_iter;
            if (dis_item->type == itypes[cur_recipe->result] && cur_recipe->reversible)
            // ok, a valid recipe exists for the item, and it is reversible
            // assign the activity
            {
                // check tools are available
                // loop over the tools and see what's required...again
                inventory crafting_inv = crafting_inventory();
                bool have_tool[5];
                for (int j = 0; j < 5; j++)
                {
                    have_tool[j] = false;
                    if (cur_recipe->tools[j].size() == 0) // no tools required, may change this
                    {
                        have_tool[j] = true;
                    }
                    else
                    {
                        for (int k = 0; k < cur_recipe->tools[j].size(); k++)
                        {
                            itype_id type = cur_recipe->tools[j][k].type;
                            int req = cur_recipe->tools[j][k].count;	// -1 => 1

                            if ((req <= 0 && crafting_inv.has_amount (type, 1)) ||
                                (req >  0 && crafting_inv.has_charges(type, req)))
                            {
                                have_tool[j] = true;
                                k = cur_recipe->tools[j].size();
                            }
                            // if crafting recipe required a welder, disassembly requires a hacksaw or super toolkit
                            if (type == "welder")
                            {
                                if (crafting_inv.has_amount("hacksaw", 1) ||
                                    crafting_inv.has_amount("toolset", 1))
                                {
                                    have_tool[j] = true;
                                }
                                else
                                {
                                    have_tool[j] = false;
                                }
                            }
                        }

                        if (!have_tool[j])
                        {
                            int req = cur_recipe->tools[j][0].count;
                            if (cur_recipe->tools[j][0].type == "welder")
                            {
                                add_msg("You need a hack saw to disassemble this.");
                            }
                            else
                            {
                                if (req <= 0)
                                {
                                    add_msg("You need a %s to disassemble this.",
                                    itypes[cur_recipe->tools[j][0].type]->name.c_str());
                                }
                                else
                                {
                                    add_msg("You need a %s with %d charges to disassemble this.",
                                    itypes[cur_recipe->tools[j][0].type]->name.c_str(), req);
                                }
                            }
                        }
                    }
                }
                // all tools present, so assign the activity
                if (have_tool[0] && have_tool[1] && have_tool[2] && have_tool[3] &&
                    have_tool[4])
                {
                    u.assign_activity(this, ACT_DISASSEMBLE, cur_recipe->time, cur_recipe->id);
                    u.moves = 0;
                    std::vector<int> dis_items;
                    dis_items.push_back(ch);
                    u.activity.values = dis_items;
                }
                return; // recipe exists, but no tools, so do not start disassembly
            }
        }
    }
    // no recipe exists, or the item cannot be disassembled
    add_msg("This item cannot be disassembled!");
}

void game::complete_disassemble()
{
  // which recipe was it?
  recipe* dis = recipe_by_index(u.activity.index); // Which recipe is it?
  item* dis_item = &u.i_at(u.activity.values[0]);

  add_msg("You disassemble the item into its components.");
  // remove any batteries or ammo first
    if (dis_item->is_gun() && dis_item->curammo != NULL && dis_item->ammo_type() != AT_NULL)
    {
      item ammodrop;
      ammodrop = item(dis_item->curammo, turn);
      ammodrop.charges = dis_item->charges;
      if (ammodrop.made_of(LIQUID))
        handle_liquid(ammodrop, false, false);
      else
        m.add_item(u.posx, u.posy, ammodrop);
    }
    if (dis_item->is_tool() && dis_item->charges > 0 && dis_item->ammo_type() != AT_NULL)
    {
      item ammodrop;
      ammodrop = item(itypes[default_ammo(dis_item->ammo_type())], turn);
      ammodrop.charges = dis_item->charges;
      if (ammodrop.made_of(LIQUID))
        handle_liquid(ammodrop, false, false);
      else
        m.add_item(u.posx, u.posy, ammodrop);
    }
    u.i_rem(u.activity.values[0]);  // remove the item

  // consume tool charges
  for (int j = 0; j < 5; j++)
  {
    if (dis->tools[j].size() > 0)
    consume_tools(dis->tools[j]);
  }

  // add the components to the map
  // Player skills should determine how many components are returned

  // adapting original crafting formula to check if disassembly was successful
  // # of dice is 75% primary skill, 25% secondary (unless secondary is null)
  int skill_dice = 2 + u.skillLevel(dis->sk_primary) * 3;
   if (dis->sk_secondary == NULL)
     skill_dice += u.skillLevel(dis->sk_primary);
   else
     skill_dice += u.skillLevel(dis->sk_secondary);
  // Sides on dice is 16 plus your current intelligence
   int skill_sides = 16 + u.int_cur;

   int diff_dice = dis->difficulty;
   int diff_sides = 24;	// 16 + 8 (default intelligence)

   // disassembly only nets a bit of practice
   if (dis->sk_primary)
    u.practice(turn, dis->sk_primary, (dis->difficulty) * 2);
   if (dis->sk_secondary)
    u.practice(turn, dis->sk_secondary, 2);

  for (int j = 0; j < 5; j++)
  {
    if (dis->components[j].size() != 0)
    {
      int compcount = dis->components[j][0].count;
      bool comp_success = (dice(skill_dice, skill_sides) > dice(diff_dice,  diff_sides));
      do
      {
        item newit(itypes[dis->components[j][0].type], turn);
        // skip item addition if component is a consumable like superglue
        if (dis->components[j][0].type == "superglue" || dis->components[j][0].type == "duct_tape")
          compcount--;
        else
        {
          if (newit.count_by_charges())
          {
            if (dis->difficulty == 0 || comp_success)
              m.spawn_item(u.posx, u.posy, itypes[dis->components[j][0].type], 0, 0, compcount);
            else
              add_msg("You fail to recover a component.");
            compcount = 0;
          } else
          {
            if (dis->difficulty == 0 || comp_success)
              m.add_item(u.posx, u.posy, newit);
            else
              add_msg("You fail to recover a component.");
            compcount--;
          }
        }
      } while (compcount > 0);
    }
  }
  
  if (dis->learn_by_disassembly >= 0 && !u.knows_recipe(dis))
  {
    if (dis->sk_primary == NULL || dis->learn_by_disassembly <= u.skillLevel(dis->sk_primary))
    {
      if (rng(0,3) == 0)
      {
        u.learn_recipe(dis);
        add_msg("You learned a recipe from this disassembly!");
      }
      else
      {
        add_msg("You think you could learn a recipe from this item. Maybe you'll try again.");
      }
    }
    else
    {
      add_msg("With some more skill, you might learn a recipe from this.");
    }
  }
}

recipe* game::recipe_by_index(int index)
{
    for (recipe_map::iterator map_iter = recipes.begin(); map_iter != recipes.end(); ++map_iter)
    {
        for (recipe_list::iterator list_iter = map_iter->second.begin(); list_iter != map_iter->second.end(); ++list_iter)
        {
            if ((*list_iter)->id == index)
            {
                return *list_iter;
            }
        }
    }
    return NULL;
}

recipe* game::recipe_by_name(std::string name)
{
    for (recipe_map::iterator map_iter = recipes.begin(); map_iter != recipes.end(); ++map_iter)
    {
        for (recipe_list::iterator list_iter = map_iter->second.begin(); list_iter != map_iter->second.end(); ++list_iter)
        {
            if ((*list_iter)->ident == name)
            {
                return *list_iter;
            }
        }
    }
    return NULL;
}<|MERGE_RESOLUTION|>--- conflicted
+++ resolved
@@ -18,7 +18,6 @@
 // This function just defines the recipes used throughout the game.
 void game::init_recipes()
 {
-<<<<<<< HEAD
     int id = -1;
     int tl, cl;
     recipe* last_rec = NULL;
@@ -371,1833 +370,6 @@
         debugmsg("Bad recipe file: unknown problem");
         exit(1);
     }
-=======
- int id = -1;
- int tl, cl;
-
- #define RECIPE(result, category, skill1, skill2, difficulty, time, reversible) \
-tl = -1; cl = -1; id++;\
-recipes.push_back( new recipe(id, result, category, skill1, skill2, difficulty,\
-                              time, reversible) )
- #define TOOL(item, amount)  ++tl; recipes[id]->tools[tl].push_back(component(item,amount))
- #define TOOLCONT(item, amount) recipes[id]->tools[tl].push_back(component(item,amount))
- #define COMP(item, amount)  ++cl; recipes[id]->components[cl].push_back(component(item,amount))
- #define COMPCONT(item, amount) recipes[id]->components[cl].push_back(component(item,amount))
-
-/**
- * Macro Tool Groups
- * Placeholder for imminent better system, this is already ridiculous
- * Usage:
- * TOOL(TG_KNIVES,NULL);
- */
-
-#define TG_KNIVES \
- TOOL("knife_steak", -1); TOOLCONT("knife_combat", -1); \
- TOOLCONT("knife_butcher", -1); TOOLCONT("pockknife", -1); \
- TOOLCONT("scalpel", -1); TOOLCONT("machete", -1); \
- TOOLCONT("broadsword", -1); TOOLCONT("toolset", -1);
-#define TG_KNIVES_CONT \
- TOOLCONT("knife_steak", -1); TOOLCONT("knife_combat", -1); \
- TOOLCONT("knife_butcher", -1); TOOLCONT("pockknife", -1); \
- TOOLCONT("scalpel", -1); TOOLCONT("machete", -1); \
- TOOLCONT("broadsword", -1); TOOLCONT("toolset", -1);
-
-
-/* A recipe will not appear in your menu until your level in the primary skill
- * is at least equal to the difficulty.  At that point, your chance of success
- * is still not great; a good 25% improvement over the difficulty is important
- */
-
-// NON-CRAFTABLE BUT CAN BE DISASSEMBLED (set category to CC_NONCRAFT)
-  RECIPE("knife_steak", CC_NONCRAFT, NULL, NULL, 0, 2000, true);
-  COMP("spike", 1);
-
-  RECIPE("lawnmower", CC_NONCRAFT, NULL, NULL, 0, 1000, true);
-  TOOL("wrench", -1);
-  TOOLCONT("toolset", -1);
-  COMP("scrap", 8);
-  COMP("spring", 2);
-  COMP("blade", 2);
-  COMP("1cyl_combustion", 1);
-  COMP("pipe", 3);
-
-  RECIPE("lighter", CC_NONCRAFT, NULL, NULL, 0, 100, true);
-  COMP("pilot_light", 1);
-
-  RECIPE("tshirt", CC_NONCRAFT, "tailor", NULL, 0, 500, true);
-  COMP("rag", 5);
-
-  RECIPE("tank_top", CC_NONCRAFT, "tailor", NULL, 0, 500, true);
-  COMP("rag", 5);
-
-  RECIPE("string_36", CC_NONCRAFT, NULL, NULL, 0, 5000, true);
-  TG_KNIVES
-  COMP("string_6", 6);
-
-  RECIPE("rope_6", CC_NONCRAFT, "tailor", NULL, 0, 5000, true);
-  TG_KNIVES
-  COMP("string_36", 6);
-
-  RECIPE("rope_30", CC_NONCRAFT, "tailor", NULL, 0, 5000, true);
-  TG_KNIVES
-  COMP("rope_6", 5);
-
-  RECIPE("lightstrip_dead", CC_NONCRAFT, "electronics", NULL, 0, 1000, true);
-  TG_KNIVES
-  TOOLCONT("screwdriver", -1);
-  COMP("amplifier", 1);
-  // CRAFTABLE
-
-  // WEAPONS
-
-  RECIPE("makeshift_machete", CC_WEAPON, NULL, NULL, 0, 5000, true);
-  COMP("duct_tape", 50);
-  COMP("blade", 1);
-
-  RECIPE("makeshift_halberd", CC_WEAPON, NULL, NULL, 0, 5000, true);
-  COMP("duct_tape", 100);
-  COMP("blade", 1);
-  COMP("stick", 1);
-  COMPCONT("mop", 1);
-  COMPCONT("broom", 1);
-
-  RECIPE("spear_wood", CC_WEAPON, NULL, NULL, 0, 800, false);
-  TOOL("hatchet", -1);
-  TG_KNIVES_CONT
-  COMP("stick", 1);
-  COMPCONT("broom", 1);
-  COMPCONT("mop", 1);
-  COMPCONT("2x4", 1);
-  COMPCONT("pool_cue", 1);
-
-  RECIPE("javelin", CC_WEAPON, "survival", NULL, 1, 5000, false);
-  TOOL("hatchet", -1);
-  TG_KNIVES_CONT
-  TOOL("fire", -1);
-  TOOLCONT("toolset", 1);
-  TOOLCONT("hotplate", 4);
-  COMP("spear_wood", 1);
-  COMP("rag", 1);
-  COMPCONT("leather", 1);
-  COMPCONT("fur", 1);
-  COMP("plant_fibre", 20);
-  COMPCONT("sinew", 20);
-  COMPCONT("thread", 20);
-
-  RECIPE("spear_knife", CC_WEAPON, "stabbing", NULL, 0, 600, true);
-  COMP("stick", 1);
-  COMPCONT("broom", 1);
-  COMPCONT("mop", 1);
-  COMP("spike", 1);
-  COMP("string_6", 6);
-  COMPCONT("string_36", 1);
-
-  RECIPE("longbow", CC_WEAPON, "archery", "survival", 2, 15000, true);
-  TOOL("hatchet", -1);
-  TG_KNIVES_CONT
-  COMP("stick", 1);
-  COMP("string_36", 2);
-  COMPCONT("sinew", 200);
-  COMPCONT("plant_fibre", 200);
-
-  RECIPE("arrow_wood", CC_WEAPON, "archery", "survival", 1, 5000, false);
-  TOOL("hatchet", -1);
-  TG_KNIVES_CONT
-  COMP("stick", 1);
-  COMPCONT("broom", 1);
-  COMPCONT("mop", 1);
-  COMPCONT("2x4", 1);
-  COMPCONT("bee_sting", 1);
-
-  RECIPE("nailboard", CC_WEAPON, NULL, NULL, 0, 1000, true);
-  TOOL("hatchet", -1);
-  TOOLCONT("hammer", -1);
-  TOOLCONT("rock", -1);
-  TOOLCONT("toolset", -1);
-  COMP("2x4", 1);
-  COMPCONT("stick", 1);
-  COMP("nail", 6);
-
-  RECIPE("nailbat", CC_WEAPON, NULL, NULL, 0, 1000, true);
-  TOOL("hatchet", -1);
-  TOOLCONT("hammer", -1);
-  TOOLCONT("rock", -1);
-  TOOLCONT("toolset", -1);
-  COMP("bat", 1);
-  COMP("nail", 6);
-
-  // molotovs use 750ml of flammable liquids
-  RECIPE("molotov", CC_WEAPON, NULL, NULL, 0, 500, false);
-  COMP("rag", 1);
-  COMP("bottle_glass", 1);
-  COMPCONT("flask_glass", 1);
-  COMP("whiskey", 14);
-  COMPCONT("vodka", 14);
-  COMPCONT("rum", 14);
-  COMPCONT("tequila", 14);
-  COMPCONT("gin", 14);
-  COMPCONT("triple_sec", 14);
-  COMPCONT("gasoline", 600);
-
-  RECIPE("pipebomb", CC_WEAPON, "mechanics", NULL, 1, 750, false);
-  TOOL("hacksaw", -1);
-  TOOLCONT("toolset", -1);
-  COMP("pipe", 1);
-  COMP("gasoline", 200);
-  COMPCONT("shot_bird", 6);
-  COMPCONT("shot_00", 2);
-  COMPCONT("shot_slug", 2);
-  COMP("string_36", 1);
-  COMPCONT("string_6", 1);
-
-  RECIPE("shotgun_sawn", CC_WEAPON, "gun", NULL, 0, 2000, false);
-  TOOL("hacksaw", -1);
-  TOOLCONT("toolset", -1);
-  COMP("shotgun_d", 1);
-  COMPCONT("remington_870", 1);
-  COMPCONT("mossberg_500", 1);
-
-  RECIPE("revolver_shotgun", CC_WEAPON, "gun", "mechanics", 2, 6000, false);
-  TOOL("hacksaw", -1);
-  TOOLCONT("toolset", -1);
-  TOOL("goggles_welding", -1);
-  TOOL("welder", 30);
-  TOOLCONT("toolset", 3);
-  COMP("shotgun_s", 1);
-
-  RECIPE("saiga_sawn", CC_WEAPON, "gun", NULL, 0, 2000, false);
-  TOOL("hacksaw", -1);
-  TOOLCONT("toolset", -1);
-  COMP("saiga_12", 1);
-
-  RECIPE("bolt_wood", CC_WEAPON, "mechanics", "archery", 1, 5000, false);
-  TOOL("hatchet", -1);
-  TG_KNIVES_CONT
-  COMP("stick", 1);
-  COMPCONT("broom", 1);
-  COMPCONT("mop", 1);
-  COMPCONT("2x4", 1);
-  COMPCONT("bee_sting", 1);
-
-  RECIPE("crossbow", CC_WEAPON, "mechanics", "archery", 3, 15000, true);
-  TOOL("wrench", -1);
-  TOOL("screwdriver", -1);
-  TOOLCONT("toolset", -1);
-  COMP("2x4", 1);
-  COMPCONT("stick", 4);
-  COMP("hose", 1);
-
-  RECIPE("rifle_22", CC_WEAPON, "mechanics", "gun", 3, 12000, true);
-  TOOL("hacksaw", -1);
-  TOOLCONT("toolset", -1);
-  TOOL("screwdriver", -1);
-  TOOLCONT("toolset", -1);
-  COMP("pipe", 1);
-  COMP("2x4", 1);
-
-  RECIPE("rifle_9mm", CC_WEAPON, "mechanics", "gun", 3, 14000, true);
-  TOOL("hacksaw", -1);
-  TOOLCONT("toolset", -1);
-  TOOL("screwdriver", -1);
-  TOOLCONT("toolset", -1);
-  COMP("pipe", 1);
-  COMP("2x4", 1);
-
-  RECIPE("smg_9mm", CC_WEAPON, "mechanics", "gun", 5, 18000, true);
-  TOOL("hacksaw", -1);
-  TOOLCONT("toolset", -1);
-  TOOL("screwdriver", -1);
-  TOOLCONT("toolset", -1);
-  TOOL("hammer", -1);
-  TOOLCONT("rock", -1);
-  TOOLCONT("hatchet", -1);
-  TOOLCONT("toolset", -1);
-  COMP("pipe", 1);
-  COMP("2x4", 2);
-  COMP("nail", 4);
-
-  RECIPE("smg_45", CC_WEAPON, "mechanics", "gun", 5, 20000, true);
-  TOOL("hacksaw", -1);
-  TOOLCONT("toolset", -1);
-  TOOL("screwdriver", -1);
-  TOOLCONT("toolset", -1);
-  TOOL("hammer", -1);
-  TOOLCONT("rock", -1);
-  TOOLCONT("hatchet", -1);
-  TOOLCONT("toolset", -1);
-  COMP("pipe", 1);
-  COMP("2x4", 2);
-  COMP("nail", 4);
-
-  RECIPE("flamethrower_simple", CC_WEAPON, "mechanics", "gun", 6, 12000, true);
-  TOOL("hacksaw", -1);
-  TOOLCONT("toolset", -1);
-  TOOL("screwdriver", -1);
-  TOOLCONT("toolset", -1);
-  COMP("pilot_light", 2);
-  COMP("pipe", 1);
-  COMP("hose", 2);
-  COMP("bottle_glass", 4);
-  COMPCONT("bottle_plastic", 6);
-
-  RECIPE("launcher_simple", CC_WEAPON, "mechanics", "launcher", 6, 6000, true);
-  TOOL("hacksaw", -1);
-  TOOLCONT("toolset", -1);
-  COMP("pipe", 1);
-  COMP("2x4", 1);
-  COMP("nail", 1);
-
-  RECIPE("shot_he", CC_WEAPON, "mechanics", "gun", 4, 2000, false);
-  TOOL("screwdriver", -1);
-  TOOLCONT("toolset", -1);
-  COMP("superglue", 1);
-  COMP("shot_slug", 4);
-  COMP("gasoline", 200);
-
-  RECIPE("acidbomb", CC_WEAPON, "cooking", NULL, 1, 10000, false);
-  TOOL("hotplate", 5);
-  TOOLCONT("toolset", 1);
-  COMP("bottle_glass", 1);
-  COMPCONT("flask_glass", 1);
-  COMP("battery", 500);
-
-  RECIPE("grenade", CC_WEAPON, "mechanics", NULL, 2, 5000, false);
-  TOOL("screwdriver", -1);
-  TOOLCONT("toolset", -1);
-  COMP("pilot_light", 1);
-  COMP("superglue", 1);
-  COMPCONT("string_36", 1);
-  COMP("can_food", 1);
-  COMPCONT("can_drink", 1);
-  COMPCONT("canister_empty", 1);
-  COMP("nail", 30);
-  COMPCONT("bb", 100);
-  COMP("shot_bird", 6);
-  COMPCONT("shot_00", 3);
-  COMPCONT("shot_slug", 2);
-  COMPCONT("gasoline", 200);
-  COMPCONT("gunpowder", 72);
-
-  RECIPE("chainsaw_off", CC_WEAPON, "mechanics", NULL, 4, 20000, true);
-  TOOL("screwdriver", -1);
-  TOOLCONT("toolset", -1);
-  TOOL("hammer", -1);
-  TOOLCONT("hatchet", -1);
-  TOOL("wrench", -1);
-  TOOLCONT("toolset", -1);
-  COMP("motor", 1);
-  COMP("chain", 1);
-
-  RECIPE("smokebomb", CC_WEAPON, "cooking", "mechanics", 3, 7500, false);
-  TOOL("screwdriver", -1);
-  TOOLCONT("wrench", -1);
-  TOOLCONT("toolset", -1);
-  COMP("water", 1);
-  COMPCONT("water_clean", 1);
-  COMPCONT("salt_water", 1);
-  COMP("candy", 1);
-  COMPCONT("cola", 1);
-  COMP("vitamins", 10);
-  COMPCONT("aspirin", 8);
-  COMP("canister_empty", 1);
-  COMPCONT("can_food", 1);
-  COMPCONT("can_drink",1);
-  COMP("superglue", 1);
-
-
-  RECIPE("gasbomb", CC_WEAPON, "cooking", "mechanics", 4, 8000, false);
-  TOOL("screwdriver", -1);
-  TOOLCONT("wrench", -1);
-  TOOLCONT("toolset", -1);
-  COMP("bleach", 2);
-  COMP("ammonia", 2);
-  COMP("canister_empty", 1);
-  COMPCONT("can_food", 1);
-  COMPCONT("can_drink",1);
-  COMP("superglue", 1);
-
-  RECIPE("nx17", CC_WEAPON, "electronics", "mechanics", 8, 40000, true);
-  TOOL("screwdriver", -1);
-  TOOLCONT("toolset", -1);
-  TOOL("soldering_iron", 6);
-  TOOLCONT("toolset", 6);
-  COMP("vacutainer", 1);
-  COMP("power_supply", 8);
-  COMP("amplifier", 8);
-
-  RECIPE("mininuke", CC_WEAPON, "mechanics", "electronics", 10, 40000, true);
-  TOOL("screwdriver", -1);
-  TOOLCONT("toolset", -1);
-  TOOL("wrench", -1);
-  TOOLCONT("toolset", -1);
-  COMP("can_food", 2);
-  COMPCONT("steel_chunk", 2);
-  COMPCONT("canister_empty", 1);
-  COMPCONT("can_drink", 2);
-  COMP("grenade", 1);
-  COMPCONT("40mm_frag", 2);
-  COMPCONT("40mm_concussive", 2);
-  COMP("plut_cell", 6);
-  COMP("battery", 2);
-  COMP("power_supply", 1);
-
-  RECIPE("9mm", CC_AMMO, "gun", "mechanics", 2, 25000, false);
-  TOOL("press", -1);
-  TOOL("fire", -1);
-  TOOLCONT("toolset", 1);
-  TOOLCONT("hotplate", 4);
-  TOOLCONT("press", 2);
-  COMP("9mm_casing", 50);
-  COMP("smpistol_primer", 50);
-  COMP("gunpowder", 200);
-  COMP("lead", 200);
-
-  RECIPE("9mmP", CC_AMMO, "gun", "mechanics", 4, 12500, false);
-  TOOL("press", -1);
-  TOOL("fire", -1);
-  TOOLCONT("toolset", 1);
-  TOOLCONT("hotplate", 4);
-  TOOLCONT("press", 2);
-  COMP("9mm_casing", 25);
-  COMP("smpistol_primer", 25);
-  COMP("gunpowder", 125);
-  COMP("lead", 100);
-
-  RECIPE("9mmP2", CC_AMMO, "gun", "mechanics", 6, 5000, false);
-  TOOL("press", -1);
-  TOOL("fire", -1);
-  TOOLCONT("toolset", 1);
-  TOOLCONT("hotplate", 4);
-  TOOLCONT("press", 2);
-  COMP("9mm_casing", 10);
-  COMP("smpistol_primer", 10);
-  COMP("gunpowder", 60);
-  COMP("lead", 40);
-
-  RECIPE("38_special", CC_AMMO, "gun", "mechanics", 2, 25000, false);
-  TOOL("press", -1);
-  TOOL("fire", -1);
-  TOOLCONT("toolset", 1);
-  TOOLCONT("hotplate", 4);
-  TOOLCONT("press", 2);
-  COMP("38_casing", 50);
-  COMP("smpistol_primer", 50);
-  COMP("gunpowder", 250);
-  COMP("lead", 250);
-
-  RECIPE("38_super", CC_AMMO, "gun", "mechanics", 4, 12500, false);
-  TOOL("press", -1);
-  TOOL("fire", -1);
-  TOOLCONT("toolset", 1);
-  TOOLCONT("hotplate", 4);
-  TOOLCONT("press", 2);
-  COMP("38_casing", 25);
-  COMP("smpistol_primer", 25);
-  COMP("gunpowder", 175);
-  COMP("lead", 125);
-
-  RECIPE("40sw", CC_AMMO, "gun", "mechanics", 3, 30000, false);
-  TOOL("press", -1);
-  TOOL("fire", -1);
-  TOOLCONT("toolset", 1);
-  TOOLCONT("hotplate", 4);
-  TOOLCONT("press", 2);
-  COMP("40_casing", 50);
-  COMP("smpistol_primer", 50);
-  COMP("gunpowder", 300);
-  COMP("lead", 300);
-
-  RECIPE("10mm", CC_AMMO, "gun", "mechanics", 5, 25000, false);
-  TOOL("press", -1);
-  TOOL("fire", -1);
-  TOOLCONT("toolset", 1);
-  TOOLCONT("hotplate", 4);
-  TOOLCONT("press", 2);
-  COMP("40_casing", 50);
-  COMP("lgpistol_primer", 50);
-  COMP("gunpowder", 400);
-  COMP("lead", 400);
-
-  RECIPE("44magnum", CC_AMMO, "gun", "mechanics", 4, 25000, false);
-  TOOL("press", -1);
-  TOOL("fire", -1);
-  TOOLCONT("toolset", 1);
-  TOOLCONT("hotplate", 4);
-  TOOLCONT("press", 2);
-  COMP("44_casing", 50);
-  COMP("lgpistol_primer", 50);
-  COMP("gunpowder", 500);
-  COMP("lead", 500);
-
-  RECIPE("45_acp", CC_AMMO, "gun", "mechanics", 3, 25000, false);
-  TOOL("press", -1);
-  TOOL("fire", -1);
-  TOOLCONT("toolset", 1);
-  TOOLCONT("hotplate", 4);
-  TOOLCONT("press", 2);
-  COMP("45_casing", 50);
-  COMP("lgpistol_primer", 50);
-  COMP("gunpowder", 500);
-  COMP("lead", 400);
-
-  RECIPE("45_super", CC_AMMO, "gun", "mechanics", 6, 5000, false);
-  TOOL("press", -1);
-  TOOL("fire", -1);
-  TOOLCONT("toolset", 1);
-  TOOLCONT("hotplate", 4);
-  TOOLCONT("press", 2);
-  COMP("45_casing", 10);
-  COMP("lgpistol_primer", 10);
-  COMP("gunpowder", 120);
-  COMP("lead", 100);
-
-  RECIPE("57mm", CC_AMMO, "gun", "mechanics", 4, 50000, false);
-  TOOL("press", -1);
-  TOOL("fire", -1);
-  TOOLCONT("toolset", 1);
-  TOOLCONT("hotplate", 4);
-  TOOLCONT("press", 2);
-  COMP("57mm_casing", 100);
-  COMP("smrifle_primer", 100);
-  COMP("gunpowder", 400);
-  COMP("lead", 200);
-
-  RECIPE("46mm", CC_AMMO, "gun", "mechanics", 4, 50000, false);
-  TOOL("press", -1);
-  TOOL("fire", -1);
-  TOOLCONT("toolset", 1);
-  TOOLCONT("hotplate", 4);
-  TOOLCONT("press", 2);
-  COMP("46mm_casing", 100);
-  COMP("smpistol_primer", 100);
-  COMP("gunpowder", 400);
-  COMP("lead", 200);
-
-  RECIPE("762_m43", CC_AMMO, "gun", "mechanics", 3, 40000, false);
-  TOOL("press", -1);
-  TOOL("fire", -1);
-  TOOLCONT("hotplate", 4);
-  TOOLCONT("press", 2);
-  COMP("762_casing", 80);
-  COMP("lgrifle_primer", 80);
-  COMP("gunpowder", 560);
-  COMP("lead", 400);
-
-  RECIPE("762_m87", CC_AMMO, "gun", "mechanics", 5, 40000, false);
-  TOOL("press", -1);
-  TOOL("fire", -1);
-  TOOLCONT("toolset", 1);
-  TOOLCONT("hotplate", 4);
-  TOOLCONT("press", 2);
-  COMP("762_casing", 80);
-  COMP("lgrifle_primer", 80);
-  COMP("gunpowder", 640);
-  COMP("lead", 400);
-
-  RECIPE("223", CC_AMMO, "gun", "mechanics", 3, 20000, false);
-  TOOL("press", -1);
-  TOOL("fire", -1);
-  TOOLCONT("toolset", 1);
-  TOOLCONT("hotplate", 4);
-  TOOLCONT("press", 2);
-  COMP("223_casing", 40);
-  COMP("smrifle_primer", 40);
-  COMP("gunpowder", 160);
-  COMP("lead", 80);
-
-  RECIPE("556", CC_AMMO, "gun", "mechanics", 5, 20000, false);
-  TOOL("press", -1);
-  TOOL("fire", -1);
-  TOOLCONT("toolset", 1);
-  TOOLCONT("hotplate", 4);
-  TOOLCONT("press", 2);
-  COMP("223_casing", 40);
-  COMP("smrifle_primer", 40);
-  COMP("gunpowder", 240);
-  COMP("lead", 80);
-
-  RECIPE("556_incendiary", CC_AMMO, "gun", "mechanics", 6, 15000, false);
-  TOOL("press", -1);
-  TOOL("fire", -1);
-  TOOLCONT("toolset", 1);
-  TOOLCONT("hotplate", 4);
-  TOOLCONT("press", 2);
-  COMP("223_casing", 30);
-  COMP("smrifle_primer", 30);
-  COMP("gunpowder", 180);
-  COMP("incendiary", 60);
-
-  RECIPE("270", CC_AMMO, "gun", "mechanics", 3, 10000, false);
-  TOOL("press", -1);
-  TOOL("fire", -1);
-  TOOLCONT("toolset", 1);
-  TOOLCONT("hotplate", 4);
-  TOOLCONT("press", 2);
-  COMP("3006_casing", 20);
-  COMP("lgrifle_primer", 20);
-  COMP("gunpowder", 200);
-  COMP("lead", 100);
-
-  RECIPE("3006", CC_AMMO, "gun", "mechanics", 5, 5000, false);
-  TOOL("press", -1);
-  TOOL("fire", -1);
-  TOOLCONT("toolset", 1);
-  TOOLCONT("hotplate", 4);
-  TOOLCONT("press", 2);
-  COMP("3006_casing", 10);
-  COMP("lgrifle_primer", 10);
-  COMP("gunpowder", 120);
-  COMP("lead", 80);
-
-  RECIPE("3006_incendiary", CC_AMMO, "gun", "mechanics", 7, 2500, false);
-  TOOL("press", -1);
-  TOOL("fire", -1);
-  TOOLCONT("toolset", 1);
-  TOOLCONT("hotplate", 4);
-  TOOLCONT("press", 2);
-  COMP("3006_casing", 5);
-  COMP("lgrifle_primer", 5);
-  COMP("gunpowder", 60);
-  COMP("incendiary", 40);
-
-  RECIPE("308", CC_AMMO, "gun", "mechanics", 3, 10000, false);
-  TOOL("press", -1);
-  TOOL("fire", -1);
-  TOOLCONT("toolset", 1);
-  TOOLCONT("hotplate", 4);
-  TOOLCONT("press", 2);
-  COMP("308_casing", 20);
-  COMP("lgrifle_primer", 20);
-  COMP("gunpowder", 160);
-  COMP("lead", 120);
-
-  RECIPE("762_51", CC_AMMO, "gun", "mechanics", 5, 10000, false);
-  TOOL("press", -1);
-  TOOL("fire", -1);
-  TOOLCONT("toolset", 1);
-  TOOLCONT("hotplate", 4);
-  TOOLCONT("press", 2);
-  COMP("308_casing", 20);
-  COMP("lgrifle_primer", 20);
-  COMP("gunpowder", 200);
-  COMP("lead", 120);
-
-  RECIPE("762_51_incendiary", CC_AMMO, "gun", "mechanics", 6, 5000, false);
-  TOOL("press", -1);
-  TOOL("fire", -1);
-  TOOLCONT("toolset", 1);
-  TOOLCONT("hotplate", 4);
-  TOOLCONT("press", 2);
-  COMP("308_casing", 10);
-  COMP("lgrifle_primer", 10);
-  COMP("gunpowder", 100);
-  COMP("incendiary", 60);
-
-  RECIPE("shot_bird", CC_AMMO, "gun", "mechanics", 2, 12500, false);
-  TOOL("press", -1);
-  TOOL("fire", -1);
-  TOOLCONT("toolset", 1);
-  TOOLCONT("hotplate", 4);
-  TOOLCONT("press", 2);
-  COMP("shot_hull", 25);
-  COMP("shotgun_primer", 25);
-  COMP("gunpowder", 300);
-  COMP("lead", 400);
-
-  RECIPE("shot_00", CC_AMMO, "gun", "mechanics", 3, 12500, false);
-  TOOL("press", -1);
-  TOOL("fire", -1);
-  TOOLCONT("toolset", 1);
-  TOOLCONT("hotplate", 4);
-  TOOLCONT("press", 2);
-  COMP("shot_hull", 25);
-  COMP("shotgun_primer", 25);
-  COMP("gunpowder", 600);
-  COMP("lead", 400);
-
-  RECIPE("shot_slug", CC_AMMO, "gun", "mechanics", 3, 12500, false);
-  TOOL("press", -1);
-  TOOL("fire", -1);
-  TOOLCONT("toolset", 1);
-  TOOLCONT("hotplate", 4);
-  TOOLCONT("press", 2);
-  COMP("shot_hull", 25);
-  COMP("shotgun_primer", 25);
-  COMP("gunpowder", 600);
-  COMP("lead", 400);
-  /* We need a some Chemicals which arn't implemented to realistically craft this!
-  RECIPE("c4", CC_WEAPON, "mechanics", "electronics", 4, 8000);
-  TOOL("screwdriver", -1);
-  COMP("can_food", 1);
-  COMPCONT("steel_chunk", 1);
-  COMPCONT("canister_empty", 1);
-  COMP("battery", 1);
-  COMP("superglue",1);
-
-  COMP("soldering_iron",1);
-
-  COMP("power_supply", 1);
-  */
-
-  // FOOD
-
-  RECIPE("water_clean", CC_DRINK, "cooking", NULL, 0, 1000, false);
-  TOOL("hotplate", 3);
-  TOOLCONT("toolset", 1);
-  TOOLCONT("fire", -1);
-  TOOL("pan", -1);
-  TOOLCONT("pot", -1);
-  TOOLCONT("rock_pot", -1);
-  COMP("water", 1);
-
-  RECIPE("meat_cooked", CC_FOOD, "cooking", NULL, 0, 5000, false);
-  TOOL("hotplate", 7);
-  TOOLCONT("toolset", 1);
-  TOOLCONT("fire", -1);
-  TOOL("pan", -1);
-  TOOLCONT("pot", -1);
-  TOOLCONT("rock_pot", -1);
-  TOOLCONT("spear_wood", -1);
-  COMP("meat", 1);
-
-  RECIPE("dogfood", CC_FOOD, "cooking", NULL, 4, 10000, false);
-  TOOL("hotplate", 6);
-  TOOLCONT("toolset", 1);
-  TOOLCONT("fire", -1);
-  TOOL("pot", -1);
-  TOOLCONT("rock_pot", -1);
-  COMP("meat", 1);
-  COMP("veggy",1);
-  COMPCONT("veggy_wild", 1);
-  COMP("water",1);
-  COMPCONT("water_clean", 1);
-
-  RECIPE("veggy_cooked", CC_FOOD, "cooking", NULL, 0, 4000, false);
-  TOOL("hotplate", 5);
-  TOOLCONT("toolset", 1);
-  TOOLCONT("fire", -1);
-  TOOL("pan", -1);
-  TOOLCONT("pot", -1);
-  TOOLCONT("rock_pot", -1);
-  TOOLCONT("spear_wood", -1);
-  COMP("veggy", 1);
-
-  RECIPE("veggy_wild_cooked", CC_FOOD, "cooking", NULL, 0, 4000, false);
-  TOOL("hotplate", 5);
-  TOOLCONT("toolset", 1);
-  TOOLCONT("fire", -1);
-  TOOL("pan", -1);
-  TOOLCONT("pot", -1);
-  TOOLCONT("rock_pot", -1);
-  COMP("veggy_wild", 1);
-
-  RECIPE("spaghetti_cooked", CC_FOOD, "cooking", NULL, 0, 10000, false);
-  TOOL("hotplate", 4);
-  TOOLCONT("toolset", 1);
-  TOOLCONT("fire", -1);
-  TOOL("pot", -1);
-  TOOLCONT("rock_pot", -1);
-  COMP("spaghetti_raw", 1);
-  COMP("water", 1);
-  COMPCONT("water_clean", 1);
-
-  RECIPE("cooked_dinner", CC_FOOD, "cooking", NULL, 0, 5000, false);
-  TOOL("hotplate", 3);
-  TOOLCONT("toolset", 1);
-  TOOLCONT("fire", -1);
-  COMP("frozen_dinner", 1);
-
-  RECIPE("macaroni_cooked", CC_FOOD, "cooking", NULL, 1, 10000, false);
-  TOOL("hotplate", 4);
-  TOOLCONT("toolset", 1);
-  TOOLCONT("fire", -1);
-  TOOL("pot", -1);
-  TOOLCONT("rock_pot", -1);
-  COMP("macaroni_raw", 1);
-  COMP("water", 1);
-  COMPCONT("water_clean", 1);
-
-  RECIPE("potato_baked", CC_FOOD, "cooking", NULL, 1, 15000, false);
-  TOOL("hotplate", 3);
-  TOOLCONT("toolset", 1);
-  TOOLCONT("fire", -1);
-  TOOL("pan", -1);
-  TOOLCONT("pot", -1);
-  TOOLCONT("rock_pot", -1);
-  COMP("potato_raw", 1);
-
-  RECIPE("tea", CC_DRINK, "cooking", NULL, 0, 4000, false);
-  TOOL("hotplate", 2);
-  TOOLCONT("toolset", 1);
-  TOOLCONT("fire", -1);
-  TOOL("pot", -1);
-  TOOLCONT("rock_pot", -1);
-  COMP("tea_raw", 1);
-  COMP("water", 1);
-  COMPCONT("water_clean", 1);
-
-  RECIPE("coffee", CC_DRINK, "cooking", NULL, 0, 4000, false);
-  TOOL("hotplate", 2);
-  TOOLCONT("toolset", 1);
-  TOOLCONT("fire", -1);
-  TOOL("pot", -1);
-  TOOLCONT("rock_pot", -1);
-  COMP("coffee_raw", 1);
-  COMP("water", 1);
-  COMPCONT("water_clean", 1);
-
-  RECIPE("oj", CC_DRINK, "cooking", NULL, 1, 5000, false);
-  TOOL("rock", -1);
-  TOOLCONT("toolset", -1);
-  COMP("orange", 2);
-  COMP("water", 1);
-  COMPCONT("water_clean", 1);
-
-  RECIPE("apple_cider", CC_DRINK, "cooking", NULL, 2, 7000, false);
-  TOOL("rock", -1);
-  TOOLCONT("toolset", 1);
-  COMP("apple", 3);
-
-  RECIPE("long_island", CC_DRINK, "cooking", NULL, 1, 7000, false);
-  COMP("cola", 1);
-  COMP("vodka", 1);
-  COMP("gin", 1);
-  COMP("rum", 1);
-  COMP("tequila", 1);
-  COMP("triple_sec", 1);
-
-  RECIPE("jerky", CC_FOOD, "cooking", NULL, 3, 30000, false);
-  TOOL("hotplate", 10);
-  TOOLCONT("toolset", 1);
-  TOOLCONT("fire", -1);
-  COMP("salt_water", 1);
-  COMPCONT("salt", 4);
-  COMP("meat", 1);
-
-  RECIPE("V8", CC_FOOD, "cooking", NULL, 2, 5000, false);
-  COMP("tomato", 1);
-  COMP("broccoli", 1);
-  COMP("zucchini", 1);
-
-  RECIPE("broth", CC_FOOD, "cooking", NULL, 2, 10000, false);
-  TOOL("hotplate", 5);
-  TOOLCONT("toolset", 1);
-  TOOLCONT("fire", -1);
-  TOOL("pot", -1);
-  TOOLCONT("rock_pot", -1);
-  COMP("water", 1);
-  COMPCONT("water_clean", 1);
-  COMP("broccoli", 1);
-  COMPCONT("tomato",1);
-  COMPCONT("zucchini", 1);
-  COMPCONT("veggy", 1);
-  COMPCONT("veggy_wild", 1);
-
-  RECIPE("soup_veggy", CC_FOOD, "cooking", NULL, 2, 10000, false);
-  TOOL("hotplate", 5);
-  TOOLCONT("toolset", 1);
-  TOOLCONT("fire", -1);
-  TOOL("pot", -1);
-  TOOLCONT("rock_pot", -1);
-  COMP("broth", 2);
-  COMP("macaroni_raw", 1);
-  COMPCONT("potato_raw", 1);
-  COMP("tomato", 2);
-  COMPCONT("broccoli", 2);
-  COMPCONT("zucchini", 2);
-  COMPCONT("veggy", 2);
-  COMPCONT("veggy_wild", 2);
-
-  RECIPE("soup_meat", CC_FOOD, "cooking", NULL, 2, 10000, false);
-  TOOL("hotplate", 5);
-  TOOLCONT("toolset", 1);
-  TOOLCONT("fire", -1);
-  TOOL("pot", -1);
-  TOOLCONT("rock_pot", -1);
-  COMP("broth", 2);
-  COMP("macaroni_raw", 1);
-  COMPCONT("potato_raw", 1);
-  COMP("meat", 2);
-
-  RECIPE("bread", CC_FOOD, "cooking", NULL, 4, 20000, false);
-  TOOL("hotplate", 8);
-  TOOLCONT("toolset", 1);
-  TOOLCONT("fire", -1);
-  TOOL("pot", -1);
-  TOOLCONT("rock_pot", -1);
-  COMP("flour", 3);
-  COMP("water", 2);
-  COMPCONT("water_clean", 2);
-
-  RECIPE("pie", CC_FOOD, "cooking", NULL, 3, 25000, false);
-  TOOL("hotplate", 6);
-  TOOLCONT("toolset", 1);
-  TOOLCONT("fire", -1);
-  TOOL("pan", -1);
-  COMP("flour", 2);
-  COMP("strawberries", 2);
-  COMPCONT("apple", 2);
-  COMPCONT("blueberries", 2);
-  COMP("sugar", 2);
-  COMP("water", 1);
-  COMPCONT("water_clean", 1);
-
-  RECIPE("pizza", CC_FOOD, "cooking", NULL, 3, 20000, false);
-  TOOL("hotplate", 8);
-  TOOLCONT("toolset", 1);
-  TOOLCONT("fire", -1);
-  TOOL("pan", -1);
-  COMP("flour", 2);
-  COMP("veggy", 1);
-  COMPCONT("veggy_wild", 2);
-  COMPCONT("tomato", 2);
-  COMPCONT("broccoli", 1);
-  COMP("sauce_pesto", 1);
-  COMPCONT("sauce_red", 1);
-  COMP("water", 1);
-  COMPCONT("water_clean", 1);
-
-  RECIPE("meth", CC_CHEM, "cooking", NULL, 5, 20000, false);
-  TOOL("hotplate", 15);
-  TOOLCONT("toolset", 1);
-  TOOLCONT("fire", -1);
-  TOOL("bottle_glass", -1);
-  TOOLCONT("hose", -1);
-  COMP("dayquil", 2);
-  COMPCONT("royal_jelly", 1);
-  COMP("aspirin", 40);
-  COMP("caffeine", 20);
-  COMPCONT("adderall", 5);
-  COMPCONT("energy_drink", 2);
-
-  RECIPE("crack",        CC_CHEM, "cooking", NULL,     4, 30000,false);
-  TOOL("pot", -1);
-  TOOLCONT("rock_pot", -1);
-  TOOL("fire", -1);
-  TOOLCONT("hotplate", 8);
-  TOOLCONT("toolset", 1);
-  COMP("water", 1);
-  COMPCONT("water_clean", 1);
-  COMP("coke", 12);
-  COMP("ammonia", 1);
-
-  RECIPE("poppy_sleep",  CC_CHEM, "cooking", "survival", 2, 5000, false);
-  TOOL("pot", -1);
-  TOOLCONT("rock_pot", -1);
-  TOOL("fire", -1);
-  TOOLCONT("hotplate", 2);
-  COMP("poppy_bud", 2);
-  COMP("poppy_flower", 1);
-
-  RECIPE("poppy_pain",  CC_CHEM, "cooking", "survival", 2, 5000, false);
-  TOOL("pot", -1);
-  TOOLCONT("rock_pot", -1);
-  TOOL("fire", -1);
-  TOOLCONT("hotplate", 2);
-  COMP("poppy_bud", 2);
-  COMP("poppy_flower", 2);
-
-  RECIPE("royal_jelly", CC_CHEM, "cooking", NULL, 5, 5000, false);
-  COMP("honeycomb", 1);
-  COMP("bleach", 2);
-  COMPCONT("purifier", 1);
-
-  RECIPE("heroin", CC_CHEM, "cooking", NULL, 6, 2000, false);
-  TOOL("hotplate", 3);
-  TOOLCONT("toolset", 1);
-  TOOLCONT("fire", -1);
-  TOOL("pan", -1);
-  TOOLCONT("pot", -1);
-  TOOLCONT("rock_pot", -1);
-  COMP("salt_water", 1);
-  COMPCONT("salt", 4);
-  COMP("oxycodone", 40);
-
-  RECIPE("mutagen", CC_CHEM, "cooking", "firstaid", 8, 10000, false);
-  TOOL("hotplate", 25);
-  TOOLCONT("toolset", 2);
-  TOOLCONT("fire", -1);
-  COMP("meat_tainted", 3);
-  COMPCONT("veggy_tainted", 5);
-  COMPCONT("fetus", 1);
-  COMPCONT("arm", 2);
-  COMPCONT("leg", 2);
-  COMP("bleach", 2);
-  COMP("ammonia", 1);
-
-  RECIPE("purifier", CC_CHEM, "cooking", "firstaid", 9, 10000, false);
-  TOOL("hotplate", 25);
-  TOOLCONT("toolset", 2);
-  TOOLCONT("fire", -1);
-  COMP("royal_jelly", 4);
-  COMPCONT("mutagen", 2);
-  COMP("bleach", 3);
-  COMP("ammonia", 2);
-
-  // ELECTRONICS
-
-  RECIPE("antenna", CC_ELECTRONIC, NULL, NULL, 0, 3000, false);
-  TOOL("hacksaw", -1);
-  TOOLCONT("toolset", -1);
-  COMP("knife_butter", 2);
-
-  RECIPE("amplifier", CC_ELECTRONIC, "electronics", NULL, 1, 4000, false);
-  TOOL("screwdriver", -1);
-  TOOLCONT("toolset", -1);
-  COMP("transponder", 2);
-
-  RECIPE("power_supply", CC_ELECTRONIC, "electronics", NULL, 1, 6500, false);
-  TOOL("screwdriver", -1);
-  TOOLCONT("toolset", -1);
-  TOOL("soldering_iron", 3);
-  TOOLCONT("toolset", 3);
-  COMP("amplifier", 2);
-  COMP("cable", 20);
-
-  RECIPE("receiver", CC_ELECTRONIC, "electronics", NULL, 2, 12000, true);
-  TOOL("screwdriver", -1);
-  TOOLCONT("toolset", -1);
-  TOOL("soldering_iron", 4);
-  TOOLCONT("toolset", 4);
-  COMP("amplifier", 2);
-  COMP("cable", 10);
-
-  RECIPE("transponder", CC_ELECTRONIC, "electronics", NULL, 2, 14000, true);
-  TOOL("screwdriver", -1);
-  TOOLCONT("toolset", -1);
-  TOOL("soldering_iron", 7);
-  TOOLCONT("toolset", 7);
-  COMP("receiver", 3);
-  COMP("cable", 5);
-
-  // disassembly is done on the dead version of the lightstrip
-  RECIPE("lightstrip_inactive", CC_ELECTRONIC, "electronics", NULL, 0, 10000, false);
-  COMP("amplifier", 1);
-  COMP("cable", 5);
-  COMP("battery", 15);
-
-  RECIPE("flashlight", CC_ELECTRONIC, "electronics", NULL, 1, 10000, true);
-  COMP("amplifier", 1);
-  COMP("scrap", 4);
-  COMPCONT("can_drink", 1);
-  COMPCONT("can_food", 1);
-  COMPCONT("bottle_glass", 1);
-  COMPCONT("bottle_plastic", 1);
-  COMP("cable", 10);
-
-  RECIPE("soldering_iron", CC_ELECTRONIC, "electronics", NULL, 1, 20000, true);
-  COMP("antenna", 1);
-  COMPCONT("screwdriver", 1);
-  COMPCONT("xacto", 1);
-  COMPCONT("knife_butter", 1);
-  COMP("power_supply", 1);
-  COMP("element", 1);
-  COMP("scrap", 2);
-
-  RECIPE("battery", CC_ELECTRONIC, "electronics", "mechanics", 2, 5000, false);
-  TOOL("screwdriver", -1);
-  TOOLCONT("toolset", -1);
-  COMP("ammonia", 1);
-  COMPCONT("lemon", 1);
-  COMP("steel_chunk", 1);
-  COMPCONT("knife_butter", 1);
-  COMPCONT("knife_steak", 1);
-  COMPCONT("bolt_steel", 1);
-  COMPCONT("scrap", 1);
-  COMP("can_drink", 1);
-  COMPCONT("can_food", 1);
-  COMPCONT("canister_empty",1);
-
-  RECIPE("coilgun", CC_WEAPON, "electronics", NULL, 3, 25000, true);
-  TOOL("screwdriver", -1);
-  TOOLCONT("toolset", -1);
-  TOOL("soldering_iron", 10);
-  TOOLCONT("toolset", 10);
-  COMP("pipe", 1);
-  COMP("power_supply", 1);
-  COMP("amplifier", 1);
-  COMP("scrap", 6);
-  COMP("cable", 20);
-
-  RECIPE("noise_emitter", CC_ELECTRONIC, "electronics", NULL, 1, 15000, false);
-  TOOL("screwdriver", -1);
-  TOOLCONT("toolset", -1);
-  TOOL("soldering_iron", 5);
-  TOOLCONT("toolset", 5);
-  COMP("radio", 1);
-  COMP("amplifier", 2);
-
-  RECIPE("noise_emitter", CC_ELECTRONIC, "electronics", NULL, 2, 30000, true);
-  TOOL("screwdriver", -1);
-  TOOLCONT("toolset", -1);
-  TOOL("soldering_iron", 10);
-  TOOLCONT("toolset", 10);
-  COMP("amplifier", 2);
-  COMP("antenna", 1);
-  COMP("scrap", 5);
-  COMP("cable", 7);
-
-  RECIPE("radio", CC_ELECTRONIC, "electronics", NULL, 2, 25000, true);
-  TOOL("screwdriver", -1);
-  TOOLCONT("toolset", -1);
-  TOOL("soldering_iron", 10);
-  TOOLCONT("toolset", 10);
-  COMP("receiver", 1);
-  COMP("antenna", 1);
-  COMP("scrap", 5);
-  COMP("cable", 7);
-
-  RECIPE("water_purifier", CC_ELECTRONIC, "mechanics","electronics",3,25000, true);
-  TOOL("screwdriver", -1);
-  TOOLCONT("toolset", -1);
-  COMP("element", 8);
-  COMP("bottle_glass", 2);
-  COMPCONT("bottle_plastic", 5);
-  COMP("hose", 1);
-  COMP("scrap", 3);
-  COMP("cable", 5);
-
-  RECIPE("hotplate", CC_ELECTRONIC, "electronics", NULL, 3, 30000, true);
-  TOOL("screwdriver", -1);
-  TOOLCONT("toolset", -1);
-  COMP("element", 4);
-  COMP("amplifier", 1);
-  COMP("scrap", 2);
-  COMPCONT("pan", 1);
-  COMPCONT("pot", 1);
-  COMPCONT("knife_butcher", 2);
-  COMPCONT("knife_steak", 6);
-  COMPCONT("knife_butter", 6);
-  COMPCONT("muffler", 1);
-  COMP("cable", 10);
-
-  RECIPE("tazer", CC_ELECTRONIC, "electronics", NULL, 3, 25000, true);
-  TOOL("screwdriver", -1);
-  TOOLCONT("toolset", -1);
-  TOOL("soldering_iron", 10);
-  TOOLCONT("toolset", 10);
-  COMP("amplifier", 1);
-  COMP("power_supply", 1);
-  COMP("scrap", 2);
-
-  RECIPE("two_way_radio", CC_ELECTRONIC, "electronics", NULL, 4, 30000, true);
-  TOOL("screwdriver", -1);
-  TOOLCONT("toolset", -1);
-  TOOL("soldering_iron", 14);
-  TOOLCONT("toolset", 14);
-  COMP("amplifier", 1);
-  COMP("transponder", 1);
-  COMP("receiver", 1);
-  COMP("antenna", 1);
-  COMP("scrap", 5);
-  COMP("cable", 10);
-
-  RECIPE("electrohack", CC_ELECTRONIC, "electronics", "computer", 4, 35000, true);
-  TOOL("screwdriver", -1);
-  TOOLCONT("toolset", -1);
-  TOOL("soldering_iron", 10);
-  TOOLCONT("toolset", 10);
-  COMP("processor", 1);
-  COMP("RAM", 1);
-  COMP("scrap", 4);
-  COMP("cable", 10);
-
-  RECIPE("EMPbomb", CC_ELECTRONIC, "electronics", NULL, 4, 32000, false);
-  TOOL("screwdriver", -1);
-  TOOLCONT("toolset", -1);
-  TOOL("soldering_iron", 6);
-  TOOLCONT("toolset", 6);
-  COMP("superglue", 1);
-  COMPCONT("string_36", 1);
-  COMP("scrap", 3);
-  COMPCONT("can_food", 1);
-  COMPCONT("can_drink", 1);
-  COMPCONT("canister_empty", 1);
-  COMP("power_supply", 1);
-  COMPCONT("amplifier", 1);
-  COMP("cable", 5);
-
-  RECIPE("mp3", CC_ELECTRONIC, "electronics", "computer", 5, 40000, true);
-  TOOL("screwdriver", -1);
-  TOOLCONT("toolset", -1);
-  TOOL("soldering_iron", 5);
-  TOOLCONT("toolset", 5);
-  COMP("superglue", 1);
-  COMP("antenna", 1);
-  COMP("amplifier", 1);
-  COMP("cable", 2);
-
-  RECIPE("geiger_off", CC_ELECTRONIC, "electronics", NULL, 5, 35000, true);
-  TOOL("screwdriver", -1);
-  TOOLCONT("toolset", -1);
-  TOOL("soldering_iron", 14);
-  TOOLCONT("toolset", 14);
-  COMP("power_supply", 1);
-  COMP("amplifier", 2);
-  COMP("scrap", 6);
-  COMP("cable", 10);
-
-  RECIPE("UPS_off", CC_ELECTRONIC, "electronics", NULL, 5, 45000, true);
-  TOOL("screwdriver", -1);
-  TOOLCONT("toolset", -1);
-  TOOL("soldering_iron", 24);
-  TOOLCONT("toolset", 24);
-  COMP("power_supply", 4);
-  COMP("amplifier", 3);
-  COMP("scrap", 4);
-  COMP("cable", 10);
-
-  RECIPE("bio_power_storage", CC_ELECTRONIC, "electronics", NULL, 6, 50000, true);
-  TOOL("screwdriver", -1);
-  TOOLCONT("toolset", -1);
-  TOOL("soldering_iron", 20);
-  TOOLCONT("toolset", 20);
-  COMP("power_supply", 6);
-  COMPCONT("UPS_off", 1);
-  COMP("amplifier", 4);
-  COMP("plut_cell", 1);
-
-  RECIPE("teleporter", CC_ELECTRONIC, "electronics", NULL, 8, 50000, true);
-  TOOL("screwdriver", -1);
-  TOOLCONT("toolset", -1);
-  TOOL("wrench", -1);
-  TOOLCONT("toolset", -1);
-  TOOL("soldering_iron", 16);
-  TOOLCONT("toolset", 16);
-  COMP("power_supply", 3);
-  COMPCONT("plut_cell", 5);
-  COMP("amplifier", 3);
-  COMP("transponder", 3);
-  COMP("scrap", 10);
-  COMP("cable", 20);
-
-// ARMOR
-// Feet
-  RECIPE("socks", CC_ARMOR, "tailor", NULL, 0, 10000, false);
-  TOOL("needle_bone", 4);
-  TOOLCONT("sewing_kit",  4);
-  COMP("rag", 2);
-
-  RECIPE("mocassins", CC_ARMOR, "tailor", NULL, 1, 30000, false);
-  TOOL("needle_bone", 5);
-  TOOLCONT("sewing_kit",  5);
-  COMP("fur", 2);
-
-  RECIPE("boots", CC_ARMOR, "tailor", NULL, 2, 35000, false);
-  TOOL("needle_bone", 10);
-  TOOLCONT("sewing_kit", 10);
-  COMP("leather", 7);
-
-  RECIPE("boots_chitin", CC_ARMOR, "tailor", NULL, 3,  30000, false);
-  COMP("string_36", 1);
-  COMPCONT("string_6", 4);
-  COMP("chitin_piece", 4);
-  COMP("leather", 2);
-  COMPCONT("fur", 2);
-  COMPCONT("rag", 2);
-
-// Legs
-  RECIPE("shorts", CC_ARMOR, "tailor", NULL, 1, 25000, false);
-  TOOL("needle_bone", 10);
-  TOOLCONT("sewing_kit", 10);
-  COMP("rag", 5);
-
-  RECIPE("shorts_cargo", CC_ARMOR, "tailor", NULL, 2, 30000, false);
-  TOOL("needle_bone", 12);
-  TOOLCONT("sewing_kit", 12);
-  COMP("rag", 6);
-
-  RECIPE("jeans", CC_ARMOR, "tailor", NULL, 2, 45000, false);
-  TOOL("needle_bone", 10);
-  TOOLCONT("sewing_kit", 10);
-  COMP("rag", 6);
-
-  RECIPE("pants_cargo", CC_ARMOR, "tailor", NULL, 3, 48000, false);
-  TOOL("needle_bone", 16);
-  TOOLCONT("sewing_kit", 16);
-  COMP("rag", 8);
-
-  RECIPE("long_underpants", CC_ARMOR, "tailor", "survival", 3, 35000, false);
-  TOOL("needle_bone", 15);
-  TOOLCONT("sewing_kit", 15);
-  COMP("rag", 10);
-
-  RECIPE("pants_leather", CC_ARMOR, "tailor", NULL, 4, 50000, false);
-  TOOL("needle_bone", 10);
-  TOOLCONT("sewing_kit", 10);
-  COMP("leather", 10);
-
-  RECIPE("tank_top", CC_ARMOR, "tailor", NULL, 2, 38000, true);
-  TOOL("needle_bone", 4);
-  TOOLCONT("sewing_kit", 4);
-  COMP("rag", 4);
-
-  RECIPE("tshirt", CC_ARMOR, "tailor", NULL, 2, 38000, true);
-  TOOL("needle_bone", 4);
-  TOOLCONT("sewing_kit", 4);
-  COMP("rag", 5);
-
-  RECIPE("hoodie", CC_ARMOR, "tailor", NULL, 3, 40000, false);
-  TOOL("needle_bone", 14);
-  TOOLCONT("sewing_kit", 14);
-  COMP("rag", 12);
-
-  RECIPE("trenchcoat", CC_ARMOR, "tailor", NULL, 3, 42000, false);
-  TOOL("needle_bone", 24);
-  TOOLCONT("sewing_kit", 24);
-  COMP("rag", 11);
-
-  RECIPE("trenchcoat_leather", CC_ARMOR, "tailor", NULL, 6, 200000, false);
-  TOOL("needle_bone", 45);
-  TOOLCONT("sewing_kit", 45);
-  COMP("leather", 22);
-
-  RECIPE("coat_fur", CC_ARMOR, "tailor", NULL, 4, 100000, false);
-  TOOL("needle_bone", 20);
-  TOOLCONT("sewing_kit", 20);
-  COMP("fur", 10);
-
-  RECIPE("jacket_leather", CC_ARMOR, "tailor", NULL, 5, 150000, false);
-  TOOL("needle_bone", 30);
-  TOOLCONT("sewing_kit", 30);
-  COMP("leather", 16);
-
-
-  RECIPE("gloves_liner", CC_ARMOR, "tailor", NULL, 1, 10000, false);
-  TOOL("needle_bone", 2);
-  TOOLCONT("sewing_kit", 2);
-  COMP("rag", 2);
-
-  RECIPE("gloves_light", CC_ARMOR, "tailor", NULL, 1, 10000, false);
-  TOOL("needle_bone", 4);
-  TOOLCONT("sewing_kit", 4);
-  COMP("rag", 1);
-
-  RECIPE("gloves_fingerless", CC_ARMOR, "tailor", NULL, 0, 16000, false);
-  TOOL("scissors", -1);
-  TG_KNIVES_CONT
-  COMP("gloves_leather", 1);
-
-  RECIPE("gloves_leather", CC_ARMOR, "tailor", NULL, 2, 16000, false);
-  TOOL("needle_bone", 6);
-  TOOLCONT("sewing_kit", 6);
-  COMP("leather", 2);
-
-  RECIPE("armguard_metal", CC_ARMOR, "tailor", NULL, 4,  30000, false);
-  TOOL("hammer", -1);
-  TOOLCONT("toolset", -1);
-  COMP("string_36", 1);
-  COMPCONT("string_6", 4);
-  COMP("steel_chunk", 2);
-
-  RECIPE("gauntlets_chitin", CC_ARMOR, "tailor", NULL, 3,  30000, false);
-  COMP("string_36", 1);
-  COMPCONT("string_6", 4);
-  COMP("chitin_piece", 4);
-
-  // Face
-  RECIPE("mask_filter", CC_ARMOR, "mechanics", "tailor", 1, 5000, true);
-  COMP("bag_plastic", 2);
-  COMPCONT("bottle_plastic", 1);
-  COMP("rag", 2);
-  COMPCONT("muffler", 1);
-  COMPCONT("bandana", 2);
-  COMPCONT("wrapper", 4);
-
-  RECIPE("glasses_safety", CC_ARMOR, "tailor", NULL, 1, 8000, false);
-  TOOL("scissors", -1);
-  TG_KNIVES
-  COMP("string_36", 1);
-  COMPCONT("string_6", 2);
-  COMP("bottle_plastic", 1);
-
-
-  RECIPE("mask_gas", CC_ARMOR, "tailor", NULL, 3, 20000, true);
-  TOOL("wrench", -1);
-  TOOLCONT("toolset", -1);
-  COMP("goggles_ski", 1);
-  COMPCONT("goggles_swim", 2);
-  COMP("mask_filter", 3);
-  COMPCONT("muffler", 1);
-  COMP("hose", 1);
-
-  RECIPE("goggles_nv", CC_ARMOR, "electronics", "tailor", 5, 40000, true);
-  TOOL("screwdriver", -1);
-  TOOLCONT("toolset", -1);
-  COMP("goggles_ski", 1);
-  COMPCONT("goggles_welding", 1);
-  COMPCONT("mask_gas", 1);
-  COMP("power_supply", 1);
-  COMP("amplifier", 3);
-  COMP("scrap", 5);
-
-  //head
-  RECIPE("hat_fur", CC_ARMOR, "tailor", NULL, 2, 40000, false);
-  TOOL("needle_bone", 8);
-  TOOLCONT("sewing_kit", 8);
-  COMP("fur", 3);
-
-  RECIPE("helmet_chitin", CC_ARMOR, "tailor", NULL, 6,  60000, false);
-  COMP("string_36", 1);
-  COMPCONT("string_6", 5);
-  COMP("chitin_piece", 5);
-
-  RECIPE("armor_chitin", CC_ARMOR, "tailor", NULL,  7, 100000, false);
-  COMP("string_36", 2);
-  COMPCONT("string_6", 12);
-  COMP("chitin_piece", 15);
-
-  //Storage
-  RECIPE("backpack", CC_ARMOR, "tailor", NULL, 3, 50000, false);
-  TOOL("needle_bone", 20);
-  TOOLCONT("sewing_kit", 20);
-  COMP("rag", 20);
-  COMPCONT("fur", 16);
-  COMPCONT("leather", 12);
-
-
-  // SURVIVAL
-
-  RECIPE("primitive_hammer", CC_MISC, "survival", "construction", 0, 5000, false);
-  TOOL("rock", -1);
-  TOOLCONT("hammer", -1);
-  TOOLCONT("toolset", -1);
-  COMP("stick", 1);
-  COMP("rock", 1);
-  COMP("string_6", 2);
-  COMPCONT("sinew", 40);
-  COMPCONT("plant_fibre", 40);
-
-  RECIPE("needle_bone", CC_MISC, "survival", NULL, 3, 20000, false);
-  TG_KNIVES
-  COMP("bone", 1);
-
-  RECIPE("digging_stick", CC_MISC, "survival", NULL, 1, 20000, false);
-  TG_KNIVES
-  TOOLCONT("hatchet", -1);
-  COMP("stick", 1);
-
-  RECIPE("ragpouch", CC_ARMOR, "tailor",  NULL, 0, 10000, false);
-  TOOL("needle_bone", 20);
-  TOOLCONT("sewing_kit", 20);
-  COMP("rag", 6);
-  COMP("string_36", 1);
-  COMPCONT("string_6", 6);
-  COMPCONT("sinew", 20);
-  COMPCONT("plant_fibre", 20);
-
-  RECIPE("leather_pouch", CC_ARMOR, "tailor",  "survival", 2, 10000, false);
-  TOOL("needle_bone", 20);
-  TOOLCONT("sewing_kit", 20);
-  COMP("leather", 6);
-  COMP("string_36", 1);
-  COMPCONT("string_6", 6);
-  COMPCONT("sinew", 20);
-  COMPCONT("plant_fibre", 20);
-
-  RECIPE("rock_pot", CC_MISC, "survival", "cooking", 2, 20000, false);
-  TOOL("hammer", -1);
-  TOOLCONT("primitive_hammer", -1);
-  TOOLCONT("toolset", -1);
-  COMP("rock", 3);
-  COMP("sinew", 80);
-  COMPCONT("plant_fibre", 80);
-  COMPCONT("string_36", 1);
-
-  RECIPE("primitive_shovel", CC_MISC, "survival", "construction", 2, 60000, false);
-  TOOL("primitive_hammer", -1);
-  TOOLCONT("hammer", -1);
-  TOOLCONT("toolset", -1);
-  COMP("stick", 1);
-  COMP("rock", 1);
-  COMP("string_6", 2);
-  COMPCONT("sinew", 40);
-  COMPCONT("plant_fibre", 40);
-
-  RECIPE("primitive_axe", CC_MISC, "survival", "construction", 3, 60000, false);
-  TOOL("primitive_hammer", -1);
-  TOOLCONT("hammer", -1);
-  TOOLCONT("toolset", -1);
-  COMP("stick", 1);
-  COMP("rock", 1);
-  COMP("string_6", 2);
-  COMPCONT("sinew", 40);
-  COMPCONT("plant_fibre", 40);
-
-  RECIPE("waterskin", CC_MISC, "tailor", "survival", 2, 30000, false);
-  TOOL("sewing_kit", 60);
-  TOOLCONT("needle_bone", 60);
-  COMP("sinew", 40);
-  COMPCONT("plant_fibre", 40);
-  COMPCONT("string_36", 1);
-  COMP("leather", 6);
-  COMPCONT("fur", 6);
-
-
-  RECIPE("shelter_kit", CC_MISC, "survival", "construction", 2, 50000, false);
-  TOOL("sewing_kit", 200);
-  TOOLCONT("needle_bone", 200);
-  COMP("stick", 10);
-  COMP("leather", 20);
-  COMP("string_6", 10);
-  COMPCONT("sinew", 500);
-  COMPCONT("plant_fibre", 500);
-
-  RECIPE("shelter_kit", CC_MISC, "survival", "tailoring", 0, 20000, false);
-  TOOL("sewing_kit", 50);
-  TOOLCONT("needle_bone", 50);
-  COMP("stick", 3);
-  COMP("leather", 4);
-  COMP("sinew", 60);
-  COMPCONT("plant_fibre", 60);
-  COMPCONT("string_6", 1);
-  COMP("damaged_shelter_kit", 1);
-
-  RECIPE("snare_trigger", CC_MISC, "survival", NULL, 1, 2000, false);
-  TG_KNIVES
-  COMP("stick", 1);
-
-  RECIPE("light_snare_kit", CC_MISC, "survival", "traps", 1, 5000, true);
-  COMP("snare_trigger", 1);
-  COMP("string_36", 1);
-
-  RECIPE("heavy_snare_kit", CC_MISC, "survival", "traps", 3, 8000, true);
-  COMP("snare_trigger", 1);
-  COMP("rope_6", 1);
-
-  // MISC
-  RECIPE("kitchen_unit", CC_MISC, "mechanics", NULL, 4, 60000, true);
-  TOOL("wrench", -1);
-  TOOLCONT("toolset", -1);
-  TOOL("hammer", -1);
-  TOOLCONT("toolset", -1);
-  TOOL("goggles_welding", -1);
-  TOOL("welder", 100);
-  TOOLCONT("toolset", 10);
-  TOOL("hacksaw", -1);
-  TOOLCONT("toolset", -1);
-  COMP("pipe", 2);
-  COMP("steel_chunk", 16);
-  COMPCONT("steel_plate", 2);
-  COMP("hotplate", 1);
-  COMP("pot", 1);
-  COMP("pan", 1);
-
-  RECIPE("foot_crank", CC_MISC, "mechanics", NULL, 1, 10000, true);
-  TOOL("wrench", -1);
-  TOOLCONT("toolset", -1);
-  TOOL("hammer", -1);
-  TOOLCONT("toolset", -1);
-  COMP("pipe", 1);
-  COMP("steel_chunk", 2);
-  COMP("chain", 1);
-
-  RECIPE("muffler", CC_MISC, "mechanics", NULL, 1, 10000, true);
-  TOOL("hammer", -1);
-  TOOLCONT("toolset", -1);
-  TOOL("goggles_welding", -1);
-  TOOL("welder", 50);
-  TOOLCONT("toolset", 5);
-  TOOL("hacksaw", -1);
-  TOOLCONT("toolset", -1);
-  COMP("pipe", 2);
-  COMP("sheet_metal",1);
-
-  RECIPE("seat", CC_MISC, "mechanics", NULL, 1, 10000, true);
-  TOOL("goggles_welding", -1);
-  TOOL("welder", 50);
-  TOOLCONT("toolset", 5);
-  TOOL("sewing_kit", 50);
-  TOOLCONT("needle_bone", 50);
-  COMP("pipe", 4);
-  COMP("spring", 2);
-  COMP("leather", 12);
-  COMPCONT("fur", 12);
-  COMPCONT("rag", 20);
-  COMPCONT("sheet", 1);
-
-  RECIPE("rag", CC_MISC, NULL, NULL, 0, 3000, false);
-  TOOL("fire", -1);
-  TOOLCONT("hotplate", 3);
-  TOOLCONT("toolset", 1);
-  COMP("water", 1);
-  COMPCONT("water_clean", 1);
-  COMP("rag_bloody", 1);
-
-  RECIPE("sheet", CC_MISC, NULL, NULL, 0, 10000, false);
-  TOOL("sewing_kit", 50);
-  COMP("rag", 20);
-
-  RECIPE("vehicle_controls", CC_MISC, "mechanics", NULL, 3, 30000, true);
-  TOOL("wrench", -1);
-  TOOLCONT("toolset", -1);
-  TOOL("hammer", -1);
-  TOOLCONT("toolset", -1);
-  TOOL("goggles_welding", -1);
-  TOOL("welder", 50);
-  TOOLCONT("toolset", 5);
-  TOOL("hacksaw", -1);
-  TOOLCONT("toolset", -1);
-  COMP("pipe", 10);
-  COMP("steel_chunk", 12);
-  COMP("wire", 3);
-
-
-  RECIPE("thread", CC_MISC, "tailor", NULL, 1, 3000, false);
-  COMP("string_6", 1);
-
-  RECIPE("string_6", CC_MISC, NULL, NULL, 0, 5000, true);
-  COMP("thread", 50);
-
-  RECIPE("string_36", CC_MISC, NULL, NULL, 0, 5000, true);
-  COMP("string_6", 6);
-
-  RECIPE("rope_6", CC_MISC, "tailor", NULL, 0, 5000, true);
-  COMP("string_36", 6);
-
-  RECIPE("rope_30", CC_MISC, "tailor", NULL, 0, 5000, true);
-  COMP("rope_6", 5);
-
-  RECIPE("torch",        CC_MISC, NULL,    NULL,     0, 2000, false);
-  COMP("stick", 1);
-  COMPCONT("2x4", 1);
-  COMPCONT("splinter", 1);
-  COMPCONT("pool_cue", 1);
-  COMPCONT("torch_done", 1);
-  COMP("gasoline", 200);
-  COMPCONT("vodka", 7);
-  COMPCONT("rum", 7);
-  COMPCONT("whiskey", 7);
-  COMPCONT("tequila", 7);
-  COMPCONT("gin", 7);
-  COMPCONT("triple_sec", 7);
-  COMP("rag", 1);
-
-  RECIPE("candle",       CC_MISC, NULL,    NULL,     0, 5000, false);
-  TOOL("lighter", 5);
-  TOOLCONT("fire", -1);
-  TOOLCONT("toolset", 1);
-  COMP("can_food", -1);
-  COMP("wax", 2);
-  COMP("string_6", 1);
-
-  RECIPE("spike",     CC_MISC, NULL, NULL, 0, 3000, false);
-  TOOL("hammer", -1);
-  TOOLCONT("toolset", -1);
-  COMP("knife_combat", 1);
-  COMPCONT("steel_chunk", 3);
-  COMPCONT("scrap", 9);
-
-  RECIPE("blade",     CC_MISC, NULL, NULL, 0, 3000, false);
-  TOOL("hammer", -1);
-  TOOLCONT("toolset", -1);
-  COMP("broadsword", 1);
-  COMPCONT("machete", 1);
-  COMPCONT("pike", 1);
-
-  RECIPE("superglue", CC_MISC, "cooking", NULL, 2, 12000, false);
-  TOOL("hotplate", 5);
-  TOOLCONT("toolset", 1);
-  TOOLCONT("fire", -1);
-  COMP("water", 1);
-  COMPCONT("water_clean", 1);
-  COMP("bleach", 1);
-  COMPCONT("ant_egg", 1);
-
-  RECIPE("steel_lump", CC_MISC, "mechanics", NULL, 0, 5000, true);
-  TOOL("goggles_welding", -1);
-  TOOL("welder", 20);
-  TOOLCONT("toolset", 1);
-  COMP("steel_chunk", 4);
-
-  RECIPE("2x4", CC_MISC, NULL, NULL, 0, 8000, false);
-  TOOL("saw", -1);
-  COMP("stick", 1);
-
-  RECIPE("frame", CC_MISC, "mechanics", NULL, 1, 8000, true);
-  TOOL("goggles_welding", -1);
-  TOOL("welder", 50);
-  TOOLCONT("toolset", 2);
-  COMP("steel_lump", 3);
-
-  RECIPE("sheet_metal", CC_MISC, "mechanics", NULL, 2, 4000, true);
-  TOOL("goggles_welding", -1);
-  TOOL("welder", 20);
-  TOOLCONT("toolset", 1);
-  COMP("scrap", 4);
-
-  RECIPE("steel_plate", CC_MISC, "mechanics", NULL,4, 12000, true);
-  TOOL("goggles_welding", -1);
-  TOOL("welder", 100);
-  TOOLCONT("toolset", 4);
-  COMP("steel_lump", 8);
-
-  RECIPE("spiked_plate", CC_MISC, "mechanics", NULL, 4, 12000, true);
-  TOOL("goggles_welding", -1);
-  TOOL("welder", 120);
-  TOOLCONT("toolset", 5);
-  COMP("steel_lump", 8);
-  COMP("steel_chunk", 4);
-  COMPCONT("scrap", 8);
-
-  RECIPE("hard_plate", CC_MISC, "mechanics", NULL, 4, 12000, true);
-  TOOL("goggles_welding", -1);
-  TOOL("welder", 300);
-  TOOLCONT("toolset", 12);
-  COMP("steel_lump", 24);
-
-  RECIPE("crowbar", CC_MISC, "mechanics", NULL, 1, 1000, false);
-  TOOL("hatchet", -1);
-  TOOLCONT("hammer", -1);
-  TOOLCONT("rock", -1);
-  TOOLCONT("toolset", -1);
-  COMP("pipe", 1);
-
-  RECIPE("bayonet", CC_MISC, "gun", NULL, 1, 500, true);
-  COMP("spike", 1);
-  COMP("string_36", 1);
-
-  RECIPE("tripwire", CC_MISC, "traps", NULL, 1, 500, false);
-  COMP("string_36", 1);
-  COMP("superglue", 1);
-
-  RECIPE("board_trap", CC_MISC, "traps", NULL, 2, 2500, true);
-  TOOL("hatchet", -1);
-  TOOLCONT("hammer", -1);
-  TOOLCONT("rock", -1);
-  TOOLCONT("toolset", -1);
-  COMP("2x4", 3);
-  COMP("nail", 20);
-
-  RECIPE("beartrap", CC_MISC, "mechanics", "traps", 2, 3000, true);
-  TOOL("wrench", -1);
-  TOOLCONT("toolset", -1);
-  COMP("scrap", 3);
-  COMP("spring", 1);
-
-  RECIPE("crossbow_trap", CC_MISC, "mechanics", "traps", 3, 4500, true);
-  COMP("crossbow", 1);
-  COMP("bolt_steel", 1);
-  COMPCONT("bolt_wood", 4);
-  COMP("string_6", 2);
-  COMPCONT("string_36", 1);
-
-  RECIPE("shotgun_trap", CC_MISC, "mechanics", "traps", 3, 5000, true);
-  COMP("shotgun_sawn", 1);
-  COMP("shot_00", 2);
-  COMP("string_36", 1);
-  COMPCONT("string_6", 2);
-
-  RECIPE("blade_trap", CC_MISC, "mechanics", "traps", 4, 8000, true);
-  TOOL("wrench", -1);
-  TOOLCONT("toolset", -1);
-  COMP("motor", 1);
-  COMP("blade", 1);
-  COMP("string_36", 1);
-
-  RECIPE("boobytrap", CC_MISC, "mechanics", "traps",3,5000, false);
-  COMP("grenade",1);
-
-  COMP("string_6",1);
-
-  COMP("can_food",1);
-
-
-  RECIPE("landmine", CC_MISC, "traps", "mechanics", 5, 10000, false);
-  TOOL("screwdriver", -1);
-  TOOLCONT("toolset", -1);
-  COMP("superglue", 1);
-  COMP("can_food", 1);
-  COMPCONT("steel_chunk", 1);
-  COMPCONT("canister_empty", 1);
-  COMPCONT("scrap", 4);
-  COMP("nail", 100);
-  COMPCONT("bb", 200);
-  COMP("shot_bird", 30);
-  COMPCONT("shot_00", 15);
-  COMPCONT("shot_slug", 12);
-  COMPCONT("gasoline", 600);
-  COMPCONT("grenade", 1);
-  COMPCONT("gunpowder", 72);
-
-  RECIPE("brazier", CC_MISC, "mechanics", NULL, 1, 2000, false);
-  TOOL("hatchet", -1);
-  TOOLCONT("hammer", -1);
-  TOOLCONT("rock", -1);
-  TOOLCONT("toolset", -1);
-  COMP("sheet_metal",1);
-
-  RECIPE("metal_tank", CC_MISC, "mechanics", NULL, 1, 2000, false);
-  TOOL("hatchet", -1);
-  TOOLCONT("hammer", -1);
-  TOOLCONT("rock", -1);
-  TOOLCONT("toolset", -1);
-  TOOL("goggles_welding", -1);
-  TOOL("welder", 50);
-  TOOLCONT("toolset", 5);
-  COMP("sheet_metal",2);
-
-  RECIPE("bandages", CC_MISC, "firstaid", NULL, 1, 500, false);
-  COMP("rag", 3);
-  COMP("superglue", 1);
-  COMPCONT("duct_tape", 5);
-  COMP("vodka", 7);
-  COMPCONT("rum", 7);
-  COMPCONT("whiskey", 7);
-  COMPCONT("tequila", 7);
-  COMPCONT("gin", 7);
-  COMPCONT("triple_sec", 7);
-
-  RECIPE("suppressor", CC_MISC, "mechanics", NULL, 1, 650, false);
-  TOOL("hacksaw", -1);
-  TOOLCONT("toolset", -1);
-  COMP("muffler", 1);
-  COMPCONT("rag", 4);
-  COMP("pipe", 1);
-
-  RECIPE("pheromone", CC_MISC, "cooking", NULL, 3, 1200, false);
-  TOOL("hotplate", 18);
-  TOOLCONT("toolset", 9);
-  TOOLCONT("fire", -1);
-  COMP("meat_tainted", 1);
-  COMP("ammonia", 1);
-
-  RECIPE("laser_pack", CC_MISC, "electronics", NULL, 5, 10000, true);
-  TOOL("screwdriver", -1);
-  TOOLCONT("toolset", -1);
-  COMP("superglue", 1);
-  COMP("plut_cell", 1);
-
-  RECIPE("bot_manhack", CC_MISC, "electronics", "computer", 6, 8000, true);
-  TOOL("screwdriver", -1);
-  TOOLCONT("toolset", -1);
-  TOOL("soldering_iron", 10);
-  TOOLCONT("toolset", 10);
-  COMP("spike", 2);
-  COMP("processor", 1);
-  COMP("RAM", 1);
-  COMP("power_supply", 1);
-  //  COMP("battery", 400);
-  COMPCONT("plut_cell", 1);
-  //  COMP("scrap", 15);
-
-  RECIPE("bot_turret", CC_MISC, "electronics", "computer", 7, 9000, true);
-  TOOL("screwdriver", -1);
-  TOOLCONT("toolset", -1);
-  TOOL("soldering_iron", 14);
-  TOOLCONT("toolset", 14);
-  COMP("smg_9mm", 1);
-  COMPCONT("uzi", 1);
-  COMPCONT("tec9", 1);
-  COMPCONT("calico", 1);
-  COMPCONT("hk_mp5", 1);
-  COMP("processor", 2);
-  COMP("RAM", 2);
-  COMP("power_supply", 1);
-  //  COMP("battery", 500);
-  COMPCONT("plut_cell", 1);
-  //  COMP("scrap", 30);
->>>>>>> 8933256f
 }
 
 bool game::crafting_allowed()
