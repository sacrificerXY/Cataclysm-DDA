cataclysm
cataclysm-tiles
chkjson*
!src/chkjson
data/*.template
templates/
save/
mods/
graveyard/
memorial/
obj/
debug.log
logg.txt
bindist/
cataclysmdda-*
objwin/
src/version.h
src/lua/catabindings.cpp
tools/format/json_formatter.cgi
CataclysmWin.cscope_file_list
CataclysmWin.depend
CataclysmWin.layout
*.exe
*.dll
WinDepend/
*.7z
*.zip
build/
dep/
*.o
*.d
cmake-build-debug/

data/font/
config/

doxygen_doc/html/*
doxygen_doc/latex/*

data/mods/user-default-mods.json

# Visual Studio files
*.suo
*.sdf
*.pdb
*.ilk
Release*/
Debug*/
*.opensdf
*.user
*.vcxproj.filters
.vscode/

# Temporary and backup files
*~
\#*
*.bak
*.cbTemp
*.sw?
gmon.out

# System Files
Thumbs.db
.DS_Store
._.DS_Store
tags
cscope.*

# Compiled binary translations
lang/mo/

# Directory for translatable strings
lang/json/*
!lang/json/README

# Netbeans IDE folders
nbproject/

# Python runtime files
*.pyc

# vim files
*.vim
*.session

# taskwarrior files
*.task*

# GitEye files
*.project

# vimdiff backup
*.orig

# OSX
Cataclysm.app
data/osx/AppIcon.icns
Cataclysm.dmg

# Jetbrains CLion
.idea/

# test executables and generated data
tests/cata_test
tests/line_test
tests/map_iterator_test
tests/shadowcasting_test
tests/data/jsionized_overmap.sav

# static library used to link the test executable
cataclysm.a

# coredumps
*.core

# sublime-text workspace
*.sublime-workspace

# Visual Studio 2015
msvc-full-features/*db
msvc-full-features/ipch
lnk*.tmp
Cataclysm.exe.lastcodeanalysissucceeded

#Visual Studio 2017
msvc-full-features/PredictedInputCache_Debug_x64.dat

# cppcheck
*cppcheck.xml
*.cppcheck

# IDA database
Cataclysm.i64
Cataclysm.id*
Cataclysm.til
Cataclysm.nam

# Distribution script results
msvc-full-features/distribution

# Transifex Client
.tx/

<<<<<<< HEAD
# Eclipse IDE
.cproject
.settings/
=======
# Snapcraft build directories
prime
snap
stage

# Snapcraft build file
*.snap
>>>>>>> 08aa094e
<|MERGE_RESOLUTION|>--- conflicted
+++ resolved
@@ -141,11 +141,6 @@
 # Transifex Client
 .tx/
 
-<<<<<<< HEAD
-# Eclipse IDE
-.cproject
-.settings/
-=======
 # Snapcraft build directories
 prime
 snap
@@ -153,4 +148,7 @@
 
 # Snapcraft build file
 *.snap
->>>>>>> 08aa094e
+
+# Eclipse IDE
+.cproject
+.settings/