#include "item.h"
#include "player.h"
#include "output.h"
#include "skill.h"
#include "game.h"
#include <sstream>
#include <algorithm>
#include "cursesdef.h"
#include "text_snippets.h"
#include "material.h"
#include "item_factory.h"
#include "options.h"
#include "uistate.h"

// mfb(n) converts a flag to its appropriate position in covers's bitfield
#ifndef mfb
#define mfb(n) static_cast <unsigned long> (1 << (n))
#endif

std::string default_technique_name(technique_id tech);

light_emission nolight={0,0,0};

item::item()
{
    init();
}

item::item(itype* it, unsigned int turn)
{
    init();
    if (it == NULL)
        return;
    type = it;
    bday = turn;
    corpse = it->corpse;
    name = it->name;
    if (it->is_gun())
        charges = 0;
    else if (it->is_ammo()) {
        it_ammo* ammo = dynamic_cast<it_ammo*>(it);
        charges = ammo->count;
    } else if (it->is_food()) {
        it_comest* comest = dynamic_cast<it_comest*>(it);
        if (comest->charges == 1 && !made_of(LIQUID))
            charges = -1;
        else
            charges = comest->charges;
    } else if (it->is_tool()) {
        it_tool* tool = dynamic_cast<it_tool*>(it);
        if (tool->max_charges == 0) {
            charges = -1;
        } else {
            charges = tool->def_charges;
            if (tool->ammo != "NULL") {
                curammo = dynamic_cast<it_ammo*>(item_controller->find_template(default_ammo(tool->ammo)));
            }
        }
    } else if ((it->is_gunmod() && it->id == "spare_mag") || it->item_tags.count("MODE_AUX")) {
        charges = 0;
    } else
        charges = -1;
    if(it->is_var_veh_part()) {
        it_var_veh_part* varcarpart = dynamic_cast<it_var_veh_part*>(it);
        bigness= rng( varcarpart->min_bigness, varcarpart->max_bigness);
    }
// Should be a flag, but we're out at the moment
    if( it->is_stationary() )
    {
        note = SNIPPET.assign( (dynamic_cast<it_stationary*>(it))->category );
    }
}

item::item(itype *it, unsigned int turn, char let)
{
    init();
    if(!it) {
        type = nullitem();
        debugmsg("Instantiating an item from itype, with NULL itype! Returning null item");
    } else {
        type = it;
        bday = turn;
        name = it->name;
        if (it->is_gun()) {
            charges = 0;
        } else if (it->is_ammo()) {
            it_ammo* ammo = dynamic_cast<it_ammo*>(it);
            charges = ammo->count;
        } else if (it->is_food()) {
            it_comest* comest = dynamic_cast<it_comest*>(it);
            if (comest->charges == 1 && !made_of(LIQUID))
                charges = -1;
            else
                charges = comest->charges;
        } else if (it->is_tool()) {
            it_tool* tool = dynamic_cast<it_tool*>(it);
            if (tool->max_charges == 0)
                charges = -1;
            else
                charges = tool->def_charges;
        } else if (it->is_gunmod() && it->id == "spare_mag") {
            charges = 0;
        } else {
            charges = -1;
        }
        if(it->is_var_veh_part()) {
            it_var_veh_part* engine = dynamic_cast<it_var_veh_part*>(it);
            bigness= rng( engine->min_bigness, engine->max_bigness);
        }
        curammo = NULL;
        corpse = it->corpse;
        owned = -1;
        invlet = let;
        mission_id = -1;
        player_id = -1;
        // Should be a flag, but we're out at the moment
        if( it->is_stationary() )
        {
            note = SNIPPET.assign( (dynamic_cast<it_stationary*>(it))->category );
        }
    }
}

void item::make_corpse(itype* it, mtype* mt, unsigned int turn)
{
    init();
    active = mt->has_flag(MF_REVIVES)? true : false;
    if(!it)
        type = nullitem();
    else
        type = it;
    corpse = mt;
    bday = turn;
}

itype * item::nullitem_m = new itype();
itype * item::nullitem()
{
    return nullitem_m;
}

item::item(std::string itemdata, game *g)
{
 load_info(itemdata, g);
}

item::~item()
{
}

void item::init() {
    name = "";
    charges = -1;
    bday = 0;
    invlet = 0;
    damage = 0;
    burnt = 0;
    poison = 0;
    mode = "NULL";
    item_counter = 0;
    type = nullitem();
    curammo = NULL;
    corpse = NULL;
    active = false;
    owned = -1;
    mission_id = -1;
    player_id = -1;
    light = nolight;
}

void item::make(itype* it)
{
    if(!it)
        type = nullitem();
    else
        type = it;
    contents.clear();
}

void item::clear()
{
    // should we be clearing contents, as well?
    // Seems risky to - there aren't any reported content-clearing bugs
    // init(); // this should not go here either, or make() should not use it...
    item_tags.clear();
    item_vars.clear();
}

bool item::is_null() const
{
    return (type == NULL || type->id == "null");
}

item item::in_its_container(std::map<std::string, itype*> *itypes)
{
    if (is_software()) {
        item ret( (*itypes)["usb_drive"], 0);
        ret.contents.push_back(*this);
        ret.invlet = invlet;
        return ret;
    }
    if (!is_food() || (dynamic_cast<it_comest*>(type))->container == "null")
        return *this;

    it_comest *food = dynamic_cast<it_comest*>(type);
    item ret((*itypes)[food->container], bday);

    if (dynamic_cast<it_comest*>(type)->container == "can_food")
        food->spoils = 0;

    if (made_of(LIQUID))
    {
        it_container* container = dynamic_cast<it_container*>(ret.type);
        charges = container->contains * food->charges;
    }
    ret.contents.push_back(*this);
    ret.invlet = invlet;
    return ret;
}

bool item::invlet_is_okay()
{
    return (inv_chars.find(invlet) != std::string::npos);
}

bool item::stacks_with(item rhs)
{
    bool stacks = (type   == rhs.type   && damage  == rhs.damage  &&
    active == rhs.active && charges == rhs.charges &&
    item_tags == rhs.item_tags &&
    item_vars == rhs.item_vars &&
    contents.size() == rhs.contents.size() &&
    (!goes_bad() || bday == rhs.bday));

    if ((corpse == NULL && rhs.corpse != NULL) ||
    (corpse != NULL && rhs.corpse == NULL)   )
        return false;

    if (corpse != NULL && rhs.corpse != NULL &&
    corpse->id != rhs.corpse->id)
        return false;

    if (contents.size() != rhs.contents.size())
        return false;

    if(is_var_veh_part())
        if(bigness != rhs.bigness)
            return false;

    for (int i = 0; i < contents.size() && stacks; i++)
        stacks &= contents[i].stacks_with(rhs.contents[i]);

    return stacks;
}

void item::put_in(item payload)
{
    contents.push_back(payload);
}
const char ivaresc=001;

picojson::value item::json_save() const
{
    std::map<std::string, picojson::value> data;
    /////
    if (type == NULL) {
        debugmsg("Tried to save an item with NULL type!");
    }
    itype_id ammotmp = "null";

    /* TODO: This causes a segfault sometimes, even though we check to make sure
     * curammo isn't NULL.  The crashes seem to occur most frequently when saving an
     * NPC, or when saving map data containing an item an NPC has dropped.
     */
    if (curammo != NULL) {
        ammotmp = curammo->id;
    }
    if( std::find(unreal_itype_ids.begin(), unreal_itype_ids.end(),
                  ammotmp) != unreal_itype_ids.end()  &&
        std::find(artifact_itype_ids.begin(), artifact_itype_ids.end(),
                  ammotmp) != artifact_itype_ids.end()
      ) {
        ammotmp = "null"; //Saves us from some bugs, apparently?
    }

    /////
    data["invlet"] = pv( int(invlet) );
    data["typeid"] = pv( typeId() );
    data["bday"] = pv( bday );

    if ( charges != -1 )     data["charges"]    = pv( int(charges) );
    if ( damage != 0 )       data["damage"]     = pv( int(damage) );
    if ( burnt != 0 )        data["burnt"]      = pv( burnt );
    if ( poison != 0 )       data["poison"]     = pv( poison );
    if ( ammotmp != "null" ) data["curammo"]    = pv( ammotmp );
    if ( mode != "NULL" )    data["mode"]       = pv( mode );
    if ( active == true )    data["active"]     = pv( true );
    if ( corpse != NULL )    data["corpse"]     = pv( corpse->id );

    if ( owned != -1 )       data["owned"]      = pv( player_id );
    if ( player_id != -1 )   data["player_id"]  = pv( player_id );
    if ( mission_id != -1 )  data["mission_id"] = pv( mission_id );

    if (!item_tags.empty()) {
        std::vector<picojson::value> pvtags;
        for( std::set<std::string>::const_iterator it = item_tags.begin();
             it != item_tags.end(); ++it ) {
            pvtags.push_back( pv( *it ) );
        }
        data["item_tags"] = pv ( pvtags );
    }

    if (!item_vars.empty()) {
        std::map<std::string, picojson::value> pvvars;
        for( std::map<std::string, std::string>::const_iterator it = item_vars.begin(); it != item_vars.end(); ++it ) {
            pvvars[ std::string(it->first) ] = pv( it->second );
        }
        data["item_vars"] = pv ( pvvars );
    }

    if ( name != type->name ) {
        data["name"] = pv ( name );
    }

    if ( light.luminance != 0 ) {
        data["light"] = pv( int(light.luminance) );
        if ( light.width != 0 ) {
            data["light_width"] = pv( int(light.width) );
            data["light_dir"] = pv( int(light.direction) );
        }
    }

    return picojson::value(data);
}
/*
 * Old 1 line string output retained for mapbuffer
 */
std::string item::save_info() const
{
    return json_save().serialize();
}

bool itag2ivar( std::string &item_tag, std::map<std::string, std::string> &item_vars ) {
    if(item_tag.at(0) == ivaresc && item_tag.find('=') != -1 && item_tag.find('=') >= 2 ) {
        std::string var_name, val_decoded;
        int svarlen, svarsep;
        svarsep=item_tag.find('=');
        svarlen=item_tag.size();
        val_decoded="";
        var_name=item_tag.substr(1,svarsep-1); // will assume sanity here for now
        for(int s = svarsep+1; s < svarlen; s++ ) { // cheap and temporary, afaik stringstream IFS = [\r\n\t ];
            if(item_tag[s] == ivaresc && s < svarlen-2 ) {
                if ( item_tag[s+1] == '0' && item_tag[s+2] == 'A' ) {
                    s+=2;
                    val_decoded.append(1, '\n');
                } else if ( item_tag[s+1] == '0' && item_tag[s+2] == 'D' ) {
                    s+=2;
                    val_decoded.append(1, '\r');
                } else if ( item_tag[s+1] == '0' && item_tag[s+2] == '6' ) {
                    s+=2;
                    val_decoded.append(1, '\t');
                } else if ( item_tag[s+1] == '2' && item_tag[s+2] == '0' ) {
                    s+=2;
                    val_decoded.append(1, ' ');
                } else {
                    val_decoded.append(1, item_tag[s]); // hhrrrmmmmm should be passing \a?
                }
            } else {
                val_decoded.append(1, item_tag[s]);
            }
        }
        item_vars[var_name]=val_decoded;
        return true;
    } else {
        return false;
    }
}

bool item::json_load(picojson::value parsed, game * g)
{
    init();
    clear();
    const picojson::object &data = parsed.get<picojson::object>();

    std::string idtmp="";
    std::string ammotmp="null";
    int lettmp = 0;
    int corptmp = -1;
    int damtmp = 0;

    if ( ! picostring(data, "typeid", idtmp) ) {
        debugmsg("Invalid item type: %s ", parsed.serialize().c_str() );
        idtmp = "null";
    }

    picoint(data, "charges", charges);
    picoint(data, "burnt", burnt);
    picoint(data, "poison", poison);
    picoint(data, "owned", owned);

    picoint(data, "bday", bday);

    picostring(data, "mode", mode);
    picoint(data, "mission_id", mission_id);
    picoint(data, "player_id", player_id);


    picoint(data, "corpse", corptmp); // todo: make optional in save?
    if (corptmp != -1) {
        corpse = g->mtypes[corptmp];
    } else {
        corpse = NULL;
    }

    make(g->itypes[idtmp]);

    if ( ! picostring(data, "name", name) ) {
        name=type->name;
    }

    picoint(data, "invlet", lettmp);
    invlet = char(lettmp);

    picoint(data, "damage", damtmp);
    damage = damtmp; // todo: check why this is done after make(), using a tmp variable
    picobool(data, "active", active);


    picostring(data, "curammo", ammotmp);
    if ( ammotmp != "null" ) {
        curammo = dynamic_cast<it_ammo*>(g->itypes[ammotmp]);
    } else {
        curammo = NULL;
    }

    picojson::object::const_iterator ptagsfind = data.find("item_tags");
    if ( ptagsfind != data.end() && ptagsfind->second.is<picojson::array>()) {
        const picojson::array&  ptags = ptagsfind->second.get<picojson::array>();
        for( picojson::array::const_iterator ptagsit = ptags.begin(); ptagsit != ptags.end(); ++ptagsit) {
             if ( (*ptagsit).is<std::string>() ) {
                  item_tags.insert( (*ptagsit).get<std::string>() );
             }
        }
    }

    picojson::object::const_iterator pvarsfind = data.find("item_vars");
    if ( pvarsfind != data.end() && pvarsfind->second.is<picojson::object>() ) {
        const picojson::object& pvars = pvarsfind->second.get<picojson::object>();
        for( picojson::object::const_iterator pvarsit = pvars.begin(); pvarsit != pvars.end(); ++pvarsit) {
             if ( pvarsit->second.is<std::string>() ) {
                  item_vars[ pvarsit->first ] = pvarsit->second.get<std::string>();
             }
        }
    }

    int tmplum=0;
    if ( picoint(data,"light",tmplum) ) {

        light=nolight;
        int tmpwidth=0;
        int tmpdir=0;

        picoint(data,"light_width",tmpwidth);
        picoint(data,"light_dir",tmpdir);
        light.luminance = (unsigned short)tmplum;
        light.width = (short)tmpwidth;
        light.direction = (short)tmpdir;
    }

    return true;
}

void item::load_info(std::string data, game *g)
{
    std::stringstream dump;
    dump << data;
    char check=dump.peek();
    if ( check == ' ' ) {
        // sigh..
        check=data[1];
    }
    if ( check == '{' ) {
        picojson::value pdata;
        dump >> pdata;
        std::string jsonerr = picojson::get_last_error();
        if ( ! jsonerr.empty() ) {
            debugmsg("Bad item json\n%s", jsonerr.c_str() );
        } else {
            json_load(pdata, g);
        }
        return;
    }
    clear();
    std::string idtmp, ammotmp, item_tag;
    int lettmp, damtmp, acttmp, corp, tag_count;
    dump >> lettmp >> idtmp >> charges >> damtmp >> tag_count;
    for( int i = 0; i < tag_count; ++i )
    {
        dump >> item_tag;
        if( itag2ivar(item_tag, item_vars ) == false ) {
            item_tags.insert( item_tag );
        }
    }

    dump >> burnt >> poison >> ammotmp >> owned >> bday >>
         mode >> acttmp >> corp >> mission_id >> player_id;
    if (corp != -1)
        corpse = g->mtypes[corp];
    else
        corpse = NULL;
    getline(dump, name);
    if (name == " ''")
        name = "";
    else {
        size_t pos = name.find_first_of("@@");
        while (pos != std::string::npos)  {
            name.replace(pos, 2, "\n");
            pos = name.find_first_of("@@");
        }
        name = name.substr(2, name.size() - 3); // s/^ '(.*)'$/\1/
    }
    make(g->itypes[idtmp]);
    invlet = char(lettmp);
    damage = damtmp;
    active = false;
    if (acttmp == 1)
        active = true;
    if (ammotmp != "null")
        curammo = dynamic_cast<it_ammo*>(g->itypes[ammotmp]);
    else
        curammo = NULL;
}

std::string item::info(bool showtext)
{
    std::vector<iteminfo> dummy;
    return info(showtext, &dummy);
}

std::string item::info(bool showtext, std::vector<iteminfo> *dump, game *g, bool debug)
{
 std::stringstream temp1, temp2;
 if ( g != NULL && debug == false &&
   ( g->debugmon == true || g->u.has_artifact_with(AEP_SUPER_CLAIRVOYANCE) )
 ) debug=true;
 if( !is_null() )
 {
  dump->push_back(iteminfo("BASE", _("Volume: "), "", volume(), true, "", false, true));
  dump->push_back(iteminfo("BASE", _("   Weight: "), "", g->u.convert_weight(weight()), false, "", true, true));
  dump->push_back(iteminfo("BASE", _("Bash: "), "", type->melee_dam, true, "", false));
  dump->push_back(iteminfo("BASE", (has_flag("SPEAR") ? _(" Pierce: ") : _(" Cut: ")), "", type->melee_cut, true, "", false));
  dump->push_back(iteminfo("BASE", _(" To-hit bonus: "), ((type->m_to_hit > 0) ? "+" : ""), type->m_to_hit, true, ""));
  dump->push_back(iteminfo("BASE", _("Moves per attack: "), "", attack_time(), true, "", true, true));
  if ( debug == true ) {
    if( g != NULL ) {
      dump->push_back(iteminfo("BASE", _("age: "), "",  (int(g->turn) - bday) / (10 * 60), true, "", true, true));
    }
    dump->push_back(iteminfo("BASE", _("burn: "), "",  burnt, true, "", true, true));
  }
  if (type->techniques != 0)
  for (int i = 1; i < NUM_TECHNIQUES; i++)
   if (type->techniques & mfb(i))
    dump->push_back(iteminfo("TECHNIQUE", "+",default_technique_name( technique_id(i) )));
 }

 if (is_food()) {
  it_comest* food = dynamic_cast<it_comest*>(type);

  dump->push_back(iteminfo("FOOD", _("Nutrition: "), "", food->nutr));
  dump->push_back(iteminfo("FOOD", _("Quench: "), "", food->quench));
  dump->push_back(iteminfo("FOOD", _("Enjoyability: "), "", food->fun));
  if (corpse != NULL &&
    ( debug == true ||
      ( g != NULL &&
        ( g->u.has_bionic("bio_scent_vision") || g->u.has_trait("CARNIVORE") || g->u.has_artifact_with(AEP_SUPER_CLAIRVOYANCE) )
      )
    )
  ) {
    dump->push_back(iteminfo("FOOD", _("Smells like: ") + corpse->name));
  }
 } else if (is_food_container()) {
 // added charge display for debugging
  it_comest* food = dynamic_cast<it_comest*>(contents[0].type);

  dump->push_back(iteminfo("FOOD", _("Nutrition: "), "", food->nutr));
  dump->push_back(iteminfo("FOOD", _("Quench: "), "", food->quench));
  dump->push_back(iteminfo("FOOD", _("Enjoyability: "), "", food->fun));
  dump->push_back(iteminfo("FOOD", _("Portions: "), "", abs(int(contents[0].charges))));

 } else if (is_ammo()) {
  // added charge display for debugging
  it_ammo* ammo = dynamic_cast<it_ammo*>(type);

  dump->push_back(iteminfo("AMMO", _("Type: "), ammo_name(ammo->type)));
  dump->push_back(iteminfo("AMMO", _("Damage: "), "", ammo->damage));
  dump->push_back(iteminfo("AMMO", _("Armor-pierce: "), "", ammo->pierce));
  dump->push_back(iteminfo("AMMO", _("Range: "), "", ammo->range));
  dump->push_back(iteminfo("AMMO", _("Dispersion: "), "", ammo->dispersion, true, "", true, true));
  dump->push_back(iteminfo("AMMO", _("Recoil: "), "", ammo->recoil, true, "", true, true));
  dump->push_back(iteminfo("AMMO", _("Count: "), "", ammo->count));

 } else if (is_ammo_container()) {
  it_ammo* ammo = dynamic_cast<it_ammo*>(contents[0].type);

  dump->push_back(iteminfo("AMMO", _("Type: "), ammo_name(ammo->type)));
  dump->push_back(iteminfo("AMMO", _("Damage: "), "", ammo->damage));
  dump->push_back(iteminfo("AMMO", _("Armor-pierce: "), "", ammo->pierce));
  dump->push_back(iteminfo("AMMO", _("Range: "), "", ammo->range));
  dump->push_back(iteminfo("AMMO", _("Dispersion: "), "", ammo->dispersion, true, "", true, true));
  dump->push_back(iteminfo("AMMO", _("Recoil: "), "", ammo->recoil, true, "", true, true));
  dump->push_back(iteminfo("AMMO", _("Count: "), "", contents[0].charges));

 } else if (is_gun()) {
  it_gun* gun = dynamic_cast<it_gun*>(type);
  int ammo_dam = 0, ammo_range = 0, ammo_recoil = 0, ammo_pierce = 0;
  bool has_ammo = (curammo != NULL && charges > 0);
  if (has_ammo) {
   ammo_dam = curammo->damage;
   ammo_range = curammo->range;
   ammo_recoil = curammo->recoil;
   ammo_pierce = curammo->pierce;
  }

  dump->push_back(iteminfo("GUN", _("Skill used: "), gun->skill_used->name()));
  dump->push_back(iteminfo("GUN", _("Ammunition: "), string_format(_("<num> rounds of %s"), ammo_name(ammo_type()).c_str()), clip_size(), true));

  temp1.str("");
  if (has_ammo)
   temp1 << ammo_dam;

  temp1 << (gun_damage(false) >= 0 ? "+" : "" );

  temp2.str("");
  if (has_ammo)
   temp2 << string_format(_("<num> = %d"), gun_damage());

  dump->push_back(iteminfo("GUN", _("Damage: "), temp2.str(), gun_damage(false), true, temp1.str(), true, false));

  temp1.str("");
  if (has_ammo)
   temp1 << ammo_pierce;

  temp1 << (gun_pierce(false) >= 0 ? "+" : "" );

  temp2.str("");
  if (has_ammo)
   temp2 << string_format(_("<num> = %d"), gun_pierce());

  dump->push_back(iteminfo("GUN", _("Armor-pierce: "), temp2.str(), gun_pierce(false), true, temp1.str(), true, false));

  temp1.str("");
  if (has_ammo) {
   temp1 << ammo_range;
  }
  temp1 << (range(NULL) >= 0 ? "+" : "");

  temp2.str("");
  if (has_ammo) {
   temp2 << string_format(_("<num> = %d"), range(NULL));
  }

  dump->push_back(iteminfo("GUN", _("Range: "), temp2.str(), gun->range, true, temp1.str(), true, false));

  dump->push_back(iteminfo("GUN", _("Dispersion: "), "", dispersion(), true, "", true, true));


  temp1.str("");
  if (has_ammo)
   temp1 << ammo_recoil;

  temp1 << (recoil(false) >= 0 ? "+" : "" );

  temp2.str("");
  if (has_ammo)
   temp2 << string_format(_("<num> = %d"), recoil());

  dump->push_back(iteminfo("GUN",_("Recoil: "), temp2.str(), recoil(false), true, temp1.str(), true, true));

  dump->push_back(iteminfo("GUN", _("Reload time: "), ((has_flag("RELOAD_ONE")) ? _("<num> per round") : ""), gun->reload_time, true, "", true, true));

  if (burst_size() == 0) {
   if (gun->skill_used == Skill::skill("pistol") && has_flag("RELOAD_ONE"))
    dump->push_back(iteminfo("GUN", _("Revolver.")));
   else
    dump->push_back(iteminfo("GUN", _("Semi-automatic.")));
  } else
   dump->push_back(iteminfo("GUN", _("Burst size: "), "", burst_size()));

  if (contents.size() > 0)
   dump->push_back(iteminfo("GUN", "\n"));

  temp1.str("");
  for (int i = 0; i < contents.size(); i++)
   temp1 << "\n+" << contents[i].tname();

  dump->push_back(iteminfo("GUN", temp1.str()));

 } else if (is_gunmod()) {
  it_gunmod* mod = dynamic_cast<it_gunmod*>(type);

  if (mod->dispersion != 0)
   dump->push_back(iteminfo("GUNMOD", _("Dispersion: "), "", mod->dispersion, true, ((mod->dispersion > 0) ? "+" : "")));
  if (mod->damage != 0)
   dump->push_back(iteminfo("GUNMOD", _("Damage: "), "", mod->damage, true, ((mod->damage > 0) ? "+" : "")));
  if (mod->clip != 0)
   dump->push_back(iteminfo("GUNMOD", _("Magazine: "), "<num>%%", mod->clip, true, ((mod->clip > 0) ? "+" : "")));
  if (mod->recoil != 0)
   dump->push_back(iteminfo("GUNMOD", _("Recoil: "), "", mod->recoil, true, ((mod->recoil > 0) ? "+" : ""), true, true));
  if (mod->burst != 0)
   dump->push_back(iteminfo("GUNMOD", _("Burst: "), "", mod->burst, true, (mod->burst > 0 ? "+" : "")));

  if (mod->newtype != "NULL")
   dump->push_back(iteminfo("GUNMOD", "" + ammo_name(mod->newtype)));

  temp1.str("");
  temp1 << _("Used on: ");
  if (mod->used_on_pistol)
   temp1 << _("Pistols.  ");
  if (mod->used_on_shotgun)
   temp1 << _("Shotguns.  ");
  if (mod->used_on_smg)
   temp1 << _("SMGs.  ");
  if (mod->used_on_rifle)
   temp1 << _("Rifles.");

  dump->push_back(iteminfo("GUNMOD", temp1.str()));

 } else if (is_armor()) {
  it_armor* armor = dynamic_cast<it_armor*>(type);

  temp1.str("");
  temp1 << _("Covers: ");
  if (armor->covers & mfb(bp_head))
   temp1 << _("The head. ");
  if (armor->covers & mfb(bp_eyes))
   temp1 << _("The eyes. ");
  if (armor->covers & mfb(bp_mouth))
   temp1 << _("The mouth. ");
  if (armor->covers & mfb(bp_torso))
   temp1 << _("The torso. ");
  if (armor->covers & mfb(bp_arms))
   temp1 << _("The arms. ");
  if (armor->covers & mfb(bp_hands))
   temp1 << _("The hands. ");
  if (armor->covers & mfb(bp_legs))
   temp1 << _("The legs. ");
  if (armor->covers & mfb(bp_feet))
   temp1 << _("The feet. ");

  dump->push_back(iteminfo("ARMOR", temp1.str()));
  dump->push_back(iteminfo("ARMOR", _("Coverage: "), _("<num> percent"), armor->coverage));
    if (has_flag("FIT"))
    {
        dump->push_back(iteminfo("ARMOR", _("Encumberment: "), _("<num> (fits)"),
                                 std::max(0, armor->encumber - 1), true, "", true, true));
    }
    else
    {
        dump->push_back(iteminfo("ARMOR", _("Encumberment: "), "", armor->encumber, true, "", true, true));
    }
  dump->push_back(iteminfo("ARMOR", _("Protection: Bash: "), "", bash_resist(), true, "", false));
  dump->push_back(iteminfo("ARMOR", _("   Cut: "), "", cut_resist(), true, "", true));
  dump->push_back(iteminfo("ARMOR", _("Environmental protection: "), "", armor->env_resist));
  dump->push_back(iteminfo("ARMOR", _("Warmth: "), "", armor->warmth));
  dump->push_back(iteminfo("ARMOR", _("Storage: "), "", armor->storage));

} else if (is_book()) {

  it_book* book = dynamic_cast<it_book*>(type);
  if (!book->type)
   dump->push_back(iteminfo("BOOK", _("Just for fun.")));
  else {
    dump->push_back(iteminfo("BOOK", "", string_format(_("Can bring your %s skill to <num>"), book->type->name().c_str()), book->level));

   if (book->req == 0)
    dump->push_back(iteminfo("BOOK", _("It can be understood by beginners.")));
   else
    dump->push_back(iteminfo("BOOK", "", string_format(_("Requires %s level <num> to understand."), book->type->name().c_str()), book->req, true, "", true, true));
  }

  dump->push_back(iteminfo("BOOK", "", _("Requires intelligence of <num> to easily read."), book->intel, true, "", true, true));
  if (book->fun != 0)
   dump->push_back(iteminfo("BOOK", "", _("Reading this book affects your morale by <num>"), book->fun, true, (book->fun > 0 ? "+" : "")));

  dump->push_back(iteminfo("BOOK", "", _("This book takes <num> minutes to read."), book->time, true, "", true, true));

  if (!(book->recipes.empty())) {
   dump->push_back(iteminfo("BOOK", "", _("This book contains <num> crafting recipes."), book->recipes.size(), true, "", true, true));
  }

 } else if (is_tool()) {
  it_tool* tool = dynamic_cast<it_tool*>(type);

  if ((tool->max_charges)!=0) {
   if (has_flag("DOUBLE_AMMO")) {

    dump->push_back(iteminfo("TOOL", "", ((tool->ammo == "NULL")?_("Maximum <num> charges (doubled)."):string_format(_("Maximum <num> charges (doubled) of %s."), ammo_name(tool->ammo).c_str())), tool->max_charges*2));
   } else {
    dump->push_back(iteminfo("TOOL", "", ((tool->ammo == "NULL")?_("Maximum <num> charges."):string_format(_("Maximum <num> charges of %s."), ammo_name(tool->ammo).c_str())), tool->max_charges));
   }
  }

 } else if (is_style()) {
  it_style* style = dynamic_cast<it_style*>(type);
  dump->push_back(iteminfo("STYLE", ""));
  for (int i = 0; i < style->moves.size(); i++) {
   dump->push_back(iteminfo("STYLE", default_technique_name(style->moves[i].tech), _(". Requires Unarmed Skill of <num>"), style->moves[i].level));
  }

 }

 if ( showtext && !is_null() ) {
    if (is_stationary()) {
       // Just use the dynamic description
        dump->push_back( iteminfo("DESCRIPTION", SNIPPET.get(note)) );
    } else {
       dump->push_back(iteminfo("DESCRIPTION", type->description));
    }

    if (is_armor() && has_flag("FIT"))
    {
        dump->push_back(iteminfo("DESCRIPTION", "\n\n"));
        dump->push_back(iteminfo("DESCRIPTION", _("This piece of clothing fits you perfectly.")));
    }
    if (is_armor() && has_flag("POCKETS"))
    {
        dump->push_back(iteminfo("DESCRIPTION", "\n\n"));
        dump->push_back(iteminfo("DESCRIPTION", _("This piece of clothing has pockets to warm your hands.")));
    }
    if (is_armor() && type->id == "rad_badge")
    {
        int i;
        for( i = 1; i < sizeof(rad_dosage_thresholds)/sizeof(rad_dosage_thresholds[0]); i++ )
        {
            if( irridation < rad_dosage_thresholds[i] )
            {
                break;
            }
        }
        dump->push_back(iteminfo("DESCRIPTION", "\n\n"));
        dump->push_back(iteminfo("DESCRIPTION", string_format(_("The film strip on the badge is %s."), rad_threshold_colors[i - 1].c_str())));
    }
    if (is_tool() && has_flag("DOUBLE_AMMO"))
    {
        dump->push_back(iteminfo("DESCRIPTION", "\n\n"));
        dump->push_back(iteminfo("DESCRIPTION", _("This tool has double the normal maximum charges.")));
    }
    std::map<std::string, std::string>::const_iterator item_note = item_vars.find("item_note");
    std::map<std::string, std::string>::const_iterator item_note_type = item_vars.find("item_note_type");

    if ( item_note != item_vars.end() ) {
        dump->push_back(iteminfo("DESCRIPTION", "\n" ));
        std::string ntext = "";
        if ( item_note_type != item_vars.end() ) {
            ntext += string_format(_("%1$s on this %2$s is a note saying: "),
                item_note_type->second.c_str(), type->name.c_str()
            );
        } else {
            ntext += _("Note: ");
        }
        dump->push_back(iteminfo("DESCRIPTION", ntext + item_note->second ));
    }
  if (contents.size() > 0) {
   if (is_gun()) {
    for (int i = 0; i < contents.size(); i++)
     dump->push_back(iteminfo("DESCRIPTION", contents[i].type->description));
   } else
    dump->push_back(iteminfo("DESCRIPTION", contents[0].type->description));
  }
 }

 temp1.str("");
 std::vector<iteminfo>& vecData = *dump; // vector is not copied here
 for (int i = 0; i < vecData.size(); i++) {
  if (vecData[i].sType == "DESCRIPTION")
   temp1 << "\n";

  temp1 << vecData[i].sName;
  size_t pos = vecData[i].sFmt.find("<num>");
  std::string sPost = "";
  if(pos != std::string::npos)
  {
      temp1 << vecData[i].sFmt.substr(0, pos);
      sPost = vecData[i].sFmt.substr(pos+5);
  }
  else
  {
      temp1 << vecData[i].sFmt.c_str(); //string_format(vecData[i].sFmt.c_str(), vecData[i].iValue)
  }
  if (vecData[i].sValue != "-999")
      temp1 << vecData[i].sValue;
  temp1 << sPost;
  temp1 << ((vecData[i].bNewLine) ? "\n" : "");
 }

 return temp1.str();
}

char item::symbol() const
{
    if( is_null() )
        return ' ';
    return type->sym;
}

nc_color item::color(player *u) const
{
    nc_color ret = c_ltgray;

    if (active && !is_food() && !is_food_container()) // Active items show up as yellow
        ret = c_yellow;
    else if (is_gun()) { // Guns are green if you are carrying ammo for them
        ammotype amtype = ammo_type();
        if (u->has_ammo(amtype).size() > 0)
            ret = c_green;
    } else if (is_ammo()) { // Likewise, ammo is green if you have guns that use it
        ammotype amtype = ammo_type();
        if (u->weapon.is_gun() && u->weapon.ammo_type() == amtype)
            ret = c_green;
        else {
            if (u->inv.has_gun_for_ammo(amtype)) {
                ret = c_green;
            }
        }
    } else if (is_book()) {
        it_book* tmp = dynamic_cast<it_book*>(type);
        if (tmp->type && tmp->intel <= u->int_cur + u->skillLevel(tmp->type) &&
                (tmp->intel == 0 || !u->has_trait("ILLITERATE")) &&
                (u->skillLevel(tmp->type) >= (int)tmp->req) &&
                (u->skillLevel(tmp->type) < (int)tmp->level))
            ret = c_ltblue;
    }
    return ret;
}

nc_color item::color_in_inventory(player *u)
{
    // Items in our inventory get colorized specially
    nc_color ret = c_white;
    if (active && !is_food() && !is_food_container())
        ret = c_yellow;

    return ret;
}

std::string item::tname(game *g)
{
    std::stringstream ret;

// MATERIALS-TODO: put this in json
    std::string damtext = "";
    if (damage != 0 && !is_null()) {
        if (damage == -1) {
            damtext = rm_prefix(_("<dam_adj>reinforced "));
        } else {
            if (type->id == "corpse") {
                if (damage == 1) damtext = rm_prefix(_("<dam_adj>bruised "));
                if (damage == 2) damtext = rm_prefix(_("<dam_adj>damaged "));
                if (damage == 3) damtext = rm_prefix(_("<dam_adj>mangled "));
                if (damage == 4) damtext = rm_prefix(_("<dam_adj>pulped "));
            } else {
                damtext = rmp_format("%s ", type->dmg_adj(damage).c_str());
            }
        }
    }

    std::string vehtext = "";
    if (is_var_veh_part()) {
        if(type->bigness_aspect == BIGNESS_ENGINE_DISPLACEMENT) {
            ret.str("");
            ret.precision(4);
            ret << (float)bigness/100;
            //~ liters, e.g. 3.21-Liter V8 engine
            vehtext = rmp_format(_("<veh_adj>%s-Liter "), ret.str().c_str());
        }
        else if(type->bigness_aspect == BIGNESS_WHEEL_DIAMETER) {
            //~ inches, e.g. 20" wheel
            vehtext = rmp_format(_("<veh_adj>%d\" "), bigness);
        }
    }

    std::string burntext = "";
    if (volume() >= 4 && burnt >= volume() * 2)
        burntext = rm_prefix(_("<burnt_adj>badly burnt "));
    else if (burnt > 0)
        burntext = rm_prefix(_("<burnt_adj>burnt "));

    std::string maintext = "";
    if (corpse != NULL && typeId() == "corpse" ) {
        if (name != "")
            maintext = rmp_format(_("<item_name>%s corpse of %s"), corpse->name.c_str(), name.c_str());
        else maintext = rmp_format(_("<item_name>%s corpse"), corpse->name.c_str());
    } else if (typeId() == "blood") {
        if (corpse == NULL || corpse->id == mon_null)
            maintext = rm_prefix(_("<item_name>human blood"));
        else
            maintext = rmp_format(_("<item_name>%s blood"), corpse->name.c_str());
    }
    else if (is_gun() && contents.size() > 0 ) {
        ret.str("");
        ret << type->name;
        for (int i = 0; i < contents.size(); i++)
            ret << "+";
        maintext = ret.str();
    } else if (contents.size() == 1) {
        maintext = rmp_format(
                       contents[0].made_of(LIQUID)?
                       _("<item_name>%s of %s"):
                       _("<item_name>%s with %s"),
                       type->name.c_str(), contents[0].tname().c_str()
                   );
    }
    else if (contents.size() > 0) {
        maintext = rmp_format(_("<item_name>%s, full"), type->name.c_str());
    } else {
        maintext = type->name;
    }

    item* food = NULL;
    it_comest* food_type = NULL;
    std::string tagtext = "";
    ret.str("");
    if (is_food())
    {
        food = this;
        food_type = dynamic_cast<it_comest*>(type);
    }
    else if (is_food_container())
    {
        food = &contents[0];
        food_type = dynamic_cast<it_comest*>(contents[0].type);
    }
    if (food != NULL && g != NULL && food_type->spoils != 0 &&
    int(g->turn) < (int)(food->bday + 100))
        ret << _(" (fresh)");
    if (food != NULL && g != NULL && food->has_flag("HOT"))
        ret << _(" (hot)");
    if (food != NULL && g != NULL && food_type->spoils != 0 &&
    int(g->turn) - (int)(food->bday) > food_type->spoils * 600)
        ret << _(" (rotten)");

    if (has_flag("FIT")) {
        ret << _(" (fits)");
    }

    if (owned > 0)
        ret << _(" (owned)");

    tagtext = ret.str();

    ret.str("");

    ret << damtext << vehtext << burntext << maintext << tagtext;

    if (!item_vars.empty()) {
        return "*" + ret.str() + "*";
    } else {
        return ret.str();
    }
}

nc_color item::color() const
{
    if( is_null() )
        return c_black;
    if ( corpse != NULL && typeId() == "corpse" ) {
        return corpse->color;
    }
    return type->color;
}

int item::price() const
{
    if( is_null() )
        return 0;

    int ret = type->price;
    for (int i = 0; i < contents.size(); i++)
        ret += contents[i].price();
    return ret;
}

// MATERIALS-TODO: add a density field to materials.json
int item::weight() const
{
    if (corpse != NULL && typeId() == "corpse" ) {
        int ret = 0;
        switch (corpse->size) {
            case MS_TINY:   ret =   1000;  break;
            case MS_SMALL:  ret =  40750;  break;
            case MS_MEDIUM: ret =  81500;  break;
            case MS_LARGE:  ret = 120000;  break;
            case MS_HUGE:   ret = 200000;  break;
        }
        if (made_of("veggy")) {
            ret /= 3;
        } else if (made_of("iron") || made_of("steel") || made_of("stone")) {
            ret *= 7;
        }
        return ret;
    }

    if( is_null() ) {
        return 0;
    }

    int ret = type->weight;

    if (count_by_charges()) {
        ret *= charges;
    } else if (type->is_gun() && charges >= 1) {
        ret += curammo->weight * charges;
    } else if (type->is_tool() && charges >= 1 && ammo_type() != "NULL") {
        if (typeId() == "adv_UPS_off" || typeId() == "adv_UPS_on") {
            ret += item_controller->find_template(default_ammo(this->ammo_type()))->weight * charges / 500;
        } else {
            ret += item_controller->find_template(default_ammo(this->ammo_type()))->weight * charges;
        }
    }
    for (int i = 0; i < contents.size(); i++) {
        if (contents[i].is_gunmod() && contents[i].charges >= 1) {
            ret += contents[i].weight();
            ret += contents[i].curammo->weight * contents[i].charges;
        } else if (contents[i].charges <= 0) {
            ret += contents[i].weight();
        } else {
            if (contents[i].count_by_charges()) {
                ret += contents[i].weight();
            } else {
                ret += contents[i].weight() * contents[i].charges;
            }
        }
    }
    return ret;
}

int item::volume() const
{
 if (corpse != NULL && typeId() == "corpse" ) {
  switch (corpse->size) {
   case MS_TINY:   return   2;
   case MS_SMALL:  return  40;
   case MS_MEDIUM: return  75;
   case MS_LARGE:  return 160;
   case MS_HUGE:   return 600;
  }
 }

 if( is_null() )
  return 0;

 int ret = type->volume;

 if (count_by_charges()) {
   ret *= charges;
   ret /= max_charges();
 }

 if (is_gun()) {
  for (int i = 0; i < contents.size(); i++)
   ret += contents[i].volume();
 }
   return ret;
}

int item::volume_contained()
{
    int ret = 0;
    for (int i = 0; i < contents.size(); i++)
        ret += contents[i].volume();
    return ret;
}

int item::attack_time()
{
    int ret = 65 + 4 * volume() + weight() / 60;
    return ret;
}

int item::damage_bash()
{
    if( is_null() )
        return 0;
    return type->melee_dam;
}

int item::damage_cut() const
{
    if (is_gun()) {
        for (int i = 0; i < contents.size(); i++) {
            if (contents[i].typeId() == "bayonet")
                return contents[i].type->melee_cut;
        }
    }
    if( is_null() )
        return 0;
    return type->melee_cut;
}

bool item::has_flag(std::string f) const
{
    bool ret = false;

    // first check for flags specific to item type
    // gun flags
    if (is_gun()) {
        if (mode == "MODE_AUX") {
            item const* gunmod = inspect_active_gunmod();
            if( gunmod != NULL )
                ret = gunmod->has_flag(f);
            if (ret) return ret;
        } else {
            for (int i = 0; i < contents.size(); i++) {
                // Don't report flags from active gunmods for the gun.
                if (contents[i].has_flag(f) && contents[i].has_flag("MODE_AUX")) {
                    ret = true;
                    return ret;
                }
            }
        }
    }
    // other item type flags
    ret = type->item_tags.count(f);
    if (ret) return ret;

    // now check for item specific flags
    ret = item_tags.count(f);
    return ret;
}

bool item::has_technique(technique_id tech, player *p)
{
    if (is_style()) {
        it_style *style = dynamic_cast<it_style*>(type);
        for (int i = 0; i < style->moves.size(); i++) {
            if (style->moves[i].tech == tech &&
            (!p || p->skillLevel("unarmed") >= style->moves[i].level))
                return true;
        }
    }
    if( is_null() )
        return false;
    return (type->techniques & mfb(tech));
}

int item::has_gunmod(itype_id mod_type)
{
    if (!is_gun())
        return -1;
    for (int i = 0; i < contents.size(); i++)
        if (contents[i].is_gunmod() && contents[i].typeId() == mod_type)
            return i;
    return -1;
}

std::vector<technique_id> item::techniques()
{
    std::vector<technique_id> ret;
    for (int i = 0; i < NUM_TECHNIQUES; i++) {
        if (has_technique( technique_id(i) ))
            ret.push_back( technique_id(i) );
    }
    return ret;
}

bool item::rotten(game *g)
{
    if (!is_food() || g == NULL)
        return false;
    it_comest* food = dynamic_cast<it_comest*>(type);
    return (food->spoils != 0 && int(g->turn) - (int)bday > food->spoils * 600);
}

bool item::ready_to_revive(game *g)
{
    if ( corpse == NULL || !corpse->has_flag(MF_REVIVES) || damage >= 4)
    {
        return false;
    }
    int age_in_hours = (int(g->turn) - bday) / (10 * 60);
    age_in_hours -= ((float)burnt/volume()) * 24;
    if (damage > 0)
    {
        age_in_hours /= (damage + 1);
    }
    int rez_factor = 48 - age_in_hours;
    if (age_in_hours > 6 && (rez_factor <= 0 || one_in(rez_factor)))
    {
        return true;
    }
    return false;
}

bool item::goes_bad()
{
    if (!is_food())
        return false;
    it_comest* food = dynamic_cast<it_comest*>(type);
    return (food->spoils != 0);
}

bool item::count_by_charges() const
{
    if (is_ammo())
        return true;
    if (is_food()) {
        it_comest* food = dynamic_cast<it_comest*>(type);
        return (food->charges > 1);
    }
    return false;
}

int item::max_charges() const
{
    if(count_by_charges()) {
        return type->stack_size;
    } else {
        return 1;
    }
}

bool item::craft_has_charges()
{
    if (count_by_charges())
        return true;
    else if (ammo_type() == "NULL")
        return true;

    return false;
}

int item::num_charges()
{
    if (is_gun()) {
        if (mode == "MODE_AUX") {
            item* gunmod = active_gunmod();
            if (gunmod != NULL)
                return gunmod->charges;
        } else {
            return charges;
        }
    }
    if (is_gunmod() && mode == "MODE_AUX")
        return charges;
    return 0;
}

int item::weapon_value(player *p) const
{
 if( is_null() )
  return 0;

 int my_value = 0;
 if (is_gun()) {
  int gun_value = 14;
  it_gun* gun = dynamic_cast<it_gun*>(type);
  gun_value += gun->dmg_bonus;
  gun_value += int(gun->burst / 2);
  gun_value += int(gun->clip / 3);
  gun_value -= int(gun->dispersion / 5);
  gun_value *= (.5 + (.3 * p->skillLevel("gun")));
  gun_value *= (.3 + (.7 * p->skillLevel(gun->skill_used)));
  my_value += gun_value;
 }

 my_value += int(type->melee_dam * (1   + .3 * p->skillLevel("bashing") +
                                          .1 * p->skillLevel("melee")    ));

 my_value += int(type->melee_cut * (1   + .4 * p->skillLevel("cutting") +
                                          .1 * p->skillLevel("melee")    ));

 my_value += int(type->m_to_hit  * (1.2 + .3 * p->skillLevel("melee")));

 return my_value;
}

int item::melee_value(player *p)
{
 if( is_null() )
  return 0;

 int my_value = 0;
 my_value += int(type->melee_dam * (1   + .3 * p->skillLevel("bashing") +
                                          .1 * p->skillLevel("melee")    ));

 my_value += int(type->melee_cut * (1   + .4 * p->skillLevel("cutting") +
                                          .1 * p->skillLevel("melee")    ));

 my_value += int(type->m_to_hit  * (1.2 + .3 * p->skillLevel("melee")));

 if (is_style())
  my_value += 15 * p->skillLevel("unarmed") + 8 * p->skillLevel("melee");

 return my_value;
}

int item::bash_resist() const
{
    int ret = 0;

    if (is_null())
        return 0;

    if (is_armor())
    {
        // base resistance
        it_armor* tmp = dynamic_cast<it_armor*>(type);
        material_type* cur_mat1 = material_type::find_material(tmp->m1);
        material_type* cur_mat2 = material_type::find_material(tmp->m2);
        int eff_thickness = ((tmp->thickness - damage <= 0) ? 1 : (tmp->thickness - damage));

        // assumes weighted sum of materials for items with 2 materials, 66% material 1 and 33% material 2
        if (cur_mat2->is_null())
        {
            ret = eff_thickness * (3 * cur_mat1->bash_resist());
        }
        else
        {
            ret = eff_thickness * (cur_mat1->bash_resist() + cur_mat1->bash_resist() + cur_mat2->bash_resist());
        }
    }
    else // for non-armor, just bash_resist
    {
        material_type* cur_mat1 = material_type::find_material(type->m1);
        material_type* cur_mat2 = material_type::find_material(type->m2);
        if (cur_mat2->is_null())
        {
            ret = 3 * cur_mat1->bash_resist();
        }
        else
        {
            ret = cur_mat1->bash_resist() + cur_mat1->bash_resist() + cur_mat2->bash_resist();
        }
    }

    return ret;
}

int item::cut_resist() const
{
    int ret = 0;

    if (is_null())
        return 0;

    if (is_armor())
        {
        it_armor* tmp = dynamic_cast<it_armor*>(type);
        material_type* cur_mat1 = material_type::find_material(tmp->m1);
        material_type* cur_mat2 = material_type::find_material(tmp->m2);
        int eff_thickness = ((tmp->thickness - damage <= 0) ? 1 : (tmp->thickness - damage));

        // assumes weighted sum of materials for items with 2 materials, 66% material 1 and 33% material 2
        if (cur_mat2->is_null())
        {
            ret = eff_thickness * (3 * cur_mat1->cut_resist());

        }
        else
        {
            ret = eff_thickness * (cur_mat1->cut_resist() + cur_mat1->cut_resist() + cur_mat2->cut_resist());
        }
    }
    else // for non-armor
    {
        material_type* cur_mat1 = material_type::find_material(type->m1);
        material_type* cur_mat2 = material_type::find_material(type->m2);
        if (cur_mat2->is_null())
        {
            ret = 3 * cur_mat1->cut_resist();
        }
        else
        {
            ret = cur_mat1->cut_resist() + cur_mat1->cut_resist() + cur_mat2->cut_resist();
        }
    }

    return ret;
}

int item::acid_resist() const
{
    int ret = 0;

    if (is_null())
        return 0;

    // similar weighted sum of acid resistances
    material_type* cur_mat1 = material_type::find_material(type->m1);
    material_type* cur_mat2 = material_type::find_material(type->m2);
    if (cur_mat2->is_null())
    {
        ret = 3 * cur_mat1->acid_resist();
    }
    else
    {
        ret = cur_mat1->acid_resist() + cur_mat1->acid_resist() + cur_mat2->acid_resist();
    }

    return ret;
}

style_move item::style_data(technique_id tech)
{
    style_move ret;

    if (!is_style())
        return ret;

    it_style* style = dynamic_cast<it_style*>(type);

    for (int i = 0; i < style->moves.size(); i++) {
        if (style->moves[i].tech == tech)
            return style->moves[i];
    }

    return ret;
}

bool item::is_two_handed(player *u)
{
    if (has_flag("ALWAYS_TWOHAND"))
    {
        return true;
    }
    return ((weight() / 113) > u->str_cur * 4);
}

bool item::made_of(std::string mat_ident) const
{
    if( is_null() )
        return false;

    if (corpse != NULL && typeId() == "corpse" )
        return (corpse->mat == mat_ident);

    return (type->m1 == mat_ident || type->m2 == mat_ident);
}

std::string item::get_material(int m) const
{
    if (corpse != NULL && typeId() == "corpse" )
        return corpse->mat;

    return (m==2)?type->m2:type->m1;
}

bool item::made_of(phase_id phase) const
{
    if( is_null() )
        return false;

    return (type->phase == phase);
}

bool item::conductive() const
{
    if( is_null() )
        return false;

    material_type* cur_mat1 = material_type::find_material(type->m1);
    material_type* cur_mat2 = material_type::find_material(type->m2);

    return (cur_mat1->elec_resist() <= 0 || cur_mat2->elec_resist() <= 0);
}

bool item::destroyed_at_zero_charges()
{
    return (is_ammo() || is_food());
}

bool item::is_var_veh_part() const
{
    if( is_null() )
        return false;

    return type->is_var_veh_part();
}

bool item::is_gun() const
{
    if( is_null() )
        return false;

    return type->is_gun();
}

bool item::is_silent() const
{
 if ( is_null() )
  return false;

 // So far only gun code uses this check
 return type->is_gun() && (
   noise() < 5 ||              // almost silent
   curammo->type == "bolt" || // crossbows
   curammo->type == "arrow" ||// bows
   curammo->type == "pebble"  // sling[shot]
 );
}

bool item::is_gunmod() const
{
    if( is_null() )
        return false;

    return type->is_gunmod();
}

bool item::is_bionic() const
{
    if( is_null() )
        return false;

    return type->is_bionic();
}

bool item::is_ammo() const
{
    if( is_null() )
        return false;

    return type->is_ammo();
}

bool item::is_food(player const*u) const
{
    if (!u)
        return is_food();

    if( is_null() )
        return false;

    if (type->is_food())
        return true;

    if (u->has_bionic("bio_batteries") && is_ammo() &&
            (dynamic_cast<it_ammo*>(type))->type == "battery")
        return true;
    if (u->has_bionic("bio_furnace") && flammable() && typeId() != "corpse")
        return true;
    return false;
}

bool item::is_food_container(player const*u) const
{
    return (contents.size() >= 1 && contents[0].is_food(u));
}

bool item::is_food() const
{
    if( is_null() )
        return false;

    if (type->is_food())
        return true;
    return false;
}

bool item::is_food_container() const
{
    return (contents.size() >= 1 && contents[0].is_food());
}

bool item::is_ammo_container() const
{
    return (contents.size() >= 1 && contents[0].is_ammo());
}

bool item::is_drink() const
{
    if( is_null() )
        return false;

    return type->is_food() && type->phase == LIQUID;
}

bool item::is_weap() const
{
    if( is_null() )
        return false;

    if (is_gun() || is_food() || is_ammo() || is_food_container() || is_armor() ||
            is_book() || is_tool() || is_bionic() || is_gunmod())
        return false;
    return (type->melee_dam > 7 || type->melee_cut > 5);
}

bool item::is_bashing_weapon() const
{
    if( is_null() )
        return false;

    return (type->melee_dam >= 8);
}

bool item::is_cutting_weapon() const
{
    if( is_null() )
        return false;

    return (type->melee_cut >= 8 && !has_flag("SPEAR"));
}

bool item::is_armor() const
{
    if( is_null() )
        return false;

    return type->is_armor();
}

bool item::is_book() const
{
    if( is_null() )
        return false;

    return type->is_book();
}

bool item::is_container() const
{
    if( is_null() )
        return false;

    return type->is_container();
}

bool item::is_tool() const
{
    if( is_null() )
        return false;

    return type->is_tool();
}

bool item::is_software() const
{
    if( is_null() )
        return false;

    return type->is_software();
}

bool item::is_macguffin() const
{
    if( is_null() )
        return false;

    return type->is_macguffin();
}

bool item::is_style() const
{
    if( is_null() )
        return false;

    return type->is_style();
}

bool item::is_stationary() const
{
    if( is_null() )
        return false;

    return type->is_stationary();
}

bool item::is_other() const
{
    if( is_null() )
        return false;

    return (!is_gun() && !is_ammo() && !is_armor() && !is_food() &&
            !is_food_container() && !is_tool() && !is_gunmod() && !is_bionic() &&
            !is_book() && !is_weap());
}

bool item::is_artifact() const
{
    if( is_null() )
        return false;

    return type->is_artifact();
}

int item::sort_rank() const
{
    // guns ammo weaps tools armor food med books mods other
    if (is_gun())
    {
        return 0;
    }
    else if (is_ammo())
    {
        return 1;
    }
    else if (is_weap()) // is_weap calls a lot of other stuff, so possible optimization candidate
    {
        return 2;
    }
    else if (is_tool())
    {
        return 3;
    }
    else if (is_armor())
    {
        return 4;
    }
    else if (is_food_container())
    {
        return 5;
    }
    else if (is_food())
    {
        it_comest* comest = dynamic_cast<it_comest*>(type);
        if (comest->comesttype != "MED")
        {
            return 5;
        }
        else
        {
            return 6;
        }
    }
    else if (is_book())
    {
        return 7;
    }
    else if (is_gunmod() || is_bionic())
    {
        return 8;
    }

    // "other" case
    return 9;
}

bool item::operator<(const item& other) const
{
    int my_rank = sort_rank();
    int other_rank = other.sort_rank();
    if (my_rank == other_rank)
    {
        const item *me = is_container() && contents.size() > 0 ? &contents[0] : this;
        const item *rhs = other.is_container() && other.contents.size() > 0 ? &other.contents[0] : &other;

        if (me->type->id == rhs->type->id)
        {
            return me->charges < rhs->charges;
        }
        else
        {
            return me->type->id < rhs->type->id;
        }
    }
    else
    {
        return sort_rank() < other.sort_rank();
    }
}

int item::reload_time(player &u)
{
    int ret = 0;

    if (is_gun()) {
        it_gun* reloading = dynamic_cast<it_gun*>(type);
        ret = reloading->reload_time;
        if (charges == 0) {
            int spare_mag = has_gunmod("spare_mag");
            if (spare_mag != -1 && contents[spare_mag].charges > 0)
                ret -= double(ret) * 0.9;
        }
        double skill_bonus = double(u.skillLevel(reloading->skill_used)) * .075;
        if (skill_bonus > .75)
            skill_bonus = .75;
        ret -= double(ret) * skill_bonus;
    } else if (is_tool())
        ret = 100 + volume() + (weight() / 113);

    if (has_flag("STR_RELOAD"))
        ret -= u.str_cur * 20;
    if (ret < 25)
        ret = 25;
    ret += u.encumb(bp_hands) * 30;
    return ret;
}

item* item::active_gunmod()
{
    if( mode == "MODE_AUX" )
        for (int i = 0; i < contents.size(); i++)
            if (contents[i].is_gunmod() && contents[i].mode == "MODE_AUX")
                return &contents[i];
    return NULL;
}

item const* item::inspect_active_gunmod() const
{
    if (mode == "MODE_AUX")
    {
        for (int i = 0; i < contents.size(); ++i)
        {
            if (contents[i].is_gunmod() && contents[i].mode == "MODE_AUX")
            {
                return &contents[i];
            }
        }
    }
    return NULL;
}

void item::next_mode()
{
    if( mode == "NULL" )
    {
        if( has_flag("MODE_BURST") )
        {
            mode = "MODE_BURST";
        }
        else
        {
            // Enable the first mod with an AUX firing mode.
            for (int i = 0; i < contents.size(); i++)
            {
                if (contents[i].is_gunmod() && contents[i].has_flag("MODE_AUX"))
                {
                    mode = "MODE_AUX";
                    contents[i].mode = "MODE_AUX";
                    break;
                }
            }
        }
        // Doesn't have another mode.
    }
    else if( mode ==  "MODE_BURST" )
    {
        // Enable the first mod with an AUX firing mode.
        for (int i = 0; i < contents.size(); i++)
        {
            if (contents[i].is_gunmod() && contents[i].has_flag("MODE_AUX"))
            {
                mode = "MODE_AUX";
                contents[i].mode = "MODE_AUX";
                break;
            }
        }
        if (mode == "MODE_BURST")
            mode = "NULL";
    }
    else if( mode == "MODE_AUX")
    {
        int i = 0;
        // Advance to next aux mode, or if there isn't one, normal mode
        for (; i < contents.size(); i++)
        {
            if (contents[i].is_gunmod() && contents[i].mode == "MODE_AUX")
            {
                contents[i].mode = "NULL";
                break;
            }
        }
        for (i++; i < contents.size(); i++)
        {
            if (contents[i].is_gunmod() && contents[i].has_flag("MODE_AUX"))
            {
                contents[i].mode = "MODE_AUX";
                break;
            }
        }
        if (i == contents.size())
        {
            mode = "NULL";
        }
    }
}

int item::clip_size()
{
    if(is_gunmod() && has_flag("MODE_AUX"))
        return (dynamic_cast<it_gunmod*>(type))->clip;
    if (!is_gun())
        return 0;

    it_gun* gun = dynamic_cast<it_gun*>(type);
    int ret = gun->clip;
    for (int i = 0; i < contents.size(); i++) {
        if (contents[i].is_gunmod() && !contents[i].has_flag("MODE_AUX")) {
            int bonus = (ret * (dynamic_cast<it_gunmod*>(contents[i].type))->clip) / 100;
            ret = int(ret + bonus);
        }
    }
    return ret;
}

int item::dispersion()
{
    if (!is_gun())
        return 0;
    it_gun* gun = dynamic_cast<it_gun*>(type);
    int ret = gun->dispersion;
    for (int i = 0; i < contents.size(); i++) {
        if (contents[i].is_gunmod())
            ret += (dynamic_cast<it_gunmod*>(contents[i].type))->dispersion;
    }
    ret += damage * 2;
    if (ret < 0) ret = 0;
    return ret;
}

int item::gun_damage(bool with_ammo)
{
    if (is_gunmod() && mode == "MODE_AUX")
        return curammo->damage;
    if (!is_gun())
        return 0;
    if(mode == "MODE_AUX") {
        item* gunmod = active_gunmod();
        if(gunmod != NULL && gunmod->curammo != NULL)
            return gunmod->curammo->damage;
        else
            return 0;
    }
    it_gun* gun = dynamic_cast<it_gun*>(type);
    int ret = gun->dmg_bonus;
    if (with_ammo && curammo != NULL)
        ret += curammo->damage;
    for (int i = 0; i < contents.size(); i++) {
        if (contents[i].is_gunmod())
            ret += (dynamic_cast<it_gunmod*>(contents[i].type))->damage;
    }
    ret -= damage * 2;
    return ret;
}

int item::gun_pierce(bool with_ammo)
{
    if (is_gunmod() && mode == "MODE_AUX")
        return curammo->pierce;
    if (!is_gun())
        return 0;
    if(mode == "MODE_AUX") {
        item* gunmod = active_gunmod();
        if(gunmod != NULL && gunmod->curammo != NULL)
            return gunmod->curammo->pierce;
        else
            return 0;
    }
    it_gun* gun = dynamic_cast<it_gun*>(type);
    int ret = gun->pierce;
    if (with_ammo && curammo != NULL)
        ret += curammo->pierce;
    return ret;
}

int item::noise() const
{
    if (!is_gun())
        return 0;
    int ret = 0;
    if(mode == "MODE_AUX") {
        item const* gunmod = inspect_active_gunmod();
        if (gunmod && gunmod->curammo)
            ret = gunmod->curammo->damage;
    } else if (curammo)
        ret = curammo->damage;
    ret *= .8;
    if (ret >= 5)
        ret += 20;
    if(mode == "MODE_AUX")
        return ret;
    for (int i = 0; i < contents.size(); i++) {
        if (contents[i].is_gunmod())
            ret += (dynamic_cast<it_gunmod*>(contents[i].type))->loudness;
    }
    return ret;
}

int item::burst_size()
{
    if (!is_gun())
        return 0;
// No burst fire for gunmods right now.
    if(mode == "MODE_AUX")
        return 1;
    it_gun* gun = dynamic_cast<it_gun*>(type);
    int ret = gun->burst;
    for (int i = 0; i < contents.size(); i++) {
        if (contents[i].is_gunmod())
            ret += (dynamic_cast<it_gunmod*>(contents[i].type))->burst;
    }
    if (ret < 0)
        return 0;
    return ret;
}

int item::recoil(bool with_ammo)
{
    if (!is_gun())
        return 0;
// Just use the raw ammo recoil for now.
    if(mode == "MODE_AUX") {
        item* gunmod = active_gunmod();
        if (gunmod && gunmod->curammo)
            return gunmod->curammo->recoil;
        else
            return 0;
    }
    it_gun* gun = dynamic_cast<it_gun*>(type);
    int ret = gun->recoil;
    if (with_ammo && curammo)
        ret += curammo->recoil;
    for (int i = 0; i < contents.size(); i++) {
        if (contents[i].is_gunmod())
            ret += (dynamic_cast<it_gunmod*>(contents[i].type))->recoil;
    }
    return ret;
}

int item::range(player *p)
{
    if (!is_gun())
        return 0;
    // Just use the raw ammo range for now.
    // we do NOT want to use the parent gun's range.
    if(mode == "MODE_AUX") {
        item* gunmod = active_gunmod();
        if(gunmod && gunmod->curammo)
            return gunmod->curammo->range;
        else
            return 0;
    }

    // Ammoless weapons use weapon's range only
    if (has_flag("NO_AMMO") && !curammo) {
        return dynamic_cast<it_gun*>(type)->range;
    }

<<<<<<< HEAD
 int ret = (curammo ? dynamic_cast<it_gun*>(type)->range + curammo->range : 0);

 if (has_flag("CHARGE")) {
   ret = dynamic_cast<it_gun*>(type)->range + 5 + charges * 5; 
 }

 if (has_flag("STR8_DRAW") && p) {
  if (p->str_cur < 4)
   return 0;
  else if (p->str_cur < 8)
   ret -= 2 * (8 - p->str_cur);
 } else if (has_flag("STR10_DRAW") && p) {
  if (p->str_cur < 5)
   return 0;
  else if (p->str_cur < 10)
   ret -= 2 * (10 - p->str_cur);
 } else if (has_flag("STR12_DRAW") && p) {
   if (p->str_cur < 6)
     return 0;
   if (p->str_cur < 12)
     ret -= 2 * (12 - p->str_cur);
 }
=======
    int ret = (curammo ? dynamic_cast<it_gun*>(type)->range + curammo->range : 0);

    if (has_flag("STR8_DRAW") && p) {
        if (p->str_cur < 4)
            return 0;
        else if (p->str_cur < 8)
            ret -= 2 * (8 - p->str_cur);
    } else if (has_flag("STR10_DRAW") && p) {
        if (p->str_cur < 5)
            return 0;
        else if (p->str_cur < 10)
            ret -= 2 * (10 - p->str_cur);
    } else if (has_flag("STR12_DRAW") && p) {
        if (p->str_cur < 6)
            return 0;
        if (p->str_cur < 12)
            ret -= 2 * (12 - p->str_cur);
    }
>>>>>>> 7aaaf7ca

    return ret;
}


ammotype item::ammo_type() const
{
    if (is_gun()) {
        it_gun* gun = dynamic_cast<it_gun*>(type);
        ammotype ret = gun->ammo;
        for (int i = 0; i < contents.size(); i++) {
            if (contents[i].is_gunmod() && !contents[i].has_flag("MODE_AUX")) {
                it_gunmod* mod = dynamic_cast<it_gunmod*>(contents[i].type);
                if (mod->newtype != "NULL")
                    ret = mod->newtype;
            }
        }
        return ret;
    } else if (is_tool()) {
        it_tool* tool = dynamic_cast<it_tool*>(type);
        return tool->ammo;
    } else if (is_ammo()) {
        it_ammo* amm = dynamic_cast<it_ammo*>(type);
        return amm->type;
    } else if (is_gunmod()) {
        it_gunmod* mod = dynamic_cast<it_gunmod*>(type);
        return mod->newtype;
    }
    return "NULL";
}

char item::pick_reload_ammo(player &u, bool interactive)
{
 if( is_null() )
  return false;

 if (!type->is_gun() && !type->is_tool()) {
  debugmsg("RELOADING NON-GUN NON-TOOL");
  return false;
 }
 int has_spare_mag = has_gunmod ("spare_mag");

 std::vector<item*> am;	// List of valid ammo

 if (type->is_gun()) {
  if(charges <= 0 && has_spare_mag != -1 && contents[has_spare_mag].charges > 0) {
   // Special return to use magazine for reloading.
   return -2;
  }
  it_gun* tmp = dynamic_cast<it_gun*>(type);

  // If there's room to load more ammo into the gun or a spare mag, stash the ammo.
  // If the gun is partially loaded make sure the ammo matches.
  // If the gun is empty, either the spre mag is empty too and anything goes,
  // or the spare mag is loaded and we're doing a tactical reload.
  if (charges < clip_size() ||
      (has_spare_mag != -1 && contents[has_spare_mag].charges < tmp->clip)) {
   std::vector<item*> tmpammo = u.has_ammo(ammo_type());
   for (int i = 0; i < tmpammo.size(); i++)
    if (charges <= 0 || tmpammo[i]->typeId() == curammo->id)
      am.push_back(tmpammo[i]);
  }

  // ammo for gun attachments (shotgun attachments, grenade attachments, etc.)
  // for each attachment, find its associated ammo & append it to the ammo vector
  for (int i = 0; i < contents.size(); i++)
   if (contents[i].is_gunmod() && contents[i].has_flag("MODE_AUX") &&
       contents[i].charges < (dynamic_cast<it_gunmod*>(contents[i].type))->clip) {
    std::vector<item*> tmpammo = u.has_ammo((dynamic_cast<it_gunmod*>(contents[i].type))->newtype);
    for(int j = 0; j < tmpammo.size(); j++)
     if (contents[i].charges <= 0 ||
         tmpammo[j]->typeId() == contents[i].curammo->id)
      am.push_back(tmpammo[j]);
   }
 } else { //non-gun.
  am = u.has_ammo(ammo_type());
 }

 char am_invlet = 0;

 if (am.size() > 1 && interactive) {// More than one option; list 'em and pick
     uimenu amenu;
     amenu.return_invalid = true;
     amenu.w_y = 0;
     amenu.w_x = 0;
     amenu.w_width = TERMX;
     int namelen=TERMX-2-40-3;
     std::string lastreload = "";

     if ( uistate.lastreload.find( ammo_type() ) != uistate.lastreload.end() ) {
         lastreload = uistate.lastreload[ ammo_type() ];
     }

     amenu.text=string_format("Choose ammo type:"+std::string(namelen,' ')).substr(0,namelen) +
         "   Damage    Pierce    Range     Accuracy";
     it_ammo* ammo_def;
     for (int i = 0; i < am.size(); i++) {
         ammo_def = dynamic_cast<it_ammo*>(am[i]->type);
         amenu.addentry(i,true,i + 'a',"%s | %-7d | %-7d | %-7d | %-7d",
             std::string(
                string_format("%s (%d)", am[i]->tname().c_str(), am[i]->charges ) + 
                std::string(namelen,' ')
             ).substr(0,namelen).c_str(),
             ammo_def->damage, ammo_def->pierce, ammo_def->range,
             100 - ammo_def->dispersion
         );
         if ( lastreload == am[i]->typeId() ) {
             amenu.selected = i;
         }
     }
     amenu.query();
     if ( amenu.ret >= 0 ) {
        am_invlet = am[ amenu.ret ]->invlet;
        uistate.lastreload[ ammo_type() ] = am[ amenu.ret ]->typeId();
     }
 }
 // Either only one valid choice or chosing for a NPC, just return the first.
 else if (am.size() > 0){
  am_invlet = am[0]->invlet;
 }
 return am_invlet;
}

bool item::reload(player &u, char ammo_invlet)
{
 bool single_load = false;
 int max_load = 1;
 item *reload_target = NULL;
 item *ammo_to_use = (ammo_invlet != 0 ? &u.inv.item_by_letter(ammo_invlet) : NULL);

 // Handle ammo in containers, currently only gasoline
 if(ammo_to_use && ammo_to_use->is_container())
   ammo_to_use = &ammo_to_use->contents[0];

 if (is_gun()) {
  // Reload using a spare magazine
  int spare_mag = has_gunmod("spare_mag");
  if (charges <= 0 && spare_mag != -1 &&
      u.weapon.contents[spare_mag].charges > 0) {
   charges = u.weapon.contents[spare_mag].charges;
   curammo = u.weapon.contents[spare_mag].curammo;
   u.weapon.contents[spare_mag].charges = 0;
   u.weapon.contents[spare_mag].curammo = NULL;
   return true;
  }

  // Determine what we're reloading, the gun, a spare magazine, or another gunmod.
  // Prefer the active gunmod if there is one
  item* gunmod = active_gunmod();
  if (gunmod && gunmod->ammo_type() == ammo_to_use->ammo_type() &&
      (gunmod->charges <= 0 || gunmod->curammo->id == ammo_to_use->typeId())) {
   reload_target = gunmod;
  // Then prefer the gun itself
  } else if (charges < clip_size() &&
             ammo_type() == ammo_to_use->ammo_type() &&
             (charges <= 0 || curammo->id == ammo_to_use->typeId())) {
   reload_target = this;
  // Then prefer a spare mag if present
  } else if (spare_mag != -1 &&
             ammo_type() == ammo_to_use->ammo_type() &&
             contents[spare_mag].charges != (dynamic_cast<it_gun*>(type))->clip &&
             (charges <= 0 || curammo->id == ammo_to_use->typeId())) {
   reload_target = &contents[spare_mag];
  // Finally consider other gunmods
  } else {
   for (int i = 0; i < contents.size(); i++) {
    if (&contents[i] != gunmod && i != spare_mag && contents[i].is_gunmod() &&
        contents[i].has_flag("MODE_AUX") && contents[i].ammo_type() == ammo_to_use->ammo_type() &&
        (contents[i].charges <= (dynamic_cast<it_gunmod*>(contents[i].type))->clip ||
        (contents[i].charges <= 0 ||  contents[i].curammo->id == ammo_to_use->typeId()))) {
     reload_target = &contents[i];
     break;
    }
   }
  }

  if (reload_target == NULL)
   return false;

  if (reload_target->is_gun() || reload_target->is_gunmod()) {
   if (reload_target->is_gunmod() && reload_target->typeId() == "spare_mag") {
    // Use gun numbers instead of the mod if it's a spare magazine
    max_load = (dynamic_cast<it_gun*>(type))->clip;
    single_load = has_flag("RELOAD_ONE");
   } else {
    single_load = reload_target->has_flag("RELOAD_ONE");
    max_load = reload_target->clip_size();
   }
  }
 } else if (is_tool()) {
  it_tool* tool = dynamic_cast<it_tool*>(type);
  reload_target = this;
  single_load = false;
  max_load = tool->max_charges;
 } else
  return false;

 if (has_flag("DOUBLE_AMMO")) {
  max_load *= 2;
 }

 if (ammo_invlet > 0) {
  // If the gun is currently loaded with a different type of ammo, reloading fails
  if ((reload_target->is_gun() || reload_target->is_gunmod()) &&
      reload_target->charges > 0 &&
      reload_target->curammo->id != ammo_to_use->typeId())
   return false;
  if (reload_target->is_gun() || reload_target->is_gunmod()) {
   if (!ammo_to_use->is_ammo()) {
    debugmsg("Tried to reload %s with %s!", tname().c_str(),
             ammo_to_use->tname().c_str());
    return false;
   }
   reload_target->curammo = dynamic_cast<it_ammo*>((ammo_to_use->type));
  }
  if (single_load || max_load == 1) {	// Only insert one cartridge!
   reload_target->charges++;
   ammo_to_use->charges--;
  }
  else if (reload_target->typeId() == "adv_UPS_off" || reload_target->typeId() == "adv_UPS_on") {
      int charges_per_plut = 500;
      int max_plut = std::floor( (max_load - reload_target->charges) / charges_per_plut );
      int charges_used = std::min(ammo_to_use->charges, max_plut);
      reload_target->charges += (charges_used * charges_per_plut);
      ammo_to_use->charges -= charges_used;
  } else {
   reload_target->charges += ammo_to_use->charges;
   ammo_to_use->charges = 0;
   if (reload_target->charges > max_load) {
    // More rounds than the clip holds, put some back
    ammo_to_use->charges += reload_target->charges - max_load;
    reload_target->charges = max_load;
   }
  }
  if (ammo_to_use->charges == 0)
  {
      if (ammo_to_use->is_container())
      {
          ammo_to_use->contents.erase(ammo_to_use->contents.begin());
      }
      else
      {
          u.i_remn(ammo_invlet);
      }
  }
  return true;
 } else
  return false;
}

void item::use(player &u)
{
    if (charges > 0)
        charges--;
}

bool item::burn(int amount)
{
    burnt += amount;
    return (burnt >= volume() * 3);
}

bool item::flammable() const
{
    material_type* cur_mat1 = material_type::find_material(type->m1);
    material_type* cur_mat2 = material_type::find_material(type->m2);

    return ((cur_mat1->fire_resist() + cur_mat2->fire_resist()) <= 0);
}

std::string default_technique_name(technique_id tech)
{
 switch (tech) {
  case TEC_SWEEP: return _("Sweep attack");
  case TEC_PRECISE: return _("Precision attack");
  case TEC_BRUTAL: return _("Knock-back attack");
  case TEC_GRAB: return _("Grab");
  case TEC_WIDE: return _("Hit all adjacent monsters");
  case TEC_RAPID: return _("Rapid attack");
  case TEC_FEINT: return _("Feint");
  case TEC_THROW: return _("Throw");
  case TEC_BLOCK: return _("Block");
  case TEC_BLOCK_LEGS: return _("Leg block");
  case TEC_WBLOCK_1: return _("Weak block");
  case TEC_WBLOCK_2: return _("Parry");
  case TEC_WBLOCK_3: return _("Shield");
  case TEC_COUNTER: return _("Counter-attack");
  case TEC_BREAK: return _("Grab break");
  case TEC_DISARM: return _("Disarm");
  case TEC_DEF_THROW: return _("Defensive throw");
  case TEC_DEF_DISARM: return _("Defense disarm");
  case TEC_FLAMING: return    _("FLAMING");
  default: return "A BUG! (item.cpp:default_technique_name (default))";
 }
 return "A BUG! (item.cpp:default_technique_name)";
}

std::ostream & operator<<(std::ostream & out, const item * it)
{
    out << "item(";
    if(!it)
    {
        out << "NULL)";
        return out;
    }
    out << it->name << ")";
    return out;
}

std::ostream & operator<<(std::ostream & out, const item & it)
{
    out << (&it);
    return out;
}


itype_id item::typeId() const
{
    if (!type)
        return "null";
    return type->id;
}

item item::clone() {
    return item(type, bday);
}

bool item::getlight(float & luminance, int & width, int & direction, bool calculate_dimming ) const {
    luminance = 0;
    width = 0;
    direction = 0;
    if ( light.luminance > 0 ) {
        luminance = (float)light.luminance;
        if ( light.width > 0 ) { // width > 0 is a light arc
            width = light.width;
            direction = light.direction;
        }
        return true;
    } else {
        const int lumint = getlight_emit( calculate_dimming );
        if ( lumint > 0 ) {
            luminance = (float)lumint;
            return true;
        }
    }
    return false;
}

/*
 * Returns just the integer
 */
int item::getlight_emit(bool calculate_dimming) const {
    const int mult = 10; // woo intmath
    const int chargedrop = 5 * mult; // start dimming at 1/5th charge.

    int lumint = type->light_emission * mult;

    if ( lumint == 0 ) {
        return 0;
    }
    if ( calculate_dimming && has_flag("CHARGEDIM") && is_tool()) {
        it_tool * tool = dynamic_cast<it_tool *>(type);
        int maxcharge = tool->max_charges;
        if ( maxcharge > 0 ) {
            lumint = ( type->light_emission * chargedrop * charges ) / maxcharge;
        }
    }
    if ( lumint > 4 && lumint < 10 ) {
        lumint = 10;
    }
    return lumint / 10;
}<|MERGE_RESOLUTION|>--- conflicted
+++ resolved
@@ -2137,49 +2137,28 @@
         return dynamic_cast<it_gun*>(type)->range;
     }
 
-<<<<<<< HEAD
- int ret = (curammo ? dynamic_cast<it_gun*>(type)->range + curammo->range : 0);
-
- if (has_flag("CHARGE")) {
-   ret = dynamic_cast<it_gun*>(type)->range + 5 + charges * 5; 
- }
-
- if (has_flag("STR8_DRAW") && p) {
-  if (p->str_cur < 4)
-   return 0;
-  else if (p->str_cur < 8)
-   ret -= 2 * (8 - p->str_cur);
- } else if (has_flag("STR10_DRAW") && p) {
-  if (p->str_cur < 5)
-   return 0;
-  else if (p->str_cur < 10)
-   ret -= 2 * (10 - p->str_cur);
- } else if (has_flag("STR12_DRAW") && p) {
-   if (p->str_cur < 6)
-     return 0;
-   if (p->str_cur < 12)
-     ret -= 2 * (12 - p->str_cur);
- }
-=======
     int ret = (curammo ? dynamic_cast<it_gun*>(type)->range + curammo->range : 0);
 
+    if (has_flag("CHARGE")) {
+        ret = dynamic_cast<it_gun*>(type)->range + 5 + charges * 5;
+    }
+
     if (has_flag("STR8_DRAW") && p) {
-        if (p->str_cur < 4)
-            return 0;
-        else if (p->str_cur < 8)
+        if (p->str_cur < 4) { return 0; }
+        if (p->str_cur < 8) {
             ret -= 2 * (8 - p->str_cur);
+        }
     } else if (has_flag("STR10_DRAW") && p) {
-        if (p->str_cur < 5)
-            return 0;
-        else if (p->str_cur < 10)
+        if (p->str_cur < 5) { return 0; }
+        if (p->str_cur < 10) {
             ret -= 2 * (10 - p->str_cur);
+        }
     } else if (has_flag("STR12_DRAW") && p) {
-        if (p->str_cur < 6)
-            return 0;
-        if (p->str_cur < 12)
+        if (p->str_cur < 6) { return 0; }
+        if (p->str_cur < 12) {
             ret -= 2 * (12 - p->str_cur);
-    }
->>>>>>> 7aaaf7ca
+        }
+    }
 
     return ret;
 }
