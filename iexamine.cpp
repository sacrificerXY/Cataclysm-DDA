//
//  iexamine.cpp
//  Cataclysm
//
//  Livingstone
//

#include "item_factory.h"
#include "iuse.h"
#include "game.h"
#include "mapdata.h"
#include "keypress.h"
#include "output.h"
#include "rng.h"
#include "line.h"
#include "player.h"
#include "translations.h"
#include <sstream>
#include <algorithm>

void iexamine::none	(game *g, player *p, map *m, int examx, int examy) {
 g->add_msg(_("That is a %s."), m->name(examx, examy).c_str());
};

void iexamine::gaspump(game *g, player *p, map *m, int examx, int examy) {
 if (!query_yn(_("Use the %s?"),m->tername(examx, examy).c_str())) {
  none(g, p, m, examx, examy);
  return;
 }

 for (int i = 0; i < m->i_at(examx, examy).size(); i++) {
  if (m->i_at(examx, examy)[i].made_of(LIQUID)) {
   item* liq = &(m->i_at(examx, examy)[i]);

   if (one_in(10 + p->dex_cur)) {
    g->add_msg(_("You accidentally spill the %s."), liq->type->name.c_str());
    item spill(liq->type, g->turn);
    spill.charges = rng(dynamic_cast<it_ammo*>(liq->type)->count,
                        dynamic_cast<it_ammo*>(liq->type)->count * (float)(8 / p->dex_cur));
    m->add_item_or_charges(p->posx, p->posy, spill, 1);
    liq->charges -= spill.charges;
    if (liq->charges < 1) {
     m->i_at(examx, examy).erase(m->i_at(examx, examy).begin() + i);
    }
   } else {
    p->moves -= 300;
    if (g->handle_liquid(*liq, true, false)) {
     g->add_msg(_("With a clang and a shudder, the %s pump goes silent."), liq->type->name.c_str());
     m->i_at(examx, examy).erase(m->i_at(examx, examy).begin() + i);
    }
   }
   return;
  }
 }
 g->add_msg(_("Out of order."));
}

void iexamine::toilet(game *g, player *p, map *m, int examx, int examy) {
    std::vector<item>& items = m->i_at(examx, examy);
    int waterIndex = -1;
    for (int i = 0; i < items.size(); i++) {
        if (items[i].typeId() == "water") {
            waterIndex = i;
            break;
        }
    }

    if (waterIndex < 0) {
        g->add_msg(_("This toilet is empty."));
    } else {
        bool drained = false;

        item& water = items[waterIndex];
        // Use a different poison value each time water is drawn from the toilet.
        water.poison = one_in(3) ? 0 : rng(1, 3);

        // First try handling/bottling, then try drinking.
        if (g->handle_liquid(water, true, false))
        {
            p->moves -= 100;
            drained = true;
        }
        else if (query_yn(_("Drink from your hands?")))
        {
            // Create a dose of water no greater than the amount of water remaining.
            item water_temp(item_controller->find_template("water"), 0);
            water_temp.poison = water.poison;
            water_temp.charges = std::min(water_temp.charges, water.charges);

            p->inv.push_back(water_temp);
            water_temp = p->inv.item_by_type(water_temp.typeId());
            p->eat(g, water_temp.invlet);
            p->moves -= 350;

            water.charges -= water_temp.charges;
            if (water.charges <= 0) {
                drained = true;
            }
        }

        if (drained) {
            items.erase(items.begin() + waterIndex);
        }
    }
}

void iexamine::elevator(game *g, player *p, map *m, int examx, int examy){
 if (!query_yn(_("Use the %s?"),m->tername(examx, examy).c_str())) return;
 int movez = (g->levz < 0 ? 2 : -2);
 g->vertical_move( movez, false );
}

void iexamine::controls_gate(game *g, player *p, map *m, int examx, int examy) {
 if (!query_yn(_("Use the %s?"),m->tername(examx, examy).c_str())) {
  none(g, p, m, examx, examy);
  return;
 }
 g->open_gate(g,examx,examy, m->ter(examx,examy));
}

void iexamine::cardreader(game *g, player *p, map *m, int examx, int examy) {
 itype_id card_type = (m->ter(examx, examy) == t_card_science ? "id_science" :
                       "id_military");
 if (p->has_amount(card_type, 1) && query_yn(_("Swipe your ID card?"))) {
  p->moves -= 100;
  for (int i = -3; i <= 3; i++) {
   for (int j = -3; j <= 3; j++) {
    if (m->ter(examx + i, examy + j) == t_door_metal_locked)
     m->ter_set(examx + i, examy + j, t_floor);
     }
  }
  for (int i = 0; i < g->num_zombies(); i++) {
   if (g->zombie(i).type->id == mon_turret) {
    g->remove_zombie(i);
    i--;
   }
  }
  g->add_msg(_("You insert your ID card."));
  g->add_msg(_("The nearby doors slide into the floor."));
  p->use_amount(card_type, 1);
 } else {
  bool using_electrohack = (p->has_amount("electrohack", 1) &&
                            query_yn(_("Use electrohack on the reader?")));
  bool using_fingerhack = (!using_electrohack && p->has_bionic("bio_fingerhack") &&
                           p->power_level > 0 &&
                           query_yn(_("Use fingerhack on the reader?")));
  if (using_electrohack || using_fingerhack) {
   p->moves -= 500;
   p->practice(g->turn, "computer", 20);
   int success = rng(p->skillLevel("computer") / 4 - 2, p->skillLevel("computer") * 2);
   success += rng(-3, 3);
   if (using_fingerhack)
    success++;
   if (p->int_cur < 8)
    success -= rng(0, int((8 - p->int_cur) / 2));
    else if (p->int_cur > 8)
     success += rng(0, int((p->int_cur - 8) / 2));
     if (success < 0) {
      g->add_msg(_("You cause a short circuit!"));
      if (success <= -5) {
       if (using_electrohack) {
        g->add_msg(_("Your electrohack is ruined!"));
        p->use_amount("electrohack", 1);
       } else {
        g->add_msg(_("Your power is drained!"));
        p->charge_power(0 - rng(0, p->power_level));
       }
      }
      m->ter_set(examx, examy, t_card_reader_broken);
     } else if (success < 6)
      g->add_msg(_("Nothing happens."));
      else {
       g->add_msg(_("You activate the panel!"));
       g->add_msg(_("The nearby doors slide into the floor."));
       m->ter_set(examx, examy, t_card_reader_broken);
       for (int i = -3; i <= 3; i++) {
        for (int j = -3; j <= 3; j++) {
         if (m->ter(examx + i, examy + j) == t_door_metal_locked)
          m->ter_set(examx + i, examy + j, t_floor);
          }
       }
      }
  } else {
   g->add_msg(_("Looks like you need a %s."),g->itypes[card_type]->name.c_str());
  }
 }
}

void iexamine::rubble(game *g, player *p, map *m, int examx, int examy) {
 if (!(p->has_amount("shovel", 1) || p->has_amount("primitive_shovel", 1))) {
  g->add_msg(_("If only you had a shovel..."));
  return;
 }
 const char *xname = m->tername(examx, examy).c_str();
 if (query_yn(_("Clear up that %s?"),xname)) {
   // "Remove"
  p->moves -= 200;

   // "Replace"
  if(m->ter(examx,examy) == t_rubble) {
   item rock(g->itypes["rock"], g->turn);
   m->add_item(p->posx, p->posy, rock);
   m->add_item(p->posx, p->posy, rock);
  }

   // "Refloor"
  if (g->levz < 0) {
   m->ter_set(examx, examy, t_rock_floor);
  } else {
   m->ter_set(examx, examy, t_dirt);
  }

   // "Remind"
  g->add_msg(_("You clear up that %s."), xname);
 }
}

void iexamine::chainfence(game *g, player *p, map *m, int examx, int examy) {
 if (!query_yn(_("Climb %s?"),m->tername(examx, examy).c_str())) {
  none(g, p, m, examx, examy);
  return;
 }
 p->moves -= 400;
 if (one_in(p->dex_cur)) {
  g->add_msg(_("You slip whilst climbing and fall down again"));
 } else {
  p->moves += p->dex_cur * 10;
  p->posx = examx;
  p->posy = examy;
 }
}

void iexamine::tent(game *g, player *p, map *m, int examx, int examy) {
 if (!query_yn(_("Take down your tent?"))) {
  none(g, p, m, examx, examy);
  return;
 }
 p->moves -= 200;
 for (int i = -1; i <= 1; i++)
  for (int j = -1; j <= 1; j++)
   m->furn_set(examx + i, examy + j, f_null);
 g->add_msg(_("You take down the tent"));
 item dropped(g->itypes["tent_kit"], g->turn);
 m->add_item(examx, examy, dropped);
}

void iexamine::shelter(game *g, player *p, map *m, int examx, int examy) {
 if (!query_yn(_("Take down %s?"),m->furnname(examx, examy).c_str())) {
  none(g, p, m, examx, examy);
  return;
 }
 p->moves -= 200;
 for (int i = -1; i <= 1; i++)
  for (int j = -1; j <= 1; j++)
   m->furn_set(examx + i, examy + j, f_null);
 g->add_msg(_("You take down the shelter"));
 item dropped(g->itypes["shelter_kit"], g->turn);
 m->add_item(examx, examy, dropped);
}

void iexamine::wreckage(game *g, player *p, map *m, int examx, int examy) {
 if (!(p->has_amount("shovel", 1) || p->has_amount("primitive_shovel", 1))) {
  g->add_msg(_("If only you had a shovel..."));
  return;
 }

 if (query_yn(_("Clear up that wreckage?"))) {
  p->moves -= 200;
  m->ter_set(examx, examy, t_dirt);
  item chunk(g->itypes["steel_chunk"], g->turn);
  item scrap(g->itypes["scrap"], g->turn);
  item pipe(g->itypes["pipe"], g->turn);
  item wire(g->itypes["wire"], g->turn);
  m->add_item(examx, examy, chunk);
  m->add_item(examx, examy, scrap);
  if (one_in(5)) {
   m->add_item(examx, examy, pipe);
   m->add_item(examx, examy, wire); }
  g->add_msg(_("You clear the wreckage up"));
 }
}

void iexamine::pit(game *g, player *p, map *m, int examx, int examy)
{
    inventory map_inv;
    map_inv.form_from_map(g, point(p->posx, p->posy), 1);

    bool player_has = p->has_amount("2x4", 1);
    bool map_has = map_inv.has_amount("2x4", 1);

    // return if there is no 2x4 around
    if (!player_has && !map_has)
    {
        none(g, p, m, examx, examy);
        return;
    }

    if (query_yn(_("Place a plank over the pit?")))
    {
        // if both have, then ask to use the one on the map
        if (player_has && map_has)
        {
            if (query_yn(_("Use the plank at your feet?")))
            {
                m->use_amount(point(p->posx, p->posy), 1, "2x4", 1, false);
            }
            else
            {
                p->use_amount("2x4", 1);
            }
        }
        else if (player_has && !map_has)    // only player has plank
        {
            p->use_amount("2x4", 1);
        }
        else if (!player_has && map_has)    // only map has plank
        {
            m->use_amount(point(p->posx, p->posy), 1, "2x4", 1, false);
        }

        if( m->ter(examx, examy) == t_pit )
        {
            m->ter_set(examx, examy, t_pit_covered);
        }
        else if( m->ter(examx, examy) == t_pit_spiked )
        {
            m->ter_set(examx, examy, t_pit_spiked_covered);
        }
        g->add_msg(_("You place a plank of wood over the pit."));
    }
}

void iexamine::pit_covered(game *g, player *p, map *m, int examx, int examy)
{
    if(!query_yn(_("Remove cover?")))
    {
        none(g, p, m, examx, examy);
        return;
    }

    item plank(g->itypes["2x4"], g->turn);
    g->add_msg(_("You remove the plank."));
    m->add_item(p->posx, p->posy, plank);

    if( m->ter(examx, examy) == t_pit_covered )
    {
        m->ter_set(examx, examy, t_pit);
    }
    else if( m->ter(examx, examy) == t_pit_spiked_covered )
    {
        m->ter_set(examx, examy, t_pit_spiked);
    }
}

void iexamine::fence_post(game *g, player *p, map *m, int examx, int examy) {

 int ch = menu(true, _("Fence Construction:"), _("Rope Fence"),
               _("Wire Fence"), _("Barbed Wire Fence"), _("Cancel"), NULL);
 switch (ch){
  case 1:{
   if (p->has_amount("rope_6", 2)) {
    p->use_amount("rope_6", 2);
    m->ter_set(examx, examy, t_fence_rope);
    p->moves -= 200;
   } else
    g->add_msg(_("You need 2 six-foot lengths of rope to do that"));
  } break;

  case 2:{
   if (p->has_amount("wire", 2)) {
    p->use_amount("wire", 2);
    m->ter_set(examx, examy, t_fence_wire);
    p->moves -= 200;
   } else
    g->add_msg(_("You need 2 lengths of wire to do that!"));
  } break;

  case 3:{
   if (p->has_amount("wire_barbed", 2)) {
    p->use_amount("wire_barbed", 2);
    m->ter_set(examx, examy, t_fence_barbed);
    p->moves -= 200;
   } else
    g->add_msg(_("You need 2 lengths of barbed wire to do that!"));
  } break;

  case 4:
  default:
   break;
 }
}

void iexamine::remove_fence_rope(game *g, player *p, map *m, int examx, int examy) {
 if(!query_yn(_("Remove %s?"),m->tername(examx, examy).c_str())) {
  none(g, p, m, examx, examy);
  return;
 }
 item rope(g->itypes["rope_6"], g->turn);
 m->add_item(p->posx, p->posy, rope);
 m->add_item(p->posx, p->posy, rope);
 m->ter_set(examx, examy, t_fence_post);
 p->moves -= 200;

}

void iexamine::remove_fence_wire(game *g, player *p, map *m, int examx, int examy) {
 if(!query_yn(_("Remove %s?"),m->tername(examx, examy).c_str())) {
  none(g, p, m, examx, examy);
  return;
 }

 item rope(g->itypes["wire"], g->turn);
 m->add_item(p->posx, p->posy, rope);
 m->add_item(p->posx, p->posy, rope);
 m->ter_set(examx, examy, t_fence_post);
 p->moves -= 200;
}

void iexamine::remove_fence_barbed(game *g, player *p, map *m, int examx, int examy) {
 if(!query_yn(_("Remove %s?"),m->tername(examx, examy).c_str())) {
  none(g, p, m, examx, examy);
  return;
 }

 item rope(g->itypes["wire_barbed"], g->turn);
 m->add_item(p->posx, p->posy, rope);
 m->add_item(p->posx, p->posy, rope);
 m->ter_set(examx, examy, t_fence_post);
 p->moves -= 200;
}

void iexamine::slot_machine(game *g, player *p, map *m, int examx, int examy) {
 if (p->cash < 10)
  g->add_msg(_("You need $10 to play."));
 else if (query_yn(_("Insert $10?"))) {
  do {
   if (one_in(5))
    popup(_("Three cherries... you get your money back!"));
   else if (one_in(20)) {
    popup(_("Three bells... you win $50!"));
    p->cash += 40;	// Minus the $10 we wagered
   } else if (one_in(50)) {
    popup(_("Three stars... you win $200!"));
    p->cash += 190;
   } else if (one_in(1000)) {
    popup(_("JACKPOT!  You win $5000!"));
    p->cash += 4990;
   } else {
    popup(_("No win."));
    p->cash -= 10;
   }
  } while (p->cash >= 10 && query_yn(_("Play again?")));
 }
}

void iexamine::safe(game *g, player *p, map *m, int examx, int examy) {
  if (!p->has_amount("stethoscope", 1)) {
    g->add_msg(_("You need a stethoscope for safecracking."));
    return;
  }

  if (query_yn(_("Attempt to crack the safe?"))) {
    bool success = true;

    if (success) {
      m->furn_set(examx, examy, f_safe_o);
      g->add_msg(_("You successfully crack the safe!"));
    } else {
      g->add_msg(_("The safe resists your attempt at cracking it."));
    }
  }
}

void iexamine::bulletin_board(game *g, player *p, map *m, int examx, int examy) {
 basecamp *camp = m->camp_at(examx, examy);
 if (camp && camp->board_x() == examx && camp->board_y() == examy) {
  std::vector<std::string> options;
  options.push_back(_("Cancel"));
  // Causes a warning due to being unused, but don't want to delete since
  // it's clearly what's intened for future functionality.
  //int choice = menu_vec(true, camp->board_name().c_str(), options) - 1;
 }
 else {
  bool create_camp = m->allow_camp(examx, examy);
  std::vector<std::string> options;
  if (create_camp)
   options.push_back(_("Create camp"));
  options.push_back(_("Cancel"));
 		// TODO: Other Bulletin Boards
  int choice = menu_vec(true, _("Bulletin Board"), options) - 1;
  if (choice >= 0 && choice < options.size()) {
   if (options[choice] == _("Create camp")) {
  			// TODO: Allow text entry for name
    m->add_camp(_("Home"), examx, examy);
   }
  }
 }
}

void iexamine::fault(game *g, player *p, map *m, int examx, int examy) {
 popup(_("\
This wall is perfectly vertical.  Odd, twisted holes are set in it, leading\n\
as far back into the solid rock as you can see.  The holes are humanoid in\n\
shape, but with long, twisted, distended limbs."));
}

void iexamine::pedestal_wyrm(game *g, player *p, map *m, int examx, int examy) {
 if (!m->i_at(examx, examy).empty()) {
  none(g, p, m, examx, examy);
  return;
 }
 g->add_msg(_("The pedestal sinks into the ground..."));
 m->ter_set(examx, examy, t_rock_floor);
 g->add_event(EVENT_SPAWN_WYRMS, int(g->turn) + rng(5, 10));
}

void iexamine::pedestal_temple(game *g, player *p, map *m, int examx, int examy) {

 if (m->i_at(examx, examy).size() == 1 &&
     m->i_at(examx, examy)[0].type->id == "petrified_eye") {
  g->add_msg(_("The pedestal sinks into the ground..."));
  m->ter_set(examx, examy, t_dirt);
  m->i_at(examx, examy).clear();
  g->add_event(EVENT_TEMPLE_OPEN, int(g->turn) + 4);
 } else if (p->has_amount("petrified_eye", 1) &&
            query_yn(_("Place your petrified eye on the pedestal?"))) {
  p->use_amount("petrified_eye", 1);
  g->add_msg(_("The pedestal sinks into the ground..."));
  m->ter_set(examx, examy, t_dirt);
  g->add_event(EVENT_TEMPLE_OPEN, int(g->turn) + 4);
 } else
  g->add_msg(_("This pedestal is engraved in eye-shaped diagrams, and has a \
large semi-spherical indentation at the top."));
}

void iexamine::fswitch(game *g, player *p, map *m, int examx, int examy) {
 if(!query_yn(_("Flip the %s?"),m->tername(examx, examy).c_str())) {
  none(g, p, m, examx, examy);
  return;
 }

  p->moves -= 100;
  for (int y = examy; y <= examy + 5; y++) {
   for (int x = 0; x < SEEX * MAPSIZE; x++) {
    switch (m->ter(examx, examy)) {
     case t_switch_rg:
      if (m->ter(x, y) == t_rock_red)
       m->ter_set(x, y, t_floor_red);
       else if (m->ter(x, y) == t_floor_red)
        m->ter_set(x, y, t_rock_red);
        else if (m->ter(x, y) == t_rock_green)
         m->ter_set(x, y, t_floor_green);
         else if (m->ter(x, y) == t_floor_green)
          m->ter_set(x, y, t_rock_green);
          break;
     case t_switch_gb:
      if (m->ter(x, y) == t_rock_blue)
       m->ter_set(x, y, t_floor_blue);
       else if (m->ter(x, y) == t_floor_blue)
        m->ter_set(x, y, t_rock_blue);
        else if (m->ter(x, y) == t_rock_green)
         m->ter_set(x, y, t_floor_green);
         else if (m->ter(x, y) == t_floor_green)
          m->ter_set(x, y, t_rock_green);
          break;
     case t_switch_rb:
      if (m->ter(x, y) == t_rock_blue)
       m->ter_set(x, y, t_floor_blue);
       else if (m->ter(x, y) == t_floor_blue)
        m->ter_set(x, y, t_rock_blue);
        else if (m->ter(x, y) == t_rock_red)
         m->ter_set(x, y, t_floor_red);
         else if (m->ter(x, y) == t_floor_red)
          m->ter_set(x, y, t_rock_red);
          break;
     case t_switch_even:
      if ((y - examy) % 2 == 1) {
       if (m->ter(x, y) == t_rock_red)
        m->ter_set(x, y, t_floor_red);
        else if (m->ter(x, y) == t_floor_red)
         m->ter_set(x, y, t_rock_red);
         else if (m->ter(x, y) == t_rock_green)
          m->ter_set(x, y, t_floor_green);
          else if (m->ter(x, y) == t_floor_green)
           m->ter_set(x, y, t_rock_green);
           else if (m->ter(x, y) == t_rock_blue)
            m->ter_set(x, y, t_floor_blue);
            else if (m->ter(x, y) == t_floor_blue)
             m->ter_set(x, y, t_rock_blue);
             }
      break;
    }
   }
  }
  g->add_msg(_("You hear the rumble of rock shifting."));
  g->add_event(EVENT_TEMPLE_SPAWN, g->turn + 3);
}

void iexamine::flower_poppy(game *g, player *p, map *m, int examx, int examy) {
  if(!query_yn(_("Pick %s?"),m->furnname(examx, examy).c_str())) {
    none(g, p, m, examx, examy);
    return;
  }

  int resist = p->resist(bp_mouth);

  if (resist < 10) {
    // Can't smell the flowers with a gas mask on!
    g->add_msg(_("This flower has a heady aroma"));
  }

  if (one_in(3) && resist < 5)  {
    // Should user player::infect, but can't!
    // player::infect needs to be restructured to return a bool indicating success.
    g->add_msg(_("You fall asleep..."));
    p->add_disease("sleep", 1200);
    g->add_msg(_("Your legs are covered by flower's roots!"));
    p->hurt(g,bp_legs, 0, 4);
    p->moves-=50;
  }

  m->furn_set(examx, examy, f_null);
  m->spawn_item(examx, examy, "poppy_flower", 0);
  m->spawn_item(examx, examy, "poppy_bud", 0);
}

void iexamine::dirtmound(game *g, player *p, map *m, int examx, int examy) {

    if (g->get_temperature() < 50) { // semi-appropriate temperature for most plants
        g->add_msg(_("It is too cold to plant anything now."));
        return;
    }
    /* ambient_light_at() not working?
    if (m->ambient_light_at(examx, examy) < LIGHT_AMBIENT_LOW) {
        g->add_msg(_("It is too dark to plant anything now."));
        return;
    }*/
    if (!p->has_item_with_flag("SEED")){
        g->add_msg(_("You have no seeds to plant."));
        return;
    }
    if (m->i_at(examx, examy).size() != 0){
        g->add_msg(_("This should never happen... I think."));
        return;
    }

    // Get list of all inv+wielded seeds
    std::vector<item*> seed_inv = p->inv.all_items_with_flag("SEED");
    if (g->u.weapon.has_flag("SEED"))
        seed_inv.push_back(&g->u.weapon);

    // Make lists of unique seed types and names for the menu(no multiple hemp seeds etc)
    std::vector<itype_id> seed_types;
    std::vector<std::string> seed_names;
    for (std::vector<item*>::iterator it = seed_inv.begin() ; it != seed_inv.end(); it++){
        if (std::find(seed_types.begin(), seed_types.end(), (*it)->typeId()) == seed_types.end()){
            seed_types.push_back((*it)->typeId());
            seed_names.push_back((*it)->name);
        }
    }

    // Choose seed if applicable
    int seed_index = 0;
    if (seed_types.size() > 1) {
        seed_names.push_back("Cancel");
        seed_index = menu_vec(false, _("Use which seed?"), seed_names) - 1; // TODO: make cancelable using ESC
        if (seed_index == seed_names.size() - 1)
            seed_index = -1;
    } else {
        if (!query_yn(_("Plant %s here?"), seed_names[0].c_str()))
            seed_index = -1;
    }

    // Did we cancel?
    if (seed_index < 0) {
        g->add_msg(_("You saved your seeds for later.")); // huehuehue
        return;
    }

<<<<<<< HEAD
    p->inv.use_charges(seedType, 1);
    m->spawn_item(examx, examy, seedType, g->turn, 1, 1);
=======
    // Actual planting
    std::list<item> planted = p->inv.use_charges(seed_types[seed_index], 1);
    if (planted.empty()) { // nothing was removed from inv => weapon is the SEED
        if (g->u.weapon.charges > 1) {
            g->u.weapon.charges--;
        } else {
            g->u.remove_weapon();
        }
    }
    m->spawn_item(examx, examy, seed_types[seed_index], g->turn, 1, 1);
>>>>>>> 1f24df61
    m->set(examx, examy, t_dirt, f_plant_seed);
    p->moves -= 500;
    g->add_msg(_("Planted %s"), seed_names[seed_index].c_str());
}

void iexamine::aggie_plant(game *g, player *p, map *m, int examx, int examy) {
  if (m->furn(examx, examy) == f_plant_harvest && query_yn(_("Harvest plant?"))) {
    itype_id seedType = m->i_at(examx, examy)[0].typeId();

    m->i_clear(examx, examy);
    m->furn_set(examx, examy, f_null);

    int skillLevel = p->skillLevel("survival");
    int plantCount = rng(skillLevel / 2, skillLevel);
    if (plantCount >= 12)
      plantCount = 12;

    m->spawn_item(examx, examy, seedType.substr(5), g->turn, plantCount);
    m->spawn_item(examx, examy, seedType, 0, 1, rng(plantCount / 4, plantCount / 2));

    p->moves -= 500;
  } else if (m->furn(examx,examy) != f_plant_harvest && m->i_at(examx, examy).size() == 1 && p->charges_of("fertilizer_liquid") && query_yn(_("Fertilize plant"))) {
    unsigned int fertilizerEpoch = 14400 * 2;

    if (m->i_at(examx, examy)[0].bday > fertilizerEpoch) {
      m->i_at(examx, examy)[0].bday -= fertilizerEpoch;
    } else {
      m->i_at(examx, examy)[0].bday = 0;
    }

    p->use_charges("fertilizer_liquid", 1);
    m->spawn_item(examx, examy, "fertilizer", 0, 1, 1);
  }
}

void iexamine::pick_plant(game *g, player *p, map *m, int examx, int examy, std::string itemType, int new_ter, bool seeds) {
  if (!query_yn(_("Pick %s?"), m->tername(examx, examy).c_str())) {
    none(g, p, m, examx, examy);
    return;
  }

  SkillLevel& survival = p->skillLevel("survival");
  if (survival < 1)
    p->practice(g->turn, "survival", rng(5, 12));
  else if (survival < 6)
    p->practice(g->turn, "survival", rng(1, 12 / survival));

  int plantCount = rng(survival / 2, survival);
  if (plantCount > 12)
    plantCount = 12;

  m->spawn_item(examx, examy, itemType, g->turn, plantCount);

  if (seeds) {
    m->spawn_item(examx, examy, "seed_" + itemType, g->turn, 1, rng(plantCount / 4, plantCount / 2));
  }

  m->ter_set(examx, examy, (ter_id)new_ter);
}

void iexamine::tree_apple(game *g, player *p, map *m, int examx, int examy) {
  pick_plant(g, p, m, examx, examy, "apple", t_tree);
}

void iexamine::shrub_blueberry(game *g, player *p, map *m, int examx, int examy) {
  pick_plant(g, p, m, examx, examy, "blueberries", t_shrub, true);
}

void iexamine::shrub_strawberry(game *g, player *p, map *m, int examx, int examy) {
  pick_plant(g, p, m, examx, examy, "strawberries", t_shrub, true);
}

void iexamine::shrub_wildveggies(game *g, player *p, map *m, int examx, int examy) {
 if(!query_yn(_("Pick %s?"),m->tername(examx, examy).c_str())) return;

 p->assign_activity(g, ACT_FORAGE, 500 / (p->skillLevel("survival") + 1), 0);
 p->activity.placement = point(examx, examy);
 p->moves = 0;
}

void iexamine::recycler(game *g, player *p, map *m, int examx, int examy) {
    int ch = menu(true, _("Recycle metal into?:"), _("Lumps"), _("Sheets"),
                  _("Chunks"), _("Scraps"), _("Cancel"), NULL);

    // check for how much steel, by weight, is in the recycler
    // only items made of STEEL are checked
    // IRON and other metals cannot be turned into STEEL for now

    int steel_weight = 0;
    int num_lumps = 0;
    int num_sheets = 0;
    int num_chunks = 0;
    int num_scraps = 0;

    if (m->i_at(examx, examy).size() == 0)
    {
        g->add_msg(_("The recycler is currently empty.  Drop some metal items onto it and examine it again."));
        return;
    }

    if (ch == 5)
    {
        g->add_msg(_("Never mind."));
        return;
    }

    for (int i = 0; i < m->i_at(examx, examy).size(); i++)
    {
        item *it = &(m->i_at(examx, examy)[i]);
        if (it->made_of("steel"))
            steel_weight += it->weight();
        m->i_at(examx, examy).erase(m->i_at(examx, examy).begin() + i);
        i--;
    }

    double recover_factor = rng(6, 9) / 10.0;
    steel_weight = (int)(steel_weight * recover_factor);

    if (steel_weight < 113)
    {
        g->add_msg(_("The recycler chews up all the items in its hopper."));
        g->add_msg(_("The recycler beeps: \"No steel to process!\""));
        return;
    }

    g->sound(examx, examy, 80, _("Ka-klunk!"));

    int lump_weight = item_controller->find_template("steel_lump")->weight;
    int sheet_weight = item_controller->find_template("sheet_metal")->weight;
    int chunk_weight = item_controller->find_template("steel_chunk")->weight;
    int scrap_weight = item_controller->find_template("scrap")->weight;

    switch(ch)
    {
        case 1: // 1 steel lump = weight 1360
            num_lumps = steel_weight / (lump_weight);
            steel_weight -= num_lumps * (lump_weight);
            num_sheets = steel_weight / (sheet_weight);
            steel_weight -= num_sheets * (sheet_weight);
            num_chunks = steel_weight / (chunk_weight);
            steel_weight -= num_chunks * (chunk_weight);
            num_scraps = steel_weight / (scrap_weight);
            if (num_lumps == 0)
            {
                g->add_msg(_("The recycler beeps: \"Insufficient steel!\""));
                g->add_msg(_("It spits out an assortment of smaller pieces instead."));
            }
            break;

        case 2: // 1 metal sheet = weight 1000
            num_sheets = steel_weight / (sheet_weight);
            steel_weight -= num_sheets * (sheet_weight);
            num_chunks = steel_weight / (chunk_weight);
            steel_weight -= num_chunks * (chunk_weight);
            num_scraps = steel_weight / (scrap_weight);
            if (num_sheets == 0)
            {
                g->add_msg(_("The recycler beeps: \"Insufficient steel!\""));
                g->add_msg(_("It spits out an assortment of smaller pieces instead."));
            }
            break;

        case 3: // 1 steel chunk = weight 340
            num_chunks = steel_weight / (chunk_weight);
            steel_weight -= num_chunks * (chunk_weight);
            num_scraps = steel_weight / (scrap_weight);
            if (num_chunks == 0)
            {
                g->add_msg(_("The recycler beeps: \"Insufficient steel!\""));
                g->add_msg(_("It spits out an assortment of smaller pieces instead."));
            }
            break;

        case 4: // 1 metal scrap = weight 113
            num_scraps = steel_weight / (scrap_weight);
            break;
    }

    for (int i = 0; i < num_lumps; i++)
    {
        m->spawn_item(p->posx, p->posy, "steel_lump", 0);
    }

    for (int i = 0; i < num_sheets; i++)
    {
        m->spawn_item(p->posx, p->posy, "sheet_metal", 0);
    }

    for (int i = 0; i < num_chunks; i++)
    {
        m->spawn_item(p->posx, p->posy, "steel_chunk", 0);
    }

    for (int i = 0; i < num_scraps; i++)
    {
        m->spawn_item(p->posx, p->posy, "scrap", 0);
    }
}

void iexamine::trap(game *g, player *p, map *m, int examx, int examy) {
 if (g->traps[m->tr_at(examx, examy)]->difficulty < 99 &&
     p->per_cur-p->encumb(bp_eyes) >= g->traps[m->tr_at(examx, examy)]->visibility &&
     query_yn(_("There is a %s there.  Disarm?"),
              g->traps[m->tr_at(examx, examy)]->name.c_str())) {
     m->disarm_trap(g, examx, examy);
 }
}

void iexamine::water_source(game *g, player *p, map *m, const int examx, const int examy)
{
    item water = m->water_from(examx, examy);
    // Try to handle first (bottling) drink after.
    // changed boolean, large sources should be infinite
    if (g->handle_liquid(water, true, true))
    {
        p->moves -= 100;
    }
    else if (query_yn(_("Drink from your hands?")))
    {
        p->inv.push_back(water);
        water = p->inv.item_by_type(water.typeId());
        p->eat(g, water.invlet);
        p->moves -= 350;
    }
}

void iexamine::acid_source(game *g, player *p, map *m, const int examx, const int examy)
{
    item acid = m->acid_from(examx, examy);
    if (g->handle_liquid(acid, true, true))
    {
        p->moves -= 100;
    }
}<|MERGE_RESOLUTION|>--- conflicted
+++ resolved
@@ -677,10 +677,6 @@
         return;
     }
 
-<<<<<<< HEAD
-    p->inv.use_charges(seedType, 1);
-    m->spawn_item(examx, examy, seedType, g->turn, 1, 1);
-=======
     // Actual planting
     std::list<item> planted = p->inv.use_charges(seed_types[seed_index], 1);
     if (planted.empty()) { // nothing was removed from inv => weapon is the SEED
@@ -691,7 +687,6 @@
         }
     }
     m->spawn_item(examx, examy, seed_types[seed_index], g->turn, 1, 1);
->>>>>>> 1f24df61
     m->set(examx, examy, t_dirt, f_plant_seed);
     p->moves -= 500;
     g->add_msg(_("Planted %s"), seed_names[seed_index].c_str());
