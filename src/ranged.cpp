--- conflicted
+++ resolved
@@ -101,18 +101,13 @@
     if( missed_by >= 1.0 ) {
         // We missed D:
         // Shoot a random nearby space?
-<<<<<<< HEAD
-        target.x += rng(0 - int(sqrt(double(missed_by))), int(sqrt(double(missed_by))));
-        target.y += rng(0 - int(sqrt(double(missed_by))), int(sqrt(double(missed_by))));
-        sfx::play_variant_sound( "bullet_hit", "hit_wall", sfx::get_heard_volume( target ), sfx::get_heard_angle( target ));
-=======
         // But not too far away
         const int offset = std::min<int>( range, sqrtf( missed_by ) );
         target.x += rng( -offset, offset );
         target.y += rng( -offset, offset );
         // Cap missed_by at 1.0
         missed_by = 1.0;
->>>>>>> 661d11f2
+        sfx::play_variant_sound( "bullet_hit", "hit_wall", sfx::get_heard_volume( target ), sfx::get_heard_angle( target ));
         // TODO: Z dispersion
     }
 
@@ -191,22 +186,13 @@
                 continue;
             }
             dealt_damage_instance dealt_dam;
-<<<<<<< HEAD
-            bool passed_through = critter->deal_projectile_attack(this, cur_missed_by, proj, dealt_dam) == 1;
-            if (dealt_dam.total_damage() > 0) {
-                splatter( blood_traj, dam, critter );
-                sfx::do_projectile_hit( *critter );
-            }
-            if (!passed_through) {
-                dam = 0;
-=======
             critter->deal_projectile_attack( null_source ? nullptr : this, ret );
             // Critter can still dodge the projectile
             // In this case hit_critter won't be set
             if( ret.hit_critter != nullptr ) {
                 splatter( blood_traj, dealt_dam.total_damage(), critter );
+                sfx::do_projectile_hit( *ret.hit_critter );
                 has_momentum = false;
->>>>>>> 661d11f2
             }
         } else if( in_veh != nullptr && g->m.veh_at( tp ) == in_veh ) {
             // Don't do anything, especially don't call map::shoot as this would damage the vehicle
@@ -244,12 +230,8 @@
                 if (!z.has_effect("bounced")) {
                     add_msg(_("The attack bounced to %s!"), z.name().c_str());
                     z.add_effect("bounced", 1);
-<<<<<<< HEAD
-                    projectile_attack(proj, tp, z.pos(), shot_dispersion);
+                    projectile_attack( proj, tp, z.pos(), shot_dispersion );
                     sfx::play_variant_sound( "fire_gun", "bio_lightning_tail", sfx::get_heard_volume(z.pos()), sfx::get_heard_angle(z.pos()));
-=======
-                    projectile_attack( proj, tp, z.pos(), shot_dispersion );
->>>>>>> 661d11f2
                     break;
                 }
             }
@@ -725,25 +707,8 @@
     ferric.push_back( "iron" );
     ferric.push_back( "steel" );
 
-<<<<<<< HEAD
-        targ.x += rng(0 - int(sqrt(missed_by)), int(sqrt(missed_by)));
-        targ.y += rng(0 - int(sqrt(missed_by)), int(sqrt(missed_by)));
-        // TODO: Z-coord deviation
-        m.sees( p.pos3(), target, -1, tart1, tart2 ); // For the tart1/2
-        trajectory = line_to( p.pos3(), target, tart1, tart2 );
-        missed = true;
-        p.add_msg_if_player(_("You miss!"));
-        sfx::play_variant_sound( "bullet_hit", "hit_wall", sfx::get_heard_volume( targ ), sfx::get_heard_angle( targ ));
-    } else if (missed_by >= .6) {
-        // Hit the space, but not the monster there
-        missed = true;
-        p.add_msg_if_player(_("You barely miss!"));
-        sfx::play_variant_sound( "bullet_hit", "hit_wall", sfx::get_heard_volume( targ ), sfx::get_heard_angle( targ ));
-    }
-=======
     bool do_railgun = has_active_bionic("bio_railgun") &&
                       thrown.made_of_any( ferric );
->>>>>>> 661d11f2
 
     // The damage dealt due to item's weight and player's strength
     int real_dam = ( (thrown.weight() / 452)
