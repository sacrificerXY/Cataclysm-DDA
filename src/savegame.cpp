--- conflicted
+++ resolved
@@ -191,14 +191,8 @@
 
         data.read( "turn", tmpturn );
         data.read( "calendar_start", tmpcalstart );
-<<<<<<< HEAD
-        calendar::initial_season = ( season_type )data.get_int( "initial_season",
-                                   static_cast<int>( SPRING ) );
-=======
         calendar::initial_season = static_cast<season_type>( data.get_int( "initial_season",
                                    static_cast<int>( SPRING ) ) );
-        data.read( "last_target", tmptar );
->>>>>>> d84de378
         data.read( "last_target_type", tmptartyp );
         if( tmptartyp == -2 ) {
             data.read( "last_taget", target_position );
