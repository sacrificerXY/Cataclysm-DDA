#include "game.h"
#include "mapdata.h"
#include "output.h"
#include "rng.h"
#include "line.h"
#include "player.h"
#include "translations.h"
#include "monstergenerator.h"
#include "uistate.h"
#include "messages.h"
#include "compatibility.h"
#include "sounds.h"

#include <sstream>
#include <algorithm>
#include <cstdlib>

void iexamine::none(player *p, map *m, int examx, int examy)
{
    (void)p; //unused
    add_msg(_("That is a %s."), m->name(examx, examy).c_str());
}

void iexamine::gaspump(player *p, map *m, int examx, int examy)
{
    if (!query_yn(_("Use the %s?"), m->tername(examx, examy).c_str())) {
        none(p, m, examx, examy);
        return;
    }

    auto items = m->i_at( examx, examy );
    for( auto item_it = items.begin(); item_it != items.end(); ++item_it ) {
        if( item_it->made_of(LIQUID) ) {
            if( one_in(10 + p->dex_cur) ) {
                add_msg(m_bad, _("You accidentally spill the %s."), item_it->type_name(1).c_str());
                item spill( item_it->type->id, calendar::turn );
                const auto min = item_it->liquid_charges( 1 );
                const auto max = item_it->liquid_charges( 1 ) * 8.0 / p->dex_cur;
                spill.charges = rng( min, max );
                m->add_item_or_charges( p->posx(), p->posy(), spill, 1 );
                item_it->charges -= spill.charges;
                if( item_it->charges < 1 ) {
                    items.erase( item_it );
                }
            } else {
                p->moves -= 300;
                if( g->handle_liquid( *item_it, true, false ) ) {
                    add_msg(_("With a clang and a shudder, the %s pump goes silent."),
                            item_it->type_name(1).c_str());
                    items.erase( item_it );
                }
            }
            return;
        }
    }
    add_msg(m_info, _("Out of order."));
}

namespace {
//--------------------------------------------------------------------------------------------------
//! Implements iexamine::atm(...)
//--------------------------------------------------------------------------------------------------
class atm_menu {
public:
    // menu choices
    enum : int {
        cancel, purchase_card, deposit_money, withdraw_money, transfer_money, transfer_all_money
    };

    atm_menu()                           = delete;
    atm_menu(atm_menu const&)            = delete;
    atm_menu(atm_menu&&)                 = delete;
    atm_menu& operator=(atm_menu const&) = delete;
    atm_menu& operator=(atm_menu&&)      = delete;

    explicit atm_menu(player &p) : u(p) {
        reset(false);
    }

    void start() {
        for (bool result = false; !result; ) {
            amenu.query();

            switch (uistate.iexamine_atm_selected = amenu.ret) {
            case purchase_card:      result = do_purchase_card();      break;
            case deposit_money:      result = do_deposit_money();      break;
            case withdraw_money:     result = do_withdraw_money();     break;
            case transfer_money:     result = do_transfer_money();     break;
            case transfer_all_money: result = do_transfer_all_money(); break;
            default:
                if (amenu.keypress != KEY_ESCAPE) {
                    continue; // only interested in escape.
                }
                //fallthrough
            case cancel:
                if (u.activity.type == ACT_ATM) {
                    u.activity.index = 0; // stop activity
                }
                return;
            };

            amenu.redraw();
            g->draw();
        }

        if (u.activity.type != ACT_ATM) {
            u.assign_activity(ACT_ATM, 0);
        }
    }
private:
    void add_choice(int const i, char const *const title) { amenu.addentry(i, true, -1, title); }
    void add_info(int const i, char const *const title) { amenu.addentry(i, false, -1, title); }

    //! Reset and repopulate the menu; with a fair bit of work this could be more efficient.
    void reset(bool const clear = true) {
        const int card_count   = u.amount_of("cash_card");
        const int charge_count = card_count ? u.charges_of("cash_card") : 0;

        if (clear) {
            amenu.reset();
        }

        amenu.selected = uistate.iexamine_atm_selected;
        amenu.return_invalid = true;
        amenu.text = string_format(_("Welcome to the C.C.B.o.t.T. ATM. What would you like to do?\n"
                                     "Your current balance is: $%ld.%02ld"),
                                     u.cash / 100, u.cash % 100);

        if (u.cash >= 100) {
            add_choice(purchase_card, _("Purchase cash card?"));
        } else {
            add_info(purchase_card, _("You need $1.00 in your account to purchase a card."));
        }

        if (card_count && u.cash > 0) {
            add_choice(withdraw_money, _("Withdraw Money") );
        } else if (u.cash > 0) {
            add_info(withdraw_money, _("You need a cash card before you can withdraw money!"));
        } else {
            add_info(withdraw_money,
                _("You need money in your account before you can withdraw money!"));
        }

        if (charge_count) {
            add_choice(deposit_money, _("Deposit Money"));
        } else {
            add_info(deposit_money,
                _("You need a charged cash card before you can deposit money!"));
        }

        if (card_count >= 2 && charge_count) {
            add_choice(transfer_money, _("Transfer Money"));
            add_choice(transfer_all_money, _("Transfer All Money"));
        } else if (charge_count) {
            add_info(transfer_money, _("You need two cash cards before you can move money!"));
        } else {
            add_info(transfer_money,
                _("One of your cash cards must be charged before you can move money!"));
        }

        amenu.addentry(cancel, true, 'q', _("Cancel"));
    }

    //! print a bank statement for @p print = true;
    void finish_interaction(bool const print = true) {
        if (print) {
            add_msg(m_info, ngettext("Your account now holds %d cent.",
                                     "Your account now holds %d cents.", u.cash), u.cash);
        }

        u.moves -= 100;
    }

    //! Prompt for a card to use (includes worn items).
    item* choose_card(char const *const msg) {
        const int index = g->inv_for_filter(msg, [](item const& itm) {
            return itm.type->id == "cash_card";
        });

        if (index == INT_MIN) {
            add_msg(m_info, _("Nevermind."));
            return nullptr; // player canceled
        }

        auto &itm = u.i_at(index);
        if (itm.type->id != "cash_card") {
            popup(_("Please insert cash cards only!"));
            return nullptr; // must have selected an equipped item
        }

        return &itm;
    };

    //! Prompt for an integral value clamped to [0, max].
    static long prompt_for_amount(char const *const msg, long const max) {
        const std::string formatted = string_format(msg, max);
        const int amount = std::atol(string_input_popup(
            formatted, 20, to_string(max), "", "", -1, true).c_str());

        return (amount > max) ? max : (amount <= 0) ? 0 : amount;
    };

    bool do_purchase_card() {
        const char *prompt = _("This will automatically deduct $1.00 from your bank account. Continue?");

        if (!query_yn(prompt)) {
            return false;
        }

        item card("cash_card", calendar::turn);
        card.charges = 0;
        u.i_add(card);
        u.cash -= 100;
        finish_interaction();

        return true;
    }

    bool do_deposit_money() {
        item *src = choose_card(_("Insert card for deposit."));
        if (!src) {
            return false;
        }

        if (!src->charges) {
            popup(_("You can only deposit money from charged cash cards!"));
            return false;
        }

        const int amount = prompt_for_amount(ngettext(
            "Deposit how much? Max: %d cent. (0 to cancel) ",
            "Deposit how much? Max: %d cents. (0 to cancel) ", src->charges), src->charges);

        if (!amount) {
            return false;
        }

        src->charges -= amount;
        u.cash += amount;
        finish_interaction();

        return true;
    }

    bool do_withdraw_money() {
        item *dst = choose_card(_("Insert card for withdrawal."));
        if (!dst) {
            return false;
        }

        const int amount = prompt_for_amount(ngettext(
            "Withdraw how much? Max: %d cent. (0 to cancel) ",
            "Withdraw how much? Max: %d cents. (0 to cancel) ", u.cash), u.cash);

        if (!amount) {
            return false;
        }

        dst->charges += amount;
        u.cash -= amount;
        finish_interaction();

        return true;
    }

    bool do_transfer_money() {
        item *dst = choose_card(_("Insert card for deposit."));
        if (!dst) {
            return false;
        }

        item *src = choose_card(_("Insert card for withdrawal."));
        if (!src) {
            return false;
        } else if (dst == src) {
            popup(_("You must select a different card to move from!"));
            return false;
        } else if (!src->charges) {
            popup(_("You can only move money from charged cash cards!"));
            return false;
        }

        const int amount = prompt_for_amount(ngettext(
            "Transfer how much? Max: %d cent. (0 to cancel) ",
            "Transfer how much? Max: %d cents. (0 to cancel) ", src->charges), src->charges);

        if (!amount) {
            return false;
        }

        src->charges -= amount;
        dst->charges += amount;
        finish_interaction();

        return true;
    }

    bool do_transfer_all_money() {
        item *dst = choose_card(_("Insert card for bulk deposit."));
        if (!dst) {
            return false;
        }

        // Sum all cash cards in inventory.
        // Assuming a bulk interface for cards. Don't want to get people killed doing this.
        long sum = 0;
        for (auto &i : u.inv_dump()) {
            if (i->type->id != "cash_card") {
                continue;
            }

            sum        += i->charges;
            i->charges =  0;
            u.moves    -= 10;
        }

        dst->charges = sum;

        return true;
    }

    player &u;
    uimenu amenu;
};
} //namespace

void iexamine::atm(player *const p, map *, int , int )
{
    atm_menu {*p}.start();
}

void iexamine::vending(player * const p, map * const m, int const examx, int const examy)
{
    constexpr int moves_cost = 250;

    auto vend_items = m->i_at(examx, examy);
    if (vend_items.empty()) {
        add_msg(m_info, _("The vending machine is empty!"));
        return;
    } else if (!p->has_charges("cash_card", 1)) {
        popup(_("You need a charged cash card to purchase things!"));
        return;
    }

    item *card = &p->i_at(g->inv_for_filter(_("Insert card for purchases."),
        [](item const &i) { return i.type->id == "cash_card"; }));

    if (card->is_null()) {
        return; // player cancelled selection
    } else if (card->type->id != "cash_card") {
        popup(_("Please insert cash cards only!"));
        return;
    } else if (card->charges == 0) {
        popup(_("You must insert a charged cash card!"));
        return;
    }

    int const padding_x  = std::max(0, TERMX - FULL_SCREEN_WIDTH ) / 2;
    int const padding_y  = std::max(0, TERMY - FULL_SCREEN_HEIGHT) / 2;
    int const window_h   = FULL_SCREEN_HEIGHT;
    int const w_items_w  = FULL_SCREEN_WIDTH / 2 - 1; // minus 1 for a gap
    int const w_info_w   = FULL_SCREEN_WIDTH / 2;
    int const list_lines = window_h - 4; // minus for header and footer

    constexpr int first_item_offset = 3; // header size

    WINDOW_PTR const w_ptr {newwin(window_h, w_items_w, padding_y, padding_x)};
    WINDOW_PTR const w_item_info_ptr {
        newwin(window_h, w_info_w,  padding_y, padding_x + w_items_w + 1)};

    WINDOW *w           = w_ptr.get();
    WINDOW *w_item_info = w_item_info_ptr.get();

    bool used_machine = false;
    input_context ctxt("VENDING_MACHINE");
    ctxt.register_updown();
    ctxt.register_action("CONFIRM");
    ctxt.register_action("QUIT");
    ctxt.register_action("HELP_KEYBINDINGS");

    // Collate identical items.
    // First, build a map {item::tname} => {item_it, item_it, item_it...}
    using iterator_t = decltype(std::begin(vend_items)); // map_stack::iterator doesn't exist.

    std::map<std::string, std::vector<iterator_t>> item_map;
    for (auto it = std::begin(vend_items); it != std::end(vend_items); ++it) {
        // |# {name}|
        // 123      4
        item_map[utf8_truncate(it->tname(), static_cast<size_t>(w_items_w - 4))].push_back(it);
    }

    // Next, put pointers to the pairs in the map in a vector to allow indexing.
    std::vector<std::map<std::string, std::vector<iterator_t>>::value_type*> item_list;
    item_list.reserve(item_map.size());
    for (auto &pair : item_map) {
        item_list.emplace_back(&pair);
    }

    int const lines_above = list_lines / 2;                  // lines above the selector
    int const lines_below = list_lines / 2 + list_lines % 2; // lines below the selector

    int cur_pos = 0;
    for (;;) {
        // | {title}|
        // 12       3
        const std::string title = utf8_truncate(string_format(
            _("Money left: %d"), card->charges), static_cast<size_t>(w_items_w - 3));

        int const num_items = item_list.size();
        int const page_size = std::min(num_items, list_lines);

        werase(w);
        wborder(w, LINE_XOXO, LINE_XOXO, LINE_OXOX, LINE_OXOX,
                LINE_OXXO, LINE_OOXX, LINE_XXOO, LINE_XOOX );
        mvwhline(w, first_item_offset - 1, 1, LINE_OXOX, w_items_w - 2);
        mvwaddch(w, first_item_offset - 1, 0, LINE_XXXO); // |-
        mvwaddch(w, first_item_offset - 1, w_items_w - 1, LINE_XOXX); // -|

        mvwprintz(w, 1, 2, c_ltgray, title.c_str());

        // Keep the item selector centered in the page.
        int page_beg = 0;
        int page_end = page_size;
        if (cur_pos < num_items - cur_pos) {
            page_beg = std::max(0, cur_pos - lines_above);
            page_end = std::min(num_items, page_beg + list_lines);
        } else {
            page_end = std::min(num_items, cur_pos + lines_below);
            page_beg = std::max(0, page_end - list_lines);
        }

        for( int line = 0; line < page_size; ++line ) {
            const int i = page_beg + line;
            auto const color = (i == cur_pos) ? h_ltgray : c_ltgray;
            auto const &elem = item_list[i];
            const int count = elem->second.size();
            const char c = (count < 10) ? ('0' + count) : '*';
            mvwprintz(w, first_item_offset + line, 1, color, "%c %s", c, elem->first.c_str());
        }

        //Draw Scrollbar
        draw_scrollbar(w, cur_pos, list_lines, num_items, first_item_offset);
        wrefresh(w);

        // Item info
        auto &cur_items = item_list[static_cast<size_t>(cur_pos)]->second;
        auto &cur_item  = cur_items.back();

        werase(w_item_info);
        // | {line}|
        // 12      3
        fold_and_print(w_item_info, 1, 2, w_info_w - 3, c_ltgray, cur_item->info(true));
        wborder(w_item_info, LINE_XOXO, LINE_XOXO, LINE_OXOX, LINE_OXOX,
                LINE_OXXO, LINE_OOXX, LINE_XXOO, LINE_XOOX );

        //+<{name}>+
        //12      34
        const std::string name = utf8_truncate(cur_item->display_name(), static_cast<size_t>(w_info_w - 4));
        mvwprintw(w_item_info, 0, 1, "<%s>", name.c_str());
        wrefresh(w_item_info);

        const std::string &action = ctxt.handle_input();
        if (action == "DOWN") {
            cur_pos = (cur_pos + 1) % num_items;
        } else if (action == "UP") {
            cur_pos = (cur_pos + num_items - 1) % num_items;
        } else if (action == "CONFIRM") {
            if ( cur_item->price() > card->charges ) {
                popup(_("That item is too expensive!"));
                continue;
            }

            if (!used_machine) {
                used_machine = true;
                p->moves -= moves_cost;
            }

            card->charges -= cur_item->price();
            p->i_add_or_drop( *cur_item );

            vend_items.erase( cur_item );
            cur_items.pop_back();
            if (!cur_items.empty()) {
                continue;
            }

            item_list.erase(std::begin(item_list) + cur_pos);
            if (item_list.empty()) {
                add_msg(_("With a beep, the empty vending machine shuts down"));
                return;
            } else if (cur_pos == num_items - 1) {
                cur_pos--;
            }
        } else if (action == "QUIT") {
            break;
        }
    }
}

void iexamine::toilet(player *p, map *m, int examx, int examy)
{
    auto items = m->i_at(examx, examy);
    auto water = items.begin();
    for( ; water != items.end(); ++water ) {
        if( water->typeId() == "water") {
            break;
        }
    }

    if( water == items.end() ) {
        add_msg(m_info, _("This toilet is empty."));
    } else {
        int initial_charges = water->charges;
        // Use a different poison value each time water is drawn from the toilet.
        water->poison = one_in(3) ? 0 : rng(1, 3);

        // First try handling/bottling, then try drinking, but only try
        // drinking if we don't handle or bottle.
        bool drained = g->handle_liquid( *water, true, false );
        if( drained || initial_charges != water->charges ) {
            // The bottling happens in handle_liquid, but delay of action
            // does not.
            p->moves -= 100;
        } else if( !drained && initial_charges == water->charges ){
            int charges_consumed = p->drink_from_hands( *water );
            // Drink_from_hands handles moves, but doesn't decrease water
            // charges.
            water->charges -= charges_consumed;
        }

        if( drained || water->charges <= 0 ) {
            items.erase( water );
        }
    }
}

void iexamine::elevator(player *p, map *m, int examx, int examy)
{
    (void)p; //unused
    if (!query_yn(_("Use the %s?"), m->tername(examx, examy).c_str())) {
        return;
    }
    int movez = (g->get_levz() < 0 ? 2 : -2);
    g->vertical_move( movez, false );
}

void iexamine::controls_gate(player *p, map *m, int examx, int examy)
{
    if (!query_yn(_("Use the %s?"), m->tername(examx, examy).c_str())) {
        none(p, m, examx, examy);
        return;
    }
    g->open_gate(examx, examy, (ter_id)m->ter(examx, examy));
}

void iexamine::cardreader(player *p, map *m, int examx, int examy)
{
    itype_id card_type = (m->ter(examx, examy) == t_card_science ? "id_science" :
                          "id_military");
    if (p->has_amount(card_type, 1) && query_yn(_("Swipe your ID card?"))) {
        p->moves -= 100;
        for (int i = -3; i <= 3; i++) {
            for (int j = -3; j <= 3; j++) {
                if (m->ter(examx + i, examy + j) == t_door_metal_locked) {
                    m->ter_set(examx + i, examy + j, t_floor);
                }
            }
        }
        for (int i = 0; i < (int)g->num_zombies(); i++) {
            if ( (g->zombie(i).type->id == "mon_turret") ||
                 (g->zombie(i).type->id == "mon_turret_rifle") ) {
                g->remove_zombie(i);
                i--;
            }
        }
        add_msg(_("You insert your ID card."));
        add_msg(m_good, _("The nearby doors slide into the floor."));
        p->use_amount(card_type, 1);
    } else {
        bool using_electrohack = (p->has_amount("electrohack", 1) &&
                                  query_yn(_("Use electrohack on the reader?")));
        bool using_fingerhack = (!using_electrohack && p->has_bionic("bio_fingerhack") &&
                                 p->power_level > 0 &&
                                 query_yn(_("Use fingerhack on the reader?")));
        if (using_electrohack || using_fingerhack) {
            p->moves -= 500;
            p->practice( "computer", 20 );
            int success = rng(p->skillLevel("computer") / 4 - 2, p->skillLevel("computer") * 2);
            success += rng(-3, 3);
            if (using_fingerhack) {
                success++;
            }
            if (p->int_cur < 8) {
                success -= rng(0, int((8 - p->int_cur) / 2));
            } else if (p->int_cur > 8) {
                success += rng(0, int((p->int_cur - 8) / 2));
            }
            if (success < 0) {
                add_msg(_("You cause a short circuit!"));
                if (success <= -5) {
                    if (using_electrohack) {
                        add_msg(m_bad, _("Your electrohack is ruined!"));
                        p->use_amount("electrohack", 1);
                    } else {
                        add_msg(m_bad, _("Your power is drained!"));
                        p->charge_power(-rng(0, p->power_level));
                    }
                }
                m->ter_set(examx, examy, t_card_reader_broken);
            } else if (success < 6) {
                add_msg(_("Nothing happens."));
            } else {
                add_msg(_("You activate the panel!"));
                add_msg(m_good, _("The nearby doors slide into the floor."));
                m->ter_set(examx, examy, t_card_reader_broken);
                for (int i = -3; i <= 3; i++) {
                    for (int j = -3; j <= 3; j++) {
                        if (m->ter(examx + i, examy + j) == t_door_metal_locked) {
                            m->ter_set(examx + i, examy + j, t_floor);
                        }
                    }
                }
            }
        } else {
            add_msg(m_info, _("Looks like you need a %s."), item::nname( card_type ).c_str());
        }
    }
}

void iexamine::rubble(player *p, map *m, int examx, int examy)
{
    bool has_digging_tool = p->has_items_with_quality( "DIG", 2, 1 );
    if( !has_digging_tool ) {
        add_msg(m_info, _("If only you had a shovel..."));
        return;
    }

    // Ask if there's something possibly more interesting than this rubble here
    std::string xname = m->furnname(examx, examy);
    if( ( m->veh_at( examx, examy ) != nullptr ||
          m->tr_at( examx, examy ) != tr_null ||
          g->critter_at( examx, examy ) != nullptr ) &&
          !query_yn(_("Clear up that %s?"), xname.c_str() ) ) {
        none(p, m, examx, examy);
        return;
    }

    // "Remove"
    p->moves -= 200;
    m->furn_set(examx, examy, f_null);

    // "Remind"
    add_msg(_("You clear up that %s."), xname.c_str());
}

void iexamine::crate(player *p, map *m, int examx, int examy)
{
    // Check for a crowbar in the inventory
    const auto has_prying = []( const item it ) {
        const auto fun = it.type->get_use( "CROWBAR" );
        return fun != nullptr;
    };

    bool has_tools = p->has_item_with( has_prying );
    if( !has_tools ) {
        add_msg( m_info, _("If only you had a crowbar...") );
        return;
    }

    // Ask if there's something possibly more interesting than this crate here
    // Shouldn't happen (what kind of creature lives in a crate?), but better safe than getting complaints
    std::string xname = m->furnname(examx, examy);
    if( ( m->veh_at( examx, examy ) != nullptr ||
          m->tr_at( examx, examy ) != tr_null ||
          g->critter_at( examx, examy ) != nullptr ) &&
          !query_yn(_("Pry that %s?"), xname.c_str() ) ) {
        none(p, m, examx, examy);
        return;
    }

    // HACK ALERT: player::items_with returns const item* vector and so can't be used
    // so we'll be making a fake crowbar here
    // Not a problem for now, but if crowbar iuse-s ever get different, this will need a fix
    item fakecrow( "crowbar", 0 );
    
    iuse dummy;
    dummy.crowbar( p, &fakecrow, false, point( examx, examy ) );
}


void iexamine::chainfence( player *p, map *m, int examx, int examy )
{
    if( !query_yn( _( "Climb %s?" ), m->tername( examx, examy ).c_str() ) ) {
        none( p, m, examx, examy );
        return;
    }
    if( p->has_trait( "ARACHNID_ARMS_OK" ) && !p->wearing_something_on( bp_torso ) ) {
        add_msg( _( "Climbing the fence is trivial for one such as you." ) );
        p->moves -= 75; // Yes, faster than walking.  6-8 limbs are impressive.
    } else if( p->has_trait( "INSECT_ARMS_OK" ) && !p->wearing_something_on( bp_torso ) ) {
        add_msg( _( "You quickly scale the fence." ) );
        p->moves -= 90;
    } else if( p->has_trait( "PARKOUR" ) ) {
        add_msg( _( "The fence is no match for your freerunning abilities." ) );
        p->moves -= 100;
    } else {
        p->moves -= 400;
        int climb = p->dex_cur;
        if (p->has_trait( "BADKNEES" )) {
            climb = climb / 2;
        }
        if( one_in( climb ) ) {
            add_msg( m_bad, _( "You slip while climbing and fall down again." ) );
            return;
        }
        p->moves += climb * 10;
    }
    if( p->in_vehicle ) {
        m->unboard_vehicle( p->posx(), p->posy() );
    }
    if( examx < SEEX * int( MAPSIZE / 2 ) || examy < SEEY * int( MAPSIZE / 2 ) ||
        examx >= SEEX * ( 1 + int( MAPSIZE / 2 ) ) || examy >= SEEY * ( 1 + int( MAPSIZE / 2 ) ) ) {
        if( &g->u == p ) {
            g->update_map( examx, examy );
        }
    }
    p->setx( examx );
    p->sety( examy );
}

void iexamine::bars(player *p, map *m, int examx, int examy)
{
    if(!(p->has_trait("AMORPHOUS"))) {
        none(p, m, examx, examy);
        return;
    }
    if ( ((p->encumb(bp_torso)) >= 10) && ((p->encumb(bp_head)) >= 10) &&
         (p->encumb(bp_foot_l) >= 10 ||
          p->encumb(bp_foot_r) >= 10) ) { // Most likely places for rigid gear that would catch on the bars.
        add_msg(m_info, _("Your amorphous body could slip though the %s, but your cumbersome gear can't."),
                m->tername(examx, examy).c_str());
        return;
    }
    if (!query_yn(_("Slip through the %s?"), m->tername(examx, examy).c_str())) {
        none(p, m, examx, examy);
        return;
    }
    p->moves -= 200;
    add_msg(_("You slide right between the bars."));
    p->setx( examx );
    p->sety( examy );
}

void iexamine::portable_structure(player *p, map *m, int examx, int examy)
{
    int radius = m->furn(examx, examy) == f_center_groundsheet ? 2 : 1;
    const char *name = m->furn(examx, examy) == f_skin_groundsheet ? _("shelter") : _("tent");
      // We don't take the name from the item in case "kit" is in
      // it, instead of just the name of the structure.
    std::string dropped =
        m->furn(examx, examy) == f_groundsheet        ? "tent_kit"
      : m->furn(examx, examy) == f_center_groundsheet ? "large_tent_kit"
      :                                                 "shelter_kit";
    if (!query_yn(_("Take down the %s?"), name)) {
        none(p, m, examx, examy);
        return;
    }
    p->moves -= 200;
    for (int i = -radius; i <= radius; i++) {
        for (int j = -radius; j <= radius; j++) {
            m->furn_set(examx + i, examy + j, f_null);
        }
    }
    add_msg(_("You take down the %s."), name);
    m->add_item_or_charges(examx, examy, item(dropped, calendar::turn));
}

void iexamine::pit(player *p, map *m, int examx, int examy)
{
    inventory map_inv;
    map_inv.form_from_map(point(p->posx(), p->posy()), 1);

    bool player_has = p->has_amount("2x4", 1);
    bool map_has = map_inv.has_amount("2x4", 1);

    // return if there is no 2x4 around
    if (!player_has && !map_has) {
        none(p, m, examx, examy);
        return;
    }

    if (query_yn(_("Place a plank over the pit?"))) {
        // if both have, then ask to use the one on the map
        if (player_has && map_has) {
            if (query_yn(_("Use the plank at your feet?"))) {
                m->use_amount(point(p->posx(), p->posy()), 1, "2x4", 1, false);
            } else {
                p->use_amount("2x4", 1);
            }
        } else if (player_has && !map_has) { // only player has plank
            p->use_amount("2x4", 1);
        } else if (!player_has && map_has) { // only map has plank
            m->use_amount(point(p->posx(), p->posy()), 1, "2x4", 1, false);
        }

        if( m->ter(examx, examy) == t_pit ) {
            m->ter_set(examx, examy, t_pit_covered);
        } else if( m->ter(examx, examy) == t_pit_spiked ) {
            m->ter_set(examx, examy, t_pit_spiked_covered);
        } else if( m->ter(examx, examy) == t_pit_glass ) {
            m->ter_set(examx, examy, t_pit_glass_covered);
        }
        add_msg(_("You place a plank of wood over the pit."));
    }
}

void iexamine::pit_covered(player *p, map *m, int examx, int examy)
{
    if(!query_yn(_("Remove cover?"))) {
        none(p, m, examx, examy);
        return;
    }

    item plank("2x4", calendar::turn);
    add_msg(_("You remove the plank."));
    m->add_item_or_charges(p->posx(), p->posy(), plank);

    if( m->ter(examx, examy) == t_pit_covered ) {
        m->ter_set(examx, examy, t_pit);
    } else if( m->ter(examx, examy) == t_pit_spiked_covered ) {
        m->ter_set(examx, examy, t_pit_spiked);
    } else if( m->ter(examx, examy) == t_pit_glass_covered ) {
        m->ter_set(examx, examy, t_pit_glass);
    }
}

void iexamine::fence_post(player *p, map *m, int examx, int examy)
{

    int ch = menu(true, _("Fence Construction:"), _("Rope Fence"),
                  _("Wire Fence"), _("Barbed Wire Fence"), _("Cancel"), NULL);
    switch (ch) {
    case 1: {
        if (p->has_amount("rope_6", 2)) {
            p->use_amount("rope_6", 2);
            m->ter_set(examx, examy, t_fence_rope);
            p->moves -= 200;
        } else {
            add_msg(m_info, _("You need 2 six-foot lengths of rope to do that"));
        }
    }
    break;

    case 2: {
        if (p->has_amount("wire", 2)) {
            p->use_amount("wire", 2);
            m->ter_set(examx, examy, t_fence_wire);
            p->moves -= 200;
        } else {
            add_msg(m_info, _("You need 2 lengths of wire to do that!"));
        }
    }
    break;

    case 3: {
        if (p->has_amount("wire_barbed", 2)) {
            p->use_amount("wire_barbed", 2);
            m->ter_set(examx, examy, t_fence_barbed);
            p->moves -= 200;
        } else {
            add_msg(m_info, _("You need 2 lengths of barbed wire to do that!"));
        }
    }
    break;

    case 4:
    default:
        break;
    }
}

void iexamine::remove_fence_rope(player *p, map *m, int examx, int examy)
{
    if(!query_yn(_("Remove %s?"), m->tername(examx, examy).c_str())) {
        none(p, m, examx, examy);
        return;
    }
    item rope("rope_6", calendar::turn);
    m->add_item_or_charges(p->posx(), p->posy(), rope);
    m->add_item_or_charges(p->posx(), p->posy(), rope);
    m->ter_set(examx, examy, t_fence_post);
    p->moves -= 200;

}

void iexamine::remove_fence_wire(player *p, map *m, int examx, int examy)
{
    if(!query_yn(_("Remove %s?"), m->tername(examx, examy).c_str())) {
        none(p, m, examx, examy);
        return;
    }

    item rope("wire", calendar::turn);
    m->add_item_or_charges(p->posx(), p->posy(), rope);
    m->add_item_or_charges(p->posx(), p->posy(), rope);
    m->ter_set(examx, examy, t_fence_post);
    p->moves -= 200;
}

void iexamine::remove_fence_barbed(player *p, map *m, int examx, int examy)
{
    if(!query_yn(_("Remove %s?"), m->tername(examx, examy).c_str())) {
        none(p, m, examx, examy);
        return;
    }

    item rope("wire_barbed", calendar::turn);
    m->add_item_or_charges(p->posx(), p->posy(), rope);
    m->add_item_or_charges(p->posx(), p->posy(), rope);
    m->ter_set(examx, examy, t_fence_post);
    p->moves -= 200;
}

void iexamine::slot_machine(player *p, map *m, int examx, int examy)
{
    (void)m;
    (void)examx;
    (void)examy; //unused
    if (p->cash < 10) {
        add_msg(m_info, _("You need $10 to play."));
    } else if (query_yn(_("Insert $10?"))) {
        do {
            if (one_in(5)) {
                popup(_("Three cherries... you get your money back!"));
            } else if (one_in(20)) {
                popup(_("Three bells... you win $50!"));
                p->cash += 40; // Minus the $10 we wagered
            } else if (one_in(50)) {
                popup(_("Three stars... you win $200!"));
                p->cash += 190;
            } else if (one_in(1000)) {
                popup(_("JACKPOT!  You win $3000!"));
                p->cash += 2990;
            } else {
                popup(_("No win."));
                p->cash -= 10;
            }
        } while (p->cash >= 10 && query_yn(_("Play again?")));
    }
}

void iexamine::safe(player *p, map *m, int examx, int examy)
{
    if (!p->has_amount("stethoscope", 1)) {
        add_msg(m_info, _("You need a stethoscope for safecracking."));
        return;
    }

    if (query_yn(_("Attempt to crack the safe?"))) {
        bool success = true;
        if (p->is_deaf()) {
            add_msg(m_info, _("You can't crack a safe while deaf!"));
            return;
        }

        if (success) {
            m->furn_set(examx, examy, f_safe_o);
            add_msg(m_good, _("You successfully crack the safe!"));
        } else {
            add_msg(_("The safe resists your attempt at cracking it."));
        }
    }
}

void iexamine::gunsafe_ml(player *p, map *m, int examx, int examy)
{
    std::string furn_name = m->tername(examx, examy).c_str();
    if( !( p->has_amount("crude_picklock", 1) || p->has_amount("hairpin", 1) ||
           p->has_amount("picklocks", 1) || p->has_bionic("bio_lockpick") ) ) {
        add_msg(m_info, _("You need a lockpick to open this gun safe."));
        return;
    } else if( !query_yn(_("Pick the gun safe?")) ) {
        return;
    }

    int pick_quality = 1;
    if( p->has_amount("picklocks", 1) || p->has_bionic("bio_lockpick") ) {
        pick_quality = 5;
    } else {
        pick_quality = 3;
    }

    p->practice("mechanics", 1);
    p->moves -= (1000 - (pick_quality * 100)) - (p->dex_cur + p->skillLevel("mechanics")) * 5;
    int pick_roll = (dice(2, p->skillLevel("mechanics")) + dice(2, p->dex_cur)) * pick_quality;
    int door_roll = dice(4, 30);
    if (pick_roll >= door_roll) {
        p->practice("mechanics", 1);
        add_msg(_("You successfully unlock the gun safe."));
        g->m.furn_set(examx, examy, "f_safe_o");
    } else if (door_roll > (3 * pick_roll)) {
        add_msg(_("Your clumsy attempt jams the lock!"));
        g->m.furn_set(examx, examy, "f_gunsafe_mj");
    } else {
        add_msg(_("The gun safe stumps your efforts to pick it."));
    }
}

void iexamine::gunsafe_el(player *p, map *m, int examx, int examy)
{
    std::string furn_name = m->tername(examx, examy).c_str();
    bool can_hack = ( !p->has_trait("ILLITERATE") &&
                      ( (p->has_amount("electrohack", 1)) ||
                        (p->has_bionic("bio_fingerhack") && p->power_level > 0) ) );
    if (!can_hack) {
        add_msg(_("You can't hack this gun safe without an electrohack."));
        return;
    }

    bool using_electrohack = (p->has_amount("electrohack", 1) &&
                              query_yn(_("Use electrohack on the gun safe?")));
    bool using_fingerhack = (!using_electrohack && p->has_bionic("bio_fingerhack") &&
                             p->power_level > 0 && query_yn(_("Use fingerhack on the gun safe?")));
    if (using_electrohack || using_fingerhack) {
        p->moves -= 500;
        p->practice("computer", 20);
        int success = rng(p->skillLevel("computer") / 4 - 2, p->skillLevel("computer") * 2);
        success += rng(-3, 3);
        if (using_fingerhack) {
            success++;
        }
        if (p->int_cur < 8) {
            success -= rng(0, int((8 - p->int_cur) / 2));
        } else if (p->int_cur > 8) {
            success += rng(0, int((p->int_cur - 8) / 2));
        }
        if (success < 0) {
            add_msg(_("You cause a short circuit!"));
            if (success <= -5) {
                if (using_electrohack) {
                    add_msg(m_bad, _("Your electrohack is ruined!"));
                    p->use_amount("electrohack", 1);
                } else {
                    add_msg(m_bad, _("Your power is drained!"));
                    p->charge_power(-rng(0, p->power_level));
                }
            }
            p->add_memorial_log(pgettext("memorial_male", "Set off an alarm."),
                                pgettext("memorial_female", "Set off an alarm."));
            sounds::sound(p->posx(), p->posy(), 60, _("An alarm sounds!"));
            if (g->get_levz() > 0 && !g->event_queued(EVENT_WANTED)) {
                g->add_event(EVENT_WANTED, int(calendar::turn) + 300, 0, p->global_sm_location());
            }
        } else if (success < 6) {
            add_msg(_("Nothing happens."));
        } else {
            add_msg(_("You successfully hack the gun safe."));
            g->m.furn_set(examx, examy, "f_safe_o");
        }
    }
}

void iexamine::bulletin_board(player *p, map *m, int examx, int examy)
{
    (void)p;
    basecamp *camp = m->camp_at(examx, examy);
    if (camp && camp->board_x() == examx && camp->board_y() == examy) {
        std::vector<std::string> options;
        options.push_back(_("Cancel"));
        // Causes a warning due to being unused, but don't want to delete
        // since it's clearly what's intended for future functionality.
        //int choice = menu_vec(true, camp->board_name().c_str(), options) - 1;
    } else {
        bool create_camp = m->allow_camp(examx, examy);
        std::vector<std::string> options;
        if (create_camp) {
            options.push_back(_("Create camp"));
        }
        options.push_back(_("Cancel"));
        // TODO: Other Bulletin Boards
        int choice = menu_vec(true, _("Bulletin Board"), options) - 1;
        if (choice >= 0 && size_t(choice) < options.size()) {
            if (options[choice] == _("Create camp")) {
                // TODO: Allow text entry for name
                m->add_camp(_("Home"), examx, examy);
            }
        }
    }
}

void iexamine::fault(player *p, map *m, int examx, int examy)
{
    (void)p;
    (void)m;
    (void)examx;
    (void)examy; //unused
    popup(_("\
This wall is perfectly vertical.  Odd, twisted holes are set in it, leading\n\
as far back into the solid rock as you can see.  The holes are humanoid in\n\
shape, but with long, twisted, distended limbs."));
}

void iexamine::pedestal_wyrm(player *p, map *m, int examx, int examy)
{
    if (!m->i_at(examx, examy).empty()) {
        none(p, m, examx, examy);
        return;
    }
    // Send in a few wyrms to start things off.
    g->u.add_memorial_log(pgettext("memorial_male", "Awoke a group of dark wyrms!"),
                         pgettext("memorial_female", "Awoke a group of dark wyrms!"));
   monster wyrm(GetMType("mon_dark_wyrm"));
   int num_wyrms = rng(1, 4);
   for (int i = 0; i < num_wyrms; i++) {
    int tries = 0;
    int monx = -1, mony = -1;
    do {
     monx = rng(0, SEEX * MAPSIZE);
     mony = rng(0, SEEY * MAPSIZE);
     tries++;
    } while (tries < 10 && !g->is_empty(monx, mony) &&
             rl_dist(g->u.posx(), g->u.posy(), monx, mony) <= 2);
      if (tries < 10) {
          g->m.ter_set(monx, mony, t_rock_floor);
          wyrm.spawn(monx, mony);
          g->add_zombie(wyrm);
      }
   }
    add_msg(_("The pedestal sinks into the ground, with an ominous grinding noise..."));
    sounds::sound(examx, examy, 80, (""));
    m->ter_set(examx, examy, t_rock_floor);
    g->add_event(EVENT_SPAWN_WYRMS, int(calendar::turn) + rng(5, 10));
}

void iexamine::pedestal_temple(player *p, map *m, int examx, int examy)
{

    if (m->i_at(examx, examy).size() == 1 &&
        m->i_at(examx, examy)[0].type->id == "petrified_eye") {
        add_msg(_("The pedestal sinks into the ground..."));
        m->ter_set(examx, examy, t_dirt);
        m->i_clear(examx, examy);
        g->add_event(EVENT_TEMPLE_OPEN, int(calendar::turn) + 4);
    } else if (p->has_amount("petrified_eye", 1) &&
               query_yn(_("Place your petrified eye on the pedestal?"))) {
        p->use_amount("petrified_eye", 1);
        add_msg(_("The pedestal sinks into the ground..."));
        m->ter_set(examx, examy, t_dirt);
        g->add_event(EVENT_TEMPLE_OPEN, int(calendar::turn) + 4);
    } else
        add_msg(_("This pedestal is engraved in eye-shaped diagrams, and has a \
large semi-spherical indentation at the top."));
}

void iexamine::door_peephole(player *p, map *m, int examx, int examy) {
    if (m->is_outside(p->posx(), p->posy())) {
        p->add_msg_if_player( _("You cannot look through the peephole from the outside."));
        return;
    }

    // Peek through the peephole, or open the door.
    int choice = menu( true, _("Do what with the door?"),
                       _("Peek through peephole."), _("Open door."),
                       _("Cancel"), NULL );
    if( choice == 1 ) {
        // Peek
        g->peek( examx, examy );
        p->add_msg_if_player( _("You peek through the peephole.") );
    } else if( choice == 2 ) {
        m->open_door(examx, examy, true, false);
        p->add_msg_if_player( _("You open the door.") );
    } else {
        p->add_msg_if_player( _("Never mind."));
    }
}

void iexamine::fswitch(player *p, map *m, int examx, int examy)
{
    if(!query_yn(_("Flip the %s?"), m->tername(examx, examy).c_str())) {
        none(p, m, examx, examy);
        return;
    }
    ter_id terid = m->ter(examx, examy);
    p->moves -= 100;
    for (int y = examy; y <= examy + 5; y++) {
        for (int x = 0; x < SEEX * MAPSIZE; x++) {
            if ( terid == t_switch_rg ) {
                if (m->ter(x, y) == t_rock_red) {
                    m->ter_set(x, y, t_floor_red);
                } else if (m->ter(x, y) == t_floor_red) {
                    m->ter_set(x, y, t_rock_red);
                } else if (m->ter(x, y) == t_rock_green) {
                    m->ter_set(x, y, t_floor_green);
                } else if (m->ter(x, y) == t_floor_green) {
                    m->ter_set(x, y, t_rock_green);
                }
            } else if ( terid == t_switch_gb ) {
                if (m->ter(x, y) == t_rock_blue) {
                    m->ter_set(x, y, t_floor_blue);
                } else if (m->ter(x, y) == t_floor_blue) {
                    m->ter_set(x, y, t_rock_blue);
                } else if (m->ter(x, y) == t_rock_green) {
                    m->ter_set(x, y, t_floor_green);
                } else if (m->ter(x, y) == t_floor_green) {
                    m->ter_set(x, y, t_rock_green);
                }
            } else if ( terid == t_switch_rb ) {
                if (m->ter(x, y) == t_rock_blue) {
                    m->ter_set(x, y, t_floor_blue);
                } else if (m->ter(x, y) == t_floor_blue) {
                    m->ter_set(x, y, t_rock_blue);
                } else if (m->ter(x, y) == t_rock_red) {
                    m->ter_set(x, y, t_floor_red);
                } else if (m->ter(x, y) == t_floor_red) {
                    m->ter_set(x, y, t_rock_red);
                }
            } else if ( terid == t_switch_even ) {
                if ((y - examy) % 2 == 1) {
                    if (m->ter(x, y) == t_rock_red) {
                        m->ter_set(x, y, t_floor_red);
                    } else if (m->ter(x, y) == t_floor_red) {
                        m->ter_set(x, y, t_rock_red);
                    } else if (m->ter(x, y) == t_rock_green) {
                        m->ter_set(x, y, t_floor_green);
                    } else if (m->ter(x, y) == t_floor_green) {
                        m->ter_set(x, y, t_rock_green);
                    } else if (m->ter(x, y) == t_rock_blue) {
                        m->ter_set(x, y, t_floor_blue);
                    } else if (m->ter(x, y) == t_floor_blue) {
                        m->ter_set(x, y, t_rock_blue);
                    }
                }
            }
        }
    }
    add_msg(m_warning, _("You hear the rumble of rock shifting."));
    g->add_event(EVENT_TEMPLE_SPAWN, calendar::turn + 3);
}

void iexamine::flower_poppy(player *p, map *m, int examx, int examy)
{
    if (calendar::turn.get_season() == WINTER) {
        add_msg(m_info, _("This flower is dead. You can't get it."));
        none(p, m, examx, examy);
        return;
    }
    if ( ((p->has_trait("PROBOSCIS")) || (p->has_trait("BEAK_HUM"))) && ((p->hunger) > 0) &&
         (!(p->wearing_something_on(bp_mouth))) ) {
        if (!query_yn(_("You feel woozy as you explore the %s. Drink?"), m->furnname(examx,
                      examy).c_str())) {
            return;
        }
        p->moves -= 150; // You take your time...
        add_msg(_("You slowly suck up the nectar."));
        p->hunger -= 25;
        p->add_effect("pkill2", 70);
        p->fatigue += 20;
        // Please drink poppy nectar responsibly.
        if (one_in(20)) {
            p->add_addiction(ADD_PKILLER, 1);
        }
    }
    if(!query_yn(_("Pick %s?"), m->furnname(examx, examy).c_str())) {
        none(p, m, examx, examy);
        return;
    }

    int resist = p->get_env_resist(bp_mouth);

    if (resist < 10) {
        // Can't smell the flowers with a gas mask on!
        add_msg(m_warning, _("This flower has a heady aroma."));
    }

    if (one_in(3) && resist < 5)  {
        // Should user player::infect, but can't!
        // player::infect needs to be restructured to return a bool indicating success.
        add_msg(m_bad, _("You fall asleep..."));
        p->fall_asleep(1200);
        add_msg(m_bad, _("Your legs are covered in the poppy's roots!"));
        p->apply_damage(nullptr, bp_leg_l, 4);
        p->apply_damage(nullptr, bp_leg_r, 4);
        p->moves -= 50;
    }

    m->furn_set(examx, examy, f_null);
    m->spawn_item(examx, examy, "poppy_flower");
    m->spawn_item(examx, examy, "poppy_bud");
}

void iexamine::flower_bluebell(player *p, map *m, int examx, int examy)
{
    if (calendar::turn.get_season() == WINTER) {
        add_msg(m_info, _("This flower is dead. You can't get it."));
        none(p, m, examx, examy);
        return;
    }
    if ( ((p->has_trait("PROBOSCIS")) || (p->has_trait("BEAK_HUM"))) &&
         ((p->hunger) > 0) && (!(p->wearing_something_on(bp_mouth))) ) {
        p->moves -= 50; // Takes 30 seconds
        add_msg(_("You drink some nectar."));
        p->hunger -= 15;
    }
    if(!query_yn(_("Pick %s?"), m->furnname(examx, examy).c_str())) {
        none(p, m, examx, examy);
        return;
    }
    m->furn_set(examx, examy, f_null);
    m->spawn_item(examx, examy, "bluebell_flower");
    m->spawn_item(examx, examy, "bluebell_bud");
}

void iexamine::flower_dahlia(player *p, map *m, int examx, int examy)
{
    if (calendar::turn.get_season() == WINTER) {
        add_msg(m_info, _("This flower is dead. You can't get it."));
        none(p, m, examx, examy);
        return;
    }
    if ( ((p->has_trait("PROBOSCIS")) || (p->has_trait("BEAK_HUM"))) &&
         ((p->hunger) > 0) && (!(p->wearing_something_on(bp_mouth))) ) {
        p->moves -= 50; // Takes 30 seconds
        add_msg(_("You drink some nectar."));
        p->hunger -= 15;
    }
    if(!query_yn(_("Pick %s?"), m->furnname(examx, examy).c_str())) {
        none(p, m, examx, examy);
        return;
    }
    m->furn_set(examx, examy, f_null);
    m->spawn_item(examx, examy, "dahlia_flower");
    m->spawn_item(examx, examy, "dahlia_bud");
    if( p->has_items_with_quality( "DIG", 1, 1 ) ) {
        m->spawn_item(examx, examy, "dahlia_root");
    } else {
        add_msg( m_info, _( "If only you had a shovel to dig up those roots..." ) );
    }
}

void iexamine::flower_datura(player *p, map *m, int examx, int examy)
{
    if (calendar::turn.get_season() == WINTER) {
        add_msg(m_info, _("This plant is dead. You can't get it."));
        none(p, m, examx, examy);
        return;
    }
    if ( ((p->has_trait("PROBOSCIS")) || (p->has_trait("BEAK_HUM"))) &&
         ((p->hunger) > 0) && (!(p->wearing_something_on(bp_mouth))) ) {
        p->moves -= 50; // Takes 30 seconds
        add_msg(_("You drink some nectar."));
        p->hunger -= 15;
    }
    if(!query_yn(_("Pick %s?"), m->furnname(examx, examy).c_str())) {
        none(p, m, examx, examy);
        return;
    }
    m->furn_set(examx, examy, f_null);
    m->spawn_item(examx, examy, "datura_seed", 2, 6 );
}

void iexamine::flower_dandelion(player *p, map *m, int examx, int examy)
{
    if (calendar::turn.get_season() == WINTER) {
        add_msg(m_info, _("This plant is dead. You can't get it."));
        none(p, m, examx, examy);
        return;
    }
    if ( ((p->has_trait("PROBOSCIS")) || (p->has_trait("BEAK_HUM"))) &&
         ((p->hunger) > 0) && (!(p->wearing_something_on(bp_mouth))) ) {
        p->moves -= 50; // Takes 30 seconds
        add_msg(_("You drink some nectar."));
        p->hunger -= 15;
    }
    if(!query_yn(_("Pick %s?"), m->furnname(examx, examy).c_str())) {
        none(p, m, examx, examy);
        return;
    }
    m->furn_set(examx, examy, f_null);
    m->spawn_item(examx, examy, "raw_dandelion", rng( 1, 4 ) );
}

void iexamine::flower_marloss(player *p, map *m, int examx, int examy)
{
    if (calendar::turn.get_season() == WINTER) {
        add_msg(m_info, _("This flower is still alive, despite the harsh conditions..."));
    }
    if ( ((p->has_trait("PROBOSCIS")) || (p->has_trait("BEAK_HUM"))) &&
         ((p->hunger) > 0) ) {
            if (!(p->wearing_something_on(bp_mouth))) {
                if (!query_yn(_("You feel out of place as you explore the %s. Drink?"), m->furnname(examx,
                      examy).c_str())) {
            return;
        }
            p->moves -= 50; // Takes 30 seconds
            add_msg(m_bad, _("This flower tastes very wrong..."));
            // If you can drink flowers, you're post-thresh and the Mycus does not want you.
            p->add_effect("teleglow", 100);
        }
    }
    if(!query_yn(_("Pick %s?"), m->furnname(examx, examy).c_str())) {
        none(p, m, examx, examy);
        return;
    }
    m->furn_set(examx, examy, f_null);
    m->spawn_item(examx, examy, "marloss_seed", 1, 3);
}

void iexamine::egg_sack_generic( player *p, map *m, int examx, int examy,
                                 const std::string &montype )
{
    const std::string old_furn_name = m->furnname( examx, examy );
    if( !query_yn( _( "Harvest the %s?" ), old_furn_name.c_str() ) ) {
        none( p, m, examx, examy );
        return;
    }
    m->spawn_item( examx, examy, "spider_egg", rng( 1, 4 ) );
    m->furn_set( examx, examy, f_egg_sacke );
    if( one_in( 2 ) ) {
        monster spiderling( GetMType( montype ) );
        int monster_count = 0;
        const std::vector<point> points = closest_points_first( 1, point( examx, examy ) );
        for( const auto &point : points ) {
            if( g->is_empty( point.x, point.y ) && one_in( 3 ) ) {
                spiderling.spawn( point.x, point.y );
                g->add_zombie( spiderling );
                monster_count++;
            }
        }
        if( monster_count == 1 ) {
            add_msg( m_warning, _( "A spiderling bursts from the %s!" ), old_furn_name.c_str() );
        } else if( monster_count >= 1 ) {
            add_msg( m_warning, _( "Spiderlings burst from the %s!" ), old_furn_name.c_str() );
        }
    }
}

void iexamine::egg_sackbw( player *p, map *m, int examx, int examy )
{
    egg_sack_generic( p, m, examx, examy, "mon_spider_widow_giant_s" );
}

void iexamine::egg_sackws( player *p, map *m, int examx, int examy )
{
    egg_sack_generic( p, m, examx, examy, "mon_spider_web_s" );
}

void iexamine::fungus(player *p, map *m, int examx, int examy)
{
    add_msg(_("The %s crumbles into spores!"), m->furnname(examx, examy).c_str());
    m->create_spores(examx, examy, p);
    m->furn_set(examx, examy, f_null);
    p->moves -= 50;
}

void iexamine::dirtmound(player *p, map *m, int examx, int examy)
{

    if (g->get_temperature() < 50) { // semi-appropriate temperature for most plants
        add_msg(m_info, _("It is too cold to plant anything now."));
        return;
    }
    /* ambient_light_at() not working?
    if (m->ambient_light_at(examx, examy) < LIGHT_AMBIENT_LOW) {
        add_msg(m_info, _("It is too dark to plant anything now."));
        return;
    }*/
    std::vector<const item *> seed_inv = p->all_items_with_flag( "SEED" );
    if( seed_inv.empty() ) {
        add_msg(m_info, _("You have no seeds to plant."));
        return;
    }
    if (m->i_at(examx, examy).size() != 0) {
        add_msg(_("Something's lying there..."));
        return;
    }

    // Make lists of unique seed types and names for the menu(no multiple hemp seeds etc)
    std::vector<itype_id> seed_types;
    std::vector<std::string> seed_names;
    for( auto &seed : seed_inv ) {
        if( std::find( seed_types.begin(), seed_types.end(), seed->typeId() ) == seed_types.end() ) {
            seed_types.push_back( seed->typeId() );
            seed_names.push_back( seed->tname() );
        }
    }

    // Choose seed if applicable
    int seed_index = 0;
    if (seed_types.size() > 1) {
        seed_names.push_back("Cancel");
        seed_index = menu_vec(false, _("Use which seed?"),
                              seed_names) - 1; // TODO: make cancelable using ESC
        if (seed_index == (int)seed_names.size() - 1) {
            seed_index = -1;
        }
    } else {
        if (!query_yn(_("Plant %s here?"), seed_names[0].c_str())) {
            seed_index = -1;
        }
    }

    // Did we cancel?
    if (seed_index < 0) {
        add_msg(_("You saved your seeds for later.")); // huehuehue
        return;
    }

    // Actual planting
    std::list<item> planted = p->use_charges( seed_types[seed_index], 1 );
    m->spawn_item(examx, examy, seed_types[seed_index], 1, 1, calendar::turn);
    m->set(examx, examy, t_dirt, f_plant_seed);
    p->moves -= 500;
    add_msg(_("Planted %s"), seed_names[seed_index].c_str());
}

void iexamine::aggie_plant(player *p, map *m, int examx, int examy)
{
    if (m->furn(examx, examy) == f_plant_harvest && query_yn(_("Harvest plant?"))) {
        if (m->i_at(examx, examy).empty()) {
            m->i_clear(examx, examy);
            m->furn_set(examx, examy, f_null);
            debugmsg("Missing seeds in harvested plant!");
            return;
        }
        itype_id seedType = m->i_at(examx, examy)[0].typeId();
        if (seedType == "fungal_seeds") {
            fungus(p, m, examx, examy);
            m->i_clear(examx, examy);
        } else if (seedType == "marloss_seed") {
            fungus(p, m, examx, examy);
            m->i_clear(examx, examy);
            if (p->has_trait("M_DEPENDENT") && ((p->hunger > 500) || p->thirst > 300 )) {
                m->ter_set(examx, examy, t_marloss);
                add_msg(m_info, _("We have altered this unit's configuration to extract and provide local nutriment.  The Mycus provides."));
            } else if ( (p->has_trait("M_DEFENDER")) || ( (p->has_trait("M_SPORES") || p->has_trait("M_FERTILE")) &&
              one_in(2)) ) {
                m->add_spawn("mon_fungal_blossom", 1, examx, examy);
                add_msg(m_info, _("The seed blooms forth!  We have brought true beauty to this world."));
            } else if ( (p->has_trait("THRESH_MYCUS")) || one_in(4)) {
                m->furn_set(examx, examy, f_flower_marloss);
                add_msg(m_info, _("The seed blossoms rather rapidly..."));
            } else {
                m->furn_set(examx, examy, f_flower_fungal);
                add_msg(m_info, _("The seed blossoms into a flower-looking fungus."));
            }
        } else {
            m->i_clear(examx, examy);
            m->furn_set(examx, examy, f_null);

            int skillLevel = p->skillLevel("survival");
            int plantCount = rng(skillLevel / 2, skillLevel);
            if (plantCount >= 12) {
                plantCount = 12;
            }
            m->spawn_item(examx, examy, seedType.substr(5), plantCount, 0, calendar::turn);
            if( item::count_by_charges( seedType ) ) {
                m->spawn_item(examx, examy, seedType, 1, rng(plantCount / 4, plantCount / 2));
            } else {
                m->spawn_item(examx, examy, seedType, rng(plantCount / 4, plantCount / 2));
            }

            if ((seedType == "seed_wheat") || (seedType == "seed_barley") ||
                (seedType == "seed_hops")) {
                m->spawn_item(examx, examy, "straw_pile");
            } else if (seedType != "seed_sugar_beet") {
                m->spawn_item(examx, examy, "withered");
            }
            p->moves -= 500;
        }
    } else if (m->furn(examx, examy) != f_plant_harvest) {
        if (m->i_at(examx, examy).size() > 1) {
            add_msg(m_info, _("This plant has already been fertilized."));
            return;
        }
        std::vector<const item *> f_inv = p->all_items_with_flag( "FERTILIZER" );
        if( f_inv.empty() ) {
        add_msg(m_info, _("You have no fertilizer."));
        return;
        }
        if (query_yn(_("Fertilize plant"))) {
        std::vector<itype_id> f_types;
        std::vector<std::string> f_names;
            for( auto &f : f_inv ) {
                if( std::find( f_types.begin(), f_types.end(), f->typeId() ) == f_types.end() ) {
                    f_types.push_back( f->typeId() );
                    f_names.push_back( f->tname() );
                }
            }
            // Choose fertilizer from list
            int f_index = 0;
            if (f_types.size() > 1) {
                f_names.push_back("Cancel");
                f_index = menu_vec(false, _("Use which fertilizer?"), f_names) - 1;
                if (f_index == (int)f_names.size() - 1) {
                    f_index = -1;
                }
            } else {
                    f_index = 0;
            }
            if (f_index < 0) {
                return;
            }
            std::list<item> planted = p->use_charges( f_types[f_index], 1 );
            if (planted.empty()) { // nothing was removed from inv => weapon is the SEED
                if (p->weapon.charges > 1) {
                    p->weapon.charges--;
                } else {
                    p->remove_weapon();
                }
            }
            // Reduce the amount of time it takes until the next stage of the plant by
            // 20% of a seasons length. (default 2.8 days).
            WORLDPTR world = world_generator->active_world;
            int fertilizerEpoch = 14400 * 2; //default if options is empty for some reason.
            if (!world->world_options.empty()) {
                fertilizerEpoch = 14400 * (world->world_options["SEASON_LENGTH"] * 0.2) ;
            }

            item &seed = m->i_at( examx, examy ).front();

             if( seed.bday > fertilizerEpoch ) {
              seed.bday -= fertilizerEpoch;
            } else {
              seed.bday = 0;
            }
            // The plant furniture has the NOITEM token wich prevents adding items on that square,
            // spawned items are moved to an adjacent field instead, but the fertilizer token
            // must be on the square of the plant, therefor this hack:
            const auto old_furn = m->furn( examx, examy );
            m->furn_set( examx, examy, f_null );
            m->spawn_item( examx, examy, "fertilizer", 1, 1, (int)calendar::turn );
            m->furn_set( examx, examy, old_furn );
        }
    }
}

// Highly modified fermenting vat functions
void iexamine::kiln_empty(player *p, map *m, int examx, int examy)
{
    furn_id cur_kiln_type = m->furn( examx, examy );
    furn_id next_kiln_type = f_null;
    if( cur_kiln_type == f_kiln_empty ) {
        next_kiln_type = f_kiln_full;
    } else if( cur_kiln_type == f_kiln_metal_empty ) {
        next_kiln_type = f_kiln_metal_full;
    } else {
        debugmsg( "Examined furniture has action kiln_empty, but is of type %s", m->get_furn( examx, examy ).c_str() );
        return;
    }

    std::vector< std::string > kilnable{ "wood", "bone" };
    bool fuel_present = false;
    auto items = m->i_at( examx, examy );
    for( auto i : items ) {
        if( i.typeId() == "charcoal" ) {
            add_msg( _("This kiln already contains charcoal.") );
            add_msg( _("Remove it before firing the kiln again.") );
            return;
        } else if( i.only_made_of( kilnable ) ) {
            fuel_present = true;
        } else {
            add_msg( m_bad, _("This kiln contains %s, which can't be made into charcoal!"), i.tname( 1, false ).c_str() );
            return;
        }
    }

    if( !fuel_present ) {
        add_msg( _("This kiln is empty. Fill it with wood or bone and try again.") );
        return;
    }

    SkillLevel &skill = p->skillLevel( "carpentry" );
    int loss = 90 - 2 * skill; // We can afford to be inefficient - logs and skeletons are cheap, charcoal isn't

    // Burn stuff that should get charred, leave out the rest
    int total_volume = 0;
    for( auto i : items ) {
        total_volume += i.volume( false, false );
    }

    auto char_type = item::find_type( "unfinished_charcoal" );
    int char_charges = ( 100 - loss ) * total_volume * char_type->ammo->def_charges / 100 / char_type->volume;
    if( char_charges < 1 ) {
        add_msg( _("The batch in this kiln is too small to yield any charcoal.") );
        return;
    }

    if( !p->has_charges( "fire" , 1 ) ) {
        add_msg( _("This kiln is ready to be fired, but you have no fire source.") );
        return;
    } else if( !query_yn( _("Fire the kiln?") ) ) {
        return;
    }

    p->use_charges( "fire", 1 );
    g->m.i_clear( examx, examy );
    m->furn_set( examx, examy, next_kiln_type );
    item result( "unfinished_charcoal", calendar::turn.get_turn() );
    result.charges = char_charges;
    m->add_item( examx, examy, result );
    add_msg( _("You fire the charcoal kiln.") );
    int practice_amount = ( 10 - skill ) * total_volume / 100; // 50 at 0 skill, 25 at 5, 10 at 8
    p->practice( "carpentry", practice_amount );
}

void iexamine::kiln_full(player *, map *m, int examx, int examy)
{
    furn_id cur_kiln_type = m->furn( examx, examy );
    furn_id next_kiln_type = f_null;
    if ( cur_kiln_type == f_kiln_full ) {
        next_kiln_type = f_kiln_empty;
    } else if( cur_kiln_type == f_kiln_metal_full ) {
        next_kiln_type = f_kiln_metal_empty;
    } else {
        debugmsg( "Examined furniture has action kiln_full, but is of type %s", m->get_furn( examx, examy ).c_str() );
        return;
    }

    auto items = m->i_at( examx, examy );
    if( items.empty() ) {
        add_msg( _("This kiln is empty...") );
        m->furn_set(examx, examy, next_kiln_type);
        return;
    }
    int last_bday = items[0].bday;
    for( auto i : items ) {
        if( i.typeId() == "unfinished_charcoal" && i.bday > last_bday ) {
            last_bday = i.bday;
        }
    }
    auto char_type = item::find_type( "charcoal" );
    add_msg( _("There's a charcoal kiln there.") );
    const int firing_time = HOURS(6); // 5 days in real life
    int time_left = firing_time - calendar::turn.get_turn() + items[0].bday;
    if( time_left > 0 ) {
        add_msg( _("It should take %d minutes to finish burning."), time_left / MINUTES(1) + 1 );
        return;
    }

    int total_volume = 0;
    // Burn stuff that should get charred, leave out the rest
    for( auto item_it = items.begin(); item_it != items.end(); ) {
        if( item_it->typeId() == "unfinished_charcoal" || item_it->typeId() == "charcoal" ) {
            total_volume += item_it->volume( false, false );
            item_it = items.erase( item_it );
        } else {
            item_it++;
        }
    }

    item result( "charcoal", calendar::turn.get_turn() );
    result.charges = total_volume * char_type->ammo->def_charges / char_type->volume;
    m->add_item( examx, examy, result );
    m->furn_set( examx, examy, next_kiln_type);
}

void iexamine::fvat_empty(player *p, map *m, int examx, int examy)
{
    itype_id brew_type;
    bool to_deposit = false;
    bool vat_full = false;
    bool brew_present = false;
    int charges_on_ground = 0;
    auto items = m->i_at(examx, examy);
    for( auto item_it = items.begin(); item_it != items.end(); ) {
        if( !item_it->has_flag("BREW") || brew_present ) {
            // This isn't a brew or there was already another kind of brew inside,
            // so this has to be moved.
            items.push_back( *item_it );
            // This will add items to a space near the vat, because it's flagged as NOITEM.
            item_it = items.erase( item_it );
        } else {
            item_it++;
            brew_present = true;
        }
    }
    if (!brew_present) {
        std::vector<const item *> b_inv = p->all_items_with_flag( "BREW" );
        if( b_inv.empty() ) {
            add_msg(m_info, _("You have no brew to ferment."));
            return;
        }
        // Make lists of unique typeids and names for the menu
        // Code shamelessly stolen from the crop planting function!
        std::vector<itype_id> b_types;
        std::vector<std::string> b_names;
        for( auto &b : b_inv ) {
            if( std::find( b_types.begin(), b_types.end(), b->typeId() ) == b_types.end() ) {
                b_types.push_back( b->typeId() );
                b_names.push_back( b->tname() );
            }
        }
        // Choose brew from list
        int b_index = 0;
        if (b_types.size() > 1) {
            b_names.push_back("Cancel");
            b_index = menu_vec(false, _("Use which brew?"), b_names) - 1;
            if (b_index == (int)b_names.size() - 1) {
                b_index = -1;
            }
        } else { //Only one brew type was in inventory, so it's automatically used
            if (!query_yn(_("Set %s in the vat?"), b_names[0].c_str())) {
                b_index = -1;
            }
        }
        if (b_index < 0) {
            return;
        }
        to_deposit = true;
        brew_type = b_types[b_index];
    } else {
        item &brew = m->i_at(examx, examy).front();
        brew_type = brew.typeId();
        charges_on_ground = brew.charges;
        if (p->charges_of(brew_type) > 0)
            if (query_yn(_("Add %s to the vat?"), brew.tname().c_str())) {
                to_deposit = true;
            }
    }
    if (to_deposit) {
        item brew(brew_type, 0);
        int charges_held = p->charges_of(brew_type);
        brew.charges = charges_on_ground;
        for (int i = 0; i < charges_held && !vat_full; i++) {
            p->use_charges(brew_type, 1);
            brew.charges++;
            if ( ((brew.count_by_charges()) ? brew.volume(false, true) / 1000 :
                  brew.volume(false, true) / 1000 * brew.charges ) >= 100) {
                vat_full = true;    //vats hold 50 units of brew, or 350 charges for a count_by_charges brew
            }
        }
        add_msg(_("Set %s in the vat."), brew.tname().c_str());
        m->i_clear(examx, examy);
        //This is needed to bypass NOITEM
        m->add_item( examx, examy, brew );
        p->moves -= 250;
    }
    if (vat_full || query_yn(_("Start fermenting cycle?"))) {
        m->i_at( examx, examy).front().bday = calendar::turn;
        m->furn_set(examx, examy, f_fvat_full);
        if (vat_full) {
            add_msg(_("The vat is full, so you close the lid and start the fermenting cycle."));
        } else {
            add_msg(_("You close the lid and start the fermenting cycle."));
        }
    }
}

void iexamine::fvat_full(player *p, map *m, int examx, int examy)
{
    bool liquid_present = false;
    for (int i = 0; i < (int)m->i_at(examx, examy).size(); i++) {
        if (!(m->i_at(examx, examy)[i].made_of(LIQUID)) || liquid_present) {
            m->add_item_or_charges(examx, examy, m->i_at(examx, examy)[i]);
            m->i_rem( examx, examy, i );
            i--;
        } else {
            liquid_present = true;
        }
    }
    if (!liquid_present) {
        debugmsg("fvat_full was empty or contained non-liquids only!");
        m->furn_set(examx, examy, f_fvat_empty);
        return;
    }
    item brew_i = m->i_at(examx, examy)[0];
    if (brew_i.has_flag("BREW")) { //Does the vat contain unfermented brew, or already fermented booze?
        int brew_time = brew_i.brewing_time();
        int brewing_stage = 3 * ((float)(calendar::turn.get_turn() - brew_i.bday) / (brew_time));
        add_msg(_("There's a vat full of %s set to ferment there."), brew_i.tname().c_str());
        switch (brewing_stage) {
        case 0:
            add_msg(_("It's been set recently, and will take some time to ferment."));
            break;
        case 1:
            add_msg(_("It is about halfway done fermenting."));
            break;
        case 2:
            add_msg(_("It will be ready for bottling soon."));
            break;
        // More messages can be added to show progress if desired
        default:
            // Double-checking that the brew is actually ready
            if( (calendar::turn.get_turn() > (brew_i.bday + brew_time) ) &&
                m->furn(examx, examy) == f_fvat_full && query_yn(_("Finish brewing?")) ) {
                //declare fermenting result as the brew's ID minus "brew_"
                itype_id alcoholType = m->i_at(examx, examy)[0].typeId().substr(5);
                SkillLevel &cooking = p->skillLevel("cooking");
                if (alcoholType == "hb_beer" && cooking < 5) {
                    alcoholType = alcoholType.substr(3);    //hb_beer -> beer
                }
                item booze(alcoholType, 0);
                booze.charges = brew_i.charges;
                booze.bday = brew_i.bday;

                m->i_clear(examx, examy);
                m->add_item( examx, examy, booze );
                p->moves -= 500;

                //low xp: you also get xp from crafting the brew
                p->practice( "cooking", std::min(brew_time / 600, 72) );
                add_msg(_("The %s is now ready for bottling."), booze.tname().c_str());
            }
        }
    } else { //Booze is done, so bottle it!
        item &booze = m->i_at(examx, examy).front();
        if( g->handle_liquid( booze, true, false) ) {
            m->furn_set(examx, examy, f_fvat_empty);
            add_msg(_("You squeeze the last drops of %s from the vat."), booze.tname().c_str());
            m->i_clear( examx, examy );
        }
    }
}

struct filter_is_drink {
    bool operator()(const item &it) {
        return it.is_drink();
    }
};

//probably should move this functionality into the furniture JSON entries if we want to have more than a few "kegs"
static int get_keg_cap( const furn_t &furn ) {
    if( furn.id == "f_standing_tank" )  { return 1200; } //the furniture was a "standing tank", so can hold 1200
    else                                { return 600; } //default to old default value
    //add additional cases above
}

void iexamine::keg(player *p, map *m, int examx, int examy)
{
    int keg_cap = get_keg_cap( m->furn_at(examx, examy) );
    bool liquid_present = false;
    for (int i = 0; i < (int)m->i_at(examx, examy).size(); i++) {
        if (!(m->i_at(examx, examy)[i].is_drink()) || liquid_present) {
            m->add_item_or_charges(examx, examy, m->i_at(examx, examy)[i]);
            m->i_rem( examx, examy, i );
            i--;
        } else {
            liquid_present = true;
        }
    }
    if (!liquid_present) {
        // Get list of all drinks
        auto drinks_inv = p->items_with( filter_is_drink() );
        if ( drinks_inv.empty() ) {
            add_msg(m_info, _("You don't have any drinks to fill the %s with."), m->name(examx, examy).c_str());
            return;
        }
        // Make lists of unique drinks... about third time we do this, maybe we oughta make a function next time
        std::vector<itype_id> drink_types;
        std::vector<std::string> drink_names;
        for( auto &drink : drinks_inv ) {
            if (std::find(drink_types.begin(), drink_types.end(), drink->typeId()) == drink_types.end()) {
                drink_types.push_back(drink->typeId());
                drink_names.push_back(drink->tname());
            }
        }
        // Choose drink to store in keg from list
        int drink_index = 0;
        if (drink_types.size() > 1) {
            drink_names.push_back("Cancel");
            drink_index = menu_vec(false, _("Store which drink?"), drink_names) - 1;
            if (drink_index == (int)drink_names.size() - 1) {
                drink_index = -1;
            }
        } else { //Only one drink type was in inventory, so it's automatically used
            if (!query_yn(_("Fill the %s with %s?"), m->name(examx, examy).c_str(), drink_names[0].c_str())) {
                drink_index = -1;
            }
        }
        if (drink_index < 0) {
            return;
        }
        //Store liquid chosen in the keg
        itype_id drink_type = drink_types[drink_index];
        int charges_held = p->charges_of(drink_type);
        item drink (drink_type, 0);
        drink.charges = 0;
        bool keg_full = false;
        for (int i = 0; i < charges_held && !keg_full; i++) {
            g->u.use_charges(drink.typeId(), 1);
            drink.charges++;
            int d_vol = drink.volume(false, true) / 1000;
            if (d_vol >= keg_cap) {
                keg_full = true;
            }
        }
        if( keg_full ) {
            add_msg(_("You completely fill the %s with %s."),
                    m->name(examx, examy).c_str(), drink.tname().c_str());
        } else {
            add_msg(_("You fill the %s with %s."), m->name(examx, examy).c_str(),
                    drink.tname().c_str());
        }
        p->moves -= 250;
        m->i_clear(examx, examy);
        m->add_item( examx, examy, drink );
        return;
    } else {
        auto drink = m->i_at(examx, examy).begin();
        std::vector<std::string> menu_items;
        std::vector<uimenu_entry> options_message;
        menu_items.push_back(_("Fill a container with %drink"));
        options_message.push_back(uimenu_entry(string_format(_("Fill a container with %s"),
                                               drink->tname().c_str()), '1'));
        menu_items.push_back(_("Have a drink"));
        options_message.push_back(uimenu_entry(_("Have a drink"), '2'));
        menu_items.push_back(_("Refill"));
        options_message.push_back(uimenu_entry(_("Refill"), '3'));
        menu_items.push_back(_("Examine"));
        options_message.push_back(uimenu_entry(_("Examine"), '4'));
        menu_items.push_back(_("Cancel"));
        options_message.push_back(uimenu_entry(_("Cancel"), '5'));

        int choice;
        if( menu_items.size() == 1 ) {
            choice = 0;
        } else {
            uimenu selectmenu;
            selectmenu.return_invalid = true;
            selectmenu.text = _("Select an action");
            selectmenu.entries = options_message;
            selectmenu.selected = 0;
            selectmenu.query();
            choice = selectmenu.ret;
        }
        if(choice < 0) {
            return;
        }

        if(menu_items[choice] == _("Fill a container with %drink")) {
            if( g->handle_liquid(*drink, true, false) ) {
                add_msg(_("You squeeze the last drops of %s from the %s."), drink->tname().c_str(),
                        m->name(examx, examy).c_str());
                m->i_clear( examx, examy );
            }
            return;
        }

        if(menu_items[choice] == _("Have a drink")) {
            if( !p->eat( &*drink, dynamic_cast<it_comest *>(drink->type) ) ) {
                return; // They didn't actually drink
            }

            drink->charges--;
            if (drink->charges == 0) {
                add_msg(_("You squeeze the last drops of %s from the %s."), drink->tname().c_str(),
                        m->name(examx, examy).c_str());
                m->i_clear( examx, examy );
            }
            p->moves -= 250;
            return;
        }

        if(menu_items[choice] == _("Refill")) {
            int charges_held = p->charges_of(drink->typeId());
            int d_vol = drink->volume(false, true) / 1000;
            if (d_vol >= keg_cap) {
                add_msg(_("The %s is completely full."), m->name(examx, examy).c_str());
                return;
            }
            if (charges_held < 1) {
                add_msg(m_info, _("You don't have any %s to fill the %s with."),
                        drink->tname().c_str(), m->name(examx, examy).c_str());
                return;
            }
            for (int i = 0; i < charges_held; i++) {
                p->use_charges(drink->typeId(), 1);
                drink->charges++;
                int d_vol = drink->volume(false, true) / 1000;
                if (d_vol >= keg_cap) {
                    add_msg(_("You completely fill the %s with %s."), m->name(examx, examy).c_str(),
                            drink->tname().c_str());
                    p->moves -= 250;
                    return;
                }
            }
            add_msg(_("You fill the %s with %s."), m->name(examx, examy).c_str(),
                    drink->tname().c_str());
            p->moves -= 250;
            return;
        }

        if(menu_items[choice] == _("Examine")) {
            add_msg(m_info, _("That is a %s."), m->name(examx, examy).c_str());
            int full_pct = drink->volume(false, true) / (keg_cap * 10);
            add_msg(m_info, _("It contains %s (%d), %d%% full."),
                    drink->tname().c_str(), drink->charges, full_pct);
            return;
        }
    }
}

void iexamine::pick_plant(player *p, map *m, int examx, int examy,
                          std::string itemType, int new_ter, bool seeds)
{
    if (!query_yn(_("Harvest the %s?"), m->tername(examx, examy).c_str())) {
        none(p, m, examx, examy);
        return;
    }

    SkillLevel &survival = p->skillLevel("survival");
    if (survival < 1) {
        p->practice( "survival", rng(5, 12) );
    } else if (survival < 6) {
        p->practice("survival", rng(1, 12 / survival) );
    }

    int plantBase = rng(2, 5);
    int plantCount = rng(plantBase, plantBase + survival / 2);
    if (plantCount > 12) {
        plantCount = 12;
    }

    m->spawn_item( p->posx(), p->posy(), itemType, plantCount, 0, calendar::turn);

    if (seeds) {
        m->spawn_item( p->posx(), p->posy(), "seed_" + itemType, 1,
                      rng(plantCount / 4, plantCount / 2), calendar::turn);
    }

    m->ter_set(examx, examy, (ter_id)new_ter);
}

void iexamine::harvest_tree_shrub(player *p, map *m, int examx, int examy)
{
    if ( ((p->has_trait("PROBOSCIS")) || (p->has_trait("BEAK_HUM"))) &&
         ((p->hunger) > 0) && (!(p->wearing_something_on(bp_mouth))) &&
         (calendar::turn.get_season() == SUMMER || calendar::turn.get_season() == SPRING) ) {
        p->moves -= 100; // Need to find a blossom (assume there's one somewhere)
        add_msg(_("You find a flower and drink some nectar."));
        p->hunger -= 15;
    }
    //if the fruit is not ripe yet
    if (calendar::turn.get_season() != m->get_ter_harvest_season(examx, examy)) {
        std::string fruit = item::nname(m->get_ter_harvestable(examx, examy), 10);
        fruit[0] = toupper(fruit[0]);
        add_msg(m_info, _("%s ripen in %s."), fruit.c_str(), season_name(m->get_ter_harvest_season(examx, examy)).c_str());
        return;
    }
    //if the fruit has been recently harvested
    if (m->has_flag(TFLAG_HARVESTED, examx, examy)){
        add_msg(m_info, _("This %s has already been harvested. Harvest it again next year."), m->tername(examx, examy).c_str());
        return;
    }

    bool seeds = false;
    if (m->has_flag("SHRUB", examx, examy)) { // if shrub, it gives seeds. todo -> trees give seeds(?) -> trees plantable
        seeds = true;
    }
    pick_plant(p, m, examx, examy, m->get_ter_harvestable(examx, examy), m->get_ter_transforms_into(examx, examy), seeds);
}

void iexamine::tree_pine(player *p, map *m, int examx, int examy)
{
    if(!query_yn(_("Pick %s?"), m->tername(examx, examy).c_str())) {
        none(p, m, examx, examy);
        return;
    }
    m->spawn_item(p->posx(), p->posy(), "pine_bough", 2, 12 );
    m->spawn_item( p->posx(), p->posy(), "pinecone", rng( 1, 4 ) );
    m->ter_set(examx, examy, t_tree_deadpine);
}

void iexamine::tree_blackjack(player *p, map *m, int examx, int examy)
{
    if(!query_yn(_("Pick %s?"), m->tername(examx, examy).c_str())) {
        none(p, m, examx, examy);
        return;
    }
    m->spawn_item(p->posx(), p->posy(), "acorns", 2, 6 );
    m->spawn_item( p->posx(), p->posy(), "tanbark", rng( 1, 2 ) );
    m->ter_set(examx, examy, t_tree);
}

void iexamine::shrub_marloss(player *p, map *m, int examx, int examy)
{
    if (p->has_trait("THRESH_MYCUS")) {
        pick_plant(p, m, examx, examy, "mycus_fruit", t_shrub_fungal);
    } else if (p->has_trait("THRESH_MARLOSS")) {
        m->spawn_item( examx, examy, "mycus_fruit" );
        m->ter_set(examx, examy, t_fungus);
        add_msg( m_info, _("The shrub offers up a fruit, then crumbles into a fungal bed."));
    } else {
        pick_plant(p, m, examx, examy, "marloss_berry", t_shrub_fungal);
    }
}

void iexamine::tree_marloss(player *p, map *m, int examx, int examy)
{
    if (p->has_trait("THRESH_MYCUS")) {
        pick_plant(p, m, examx, examy, "mycus_fruit", t_tree_fungal);
        if (p->has_trait("M_DEPENDENT") && one_in(3)) {
            // Folks have a better shot at keeping fed.
            add_msg(m_info, _("We have located a particularly vital nutrient deposit underneath this location."));
            add_msg(m_good, _("Additional nourishment is available."));
            m->ter_set(examx, examy, t_marloss_tree);
        }
    } else if (p->has_trait("THRESH_MARLOSS")) {
        m->spawn_item( p->posx(), p->posy(), "mycus_fruit" );
        m->ter_set(examx, examy, t_tree_fungal);
        add_msg(m_info, _("The tree offers up a fruit, then shrivels into a fungal tree."));
    } else {
        pick_plant(p, m, examx, examy, "marloss_berry", t_tree_fungal);
    }
}

void iexamine::shrub_wildveggies(player *p, map *m, int examx, int examy)
{
    // Ask if there's something possibly more interesting than this shrub here
    if( ( !m->i_at( examx, examy ).empty() ||
          m->veh_at( examx, examy ) != nullptr ||
          m->tr_at( examx, examy ) != tr_null ||
          g->critter_at( examx, examy ) != nullptr ) &&
          !query_yn(_("Forage through %s?"), m->tername(examx, examy).c_str() ) ) {
        none(p, m, examx, examy);
        return;
    }

    add_msg(_("You forage through the %s."), m->tername(examx, examy).c_str());
    p->assign_activity(ACT_FORAGE, 500 / (p->skillLevel("survival") + 1), 0);
    p->activity.placement = point(examx, examy);
    return;
}

int sum_up_item_weight_by_material( map_stack &stack, const std::string &material, bool remove_items )
{
    int sum_weight = 0;
    for( auto item_it = stack.begin(); item_it != stack.end(); ) {
        if( item_it->made_of(material) && item_it->weight() > 0) {
            sum_weight += item_it->weight();
            if( remove_items ) {
                item_it = stack.erase( item_it );
            } else {
                ++item_it;
            }
        } else {
            ++item_it;
        }
    }
    return sum_weight;
}

void add_recyle_menu_entry(uimenu &menu, int w, char hk, const std::string &type)
{
    const auto itt = item( type, 0 );
    const int amount = w / itt.weight();
    menu.addentry(
        menu.entries.size() + 1, // value return by uimenu for this entry
        true, // enabled
        hk, // hotkey
        string_format(_("about %d %s"), amount, itt.tname( amount ).c_str())
    );
}

void iexamine::recycler(player *p, map *m, int examx, int examy)
{
    auto items_on_map = m->i_at(examx, examy);

    // check for how much steel, by weight, is in the recycler
    // only items made of STEEL are checked
    // IRON and other metals cannot be turned into STEEL for now
    int steel_weight = sum_up_item_weight_by_material( items_on_map, "steel", false );
    if (steel_weight == 0) {
        add_msg(m_info,
                _("The recycler is currently empty.  Drop some metal items onto it and examine it again."));
        return;
    }
    // See below for recover_factor (rng(6,9)/10), this
    // is the normal value of that recover factor.
    static const double norm_recover_factor = 8.0 / 10.0;
    const int norm_recover_weight = steel_weight * norm_recover_factor;
    uimenu as_m;
    // Get format for printing weights, convert weight to that format,
    const std::string format = OPTIONS["USE_METRIC_WEIGHTS"].getValue() == "lbs" ? _("%.3f lbs") :
                               _("%.3f kg");
    const std::string weight_str = string_format(format, p->convert_weight(steel_weight));
    as_m.text = string_format(_("Recycle %s metal into:"), weight_str.c_str());
    add_recyle_menu_entry(as_m, norm_recover_weight, 'l', "steel_lump");
    add_recyle_menu_entry(as_m, norm_recover_weight, 'S', "sheet_metal");
    add_recyle_menu_entry(as_m, norm_recover_weight, 'c', "steel_chunk");
    add_recyle_menu_entry(as_m, norm_recover_weight, 's', "scrap");
    as_m.entries.push_back(uimenu_entry(0, true, 'c', _("Cancel")));
    as_m.selected = 4;
    as_m.query(); /* calculate key and window variables, generate window, and loop until we get a valid answer */
    int ch = as_m.ret;
    int num_lumps = 0;
    int num_sheets = 0;
    int num_chunks = 0;
    int num_scraps = 0;

    if (ch >= 5 || ch <= 0) {
        add_msg(_("Never mind."));
        return;
    }

    // Sum up again, this time remove the items,
    // ignore result, should be the same as before.
    sum_up_item_weight_by_material( items_on_map, "steel", true );

    double recover_factor = rng(6, 9) / 10.0;
    steel_weight = (int)(steel_weight * recover_factor);

    sounds::sound(examx, examy, 80, _("Ka-klunk!"));

    int lump_weight = item( "steel_lump", 0 ).weight();
    int sheet_weight = item( "sheet_metal", 0 ).weight();
    int chunk_weight = item( "steel_chunk", 0 ).weight();
    int scrap_weight = item( "scrap", 0 ).weight();

    if (steel_weight < scrap_weight) {
        add_msg(_("The recycler chews up all the items in its hopper."));
        add_msg(_("The recycler beeps: \"No steel to process!\""));
        return;
    }

    switch(ch) {
    case 1: // 1 steel lump = weight 1360
        num_lumps = steel_weight / (lump_weight);
        steel_weight -= num_lumps * (lump_weight);
        num_sheets = steel_weight / (sheet_weight);
        steel_weight -= num_sheets * (sheet_weight);
        num_chunks = steel_weight / (chunk_weight);
        steel_weight -= num_chunks * (chunk_weight);
        num_scraps = steel_weight / (scrap_weight);
        if (num_lumps == 0) {
            add_msg(_("The recycler beeps: \"Insufficient steel!\""));
            add_msg(_("It spits out an assortment of smaller pieces instead."));
        }
        break;

    case 2: // 1 metal sheet = weight 1000
        num_sheets = steel_weight / (sheet_weight);
        steel_weight -= num_sheets * (sheet_weight);
        num_chunks = steel_weight / (chunk_weight);
        steel_weight -= num_chunks * (chunk_weight);
        num_scraps = steel_weight / (scrap_weight);
        if (num_sheets == 0) {
            add_msg(_("The recycler beeps: \"Insufficient steel!\""));
            add_msg(_("It spits out an assortment of smaller pieces instead."));
        }
        break;

    case 3: // 1 steel chunk = weight 340
        num_chunks = steel_weight / (chunk_weight);
        steel_weight -= num_chunks * (chunk_weight);
        num_scraps = steel_weight / (scrap_weight);
        if (num_chunks == 0) {
            add_msg(_("The recycler beeps: \"Insufficient steel!\""));
            add_msg(_("It spits out an assortment of smaller pieces instead."));
        }
        break;

    case 4: // 1 metal scrap = weight 113
        num_scraps = steel_weight / (scrap_weight);
        break;
    }

    for (int i = 0; i < num_lumps; i++) {
        m->spawn_item(p->posx(), p->posy(), "steel_lump");
    }

    for (int i = 0; i < num_sheets; i++) {
        m->spawn_item(p->posx(), p->posy(), "sheet_metal");
    }

    for (int i = 0; i < num_chunks; i++) {
        m->spawn_item(p->posx(), p->posy(), "steel_chunk");
    }

    for (int i = 0; i < num_scraps; i++) {
        m->spawn_item(p->posx(), p->posy(), "scrap");
    }
}

void iexamine::trap(player *p, map *m, int examx, int examy)
{
    const trap_id tid = m->tr_at(examx, examy);
    if( p == nullptr || !p->is_player() || tid == tr_null ) {
        return;
    }
    const struct trap &t = *traplist[tid];
    const int possible = t.get_difficulty();
<<<<<<< HEAD
    bool seen = t.can_see( tripoint( examx, examy, g->levz), *p );
=======
    bool seen = t.can_see( tripoint( examx, examy, g->get_levz()), *p );
>>>>>>> e5921568
    if( seen && possible == 99 ) {
        add_msg(m_info, _("That %s looks too dangerous to mess with. Best leave it alone."),
            t.name.c_str());
        return;
    }
    // Some traps are not actual traps. Those should get a different query.
    if( seen && possible == 0 && t.get_avoidance() == 0 ) { // Separated so saying no doesn't trigger the other query.
        if( query_yn(_("There is a %s there. Take down?"), t.name.c_str()) ) {
            m->disarm_trap(examx, examy);
        }
    } else if( seen && query_yn( _("There is a %s there.  Disarm?"), t.name.c_str() ) ) {
        m->disarm_trap(examx, examy);
    }
}

void iexamine::water_source(player *p, map *m, const int examx, const int examy)
{
    item water = m->water_from(examx, examy);
    const std::string text = string_format(_("Container for %s"), water.tname().c_str());
    item *cont = g->inv_map_for_liquid(water, text);
    if (cont == NULL || cont->is_null()) {
        // No container selected, try drinking from out hands
        p->drink_from_hands(water);
    } else {
        // Turns needed is the number of liquid units / 10 * 100 (because 100 moves in a turn).
        int turns = cont->get_remaining_capacity_for_liquid( water ) * 10;
        if (turns > 0) {
            if( turns/1000 > 1 ) {
                // If it takes less than a minute, no need to inform the player about time.
                p->add_msg_if_player(m_info, _("It will take around %d minutes to fill that container."), turns / 1000);
            }
            p->assign_activity(ACT_FILL_LIQUID, turns, -1, p->get_item_position(cont), cont->tname());
            p->activity.str_values.push_back(water.typeId());
            p->activity.values.push_back(water.poison);
            p->activity.values.push_back(water.bday);
        }
    }
}
void iexamine::swater_source(player *p, map *m, const int examx, const int examy)
{
    item swater = m->swater_from(examx, examy);
    const std::string text = string_format(_("Container for %s"), swater.tname().c_str());
    item *cont = g->inv_map_for_liquid(swater, text);
    if (cont == NULL || cont->is_null()) {
        // No container selected, try drinking from out hands
        p->drink_from_hands(swater);
    } else {
        // Turns needed is the number of liquid units / 10 * 100 (because 100 moves in a turn).
        int turns = cont->get_remaining_capacity_for_liquid( swater ) * 10;
        if (turns > 0) {
            if( turns/1000 > 1 ) {
                // If it takes less than a minute, no need to inform the player about time.
                p->add_msg_if_player(m_info, _("It will take around %d minutes to fill that container."), turns / 1000);
            }
            p->assign_activity(ACT_FILL_LIQUID, turns, -1, p->get_item_position(cont), cont->tname());
            p->activity.str_values.push_back(swater.typeId());
            p->activity.values.push_back(swater.poison);
            p->activity.values.push_back(swater.bday);
        }
    }
}
void iexamine::acid_source(player *p, map *m, const int examx, const int examy)
{
    item acid = m->acid_from(examx, examy);
    if (g->handle_liquid(acid, true, true)) {
        p->moves -= 100;
    }
}

itype *furn_t::crafting_pseudo_item_type() const
{
    if (crafting_pseudo_item.empty()) {
        return NULL;
    }
    return item::find_type( crafting_pseudo_item );
}

itype *furn_t::crafting_ammo_item_type() const
{
    const it_tool *toolt = dynamic_cast<const it_tool *>(crafting_pseudo_item_type());
    if (toolt != NULL && toolt->ammo_id != "NULL") {
        const std::string ammoid = default_ammo(toolt->ammo_id);
        return item::find_type( ammoid );
    }
    return NULL;
}

static long count_charges_in_list(const itype *type, const map_stack &items)
{
    for( const auto &candidate : items ) {
        if( candidate.type == type ) {
            return candidate.charges;
        }
    }
    return 0;
}

void iexamine::reload_furniture(player *p, map *m, const int examx, const int examy)
{
    const furn_t &f = m->furn_at(examx, examy);
    itype *type = f.crafting_pseudo_item_type();
    itype *ammo = f.crafting_ammo_item_type();
    if (type == NULL || ammo == NULL) {
        add_msg(m_info, _("This %s can not be reloaded!"), f.name.c_str());
        return;
    }
    const int amount_in_furn = count_charges_in_list( ammo, m->i_at( examx, examy ) );
    if( amount_in_furn > 0 ) {
        //~ The <piece of furniture> contains <number> <items>.
        add_msg(_("The %s contains %d %s."), f.name.c_str(), amount_in_furn, ammo->nname(amount_in_furn).c_str());
    }
    const int max_amount_in_furn = f.max_volume * ammo->stack_size / ammo->volume;
    const int max_reload_amount = max_amount_in_furn - amount_in_furn;
    if( max_reload_amount <= 0 ) {
        return;
    }
    const int amount_in_inv = p->charges_of( ammo->id );
    if( amount_in_inv == 0 ) {
        //~ Reloading or restocking a piece of furniture, for example a forge.
        add_msg(m_info, _("You need some %s to reload this %s."), ammo->nname(2).c_str(), f.name.c_str());
        return;
    }
    const long max_amount = std::min( amount_in_inv, max_reload_amount );
    //~ Loading fuel or other items into a piece of furniture.
    const std::string popupmsg = string_format(_("Put how many of the %s into the %s?"),
                                 ammo->nname(max_amount).c_str(), f.name.c_str());
    long amount = std::atoi( string_input_popup( popupmsg, 20,
                                  to_string(max_amount),
                                  "", "", -1, true).c_str() );
    if (amount <= 0 || amount > max_amount) {
        return;
    }
    p->use_charges( ammo->id, amount );
    auto items = m->i_at(examx, examy);
    for( auto & itm : items ) {
        if( itm.type == ammo ) {
            itm.charges += amount;
            amount = 0;
            break;
        }
    }
    if (amount != 0) {
        item it(ammo->id, 0);
        it.charges = amount;
        m->add_item( examx, examy, it );
    }
    add_msg(_("You reload the %s."), m->furnname(examx, examy).c_str());
    p->moves -= 100;
}

void iexamine::curtains(player *p, map *m, const int examx, const int examy)
{
    if (m->is_outside(p->posx(), p->posy())) {
        p->add_msg_if_player( _("You cannot get to the curtains from the outside."));
        return;
    }

    // Peek through the curtains, or tear them down.
    int choice = menu( true, _("Do what with the curtains?"),
                       _("Peek through the curtains."), _("Tear down the curtains."),
                       _("Cancel"), NULL );
    if( choice == 1 ) {
        // Peek
        g->peek( examx, examy );
        p->add_msg_if_player( _("You carefully peek through the curtains.") );
    } else if( choice == 2 ) {
        // Mr. Gorbachev, tear down those curtains!
        m->ter_set( examx, examy, "t_window" );
        m->spawn_item( p->posx(), p->posy(), "nail", 1, 4 );
        m->spawn_item( p->posx(), p->posy(), "sheet", 2 );
        m->spawn_item( p->posx(), p->posy(), "stick" );
        m->spawn_item( p->posx(), p->posy(), "string_36" );
        p->moves -= 200;
        p->add_msg_if_player( _("You tear the curtains and curtain rod off the windowframe.") );
    } else {
        p->add_msg_if_player( _("Never mind."));
    }
}

void iexamine::sign(player *p, map *m, int examx, int examy)
{
    std::string existing_signage = m->get_signage(examx, examy);
    bool previous_signage_exists = !existing_signage.empty();

    // Display existing message, or lack thereof.
    if (previous_signage_exists) {
        popup(existing_signage.c_str());
    } else {
        p->add_msg_if_player(m_neutral, _("Nothing legible on the sign."));
    }

    // Allow chance to modify message.
    // Chose spray can because it seems appropriate.
    int required_writing_charges = 1;
    if (p->has_charges("spray_can", required_writing_charges)) {
        // Different messages if the sign already has writing associated with it.
        std::string query_message = previous_signage_exists ?
                                    _("Overwrite the existing message on the sign with spray paint?") :
                                    _("Add a message to the sign with spray paint?");
        std::string spray_painted_message = previous_signage_exists ?
                                            _("You overwrite the previous message on the sign with your graffiti") :
                                            _("You graffiti a message onto the sign.");
        std::string ignore_message = _("You leave the sign alone.");
        if (query_yn(query_message.c_str())) {
            std::string signage = string_input_popup(_("Spray what?"), 0, "", "", "signage");
            if (signage.empty()) {
                p->add_msg_if_player(m_neutral, ignore_message.c_str());
            } else {
                m->set_signage(examx, examy, signage);
                p->add_msg_if_player(m_info, spray_painted_message.c_str());
                p->moves -= 2 * signage.length();
                p->use_charges("spray_can", required_writing_charges);
            }
        } else {
            p->add_msg_if_player(m_neutral, ignore_message.c_str());
        }
    }
}

static int getNearPumpCount(map *m, int x, int y)
{
    const int radius = 12;

    int result = 0;

    for (int i = x - radius; i <= x + radius; i++) {
        for (int j = y - radius; j <= y + radius; j++) {
            if (m->ter_at(i, j).id == "t_gas_pump" || m->ter_at(i, j).id == "t_gas_pump_a") {
                result++;
            }
        }
    }
    return result;
}

static point getNearFilledGasTank(map *m, int x, int y, long &gas_units)
{
    const int radius = 24;

    point p = point(-999, -999);
    int distance = radius + 1;
    gas_units = 0;

    for (int i = x - radius; i <= x + radius; i++) {
        for (int j = y - radius; j <= y + radius; j++) {
            if (m->ter_at(i, j).id != "t_gas_tank") {
                continue;
            }

            int new_distance = rl_dist( x, y, i, j );

            if( new_distance >= distance ) {
                continue;
            }
            if( p.x == -999 ) {
                // Return a potentially empty tank, but only if we don't find a closer full one.
                p = point(i, j);
            }
            for( auto &k : m->i_at(i, j)) {
                if(k.made_of(LIQUID)) {
                    const long units = k.liquid_units( k.charges );

                    distance = new_distance;
                    p = point(i, j);
                    gas_units = units;
                    break;
                }
            }
        }
    }
    return p;
}

static int getGasDiscountCardQuality(item it)
{
    std::set<std::string> tags = it.type->item_tags;

    for( auto tag : tags ) {

        if( tag.size() > 15 && tag.substr(0, 15) == "DISCOUNT_VALUE_" ) {
            return atoi(tag.substr(15).c_str());
        }
    }

    return 0;
}

static int findBestGasDiscount(player *p)
{
    int discount = 0;

    for (size_t i = 0; i < p->inv.size(); i++) {
        item &it = p->inv.find_item(i);

        if (it.has_flag("GAS_DISCOUNT")) {

            int q = getGasDiscountCardQuality(it);
            if (q > discount) {
                discount = q;
            }
        }
    }

    return discount;
}

static std::string str_to_illiterate_str(std::string s)
{
    if (!g->u.has_trait("ILLITERATE")) {
        return s;
    } else {
        for (auto &i : s) {
            i = i + rng(0, 5) - rng(0, 5);
            if( i < ' ' ) {
                // some control character, most likely not handled correctly be the print functions
                i = ' ';
            } else if( i == '%' ) {
                // avoid characters that trigger formatting in the various print functions
                i++;
            }
        }
        return s;
    }
}

static std::string getGasDiscountName(int discount)
{
    if (discount == 3) {
        return str_to_illiterate_str(_("Platinum member"));
    } else if (discount == 2) {
        return str_to_illiterate_str(_("Gold member"));
    } else if (discount == 1) {
        return str_to_illiterate_str(_("Silver member"));
    } else {
        return str_to_illiterate_str(_("Beloved customer"));
    }
}

static int getPricePerGasUnit(int discount)
{
    if (discount == 3) {
        return 250;
    } else if (discount == 2) {
        return 300;
    } else if (discount == 1) {
        return 330;
    } else {
        return 350;
    }
}

static point getGasPumpByNumber(map *m, int x, int y, int number)
{
    const int radius = 12;

    int k = 0;

    for( int i = x - radius; i <= x + radius; i++ ) {
        for( int j = y - radius; j <= y + radius; j++ ) {
            if( (m->ter_at(i, j).id == "t_gas_pump" ||
                 m->ter_at(i, j).id == "t_gas_pump_a") && number == k++) {
                return point(i, j);
            }
        }
    }

    return point(-999, -999);
}

static bool toPumpFuel(map *m, point src, point dst, long units)
{
    if (src.x == -999) {
        return false;
    }
    if (dst.x == -999) {
        return false;
    }

    auto items = m->i_at( src.x, src.y );
    for( auto item_it = items.begin(); item_it != items.end(); ++item_it ) {
        if( item_it->made_of(LIQUID)) {
            const long amount = item_it->liquid_charges( units );

            if( item_it->charges < amount ) {
                return false;
            }

            item_it->charges -= amount;

            item liq_d(item_it->type->id, calendar::turn);
            liq_d.charges = amount;

            ter_t backup_pump = m->ter_at(dst.x, dst.y);
            m->ter_set(dst.x, dst.y, "t_null");
            m->add_item_or_charges(dst.x, dst.y, liq_d);
            m->ter_set(dst.x, dst.y, backup_pump.id);

            if( item_it->charges < 1 ) {
                items.erase( item_it );
            }

            return true;
        }
    }

    return false;
}

static long fromPumpFuel(map *m, point dst, point src)
{
    if (src.x == -999) {
        return -1;
    }
    if (dst.x == -999) {
        return -1;
    }

    auto items = m->i_at( src.x, src.y );
    for( auto item_it = items.begin(); item_it != items.end(); ++item_it ) {
        if( item_it->made_of(LIQUID)) {
            // how much do we have in the pump?
            item liq_d(item_it->type->id, calendar::turn);
            liq_d.charges = item_it->charges;

            // add the charges to the destination
            ter_t backup_tank = m->ter_at(dst.x, dst.y);
            m->ter_set(dst.x, dst.y, "t_null");
            m->add_item_or_charges(dst.x, dst.y, liq_d);
            m->ter_set(dst.x, dst.y, backup_tank.id);

            // remove the liquid from the pump
            long amount = item_it->charges;
            items.erase( item_it );
            return item_it->liquid_units( amount );
        }
    }
    return -1;
}

static void turnOnSelectedPump(map *m, int x, int y, int number)
{
    const int radius = 12;

    int k = 0;
    for (int i = x - radius; i <= x + radius; i++) {
        for (int j = y - radius; j <= y + radius; j++) {
            if ((m->ter_at(i, j).id == "t_gas_pump" || m->ter_at(i, j).id == "t_gas_pump_a") ) {
                if (number == k++) {
                    m->ter_set(i, j, "t_gas_pump_a");
                } else {
                    m->ter_set(i, j, "t_gas_pump");
                }
            }
        }
    }
}

void iexamine::pay_gas(player *p, map *m, const int examx, const int examy)
{

    int choice = -1;
    const int buy_gas = 1;
    const int choose_pump = 2;
    const int hack = 3;
    const int refund = 4;
    const int cancel = 5;

    if (p->has_trait("ILLITERATE")) {
        popup(_("You're illiterate, and can't read the screen."));
    }

    int pumpCount = getNearPumpCount(m, examx, examy);
    if (pumpCount == 0) {
        popup(str_to_illiterate_str(_("Failure! No gas pumps found!")).c_str());
        return;
    }

    long tankGasUnits;
    point pTank = getNearFilledGasTank(m, examx, examy, tankGasUnits);
    if (pTank.x == -999) {
        popup(str_to_illiterate_str(_("Failure! No gas tank found!")).c_str());
        return;
    }

    if (tankGasUnits == 0) {
        popup(str_to_illiterate_str(
                  _("This station is out of fuel.  We apologize for the inconvenience.")).c_str());
        return;
    }

    if (uistate.ags_pay_gas_selected_pump + 1 > pumpCount) {
        uistate.ags_pay_gas_selected_pump = 0;
    }

    int discount = findBestGasDiscount(p);
    std::string discountName = getGasDiscountName(discount);

    int pricePerUnit = getPricePerGasUnit(discount);
    std::string unitPriceStr = string_format(_("$%0.2f"), pricePerUnit / 100.0);

    bool can_hack = (!p->has_trait("ILLITERATE") && ((p->has_amount("electrohack", 1)) ||
                     (p->has_bionic("bio_fingerhack") && p->power_level > 0)));

    uimenu amenu;
    amenu.selected = 1;
    amenu.text = str_to_illiterate_str(_("Welcome to AutoGas!"));
    amenu.addentry(0, false, -1, str_to_illiterate_str(_("What would you like to do?")));

    amenu.addentry(buy_gas, true, 'b', str_to_illiterate_str(_("Buy gas.")));
    amenu.addentry(refund, true, 'r', str_to_illiterate_str(_("Refund cash.")));

    std::string gaspumpselected = str_to_illiterate_str(_("Current gas pump: ")) +
                                  to_string( uistate.ags_pay_gas_selected_pump + 1 );
    amenu.addentry(0, false, -1, gaspumpselected);
    amenu.addentry(choose_pump, true, 'p', str_to_illiterate_str(_("Choose a gas pump.")));

    amenu.addentry(0, false, -1, str_to_illiterate_str(_("Your discount: ")) + discountName);
    amenu.addentry(0, false, -1, str_to_illiterate_str(_("Your price per gasoline unit: ")) +
                   unitPriceStr);

    if (can_hack) {
        amenu.addentry(hack, true, 'h', _("Hack console."));
    }

    amenu.addentry(cancel, true, 'q', str_to_illiterate_str(_("Cancel")));

    amenu.query();
    choice = amenu.ret;

    if (choose_pump == choice) {
        uimenu amenu;
        amenu.selected = uistate.ags_pay_gas_selected_pump + 1;
        amenu.text = str_to_illiterate_str(_("Please choose gas pump:"));

        amenu.addentry(0, true, 'q', str_to_illiterate_str(_("Cancel")));

        for (int i = 0; i < pumpCount; i++) {
            amenu.addentry( i + 1, true, -1,
                            str_to_illiterate_str(_("Pump ")) + to_string(i + 1) );
        }
        amenu.query();
        choice = amenu.ret;

        if (choice == 0) {
            return;
        }

        uistate.ags_pay_gas_selected_pump = choice - 1;

        turnOnSelectedPump(m, examx, examy, uistate.ags_pay_gas_selected_pump);

        return;

    }

    if (buy_gas == choice) {

        int pos;
        item *cashcard;

        pos = g->inv(_("Insert card."));
        cashcard = &(p->i_at(pos));

        if (cashcard->is_null()) {
            popup(_("You do not have that item!"));
            return;
        }
        if (cashcard->type->id != "cash_card") {
            popup(_("Please insert cash cards only!"));
            return;
        }
        if (cashcard->charges < pricePerUnit) {
            popup(str_to_illiterate_str(
                      _("Not enough money, please refill your cash card.")).c_str()); //or ride on a solar car, ha ha ha
            return;
        }

        long c_max = cashcard->charges / pricePerUnit;
        long max = (c_max < tankGasUnits) ? c_max : tankGasUnits;

        std::string popupmsg = string_format(
                                   ngettext("How many gas units to buy? Max:%d unit. (0 to cancel) ",
                                            "How many gas units to buy? Max:%d units. (0 to cancel) ",
                                            max), max);
        long amount = std::atoi(string_input_popup(popupmsg, 20,
                                     to_string(max), "", "", -1, true).c_str()
                                    );
        if (amount <= 0) {
            return;
        }
        if (amount > max) {
            amount = max;
        }

        point pGasPump = getGasPumpByNumber(m, examx, examy,  uistate.ags_pay_gas_selected_pump);
        if (!toPumpFuel(m, pTank, pGasPump, amount)) {
            return;
        }

        sounds::sound(p->posx(), p->posy(), 6, _("Glug Glug Glug"));

        cashcard->charges -= amount * pricePerUnit;

        add_msg(m_info, ngettext("Your cash card now holds %d cent.",
                                 "Your cash card now holds %d cents.",
                                 cashcard->charges), cashcard->charges);
        p->moves -= 100;
        return;
    }

    if (hack == choice) {
        bool using_electrohack = (p->has_amount("electrohack", 1) &&
                                  query_yn(_("Use electrohack on the reader?")));
        bool using_fingerhack = (!using_electrohack && p->has_bionic("bio_fingerhack") &&
                                 p->power_level > 0 &&
                                 query_yn(_("Use fingerhack on the reader?")));
        if (using_electrohack || using_fingerhack) {
            p->moves -= 500;
            p->practice("computer", 20);
            int success = rng(p->skillLevel("computer") / 4 - 2, p->skillLevel("computer") * 2);
            success += rng(-3, 3);
            if (using_fingerhack) {
                success++;
            }
            if (p->int_cur < 8) {
                success -= rng(0, int((8 - p->int_cur) / 2));
            } else if (p->int_cur > 8) {
                success += rng(0, int((p->int_cur - 8) / 2));
            }
            if (success < 0) {
                add_msg(_("You cause a short circuit!"));
                if (success <= -5) {
                    if (using_electrohack) {
                        add_msg(m_bad, _("Your electrohack is ruined!"));
                        p->use_amount("electrohack", 1);
                    } else {
                        add_msg(m_bad, _("Your power is drained!"));
                        p->charge_power(-rng(0, p->power_level));
                    }
                }
                p->add_memorial_log(pgettext("memorial_male", "Set off an alarm."),
                                      pgettext("memorial_female", "Set off an alarm."));
                sounds::sound(p->posx(), p->posy(), 60, _("An alarm sounds!"));
                if (g->get_levz() > 0 && !g->event_queued(EVENT_WANTED)) {
                    g->add_event(EVENT_WANTED, int(calendar::turn) + 300, 0, p->global_sm_location());
                }
            } else if (success < 6) {
                add_msg(_("Nothing happens."));
            } else {
                point pGasPump = getGasPumpByNumber(m, examx, examy, uistate.ags_pay_gas_selected_pump);
                if (toPumpFuel(m, pTank, pGasPump, tankGasUnits)) {
                    add_msg(_("You hack the terminal and route all available fuel to your pump!"));
                    sounds::sound(p->posx(), p->posy(), 6, _("Glug Glug Glug Glug Glug Glug Glug Glug Glug"));
                } else {
                    add_msg(_("Nothing happens."));
                }
            }
        } else {
            return;
        }
    }

    if (refund == choice) {
        int pos;
        item *cashcard;

        pos = g->inv(_("Insert card."));
        cashcard = &(p->i_at(pos));

        if (cashcard->is_null()) {
            popup(_("You do not have that item!"));
            return;
        }
        if (cashcard->type->id != "cash_card") {
            popup(_("Please insert cash cards only!"));
            return;
        }
        // Ok, we have a cash card. Now we need to know what's left in the pump.
        point pGasPump = getGasPumpByNumber(m, examx, examy, uistate.ags_pay_gas_selected_pump);
        long amount = fromPumpFuel(m, pTank, pGasPump);
        if (amount >= 0) {
            sounds::sound(p->posx(), p->posy(), 6, _("Glug Glug Glug"));
            cashcard->charges += amount * pricePerUnit;
            add_msg(m_info, ngettext("Your cash card now holds %d cent.",
                                     "Your cash card now holds %d cents.",
                                     cashcard->charges), cashcard->charges);
            p->moves -= 100;
            return;
        } else {
            popup(_("Unable to refund, no fuel in pump."));
            return;
        }
    }
}

/**
* Given then name of one of the above functions, returns the matching function
* pointer. If no match is found, defaults to iexamine::none but prints out a
* debug message as a warning.
* @param function_name The name of the function to get.
* @return A function pointer to the specified function.
*/
iexamine_function iexamine_function_from_string(std::string const &function_name)
{
    if ("none" == function_name) {
        return &iexamine::none;
    }
    if ("gaspump" == function_name) {
        return &iexamine::gaspump;
    }
    if ("atm" == function_name) {
        return &iexamine::atm;
    }
    if ("vending" == function_name) {
        return &iexamine::vending;
    }
    if ("toilet" == function_name) {
        return &iexamine::toilet;
    }
    if ("elevator" == function_name) {
        return &iexamine::elevator;
    }
    if ("controls_gate" == function_name) {
        return &iexamine::controls_gate;
    }
    if ("cardreader" == function_name) {
        return &iexamine::cardreader;
    }
    if ("rubble" == function_name) {
        return &iexamine::rubble;
    }
    if( "crate" == function_name ) {
        return &iexamine::crate;
    }
    if ("chainfence" == function_name) {
        return &iexamine::chainfence;
    }
    if ("bars" == function_name) {
        return &iexamine::bars;
    }
    if ("portable_structure" == function_name) {
        return &iexamine::portable_structure;
    }
    if ("pit" == function_name) {
        return &iexamine::pit;
    }
    if ("pit_covered" == function_name) {
        return &iexamine::pit_covered;
    }
    if ("fence_post" == function_name) {
        return &iexamine::fence_post;
    }
    if ("remove_fence_rope" == function_name) {
        return &iexamine::remove_fence_rope;
    }
    if ("remove_fence_wire" == function_name) {
        return &iexamine::remove_fence_wire;
    }
    if ("remove_fence_barbed" == function_name) {
        return &iexamine::remove_fence_barbed;
    }
    if ("slot_machine" == function_name) {
        return &iexamine::slot_machine;
    }
    if ("safe" == function_name) {
        return &iexamine::safe;
    }
    if ("bulletin_board" == function_name) {
        return &iexamine::bulletin_board;
    }
    if ("fault" == function_name) {
        return &iexamine::fault;
    }
    if ("pedestal_wyrm" == function_name) {
        return &iexamine::pedestal_wyrm;
    }
    if ("pedestal_temple" == function_name) {
        return &iexamine::pedestal_temple;
    }
    if ("door_peephole" == function_name) {
        return &iexamine::door_peephole;
    }
    if ("fswitch" == function_name) {
        return &iexamine::fswitch;
    }
    if ("flower_poppy" == function_name) {
        return &iexamine::flower_poppy;
    }
    if ("fungus" == function_name) {
        return &iexamine::fungus;
    }
    if ("flower_bluebell" == function_name) {
        return &iexamine::flower_bluebell;
    }
    if ("flower_dahlia" == function_name) {
        return &iexamine::flower_dahlia;
    }
    if ("flower_datura" == function_name) {
        return &iexamine::flower_datura;
    }
    if ("flower_marloss" == function_name) {
        return &iexamine::flower_marloss;
    }
    if ("flower_dandelion" == function_name) {
        return &iexamine::flower_dandelion;
    }
    if ("egg_sackbw" == function_name) {
        return &iexamine::egg_sackbw;
    }
    if ("egg_sackws" == function_name) {
        return &iexamine::egg_sackws;
    }
    if ("dirtmound" == function_name) {
        return &iexamine::dirtmound;
    }
    if ("aggie_plant" == function_name) {
        return &iexamine::aggie_plant;
    }
    if ("fvat_empty" == function_name) {
        return &iexamine::fvat_empty;
    }
    if ("fvat_full" == function_name) {
        return &iexamine::fvat_full;
    }
    if ("keg" == function_name) {
        return &iexamine::keg;
    }
    //pick_plant deliberately missing due to different function signature
    if ("harvest_tree_shrub" == function_name) {
        return &iexamine::harvest_tree_shrub;
    }
    if ("tree_pine" == function_name) {
        return &iexamine::tree_pine;
    }
    if ("tree_blackjack" == function_name) {
        return &iexamine::tree_blackjack;
    }
    if ("shrub_marloss" == function_name) {
        return &iexamine::shrub_marloss;
    }
    if ("tree_marloss" == function_name) {
        return &iexamine::tree_marloss;
    }
    if ("shrub_wildveggies" == function_name) {
        return &iexamine::shrub_wildveggies;
    }
    if ("recycler" == function_name) {
        return &iexamine::recycler;
    }
    if ("trap" == function_name) {
        return &iexamine::trap;
    }
    if ("water_source" == function_name) {
        return &iexamine::water_source;
    }
    if ("swater_source" == function_name) {
        return &iexamine::swater_source;
    }
    if ("acid_source" == function_name) {
        return &iexamine::acid_source;
    }
    if ("reload_furniture" == function_name) {
        return &iexamine::reload_furniture;
    }
    if ("curtains" == function_name) {
        return &iexamine::curtains;
    }
    if ("sign" == function_name) {
        return &iexamine::sign;
    }
    if ("pay_gas" == function_name) {
        return &iexamine::pay_gas;
    }
    if ("gunsafe_ml" == function_name) {
        return &iexamine::gunsafe_ml;
    }
    if ("gunsafe_el" == function_name) {
        return &iexamine::gunsafe_el;
    }
    if ("kiln_empty" == function_name) {
        return &iexamine::kiln_empty;
    }
    if ("kiln_full" == function_name) {
        return &iexamine::kiln_full;
    }
    //No match found
    debugmsg("Could not find an iexamine function matching '%s'!", function_name.c_str());
    return &iexamine::none;
}<|MERGE_RESOLUTION|>--- conflicted
+++ resolved
@@ -2380,11 +2380,7 @@
     }
     const struct trap &t = *traplist[tid];
     const int possible = t.get_difficulty();
-<<<<<<< HEAD
-    bool seen = t.can_see( tripoint( examx, examy, g->levz), *p );
-=======
     bool seen = t.can_see( tripoint( examx, examy, g->get_levz()), *p );
->>>>>>> e5921568
     if( seen && possible == 99 ) {
         add_msg(m_info, _("That %s looks too dangerous to mess with. Best leave it alone."),
             t.name.c_str());
