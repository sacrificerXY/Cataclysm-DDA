--- conflicted
+++ resolved
@@ -76,20 +76,12 @@
 // returns the default container of this item, with this item in it
  item in_its_container(std::map<std::string, itype*> *itypes);
 
-<<<<<<< HEAD
     nc_color color(player *u) const;
     nc_color color_in_inventory();
-    std::string tname(); // item name (includes damage, freshness, etc)
+    std::string tname(bool with_prefix = true); // item name (includes damage, freshness, etc)
     std::string display_name(); // name for display (includes charges, etc)
     void use();
     bool burn(int amount = 1); // Returns true if destroyed
-=======
- nc_color color(player *u) const;
- nc_color color_in_inventory();
- std::string tname(game *g = NULL, bool with_prefix = true); // g needed for rotten-test
- void use();
- bool burn(int amount = 1); // Returns true if destroyed
->>>>>>> dadabf44
 
 // Firearm specifics
  int reload_time(player &u);
