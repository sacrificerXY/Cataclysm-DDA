#ifndef DEBUG_H_1YCYLZSS
#define DEBUG_H_1YCYLZSS

// Includes                                                         {{{1
// ---------------------------------------------------------------------
#include "path_info.h"

#include <iosfwd>
#include <iostream>
#include <vector>
#include <fstream>

// Enumerations                                                     {{{1
// ---------------------------------------------------------------------

enum DebugLevel
{
 D_INFO          = 1,
 D_WARNING       = 1<<2,
 D_ERROR         = 1<<3,
 D_PEDANTIC_INFO = 1<<4,

 DL_ALL = (1<<5)-1
};

enum DebugClass
{
 D_MAIN    = 1,
 D_MAP     = 1<<2,
 D_MAP_GEN = 1<<3,
 D_GAME    = 1<<4,
 D_NPC     = 1<<5,

 DC_ALL    = (1<<6)-1
};

void setupDebug();

// Function Declatations                                            {{{1
// ---------------------------------------------------------------------

void limitDebugLevel( int );
void limitDebugClass( int );

// Debug Only                                                       {{{1
// ---------------------------------------------------------------------

#ifdef ENABLE_LOGGING
std::ostream & dout(DebugLevel=DL_ALL,DebugClass=DC_ALL);
#else // if NOT defined ENABLE_LOGGING

// Non debug only                                                   {{{1
// ---------------------------------------------------------------------

struct DebugVoid {};
 template<class T>
DebugVoid operator<< ( const DebugVoid & dv, const T & )
{ return dv; }
DebugVoid dout(DebugLevel=DL_ALL,DebugClass=DC_ALL);

#endif // END if NOT defined ENABLE_LOGGING

// OStream operators                                                {{{1
// ---------------------------------------------------------------------

template<typename C, typename A>
std::ostream & operator<<(std::ostream & out, const std::vector<C,A> & elm)
{
 bool first = true;
 for( typename std::vector<C>::const_iterator
        it = elm.begin(),
        end = elm.end();
        it != end; ++it )
 {
  if( first )
   first = false;
  else
   out << ",";
  out << *it;
 }

 return out;
}

<<<<<<< HEAD
struct DebugLog
{
    DebugLog() {
        fout.open(FILENAMES["debug"].c_str(), std::ios_base::app | std::ios_base::out);
    }
    ~DebugLog() {
        fout.close();
    }

    template <class T>
    DebugLog& operator<<(T& t) {
        fout << t;
        return *this;
    }
    template <class T>
    DebugLog& operator<<(const T& t){
        fout << t;
        return *this;
    }

private:
    std::ofstream fout;
};

=======
#ifndef DebugLog
#define DebugLog dout
#endif
>>>>>>> bed3fcd0


// vim:tw=72:sw=1:fdm=marker:fdl=0:
#endif /* end of include guard: DEBUG_H_1YCYLZSS */<|MERGE_RESOLUTION|>--- conflicted
+++ resolved
@@ -82,36 +82,9 @@
  return out;
 }
 
-<<<<<<< HEAD
-struct DebugLog
-{
-    DebugLog() {
-        fout.open(FILENAMES["debug"].c_str(), std::ios_base::app | std::ios_base::out);
-    }
-    ~DebugLog() {
-        fout.close();
-    }
-
-    template <class T>
-    DebugLog& operator<<(T& t) {
-        fout << t;
-        return *this;
-    }
-    template <class T>
-    DebugLog& operator<<(const T& t){
-        fout << t;
-        return *this;
-    }
-
-private:
-    std::ofstream fout;
-};
-
-=======
 #ifndef DebugLog
 #define DebugLog dout
 #endif
->>>>>>> bed3fcd0
 
 
 // vim:tw=72:sw=1:fdm=marker:fdl=0:
