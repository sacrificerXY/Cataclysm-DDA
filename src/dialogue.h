--- conflicted
+++ resolved
@@ -122,12 +122,8 @@
         void set_bulk_trade_accept( bool is_trade, bool is_npc = false );
         void set_npc_gets_item( bool to_use );
         void set_add_mission( std::string mission_id );
-<<<<<<< HEAD
         const std::vector<std::pair<int, std::string>> &get_likely_rewards() const;
-        void set_u_buy_monster( const std::string &monster_id, int cost, int count, bool pacified,
-=======
         void set_u_buy_monster( const std::string &monster_type_id, int cost, int count, bool pacified,
->>>>>>> dfe287ed
                                 const translation &name );
         void set_u_learn_recipe( const std::string &learned_recipe_id );
 
