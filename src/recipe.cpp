#include "recipe.h"

#include <algorithm>
#include <cmath>
#include <numeric>
#include <sstream>

#include "assign.h"
#include "calendar.h"
#include "cata_utility.h"
#include "character.h"
#include "construction.h"
#include "debug.h"
#include "flat_set.h"
#include "game_constants.h"
#include "generic_factory.h"
#include "item.h"
#include "itype.h"
#include "json.h"
#include "mapgen_functions.h"
#include "npc.h"
#include "optional.h"
#include "output.h"
#include "player.h"
#include "proficiency.h"
#include "skill.h"
#include "string_formatter.h"
#include "string_id.h"
#include "translations.h"
#include "type_id.h"
#include "uistate.h"
#include "units.h"
#include "value_ptr.h"

static const itype_id itype_hotplate( "hotplate" );

extern bool test_mode;

recipe::recipe() : skill_used( skill_id::NULL_ID() ) {}

time_duration recipe::batch_duration( const Character &guy, int batch, float multiplier,
                                      size_t assistants ) const
{
    return time_duration::from_turns( batch_time( guy, batch, multiplier, assistants ) / 100 );
}

static bool helpers_have_proficiencies( const Character &guy, const proficiency_id &prof )
{
    std::vector<npc *> helpers = guy.get_crafting_helpers();
    for( npc *helper : helpers ) {
        if( helper->has_proficiency( prof ) ) {
            return true;
        }
    }
    return false;
}

time_duration recipe::time_to_craft( const Character &guy, recipe_time_flag flags ) const
{
    return time_duration::from_seconds( time_to_craft_moves( guy, flags ) / 100 );
}

int recipe::time_to_craft_moves( const Character &guy, recipe_time_flag flags ) const
{
    if( flags == recipe_time_flag::ignore_proficiencies ) {
        return time;
    }
    int ret = time;
    for( const recipe_proficiency &prof : proficiencies ) {
        if( !prof.required ) {
            if( !guy.has_proficiency( prof.id ) &&
                !helpers_have_proficiencies( guy, prof.id ) ) {
                ret *= prof.time_multiplier;
            }
        }
    }
    return ret;
}

int recipe::batch_time( const Character &guy, int batch, float multiplier, size_t assistants ) const
{
    // 1.0f is full speed
    // 0.33f is 1/3 speed
    if( multiplier == 0.0f ) {
        // If an item isn't craftable in the dark, show the time to complete as if you could craft it
        multiplier = 1.0f;
    }

    const float local_time = static_cast<float>( time_to_craft_moves( guy ) ) / multiplier;

    // if recipe does not benefit from batching and we have no assistants, don't do unnecessary additional calculations
    if( batch_rscale == 0.0 && assistants == 0 ) {
        return static_cast<int>( local_time ) * batch;
    }

    float total_time = 0.0f;
    // if recipe does not benefit from batching but we do have assistants, skip calculating the batching scale factor
    if( batch_rscale == 0.0f ) {
        total_time = local_time * batch;
    } else {
        // recipe benefits from batching, so batching scale factor needs to be calculated
        // At batch_rsize, incremental time increase is 99.5% of batch_rscale
        const double scale = batch_rsize / 6.0f;
        for( int x = 0; x < batch; x++ ) {
            // scaled logistic function output
            const double logf = ( 2.0 / ( 1.0 + std::exp( -( x / scale ) ) ) ) - 1.0;
            total_time += local_time * ( 1.0 - ( batch_rscale * logf ) );
        }
    }

    //Assistants can decrease the time for production but never less than that of one unit
    if( assistants == 1 ) {
        total_time = total_time * .75;
    } else if( assistants >= 2 ) {
        total_time = total_time * .60;
    }
    if( total_time < local_time ) {
        total_time = local_time;
    }

    return static_cast<int>( total_time );
}

bool recipe::has_flag( const std::string &flag_name ) const
{
    return flags.count( flag_name );
}

void recipe::load( const JsonObject &jo, const std::string &src )
{
    bool strict = src == "dda";

    abstract = jo.has_string( "abstract" );

    if( abstract ) {
        ident_ = recipe_id( jo.get_string( "abstract" ) );
    } else {
        jo.read( "result", result_, true );
        ident_ = recipe_id( result_.str() );
    }

    if( jo.has_bool( "obsolete" ) ) {
        assign( jo, "obsolete", obsolete );
    }

    if( jo.has_int( "time" ) ) {
        // so we can specify moves that is not a multiple of 100
        time = jo.get_int( "time" );
    } else if( jo.has_string( "time" ) ) {
        time = to_moves<int>( read_from_json_string<time_duration>( *jo.get_raw( "time" ),
                              time_duration::units ) );
    }
    assign( jo, "difficulty", difficulty, strict, 0, MAX_SKILL );
    assign( jo, "flags", flags );

    // automatically set contained if we specify as container
    assign( jo, "contained", contained, strict );
    contained |= assign( jo, "container", container, strict );
    assign( jo, "sealed", sealed, strict );

    if( jo.has_array( "batch_time_factors" ) ) {
        auto batch = jo.get_array( "batch_time_factors" );
        batch_rscale = batch.get_int( 0 ) / 100.0;
        batch_rsize  = batch.get_int( 1 );
    }

    assign( jo, "charges", charges );
    assign( jo, "result_mult", result_mult );

    assign( jo, "skill_used", skill_used, strict );

    if( jo.has_member( "skills_required" ) ) {
        auto sk = jo.get_array( "skills_required" );
        required_skills.clear();

        if( sk.empty() ) {
            // clear all requirements

        } else if( sk.has_array( 0 ) ) {
            // multiple requirements
            for( JsonArray arr : sk ) {
                required_skills[skill_id( arr.get_string( 0 ) )] = arr.get_int( 1 );
            }

        } else {
            // single requirement
            required_skills[skill_id( sk.get_string( 0 ) )] = sk.get_int( 1 );
        }
    }

    jo.read( "proficiencies", proficiencies );

    // simplified autolearn sets requirements equal to required skills at finalization
    if( jo.has_bool( "autolearn" ) ) {
        assign( jo, "autolearn", autolearn );

    } else if( jo.has_array( "autolearn" ) ) {
        autolearn = true;
        for( JsonArray arr : jo.get_array( "autolearn" ) ) {
            autolearn_requirements[skill_id( arr.get_string( 0 ) )] = arr.get_int( 1 );
        }
    }

    // Never let the player have a debug or NPC recipe
    if( jo.has_bool( "never_learn" ) ) {
        assign( jo, "never_learn", never_learn );
    }

    if( jo.has_member( "decomp_learn" ) ) {
        learn_by_disassembly.clear();

        if( jo.has_int( "decomp_learn" ) ) {
            if( !skill_used ) {
                jo.throw_error( "decomp_learn specified with no skill_used" );
            }
            assign( jo, "decomp_learn", learn_by_disassembly[skill_used] );

        } else if( jo.has_array( "decomp_learn" ) ) {
            for( JsonArray arr : jo.get_array( "decomp_learn" ) ) {
                learn_by_disassembly[skill_id( arr.get_string( 0 ) )] = arr.get_int( 1 );
            }
        }
    }

    if( jo.has_member( "book_learn" ) ) {
        booksets.clear();
        if( jo.has_array( "book_learn" ) ) {
            for( JsonArray arr : jo.get_array( "book_learn" ) ) {
                booksets.emplace( itype_id( arr.get_string( 0 ) ), book_recipe_data{ arr.size() > 1 ? arr.get_int( 1 ) : -1 } );
            }
        } else {
            mandatory( jo, false, "book_learn", booksets );
        }
    }

    if( jo.has_member( "delete_flags" ) ) {
        flags_to_delete = jo.get_tags( "delete_flags" );
    }

    // recipes not specifying any external requirements inherit from their parent recipe (if any)
    if( jo.has_string( "using" ) ) {
        reqs_external = { { requirement_id( jo.get_string( "using" ) ), 1 } };

    } else if( jo.has_array( "using" ) ) {
        reqs_external.clear();
        for( JsonArray cur : jo.get_array( "using" ) ) {
            reqs_external.emplace_back( requirement_id( cur.get_string( 0 ) ), cur.get_int( 1 ) );
        }
    }

    const std::string type = jo.get_string( "type" );

    // inline requirements are always replaced (cannot be inherited)
    reqs_internal.clear();

    // These cannot be inherited
    check_blueprint_needs = false;
    has_blueprint_needs = false;
    time_blueprint = 0;
    skills_blueprint.clear();
    reqs_blueprint.clear();

    if( type == "recipe" ) {
        if( jo.has_string( "id_suffix" ) ) {
            if( abstract ) {
                jo.throw_error( "abstract recipe cannot specify id_suffix", "id_suffix" );
            }
            ident_ = recipe_id( ident_.str() + "_" + jo.get_string( "id_suffix" ) );
        }

        assign( jo, "category", category, strict );
        assign( jo, "subcategory", subcategory, strict );
        assign( jo, "description", description, strict );
        assign( jo, "reversible", reversible, strict );

        if( jo.has_member( "byproducts" ) ) {
            if( this->reversible ) {
                jo.throw_error( "Recipe cannot be reversible and have byproducts" );
            }
            byproducts.clear();
            for( JsonArray arr : jo.get_array( "byproducts" ) ) {
                itype_id byproduct( arr.get_string( 0 ) );
                byproducts[ byproduct ] += arr.size() == 2 ? arr.get_int( 1 ) : 1;
            }
        }
        assign( jo, "construction_blueprint", blueprint );
        if( !blueprint.empty() ) {
            assign( jo, "blueprint_name", bp_name );
            bp_resources.clear();
            for( const std::string resource : jo.get_array( "blueprint_resources" ) ) {
                bp_resources.emplace_back( resource );
            }
            for( JsonObject provide : jo.get_array( "blueprint_provides" ) ) {
                bp_provides.emplace_back( std::make_pair( provide.get_string( "id" ),
                                          provide.get_int( "amount", 1 ) ) );
            }
            // all blueprints provide themselves with needing it written in JSON
            bp_provides.emplace_back( std::make_pair( result_.str(), 1 ) );
            for( JsonObject require : jo.get_array( "blueprint_requires" ) ) {
                bp_requires.emplace_back( std::make_pair( require.get_string( "id" ),
                                          require.get_int( "amount", 1 ) ) );
            }
            // all blueprints exclude themselves with needing it written in JSON
            bp_excludes.emplace_back( std::make_pair( result_.str(), 1 ) );
            for( JsonObject exclude : jo.get_array( "blueprint_excludes" ) ) {
                bp_excludes.emplace_back( std::make_pair( exclude.get_string( "id" ),
                                          exclude.get_int( "amount", 1 ) ) );
            }
            if( jo.has_member( "blueprint_needs" ) ) {
                has_blueprint_needs = true;
                const JsonObject jneeds = jo.get_object( "blueprint_needs" );
                if( jneeds.has_member( "time" ) ) {
                    if( jneeds.has_int( "time" ) ) {
                        // so we can specify moves that is not a multiple of 100
                        time_blueprint = jneeds.get_int( "time" );
                    } else {
                        time_blueprint = to_moves<int>( read_from_json_string<time_duration>( *jneeds.get_raw( "time" ),
                                                        time_duration::units ) );
                    }
                    time += time_blueprint;
                }
                if( jneeds.has_member( "skills" ) ) {
                    for( JsonArray cur : jneeds.get_array( "skills" ) ) {
                        skills_blueprint[skill_id( cur.get_string( 0 ) )] = cur.get_int( 1 );
                    }
                    for( const std::pair<const skill_id, int> &p : skills_blueprint ) {
                        const auto it = required_skills.find( p.first );
                        if( it == required_skills.end() ) {
                            required_skills.emplace( p );
                        } else {
                            it->second = std::max( it->second, p.second );
                        }
                    }
                }
                if( jneeds.has_member( "inline" ) ) {
                    const requirement_id req_id( "inline_blueprint_" + type + "_" + ident_.str() );
                    requirement_data::load_requirement( jneeds.get_object( "inline" ), req_id );
                    reqs_blueprint.emplace_back( req_id, 1 );
                    reqs_internal.emplace_back( req_id, 1 );
                }
            }
            check_blueprint_needs = jo.get_bool( "check_blueprint_needs", true );
        }
    } else if( type == "uncraft" ) {
        reversible = true;
    } else {
        jo.throw_error( "unknown recipe type", "type" );
    }

    const requirement_id req_id( "inline_" + type + "_" + ident_.str() );
    requirement_data::load_requirement( jo, req_id );
    reqs_internal.emplace_back( req_id, 1 );
}

void recipe::finalize()
{
    if( test_mode && check_blueprint_needs ) {
        check_blueprint_requirements();
    }

    // concatenate both external and inline requirements
    add_requirements( reqs_external );
    add_requirements( reqs_internal );

    reqs_external.clear();
    reqs_internal.clear();

    if( has_blueprint_needs ) {
        time_blueprint = 0;
        skills_blueprint.clear();
        reqs_blueprint.clear();
    }

    deduped_requirements_ = deduped_requirement_data( requirements_, ident() );

    if( contained && container.is_null() ) {
        container = item::find_type( result_ )->default_container.value_or( "null" );
    }

    std::set<proficiency_id> required;
    std::set<proficiency_id> used;
    for( const recipe_proficiency &rpof : proficiencies ) {
        if( !rpof.id.is_valid() ) {
            debugmsg( "proficiency %s does not exist in recipe %s", rpof.id.str(), ident_.str() );
        }

        if( rpof.required && rpof.time_multiplier != 1.0f ) {
            debugmsg( "proficiencies in recipes cannot be both required and provide a malus in %s",
                      rpof.id.str(), ident_.str() );
        }
        if( required.count( rpof.id ) || used.count( rpof.id ) ) {
            debugmsg( "proficiency %s listed twice recipe %s", rpof.id.str(),
                      ident_.str() );
        }

        if( rpof.time_multiplier < 1.0f ) {
            debugmsg( "proficiency %s provides a bonus for not being known in recipe %s", rpof.id.str(),
                      ident_.str() );
        }
        if( rpof.fail_multiplier < 1.0f ) {
            debugmsg( "proficiency %s provides a bonus for not being known in recipe %s", rpof.id.str(),
                      ident_.str() );
        }

        // Now that we've done the error checking, log that a proficiency with this id is used
        if( rpof.required ) {
            required.insert( rpof.id );
        } else {
            used.insert( rpof.id );
        }
    }

    if( autolearn && autolearn_requirements.empty() ) {
        autolearn_requirements = required_skills;
        if( skill_used ) {
            autolearn_requirements[ skill_used ] = difficulty;
        }
    }
}

void recipe::add_requirements( const std::vector<std::pair<requirement_id, int>> &reqs )
{
    requirements_ = std::accumulate( reqs.begin(), reqs.end(), requirements_,
    []( const requirement_data & lhs, const std::pair<requirement_id, int> &rhs ) {
        return lhs + ( *rhs.first * rhs.second );
    } );
}

std::string recipe::get_consistency_error() const
{
    if( category == "CC_BUILDING" ) {
        if( is_blueprint() || oter_str_id( result_.c_str() ).is_valid() ) {
            return std::string();
        }
        return "defines invalid result";
    }

    if( !item::type_is_defined( result_ ) ) {
        return "defines invalid result";
    }

    if( charges && !item::count_by_charges( result_ ) ) {
        return "specifies charges but result is not counted by charges";
    }

    const auto is_invalid_bp = []( const std::pair<itype_id, int> &elem ) {
        return !item::type_is_defined( elem.first );
    };

    if( std::any_of( byproducts.begin(), byproducts.end(), is_invalid_bp ) ) {
        return "defines invalid byproducts";
    }

    if( !contained && !container.is_null() ) {
        return "defines container but not contained";
    }

    if( !item::type_is_defined( container ) ) {
        return "specifies unknown container";
    }

    const auto is_invalid_skill = []( const std::pair<skill_id, int> &elem ) {
        return !elem.first.is_valid();
    };

    if( ( skill_used && !skill_used.is_valid() ) ||
        std::any_of( required_skills.begin(), required_skills.end(), is_invalid_skill ) ) {
        return "uses invalid skill";
    }

    const auto is_invalid_book = []( const std::pair<itype_id, book_recipe_data> &elem ) {
        return !item::find_type( elem.first )->book;
    };

    if( std::any_of( booksets.begin(), booksets.end(), is_invalid_book ) ) {
        return "defines invalid book";
    }

    return std::string();
}

item recipe::create_result() const
{
    item newit( result_, calendar::turn, item::default_charges_tag{} );
    if( charges ) {
        newit.charges = *charges;
    }

    if( !newit.craft_has_charges() ) {
        newit.charges = 0;
    } else if( result_mult != 1 ) {
        // TODO: Make it work for charge-less items
        newit.charges *= result_mult;
    }

    if( contained ) {
        if( newit.count_by_charges() ) {
            newit = newit.in_container( container, newit.charges, sealed );
        } else {
            newit = newit.in_container( container, item::INFINITE_CHARGES, sealed );
        }
    }

    return newit;
}

std::vector<item> recipe::create_results( int batch ) const
{
    std::vector<item> items;

    const bool by_charges = item::count_by_charges( result_ );
    if( contained || !by_charges ) {
        // by_charges items get their charges multiplied in create_result
        const int num_results = by_charges ? batch : batch * result_mult;
        for( int i = 0; i < num_results; i++ ) {
            item newit = create_result();
            items.push_back( newit );
        }
    } else {
        item newit = create_result();
        newit.charges *= batch;
        items.push_back( newit );
    }

    return items;
}

std::vector<item> recipe::create_byproducts( int batch ) const
{
    std::vector<item> bps;
    for( const auto &e : byproducts ) {
        item obj( e.first, calendar::turn, item::default_charges_tag{} );
        if( obj.has_flag( "VARSIZE" ) ) {
            obj.item_tags.insert( "FIT" );
        }

        if( obj.count_by_charges() ) {
            obj.charges *= e.second * batch;
            bps.push_back( obj );

        } else {
            if( !obj.craft_has_charges() ) {
                obj.charges = 0;
            }
            for( int i = 0; i < e.second * batch; ++i ) {
                bps.push_back( obj );
            }
        }
    }
    return bps;
}

bool recipe::has_byproducts() const
{
    return !byproducts.empty();
}

std::string recipe::required_proficiencies_string( const Character &c ) const
{
    std::vector<proficiency_id> required_profs;
    std::vector<std::pair<proficiency_id, float>> used_profs;

    for( const recipe_proficiency &rec : proficiencies ) {
        if( rec.required ) {
            required_profs.push_back( rec.id );
        } else {
            used_profs.push_back( { rec.id, rec.time_multiplier } );
        }
    }
    std::string required = enumerate_as_string( required_profs.begin(),
    required_profs.end(), [&]( const proficiency_id & id ) {
        nc_color color;
        if( c.has_proficiency( id ) ) {
            color = c_green;
        } else if( helpers_have_proficiencies( c, id ) ) {
            color = c_yellow;
        } else {
            color = c_red;
        }
        return colorize( id->name(), color );
    } );

    std::string used = enumerate_as_string( used_profs.begin(),
    used_profs.end(), [&]( const std::pair<proficiency_id, float> &pair ) {
        std::string color;
        if( c.has_proficiency( pair.first ) ||
            helpers_have_proficiencies( c, pair.first ) ) {
            color = "white";
        } else {
            color = "yellow";
        }
        return string_format( "<color_cyan>%s</color> <color_%s>%gx</color>", pair.first->name(), color,
                              pair.second );
    } );
    used = string_format( _( "Proficiencies Used: %s" ), used );

    return string_format( "%s\n%s", required, used );
}

std::set<proficiency_id> recipe::required_proficiencies() const
{
    std::set<proficiency_id> ret;
    for( const recipe_proficiency &rec : proficiencies ) {
        if( rec.required ) {
            ret.insert( rec.id );
        }
    }
    return ret;
}

bool recipe::character_has_required_proficiencies( const Character &c ) const
{
    for( const proficiency_id &id : required_proficiencies() ) {
        if( !c.has_proficiency( id ) && !helpers_have_proficiencies( c, id ) ) {
            return false;
        }
    }
    return true;
}

std::set<proficiency_id> recipe::assist_proficiencies() const
{
    std::set<proficiency_id> ret;
    for( const recipe_proficiency &rec : proficiencies ) {
        if( !rec.required ) {
            ret.insert( rec.id );
        }
    }
    return ret;
}

float recipe::proficiency_maluses( const Character &guy ) const
{
    float malus = 1.0f;
    for( const recipe_proficiency &prof : proficiencies ) {
        if( !guy.has_proficiency( prof.id ) &&
            !helpers_have_proficiencies( guy, prof.id ) ) {
            malus *= prof.time_multiplier;
        }
    }
    return malus;
}

// Format a std::pair<skill_id, int> for the crafting menu.
// skill colored green (or yellow if beyond characters skill)
// optionally with the skill level (player / difficulty)
template<typename Iter>
std::string required_skills_as_string( Iter first, Iter last, const Character *c,
                                       const bool print_skill_level )
{
    if( first == last ) {
        return _( "<color_cyan>none</color>" );
    }

    return enumerate_as_string( first, last,
    [&]( const std::pair<skill_id, int> &skill ) {
        const int player_skill = c ? c->get_skill_level( skill.first ) : 0;
        std::string difficulty_color = skill.second > player_skill ? "yellow" : "green";
        std::string skill_level_string = print_skill_level ? "" : ( std::to_string( player_skill ) + "/" );
        skill_level_string += std::to_string( skill.second );
        return string_format( "<color_cyan>%s</color> <color_%s>(%s)</color>",
                              skill.first.obj().name(), difficulty_color, skill_level_string );
    } );
}

// Format a std::pair<skill_id, int> for the basecamp bulletin board.
// skill colored white with difficulty in parenthesis.
template<typename Iter>
std::string required_skills_as_string( Iter first, Iter last )
{
    if( first == last ) {
        return _( "<color_cyan>none</color>" );
    }

    return enumerate_as_string( first, last,
    [&]( const std::pair<skill_id, int> &skill ) {
        return string_format( "<color_white>%s (%d)</color>", skill.first.obj().name(),
                              skill.second );
    } );
}

std::string recipe::primary_skill_string( const Character *c, bool print_skill_level ) const
{
    std::vector< std::pair<skill_id, int> > skillList;

    if( !skill_used.is_null() ) {
        skillList.push_back( std::pair<skill_id, int>( skill_used, difficulty ) );
    }

    return required_skills_as_string( skillList.begin(), skillList.end(), c, print_skill_level );
}

std::string recipe::required_skills_string( const Character *c, bool include_primary_skill,
        bool print_skill_level ) const
{
    // There is no primary skill used or it shouldn't be included then we can just use the required_skills directly.
    if( skill_used.is_null() || !include_primary_skill ) {
        return required_skills_as_string( required_skills.begin(), required_skills.end(), c,
                                          print_skill_level );
    }

    std::vector< std::pair<skill_id, int> > skillList;
    skillList.push_back( std::pair<skill_id, int>( skill_used, difficulty ) );
    std::copy( required_skills.begin(), required_skills.end(),
               std::back_inserter<std::vector<std::pair<skill_id, int> > >( skillList ) );

    return required_skills_as_string( skillList.begin(), skillList.end(), c, print_skill_level );
}

std::string recipe::required_all_skills_string() const
{
    // There is no primary skill used, we can just use the required_skills directly.
    if( skill_used.is_null() ) {
        return required_skills_as_string( required_skills.begin(), required_skills.end() );
    }

    std::vector< std::pair<skill_id, int> > skillList;
    skillList.push_back( std::pair<skill_id, int>( skill_used, difficulty ) );
    std::copy( required_skills.begin(), required_skills.end(),
               std::back_inserter<std::vector<std::pair<skill_id, int> > >( skillList ) );

    return required_skills_as_string( skillList.begin(), skillList.end() );
}

std::string recipe::batch_savings_string() const
{
    return ( batch_rsize != 0 ) ?
           string_format( _( "%s%% at >%s units" ), static_cast<int>( batch_rscale * 100 ), batch_rsize )
           : _( "none" );
}

std::string recipe::result_name() const
{
    std::string name = item::nname( result_ );
    if( uistate.favorite_recipes.find( this->ident() ) != uistate.favorite_recipes.end() ) {
        name = "* " + name;
    }

    return name;
}

bool recipe::will_be_blacklisted() const
{
    if( requirements_.is_blacklisted() ) {
        return true;
    }

    auto any_is_blacklisted = []( const std::vector<std::pair<requirement_id, int>> &reqs ) {
        auto req_is_blacklisted = []( const std::pair<requirement_id, int> &req ) {
            return req.first->is_blacklisted();
        };

        return std::any_of( reqs.begin(), reqs.end(), req_is_blacklisted );
    };

    return any_is_blacklisted( reqs_internal ) || any_is_blacklisted( reqs_external );
}

std::function<bool( const item & )> recipe::get_component_filter(
    const recipe_filter_flags flags ) const
{
    const item result = create_result();

    // Disallow crafting of non-perishables with rotten components
    // Make an exception for items with the ALLOW_ROTTEN flag such as seeds
    const bool recipe_forbids_rotten =
        result.is_food() && !result.goes_bad() && !has_flag( "ALLOW_ROTTEN" );
    const bool flags_forbid_rotten =
        static_cast<bool>( flags & recipe_filter_flags::no_rotten );
    std::function<bool( const item & )> rotten_filter = return_true<item>;
    if( recipe_forbids_rotten || flags_forbid_rotten ) {
        rotten_filter = []( const item & component ) {
            return !component.rotten();
        };
    }

    // If the result is made hot, we can allow frozen components.
    // EDIBLE_FROZEN components ( e.g. flour, chocolate ) are allowed as well
    // Otherwise forbid them
    std::function<bool( const item & )> frozen_filter = return_true<item>;
    if( result.is_food() && !hot_result() ) {
        frozen_filter = []( const item & component ) {
            return !component.has_flag( "FROZEN" ) || component.has_flag( "EDIBLE_FROZEN" );
        };
    }

    // Disallow usage of non-full magazines as components
    // This is primarily used to require a fully charged battery, but works for any magazine.
    std::function<bool( const item & )> magazine_filter = return_true<item>;
    if( has_flag( "FULL_MAGAZINE" ) ) {
        magazine_filter = []( const item & component ) {
            if( component.ammo_remaining() == 0 ) {
                return false;
            }
            return !component.is_magazine() ||
                   ( component.ammo_remaining() >= component.ammo_capacity( component.ammo_data()->ammo->type ) );
        };
    }

    return [ rotten_filter, frozen_filter, magazine_filter ]( const item & component ) {
        return is_crafting_component( component ) &&
               rotten_filter( component ) &&
               frozen_filter( component ) &&
               magazine_filter( component );
    };
}

bool recipe::is_blueprint() const
{
    return !blueprint.empty();
}

const std::string &recipe::get_blueprint() const
{
    return blueprint;
}

const translation &recipe::blueprint_name() const
{
    return bp_name;
}

const std::vector<itype_id> &recipe::blueprint_resources() const
{
    return bp_resources;
}

const std::vector<std::pair<std::string, int>> &recipe::blueprint_provides() const
{
    return bp_provides;
}

const std::vector<std::pair<std::string, int>>  &recipe::blueprint_requires() const
{
    return bp_requires;
}

const std::vector<std::pair<std::string, int>>  &recipe::blueprint_excludes() const
{
    return bp_excludes;
}

void recipe::check_blueprint_requirements()
{
    build_reqs total_reqs;
    get_build_reqs_for_furn_ter_ids( get_changed_ids_from_update( blueprint ), total_reqs );
    requirement_data req_data_blueprint = std::accumulate(
            reqs_blueprint.begin(), reqs_blueprint.end(), requirement_data(),
    []( const requirement_data & lhs, const std::pair<requirement_id, int> &rhs ) {
        return lhs + ( *rhs.first * rhs.second );
    } );
    requirement_data req_data_calc = std::accumulate(
                                         total_reqs.reqs.begin(), total_reqs.reqs.end(), requirement_data(),
    []( const requirement_data & lhs, const std::pair<requirement_id, int> &rhs ) {
        return lhs + ( *rhs.first * rhs.second );
    } );
    // do not consolidate req_data_blueprint: it actually changes the meaning of the requirement.
    // instead we enforce specifying the exact consolidated requirement.
    req_data_calc.consolidate();
    if( time_blueprint != total_reqs.time || skills_blueprint != total_reqs.skills
        || !req_data_blueprint.has_same_requirements_as( req_data_calc ) ) {
        std::ostringstream os;
        JsonOut jsout( os, /*pretty_print=*/true );

        jsout.start_object();

        jsout.member( "time" );
        if( total_reqs.time % 100 == 0 ) {
            dump_to_json_string( time_duration::from_turns( total_reqs.time / 100 ),
                                 jsout, time_duration::units );
        } else {
            // cannot precisely represent the value using time_duration format,
            // write integer instead.
            jsout.write( total_reqs.time );
        }

        jsout.member( "skills" );
        jsout.start_array( /*wrap=*/!total_reqs.skills.empty() );
        for( const std::pair<const skill_id, int> &p : total_reqs.skills ) {
            jsout.start_array();
            jsout.write( p.first );
            jsout.write( p.second );
            jsout.end_array();
        }
        jsout.end_array();

        jsout.member( "inline" );
        req_data_calc.dump( jsout );

        jsout.end_object();

        debugmsg( "Specified blueprint requirements of %1$s does not match calculated requirements.  "
                  "Specify \"check_blueprint_needs\": false to disable the check or "
                  "Update \"blueprint_needs\" to the following value (you can use tools/update_blueprint_needs.py):\n"
                  // mark it for the auto-update python script
                  "~~~ auto-update-blueprint: %1$s\n"
                  "%2$s\n"
                  "~~~ end-auto-update",
                  ident_.str(), os.str() );
    }
}

bool recipe::hot_result() const
{
    // Check if the recipe tools make this food item hot upon making it.
    // We don't actually know which specific tool the player used/will use here, but
    // we're checking for a class of tools; because of the way requirements
    // processing works, the "surface_heat" id gets nuked into an actual
    // list of tools, see data/json/recipes/cooking_tools.json.
    //
    // Currently it's only checking for a hotplate because that's a
    // suitable item in both the "surface_heat" and "water_boiling_heat"
    // tools, and it's usually the first item in a list of tools so if this
    // does get heated we'll find it right away.
    //
    // TODO: Make this less of a hack
    if( create_result().is_food() ) {
        const requirement_data::alter_tool_comp_vector &tool_lists = simple_requirements().get_tools();
        for( const std::vector<tool_comp> &tools : tool_lists ) {
            for( const tool_comp &t : tools ) {
                if( t.type == itype_hotplate ) {
                    return true;
                }
            }
        }
    }
    return false;
}

void recipe_proficiency::deserialize( JsonIn &jsin )
{
    load( jsin.get_object() );
}

void recipe_proficiency::load( const JsonObject &jo )
{
    jo.read( "proficiency", id );
    jo.read( "required", required );
    jo.read( "time_multiplier", time_multiplier );
    jo.read( "fail_multiplier", fail_multiplier );
<<<<<<< HEAD
}

void book_recipe_data::deserialize( JsonIn &jsin )
{
    load( jsin.get_object() );
}

void book_recipe_data::load( const JsonObject &jo )
{
    jo.read( "skill_level", skill_req );
    jo.read( "recipe_name", alt_name );
    jo.read( "hidden", hidden );
=======
    jo.read( "learning_time_multiplier", learning_time_mult );
    jo.read( "max_experience", max_experience );
>>>>>>> 68158ca6
}<|MERGE_RESOLUTION|>--- conflicted
+++ resolved
@@ -938,7 +938,8 @@
     jo.read( "required", required );
     jo.read( "time_multiplier", time_multiplier );
     jo.read( "fail_multiplier", fail_multiplier );
-<<<<<<< HEAD
+    jo.read( "learning_time_multiplier", learning_time_mult );
+    jo.read( "max_experience", max_experience );
 }
 
 void book_recipe_data::deserialize( JsonIn &jsin )
@@ -951,8 +952,4 @@
     jo.read( "skill_level", skill_req );
     jo.read( "recipe_name", alt_name );
     jo.read( "hidden", hidden );
-=======
-    jo.read( "learning_time_multiplier", learning_time_mult );
-    jo.read( "max_experience", max_experience );
->>>>>>> 68158ca6
 }