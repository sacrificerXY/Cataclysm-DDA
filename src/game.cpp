#include "game.h"
#include "rng.h"
#include "input.h"
#include "keypress.h"
#include "output.h"
#include "skill.h"
#include "line.h"
#include "computer.h"
#include "veh_interact.h"
#include "advanced_inv.h"
#include "options.h"
#include "auto_pickup.h"
#include "mapbuffer.h"
#include "debug.h"
#include "editmap.h"
#include "bodypart.h"
#include "map.h"
#include "output.h"
#include "uistate.h"
#include "item_factory.h"
#include "helper.h"
#include "json.h"
#include "artifact.h"
#include "overmapbuffer.h"
#include "trap.h"
#include "mapdata.h"
#include "catacharset.h"
#include "translations.h"
#include "init.h"
#include "help.h"
#include "action.h"
#include "monstergenerator.h"
#include "worldfactory.h"
#include <map>
#include <set>
#include <algorithm>
#include <string>
#include <fstream>
#include <sstream>
#include <math.h>
#include <vector>

#ifdef _MSC_VER
#include "wdirent.h"
#include <direct.h>
#else
#include <unistd.h>
#include <dirent.h>
#endif
#include <sys/stat.h>
#include "debug.h"
#include "catalua.h"

#if (defined _WIN32 || defined __WIN32__)
#ifndef NOMINMAX
#define NOMINMAX
#endif
#include <windows.h>
#include <tchar.h>
#endif

#ifdef _MSC_VER
// MSVC doesn't have c99-compatible "snprintf", so do what picojson does and use _snprintf_s instead
#define snprintf _snprintf_s
#endif

#define dbg(x) dout((DebugLevel)(x),D_GAME) << __FILE__ << ":" << __LINE__ << ": "
void intro();
nc_color sev(int a); // Right now, ONLY used for scent debugging....

//The one and only game instance
game *g;
extern worldfactory *world_generator;

uistatedata uistate;

// This is the main game set-up process.
game::game() :
 uquit(QUIT_NO),
 w_terrain(NULL),
 w_minimap(NULL),
 w_HP(NULL),
 w_messages(NULL),
 w_location(NULL),
 w_status(NULL),
 w_status2(NULL),
 om_hori(NULL),
 om_vert(NULL),
 om_diag(NULL),
 dangerous_proximity(5),
 run_mode(1),
 mostseen(0),
 gamemode(NULL),
 lookHeight(13)
{
    world_generator = new worldfactory();
    // do nothing, everything that was in here is moved to init_data() which is called immediately after g = new game; in main.cpp
    // The reason for this move is so that g is not uninitialized when it gets to installing the parts into vehicles.
}
void game::init_data()
{
 dout() << "Game initialized.";
 try {
 // Gee, it sure is init-y around here!
    init_data_structures(); // initialize cata data structures
    load_json_dir("data/json"); // load it, load it all!
    init_npctalk();
    init_artifacts();
    init_weather();
    init_fields();
    init_faction_data();
    init_morale();
    init_itypes();               // Set up item types                (SEE itypedef.cpp)
    item_controller->init_old(); //Item manager
    init_monitems();             // Set up the items monsters carry  (SEE monitemsdef.cpp)
    init_traps();                // Set up the trap types            (SEE trapdef.cpp)
    init_missions();             // Set up mission templates         (SEE missiondef.cpp)
    init_construction();         // Set up constructables            (SEE construction.cpp)
    init_autosave();             // Set up autosave
    init_diseases();             // Set up disease lookup table
    init_savedata_translation_tables();
    inp_mngr.init();            // Load input config JSON

    MonsterGenerator::generator().finalize_mtypes();
    finalize_vehicles();
    finalize_recipes();

 #ifdef LUA
    init_lua();                 // Set up lua                       (SEE catalua.cpp)
 #endif

 } catch(std::string &error_message)
 {
     uquit = QUIT_ERROR;
     if(!error_message.empty())
        debugmsg(error_message.c_str());
     return;
 }
 load_keyboard_settings();
 moveCount = 0;

 gamemode = new special_game; // Nothing, basically.
}

game::~game()
{
 delete gamemode;
 itypes.clear();
 delwin(w_terrain);
 delwin(w_minimap);
 delwin(w_HP);
 delwin(w_messages);
 delwin(w_location);
 delwin(w_status);
 delwin(w_status2);

 delete world_generator;

 release_traps();
 release_data_structures();
}

// Fixed window sizes
#define MINIMAP_HEIGHT 7
#define MINIMAP_WIDTH 7

void game::init_ui(){
    // clear the screen
    clear();
    // set minimum FULL_SCREEN sizes
    FULL_SCREEN_WIDTH = 80;
    FULL_SCREEN_HEIGHT = 24;
    // print an intro screen, making sure the terminal is the correct size
    intro();

    int sidebarWidth = (OPTIONS["SIDEBAR_STYLE"] == "narrow") ? 45 : 55;

    #if (defined TILES || defined _WIN32 || defined __WIN32__)
        TERMX = sidebarWidth + ((int)OPTIONS["VIEWPORT_X"] * 2 + 1);
        TERMY = (int)OPTIONS["VIEWPORT_Y"] * 2 + 1;
        POSX = (OPTIONS["VIEWPORT_X"] > 60) ? 60 : OPTIONS["VIEWPORT_X"];
        POSY = (OPTIONS["VIEWPORT_Y"] > 60) ? 60 : OPTIONS["VIEWPORT_Y"];
        // TERMY is always odd, so make FULL_SCREEN_HEIGHT odd too
        FULL_SCREEN_HEIGHT = 25;

        // If we've chosen the narrow sidebar, we might need to make the
        // viewport wider to fill an 80-column window.
        while (TERMX < FULL_SCREEN_WIDTH) {
            TERMX += 2;
            POSX += 1;
        }

        VIEW_OFFSET_X = (OPTIONS["VIEWPORT_X"] > 60) ? (int)OPTIONS["VIEWPORT_X"]-60 : 0;
        VIEW_OFFSET_Y = (OPTIONS["VIEWPORT_Y"] > 60) ? (int)OPTIONS["VIEWPORT_Y"]-60 : 0;
        TERRAIN_WINDOW_WIDTH  = (POSX * 2) + 1;
        TERRAIN_WINDOW_HEIGHT = (POSY * 2) + 1;
    #else
        getmaxyx(stdscr, TERMY, TERMX);

        // try to make FULL_SCREEN_HEIGHT symmetric according to TERMY
        if (TERMY % 2) {
            FULL_SCREEN_HEIGHT = 25;
        } else {
            FULL_SCREEN_HEIGHT = 24;
        }

        // now that TERMX and TERMY are set,
        // check if sidebar style needs to be overridden
        sidebarWidth = use_narrow_sidebar() ? 45 : 55;

        TERRAIN_WINDOW_WIDTH = (TERMX - sidebarWidth > 121) ? 121 : TERMX - sidebarWidth;
        TERRAIN_WINDOW_HEIGHT = (TERMY > 121) ? 121 : TERMY;

        VIEW_OFFSET_X = (TERMX - sidebarWidth > 121) ? (TERMX - sidebarWidth - 121)/2 : 0;
        VIEW_OFFSET_Y = (TERMY > 121) ? (TERMY - 121)/2 : 0;

        POSX = TERRAIN_WINDOW_WIDTH / 2;
        POSY = TERRAIN_WINDOW_HEIGHT / 2;
    #endif

    // Set up the main UI windows.
    w_terrain = newwin(TERRAIN_WINDOW_HEIGHT, TERRAIN_WINDOW_WIDTH, VIEW_OFFSET_Y, VIEW_OFFSET_X);
    werase(w_terrain);

    int minimapX, minimapY; // always MINIMAP_WIDTH x MINIMAP_HEIGHT in size
    int hpX, hpY, hpW, hpH;
    int messX, messY, messW, messH;
    int locX, locY, locW, locH;
    int statX, statY, statW, statH;
    int stat2X, stat2Y, stat2W, stat2H;
    int mouseview_y, mouseview_h;

    if (use_narrow_sidebar()) {
        // First, figure out how large each element will be.
        hpH         = 7;
        hpW         = 14;
        statH       = 7;
        statW       = sidebarWidth - MINIMAP_WIDTH - hpW;
        locH        = 1;
        locW        = sidebarWidth;
        stat2H      = 2;
        stat2W      = sidebarWidth;
        messH       = TERMY - (statH + locH + stat2H);
        messW       = sidebarWidth;

        // Now position the elements relative to each other.
        minimapX = 0;
        minimapY = 0;
        hpX = minimapX + MINIMAP_WIDTH;
        hpY = 0;
        locX = 0;
        locY = minimapY + MINIMAP_HEIGHT;
        statX = hpX + hpW;
        statY = 0;
        stat2X = 0;
        stat2Y = locY + locH;
        messX = 0;
        messY = stat2Y + stat2H;

        mouseview_y = messY + 7;
        mouseview_h = TERMY - mouseview_y - 5;
    } else {
        // standard sidebar style
        minimapX = 0;
        minimapY = 0;
        messX = MINIMAP_WIDTH;
        messY = 0;
        messW = sidebarWidth - messX;
        messH = 20;
        hpX = 0;
        hpY = MINIMAP_HEIGHT;
        hpH = 14;
        hpW = 7;
        locX = MINIMAP_WIDTH;
        locY = messY + messH;
        locH = 1;
        locW = sidebarWidth - locX;
        statX = 0;
        statY = locY + locH;
        statH = 4;
        statW = sidebarWidth;

        // The default style only uses one status window.
        stat2X = 0;
        stat2Y = statY + statH;
        stat2H = 1;
        stat2W = sidebarWidth;

        mouseview_y = stat2Y + stat2H;
        mouseview_h = TERMY - mouseview_y;
    }

    int _y = VIEW_OFFSET_Y;
    int _x = TERMX - VIEW_OFFSET_X - sidebarWidth;

    w_minimap = newwin(MINIMAP_HEIGHT, MINIMAP_WIDTH, _y + minimapY, _x + minimapX);
    werase(w_minimap);

    w_HP = newwin(hpH, hpW, _y + hpY, _x + hpX);
    werase(w_HP);

    w_messages = newwin(messH, messW, _y + messY, _x + messX);
    werase(w_messages);

    w_location = newwin(locH, locW, _y + locY, _x + locX);
    werase(w_location);

    w_status = newwin(statH, statW, _y + statY, _x + statX);
    werase(w_status);

    int mouse_view_x = _x + minimapX;
    int mouse_view_width = sidebarWidth;
    if (mouseview_h < lookHeight) {
        // Not enough room below the status bar, just use the regular lookaround area
        get_lookaround_dimensions(mouse_view_width, mouseview_y, mouse_view_x);
        mouseview_h = lookHeight;
        liveview.compact_view = true;
        if (!use_narrow_sidebar()) {
            // Second status window must now take care of clearing the area to the
            // bottom of the screen.
            stat2H = TERMY - stat2Y;
        }
    }
    liveview.init(this, mouse_view_x, mouseview_y, sidebarWidth, mouseview_h);

    w_status2 = newwin(stat2H, stat2W, _y + stat2Y, _x + stat2X);
    werase(w_status2);
}

/*
 * Initialize more stuff after mapbuffer is loaded.
 */
void game::setup()
{
 m = map(&traps); // Init the root map with our vectors
 _active_monsters.reserve(1000); // Reserve some space

// Even though we may already have 'd', nextinv will be incremented as needed
 nextinv = 'd';
 next_npc_id = 1;
 next_faction_id = 1;
 next_mission_id = 1;
// Clear monstair values
 monstairx = -1;
 monstairy = -1;
 monstairz = -1;
 last_target = -1;  // We haven't targeted any monsters yet
 curmes = 0;        // We haven't read any messages yet
 uquit = QUIT_NO;   // We haven't quit the game
 debugmon = false;  // We're not printing debug messages

 weather = WEATHER_CLEAR; // Start with some nice weather...
 // Weather shift in 30
 nextweather = HOURS((int)OPTIONS["INITIAL_TIME"]) + MINUTES(30);

 turnssincelastmon = 0; //Auto safe mode init
 autosafemode = OPTIONS["AUTOSAFEMODE"];

 footsteps.clear();
 footsteps_source.clear();
 clear_zombies();
 coming_to_stairs.clear();
 active_npc.clear();
 factions.clear();
 active_missions.clear();
 items_dragged.clear();
 messages.clear();
 events.clear();

 turn.set_season(SUMMER);    // ... with winter conveniently a long ways off   (not sure if we need this...)

 // reset kill counts
 kills.clear();
// Set the scent map to 0
 for (int i = 0; i < SEEX * MAPSIZE; i++) {
  for (int j = 0; j < SEEX * MAPSIZE; j++)
   grscent[i][j] = 0;
 }

 load_auto_pickup(false); // Load global auto pickup rules
 // back to menu for save loading, new game etc
 }

// Set up all default values for a new game
void game::start_game(std::string worldname)
{
 turn = HOURS(ACTIVE_WORLD_OPTIONS["INITIAL_TIME"]);
 if (ACTIVE_WORLD_OPTIONS["INITIAL_SEASON"].getValue() == "spring");
 else if (ACTIVE_WORLD_OPTIONS["INITIAL_SEASON"].getValue() == "summer")
    turn += DAYS( (int) ACTIVE_WORLD_OPTIONS["SEASON_LENGTH"]);
 else if (ACTIVE_WORLD_OPTIONS["INITIAL_SEASON"].getValue() == "autumn")
    turn += DAYS( (int) ACTIVE_WORLD_OPTIONS["SEASON_LENGTH"] * 2);
 else
    turn += DAYS( (int) ACTIVE_WORLD_OPTIONS["SEASON_LENGTH"] * 3);
 nextweather = turn + MINUTES(30);
 run_mode = (OPTIONS["SAFEMODE"] ? 1 : 0);
 mostseen = 0; // ...and mostseen is 0, we haven't seen any monsters yet.

 clear();
 refresh();
 popup_nowait(_("Please wait as we build your world"));
// Init some factions.
 if (!load_master(worldname)) // Master data record contains factions.
  create_factions();
 cur_om = &overmap_buffer.get(this, 0, 0); // We start in the (0,0,0) overmap.

// Find a random house on the map, and set us there.
 cur_om->first_house(levx, levy);
 levx -= int(int(MAPSIZE / 2) / 2);
 levy -= int(int(MAPSIZE / 2) / 2);
 levz = 0;
// Start the overmap with out immediate neighborhood visible
 for (int i = -15; i <= 15; i++) {
  for (int j = -15; j <= 15; j++)
   cur_om->seen(levx + i, levy + j, 0) = true;
 }
// Convert the overmap coordinates to submap coordinates
 levx = levx * 2 - 1;
 levy = levy * 2 - 1;
 set_adjacent_overmaps(true);
// Init the starting map at this location.
 m.load(this, levx, levy, levz);
// Start us off somewhere in the shelter.
 u.posx = SEEX * int(MAPSIZE / 2) + 5;
 u.posy = SEEY * int(MAPSIZE / 2) + 6;
 u.str_cur = u.str_max;
 u.per_cur = u.per_max;
 u.int_cur = u.int_max;
 u.dex_cur = u.dex_max;
 nextspawn = int(turn);
 temperature = 65; // Springtime-appropriate?
 u.next_climate_control_check=0;  // Force recheck at startup
 u.last_climate_control_ret=false;

 //Reset character pickup rules
 vAutoPickupRules[2].clear();
 //Load NPCs. Set nearby npcs to active.
 load_npcs();
 //spawn the monsters
 m.spawn_monsters(this); // Static monsters
 //Put some NPCs in there!
 create_starting_npcs();

 //Create mutation_category_level
 u.set_highest_cat_level();
 //Calc mutation drench protection stats
 u.drench_mut_calc();

 MAPBUFFER.set_dirty();

 u.add_memorial_log(_("%s began their journey into the Cataclysm."), u.name.c_str());
}

void game::create_factions()
{
 int num = dice(4, 3);
 faction tmp(0);
 tmp.make_army();
 factions.push_back(tmp);
 for (int i = 0; i < num; i++) {
  tmp = faction(assign_faction_id());
  tmp.randomize();
  tmp.likes_u = 100;
  tmp.respects_u = 100;
  tmp.known_by_u = true;
  factions.push_back(tmp);
 }
}

//Make any nearby overmap npcs active, and put them in the right location.
void game::load_npcs()
{
    for (int i = 0; i < cur_om->npcs.size(); i++)
    {

        if (square_dist(levx + int(MAPSIZE / 2), levy + int(MAPSIZE / 2),
              cur_om->npcs[i]->mapx, cur_om->npcs[i]->mapy) <=
              int(MAPSIZE / 2) + 1 && !cur_om->npcs[i]->is_active(this))
        {
            int dx = cur_om->npcs[i]->mapx - levx, dy = cur_om->npcs[i]->mapy - levy;
            if (debugmon)debugmsg("game::load_npcs: Spawning static NPC, %d:%d (%d:%d)", levx, levy, cur_om->npcs[i]->mapx, cur_om->npcs[i]->mapy);

            npc * temp = cur_om->npcs[i];

            if (temp->posx == -1 || temp->posy == -1)
            {
                dbg(D_ERROR) << "game::load_npcs: Static NPC with no fine location "
                    "data (" << temp->posx << ":" << temp->posy << ").";
                debugmsg("game::load_npcs Static NPC with no fine location data (%d:%d) New loc data (%d:%d).",
                         temp->posx, temp->posy, SEEX * 2 * (temp->mapx - levx) + rng(0 - SEEX, SEEX),
                         SEEY * 2 * (temp->mapy - levy) + rng(0 - SEEY, SEEY));
                temp->posx = SEEX * 2 * (temp->mapx - levx) + rng(0 - SEEX, SEEX);
                temp->posy = SEEY * 2 * (temp->mapy - levy) + rng(0 - SEEY, SEEY);
            } else {
                if (debugmon) debugmsg("game::load_npcs Static NPC fine location %d:%d (%d:%d)", temp->posx, temp->posy, temp->posx + dx * SEEX, temp->posy + dy * SEEY);
                temp->posx += dx * SEEX;
                temp->posy += dy * SEEY;
            }

        //check if the loaded position doesn't already contain an object, monster or npc.
        //If it isn't free, spiralsearch for a free spot.
        temp->place_near(this, temp->posx, temp->posy);

        //In the rare case the npc was marked for death while it was on the overmap. Kill it.
        if (temp->marked_for_death)
            temp->die(this, false);
        else
            active_npc.push_back(temp);
        }
    }
}

void game::create_starting_npcs()
{
    if(!ACTIVE_WORLD_OPTIONS["STATIC_NPC"]) {
        return; //Do not generate a starting npc.
    }
 npc * tmp = new npc();
 tmp->normalize(this);
 tmp->randomize(this, (one_in(2) ? NC_DOCTOR : NC_NONE));
 tmp->spawn_at(cur_om, levx, levy, levz); //spawn the npc in the overmap.
 tmp->place_near(this, SEEX * int(MAPSIZE / 2) + SEEX, SEEY * int(MAPSIZE / 2) + 6);
 tmp->form_opinion(&u);
 tmp->attitude = NPCATT_NULL;
 tmp->mission = NPC_MISSION_SHELTER; //This sets the npc mission. This NPC remains in the shelter.
 tmp->chatbin.first_topic = TALK_SHELTER;
 tmp->chatbin.missions.push_back(
     reserve_random_mission(ORIGIN_OPENER_NPC, om_location(), tmp->getID()) ); //one random shelter mission/

 active_npc.push_back(tmp);
}

void game::cleanup_at_end(){
    write_msg();
    if (uquit == QUIT_DIED || uquit == QUIT_SUICIDE || uquit == QUIT_SAVED) {
        // Save the factions's, missions and set the NPC's overmap coords
        // Npcs are saved in the overmap.
        save_factions_missions_npcs(); //missions need to be saved as they are global for all saves.

        // save artifacts.
        save_artifacts();

        // and the overmap, and the local map.
        save_maps(); //Omap also contains the npcs who need to be saved.
    }

    // Clear the future weather for future projects
    weather_log.clear();

    if (uquit == QUIT_DIED) {
        popup_top(_("Game over! Press spacebar..."));
    }
    if (uquit == QUIT_DIED || uquit == QUIT_SUICIDE) {
        death_screen();
        u.add_memorial_log("%s %s", u.name.c_str(),
                uquit == QUIT_SUICIDE ? _("committed suicide.") : _("was killed."));
        write_memorial_file();
        u.memorial_log.clear();
        std::vector<std::string> characters = list_active_characters();
        // remove current player from the active characters list, as they are dead
        std::vector<std::string>::iterator curchar = std::find(characters.begin(), characters.end(), u.name);
        if (curchar != characters.end()){
            characters.erase(curchar);
        }
        if (characters.empty()) {
            if (ACTIVE_WORLD_OPTIONS["DELETE_WORLD"] == "yes" ||
            (ACTIVE_WORLD_OPTIONS["DELETE_WORLD"] == "query" && query_yn(_("Delete saved world?")))) {
                if (gamemode->id() == SGAME_NULL) {
                    delete_world(world_generator->active_world->world_name, false);
                } else {
                    delete_world(world_generator->active_world->world_name, true);
                }
            }
        } else if (ACTIVE_WORLD_OPTIONS["DELETE_WORLD"] != "no") {
            std::stringstream message;
            message << _("World retained. Characters remaining:");
            for (int i = 0; i < characters.size(); ++i) {
                message << "\n  " << characters[i];
            }
            popup(message.str().c_str());
        }
        if (gamemode) {
            delete gamemode;
            gamemode = new special_game; // null gamemode or something..
        }
    }
    MAPBUFFER.reset();
    MAPBUFFER.make_volatile();
    overmap_buffer.clear();
}

// MAIN GAME LOOP
// Returns true if game is over (death, saved, quit, etc)
bool game::do_turn()
{
    if (is_game_over()) {
        cleanup_at_end();
        return true;
    }
    // Actual stuff
    gamemode->per_turn(this);
    turn.increment();
    process_events();
    process_missions();
    if (turn.hours() == 0 && turn.minutes() == 0 && turn.seconds() == 0) // Midnight!
        cur_om->process_mongroups();

    // Check if we've overdosed... in any deadly way.
    if (u.stim > 250) {
        add_msg(_("You have a sudden heart attack!"));
        u.add_memorial_log(_("Died of a drug overdose."));
        u.hp_cur[hp_torso] = 0;
    } else if (u.stim < -200 || u.pkill > 240) {
        add_msg(_("Your breathing stops completely."));
        u.add_memorial_log(_("Died of a drug overdose."));
        u.hp_cur[hp_torso] = 0;
    }
    // Check if we're starving or have starved
    if (u.hunger >= 3000){
        if (u.hunger >= 6000){
            add_msg(_("You have starved to death."));
            u.add_memorial_log(_("Died of starvation."));
            u.hp_cur[hp_torso] = 0;
        } else if (u.hunger >= 5000 && turn % 20 == 0){
            add_msg(_("Food..."));
        } else if (u.hunger >= 4000 && turn % 20 == 0){
            add_msg(_("You are STARVING!"));
        } else if (turn % 20 == 0){
            add_msg(_("Your stomach feels so empty..."));
        }
    }

    // Check if we're dying of thirst
    if (u.thirst >= 600){
        if (u.thirst >= 1200){
            add_msg(_("You have died of dehydration."));
            u.add_memorial_log(_("Died of thirst."));
            u.hp_cur[hp_torso] = 0;
        } else if (u.thirst >= 1000 && turn % 20 == 0){
            add_msg(_("Even your eyes feel dry..."));
        } else if (u.thirst >= 800 && turn % 20 == 0){
            add_msg(_("You are THIRSTY!"));
        } else if (turn % 20 == 0){
            add_msg(_("Your mouth feels so dry..."));
        }
    }

    // Check if we're falling asleep, unless we're sleeping
    if (u.fatigue >= 600 && !u.has_disease("sleep")){
        if (u.fatigue >= 1000){
            add_msg(_("Survivor sleep now."));
            u.add_memorial_log(_("Succumbed to lack of sleep."));
            u.fatigue -= 10;
            u.try_to_sleep(this);
        } else if (u.fatigue >= 800 && turn % 10 == 0){
            add_msg(_("Anywhere would be a good place to sleep..."));
        } else if (turn % 50 == 0) {
            add_msg(_("You feel like you haven't slept in days."));
        }
    }

    if (turn % 50 == 0) { // Hunger, thirst, & fatigue up every 5 minutes
        if ((!u.has_trait("LIGHTEATER") || !one_in(3)) &&
            (!u.has_bionic("bio_recycler") || turn % 300 == 0)) {
            u.hunger++;
        }
        if ((!u.has_bionic("bio_recycler") || turn % 100 == 0) &&
            (!u.has_trait("PLANTSKIN") || !one_in(5))) {
            u.thirst++;
        }
        // Don't increase fatigue if sleeping or trying to sleep or if we're at the cap.
        if (u.fatigue < 1050 && !(u.has_disease("sleep") || u.has_disease("lying_down"))) {
            u.fatigue++;
        }
        if (u.fatigue == 192 && !u.has_disease("lying_down") && !u.has_disease("sleep")) {
            if (u.activity.type == ACT_NULL) {
                add_msg(_("You're feeling tired.  %s to lie down for sleep."),
                        press_x(ACTION_SLEEP).c_str());
            } else {
                cancel_activity_query(_("You're feeling tired."));
            }
        }
        if (u.stim < 0) {
            u.stim++;
        }
        if (u.stim > 0) {
            u.stim--;
        }
        if (u.pkill > 0) {
            u.pkill--;
        }
        if (u.pkill < 0) {
            u.pkill++;
        }
        if (u.has_bionic("bio_solar") && is_in_sunlight(u.posx, u.posy)) {
            u.charge_power(1);
        }
    }

    if (turn % 300 == 0) { // Pain up/down every 30 minutes
        if (u.pain > 0) {
            u.pain -= 1 + int(u.pain / 10);
        } else if (u.pain < 0) {
            u.pain++;
        }
        // Mutation healing effects
        if (u.has_trait("FASTHEALER2") && one_in(5)) {
            u.healall(1);
        }
        if (u.has_trait("REGEN") && one_in(2)) {
            u.healall(1);
        }
        if (u.has_trait("ROT2") && one_in(5)) {
            u.hurtall(1);
        }
        if (u.has_trait("ROT3") && one_in(2)) {
            u.hurtall(1);
        }

        if (u.radiation > 1 && one_in(3)) {
            u.radiation--;
        }
        u.get_sick( this );
    }

    // Auto-save if autosave is enabled
    if (OPTIONS["AUTOSAVE"] &&
        turn % ((int)OPTIONS["AUTOSAVE_TURNS"] * 10) == 0) {
        autosave();
    }

    update_weather();

    // The following happens when we stay still; 10/40 minutes overdue for spawn
    if ((!u.has_trait("INCONSPICUOUS") && turn > nextspawn +  100) ||
        ( u.has_trait("INCONSPICUOUS") && turn > nextspawn +  400)   ) {
        spawn_mon(-1 + 2 * rng(0, 1), -1 + 2 * rng(0, 1));
        nextspawn = turn;
    }

    process_activity();
    if(u.moves > 0) {
        while (u.moves > 0) {
            cleanup_dead();
            if (!u.has_disease("sleep") && u.activity.type == ACT_NULL) {
                draw();
            }

            if(handle_action()) {
                ++moves_since_last_save;
                u.action_taken();
            }

            if (is_game_over()) {
                cleanup_at_end();
                return true;
            }
        }
    } else {
        handle_key_blocking_activity();
    }
    update_scent();
    m.vehmove(this);
    m.process_fields(this);
    m.process_active_items(this);
    m.step_in_field(u.posx, u.posy, this);

    monmove();
    update_stair_monsters();
    u.reset(this);
    u.process_active_items(this);
    u.suffer(this);

    if (levz >= 0 && !u.is_underwater()) {
        weather_effect weffect;
        (weffect.*(weather_data[weather].effect))(this);
    }

    if (u.has_disease("sleep") && int(turn) % 300 == 0) {
        draw();
        refresh();
    }

    u.update_bodytemp(this);

    rustCheck();
    if (turn % 10 == 0) {
        u.update_morale();
    }
    return false;
}

void game::rustCheck()
{
    for (std::vector<Skill*>::iterator aSkill = ++Skill::skills.begin();
         aSkill != Skill::skills.end(); ++aSkill) {
        if (u.rust_rate() <= rng(0, 1000)) continue;
        bool charged_bio_mem = u.has_bionic("bio_memory") && u.power_level > 0;
        int oldSkillLevel = u.skillLevel(*aSkill);

        if (u.skillLevel(*aSkill).rust(turn, charged_bio_mem))
        {
            u.power_level--;
        }
        int newSkill =u.skillLevel(*aSkill);
        if (newSkill < oldSkillLevel)
        {
            add_msg(_("Your skill in %s has reduced to %d!"),
                    (*aSkill)->name().c_str(), newSkill);
        }
    }
}

void game::process_events()
{
 for (int i = 0; i < events.size(); i++) {
  events[i].per_turn(this);
  if (events[i].turn <= int(turn)) {
   events[i].actualize(this);
   events.erase(events.begin() + i);
   i--;
  }
 }
}

void game::process_activity()
{
 it_book* reading;
 item* book_item;
 item* reloadable;
 bool no_recipes;
 if (u.activity.type != ACT_NULL) {
  if (int(turn) % 150 == 0) {
   draw();
  }
  if (u.activity.type == ACT_WAIT || u.activity.type == ACT_WAIT_WEATHER) { // Based on time, not speed
   u.activity.moves_left -= 100;
   u.pause(this);
  } else if (u.activity.type == ACT_GAME) {

    //Gaming takes time, not speed
    u.activity.moves_left -= 100;

    if (u.activity.type == ACT_GAME) {
      item& game_item = u.weapon.invlet == u.activity.invlet ?
                            u.weapon : u.inv.item_by_letter(u.activity.invlet);

      //Deduct 1 battery charge for every minute spent playing
      if(int(turn) % 10 == 0) {
        game_item.charges--;
        u.add_morale(MORALE_GAME, 1, 100); //1 points/min, almost 2 hours to fill
      }
      if(game_item.charges == 0) {
        u.activity.moves_left = 0;
        g->add_msg(_("The %s runs out of batteries."), game_item.name.c_str());
      }

    }
    u.pause(this);

  } else if (u.activity.type == ACT_REFILL_VEHICLE) {
   vehicle *veh = m.veh_at( u.activity.placement.x, u.activity.placement.y );
   if (!veh) {  // Vehicle must've moved or something!
    u.activity.moves_left = 0;
    return;
   }
   for(int i = -1; i <= 1; i++) {
    for(int j = -1; j <= 1; j++) {
     if(m.ter(u.posx + i, u.posy + j) == t_gas_pump) {
      for (int n = 0; n < m.i_at(u.posx + i, u.posy + j).size(); n++) {
       if (m.i_at(u.posx + i, u.posy + j)[n].type->id == "gasoline") {
        item* gas = &(m.i_at(u.posx + i, u.posy + j)[n]);
        int lack = (veh->fuel_capacity("gasoline") - veh->fuel_left("gasoline")) < 200 ?
                   (veh->fuel_capacity("gasoline") - veh->fuel_left("gasoline")) : 200;
        if (gas->charges > lack) {
         veh->refill ("gasoline", lack);
         gas->charges -= lack;
         u.activity.moves_left -= 100;
        } else {
         add_msg(_("With a clang and a shudder, the gasoline pump goes silent."));
         veh->refill ("gasoline", gas->charges);
         m.i_at(u.posx + i, u.posy + j).erase(m.i_at(u.posx + i, u.posy + j).begin() + n);
         u.activity.moves_left = 0;
        }
        i = 2; j = 2;
        break;
       }
      }
     }
    }
   }
   u.pause(this);
  } else {
   u.activity.moves_left -= u.moves;
   u.moves = 0;
  }

  if (u.activity.moves_left <= 0) { // We finished our activity!

   switch (u.activity.type) {

   case ACT_RELOAD:
    if (u.activity.name[0] == u.weapon.invlet) {
        reloadable = &u.weapon;
    } else {
        reloadable = &u.inv.item_by_letter(u.activity.name[0]);
    }
    if (reloadable->reload(u, u.activity.invlet))
     if (reloadable->is_gun() && reloadable->has_flag("RELOAD_ONE")) {
      add_msg(_("You insert a cartridge into your %s."),
              reloadable->tname(this).c_str());
      if (u.recoil < 8)
       u.recoil = 8;
      if (u.recoil > 8)
       u.recoil = (8 + u.recoil) / 2;
     } else {
      add_msg(_("You reload your %s."), reloadable->tname(this).c_str());
      u.recoil = 6;
     }
    else
     add_msg(_("Can't reload your %s."), reloadable->tname(this).c_str());
    break;

   case ACT_READ:
    book_item = &(u.weapon.invlet == u.activity.invlet ?
                            u.weapon : u.inv.item_by_letter(u.activity.invlet));
    reading = dynamic_cast<it_book*>(book_item->type);

    if (reading->fun != 0) {
        int fun_bonus;
        if(book_item->charges == 0) {
            //Book is out of chapters -> re-reading old book, less fun
            add_msg(_("The %s isn't as much fun now that you've finished it."),
                    book_item->name.c_str());
            if(one_in(6)) { //Don't nag incessantly, just once in a while
                add_msg(_("Maybe you should find something new to read..."));
            }
            //50% penalty
            fun_bonus = (reading->fun * 5) / 2;
        } else {
            fun_bonus = reading->fun * 5;
        }
        u.add_morale(MORALE_BOOK, fun_bonus,
                     reading->fun * 15, 60, 30, true, reading);
    }

    if(book_item->charges > 0) {
        book_item->charges--;
    }

    no_recipes = true;
    if (!reading->recipes.empty())
    {
        bool recipe_learned = u.try_study_recipe(this, reading);
        if (!u.studied_all_recipes(reading))
        {
            no_recipes = false;
        }

        // for books that the player cannot yet read due to skill level or have no skill component,
        // but contain lower level recipes, break out once recipe has been studied
        if (reading->type == NULL || (u.skillLevel(reading->type) < (int)reading->req))
        {
            if (recipe_learned)
                add_msg(_("The rest of the book is currently still beyond your understanding."));
            break;
        }
    }

    if (u.skillLevel(reading->type) < (int)reading->level) {
     int originalSkillLevel = u.skillLevel(reading->type);
     int min_ex = reading->time / 10 + u.int_cur / 4,
         max_ex = reading->time /  5 + u.int_cur / 2 - originalSkillLevel;
     if (min_ex < 1)
     {
         min_ex = 1;
     }
     if (max_ex < 2)
     {
         max_ex = 2;
     }
     if (max_ex > 10)
     {
         max_ex = 10;
     }
     if (max_ex < min_ex)
     {
         max_ex = min_ex;
     }

     min_ex *= originalSkillLevel + 1;
     max_ex *= originalSkillLevel + 1;

     u.skillLevel(reading->type).readBook(min_ex, max_ex, turn, reading->level);

     add_msg(_("You learn a little about %s! (%d%%%%)"), reading->type->name().c_str(),
             u.skillLevel(reading->type).exercise());

     if (u.skillLevel(reading->type) == originalSkillLevel && u.activity.continuous) {
      u.cancel_activity();
      if (u.activity.index == -2) {
       u.read(this,u.weapon.invlet);
      } else {
       u.read(this,u.activity.invlet);
      }
      if (u.activity.type != ACT_NULL) {
        u.activity.continuous = true;
        return;
      }
     }

     u.activity.continuous = false;

     int new_skill_level = (int)u.skillLevel(reading->type);
     if (new_skill_level > originalSkillLevel) {
      add_msg(_("You increase %s to level %d."),
              reading->type->name().c_str(),
              new_skill_level);

      if(new_skill_level % 4 == 0) {
       u.add_memorial_log(_("Reached skill level %d in %s."),
                      new_skill_level, reading->type->name().c_str());
      }
     }

     if (u.skillLevel(reading->type) == (int)reading->level) {
      if (no_recipes) {
       add_msg(_("You can no longer learn from %s."), reading->name.c_str());
      } else {
       add_msg(_("Your skill level won't improve, but %s has more recipes for you."), reading->name.c_str());
      }
     }
    }
    break;

   case ACT_WAIT:
   case ACT_WAIT_WEATHER:
    u.activity.continuous = false;
    add_msg(_("You finish waiting."));
    break;

   case ACT_CRAFT:
   case ACT_LONGCRAFT:
    complete_craft();
    break;

   case ACT_DISASSEMBLE:
    complete_disassemble();
    break;

   case ACT_BUTCHER:
    complete_butcher(u.activity.index);
    break;

   case ACT_FORAGE:
    forage();
    break;

   case ACT_BUILD:
    complete_construction();
    break;

   case ACT_TRAIN:
    {
    Skill* skill = Skill::skill(u.activity.name);
    int new_skill_level = u.skillLevel(skill) + 1;
    u.skillLevel(skill).level(new_skill_level);
    add_msg(_("You finish training %s to level %d."),
            skill->name().c_str(),
            new_skill_level);
    if(new_skill_level % 4 == 0) {
      u.add_memorial_log(_("Reached skill level %d in %s."),
                     new_skill_level, skill->name().c_str());
    }
    }

    break;

   case ACT_VEHICLE:
    complete_vehicle (this);
    break;
   }

   bool act_veh = (u.activity.type == ACT_VEHICLE);
   bool act_longcraft = (u.activity.type == ACT_LONGCRAFT);
   u.activity.type = ACT_NULL;
   if (act_veh) {
    if (u.activity.values.size() < 7)
    {
     dbg(D_ERROR) << "game:process_activity: invalid ACT_VEHICLE values: "
                  << u.activity.values.size();
     debugmsg ("process_activity invalid ACT_VEHICLE values:%d",
                u.activity.values.size());
    }
    else {
     vehicle *veh = m.veh_at(u.activity.values[0], u.activity.values[1]);
     if (veh) {
      exam_vehicle(*veh, u.activity.values[0], u.activity.values[1],
                         u.activity.values[2], u.activity.values[3]);
      return;
     } else
     {
      dbg(D_ERROR) << "game:process_activity: ACT_VEHICLE: vehicle not found";
      debugmsg ("process_activity ACT_VEHICLE: vehicle not found");
     }
    }
   } else if (act_longcraft) {
    if (making_would_work(u.lastrecipe))
     make_all_craft(u.lastrecipe);
   }
  }
 }
}

void game::cancel_activity()
{
 u.cancel_activity();
}

bool game::cancel_activity_or_ignore_query(const char* reason, ...) {
  if(u.activity.type == ACT_NULL) return false;
  char buff[1024];
  va_list ap;
  va_start(ap, reason);
  vsprintf(buff, reason, ap);
  va_end(ap);
  std::string s(buff);

  bool force_uc = OPTIONS["FORCE_CAPITAL_YN"];
  int ch=(int)' ';

    std::string stop_phrase[NUM_ACTIVITIES] = {
        _(" Stop?"), _(" Stop reloading?"),
        _(" Stop reading?"), _(" Stop playing?"),
        _(" Stop waiting?"), _(" Stop crafting?"),
        _(" Stop crafting?"), _(" Stop disassembly?"),
        _(" Stop butchering?"), _(" Stop foraging?"),
        _(" Stop construction?"), _(" Stop construction?"),
        _(" Stop pumping gas?"), _(" Stop training?")
    };

    std::string stop_message = s + stop_phrase[u.activity.type] +
            _(" (Y)es, (N)o, (I)gnore further distractions and finish.");

    do {
        ch = popup_getkey(stop_message.c_str());
    } while (ch != '\n' && ch != ' ' && ch != KEY_ESCAPE &&
             ch != 'Y' && ch != 'N' && ch != 'I' &&
             (force_uc || (ch != 'y' && ch != 'n' && ch != 'i')));

  if (ch == 'Y' || ch == 'y') {
    u.cancel_activity();
  } else if (ch == 'I' || ch == 'i' ) {
    return true;
  }
  return false;
}

bool game::cancel_activity_query(const char* message, ...)
{
 char buff[1024];
 va_list ap;
 va_start(ap, message);
 vsprintf(buff, message, ap);
 va_end(ap);
 std::string s(buff);

 bool doit = false;;

    std::string stop_phrase[NUM_ACTIVITIES] = {
        _(" Stop?"), _(" Stop reloading?"),
        _(" Stop reading?"), _(" Stop playing?"),
        _(" Stop waiting?"), _(" Stop crafting?"),
        _(" Stop crafting?"), _(" Stop disassembly?"),
        _(" Stop butchering?"), _(" Stop foraging?"),
        _(" Stop construction?"), _(" Stop construction?"),
        _(" Stop pumping gas?"), _(" Stop training?")
    };

    std::string stop_message = s + stop_phrase[u.activity.type];

    if (ACT_NULL == u.activity.type) {
        if (u.has_destination()) {
            add_msg(_("You were hurt. Auto-move cancelled"));
            u.clear_destination();
        }
        doit = false;
    } else if (query_yn(stop_message.c_str())) {
        doit = true;
    }

 if (doit)
  u.cancel_activity();

 return doit;
}

void game::update_weather()
{
    season_type season;
    // Default to current weather, and update to the furthest future weather if any.
    weather_segment prev_weather = {temperature, weather, nextweather};
    if ( !weather_log.empty() ) {
        prev_weather = weather_log.rbegin()->second;
    }
    while( prev_weather.deadline < turn + HOURS(MAX_FUTURE_WEATHER) )
    {
        weather_segment new_weather;
        // Pick a new weather type (most likely the same one)
        int chances[NUM_WEATHER_TYPES];
        int total = 0;
        season = prev_weather.deadline.get_season();
        for (int i = 0; i < NUM_WEATHER_TYPES; i++) {
            // Reduce the chance for freezing-temp-only weather to 0 if it's above freezing
            // and vice versa.
            if ((weather_data[i].avg_temperature[season] < 32 && temperature > 32) ||
                (weather_data[i].avg_temperature[season] > 32 && temperature < 32)   )
            {
                chances[i] = 0;
            } else {
                chances[i] = weather_shift[season][prev_weather.weather][i];
                if (weather_data[i].dangerous && u.has_artifact_with(AEP_BAD_WEATHER))
                {
                    chances[i] = chances[i] * 4 + 10;
                }
                total += chances[i];
            }
        }
        int choice = rng(0, total - 1);
        new_weather.weather = WEATHER_CLEAR;

        if (total > 0)
        {
            while (choice >= chances[new_weather.weather])
            {
                choice -= chances[new_weather.weather];
                new_weather.weather = weather_type(int(new_weather.weather) + 1);
            }
        } else {
            new_weather.weather = weather_type(int(new_weather.weather) + 1);
        }
        // Advance the weather timer
        int minutes = rng(weather_data[new_weather.weather].mintime,
                          weather_data[new_weather.weather].maxtime);
        new_weather.deadline = prev_weather.deadline + MINUTES(minutes);
        if (new_weather.weather == WEATHER_SUNNY && new_weather.deadline.is_night())
        {
            new_weather.weather = WEATHER_CLEAR;
        }

        // Now update temperature
        if (!one_in(4))
        { // 3 in 4 chance of respecting avg temp for the weather
            int average = weather_data[weather].avg_temperature[season];
            if (prev_weather.temperature < average)
            {
                new_weather.temperature = prev_weather.temperature + 1;
            } else if (prev_weather.temperature > average) {
                new_weather.temperature = prev_weather.temperature - 1;
            } else {
                new_weather.temperature = prev_weather.temperature;
            }
        } else {// 1 in 4 chance of random walk
            new_weather.temperature = prev_weather.temperature + rng(-1, 1);
        }

        if (turn.is_night())
        {
            new_weather.temperature += rng(-2, 1);
        } else {
            new_weather.temperature += rng(-1, 2);
        }
        prev_weather = new_weather;
        weather_log[ (int)new_weather.deadline ] = new_weather;
    }

    if( turn >= nextweather )
    {
        weather_type old_weather = weather;
        weather_segment  new_weather = weather_log.lower_bound((int)nextweather)->second;
        weather = new_weather.weather;
        temperature = new_weather.temperature;
        nextweather = weather_log.upper_bound(int(new_weather.deadline))->second.deadline;

        if (weather != old_weather && weather_data[weather].dangerous &&
            levz >= 0 && m.is_outside(u.posx, u.posy))
        {
            cancel_activity_query(_("The weather changed to %s!"), weather_data[weather].name.c_str());
        }

        if (weather != old_weather && u.has_activity(this, ACT_WAIT_WEATHER)) {
            u.assign_activity(this, ACT_WAIT_WEATHER, 0, 0);
        }
    }
}

int game::get_temperature()
{
    point location = om_location();
    int tmp_temperature = temperature;

    tmp_temperature += m.temperature(u.posx, u.posy);

    return tmp_temperature;
}

int game::assign_mission_id()
{
 int ret = next_mission_id;
 next_mission_id++;
 return ret;
}

void game::give_mission(mission_id type)
{
 mission tmp = mission_types[type].create(this);
 active_missions.push_back(tmp);
 u.active_missions.push_back(tmp.uid);
 u.active_mission = u.active_missions.size() - 1;
 mission_start m_s;
 mission *miss = find_mission(tmp.uid);
 (m_s.*miss->type->start)(this, miss);
}

void game::assign_mission(int id)
{
 u.active_missions.push_back(id);
 u.active_mission = u.active_missions.size() - 1;
 mission_start m_s;
 mission *miss = find_mission(id);
 (m_s.*miss->type->start)(this, miss);
}

int game::reserve_mission(mission_id type, int npc_id)
{
 mission tmp = mission_types[type].create(this, npc_id);
 active_missions.push_back(tmp);
 return tmp.uid;
}

int game::reserve_random_mission(mission_origin origin, point p, int npc_id)
{
 std::vector<int> valid;
 mission_place place;
 for (int i = 0; i < mission_types.size(); i++) {
  for (int j = 0; j < mission_types[i].origins.size(); j++) {
   if (mission_types[i].origins[j] == origin &&
       (place.*mission_types[i].place)(this, p.x, p.y)) {
    valid.push_back(i);
    j = mission_types[i].origins.size();
   }
  }
 }

 if (valid.empty())
  return -1;

 int index = valid[rng(0, valid.size() - 1)];

 return reserve_mission(mission_id(index), npc_id);
}

npc* game::find_npc(int id)
{
    //All the active NPCS are listed in the overmap.
    for (int i = 0; i < cur_om->npcs.size(); i++)
    {
        if (cur_om->npcs[i]->getID() == id)
            return (cur_om->npcs[i]);
    }
    return NULL;
}

int game::kill_count(std::string mon){
    if (kills.find(mon) != kills.end()){
        return kills[mon];
    }
    return 0;
}

mission* game::find_mission(int id)
{
 for (int i = 0; i < active_missions.size(); i++) {
  if (active_missions[i].uid == id)
   return &(active_missions[i]);
 }
 dbg(D_ERROR) << "game:find_mission: " << id << " - it's NULL!";
 debugmsg("game::find_mission(%d) - it's NULL!", id);
 return NULL;
}

mission_type* game::find_mission_type(int id)
{
 for (int i = 0; i < active_missions.size(); i++) {
  if (active_missions[i].uid == id)
   return active_missions[i].type;
 }
 return NULL;
}

bool game::mission_complete(int id, int npc_id)
{
 mission *miss = find_mission(id);
 if (miss == NULL) { return false; }
 mission_type* type = miss->type;
 switch (type->goal) {
  case MGOAL_GO_TO: {
   point cur_pos(levx + int(MAPSIZE / 2), levy + int(MAPSIZE / 2));
   if (rl_dist(cur_pos.x, cur_pos.y, miss->target.x, miss->target.y) <= 1)
    return true;
   return false;
  } break;

  case MGOAL_GO_TO_TYPE: {
   oter_id cur_ter = cur_om->ter((levx + int (MAPSIZE / 2)) / 2, (levy + int (MAPSIZE / 2)) / 2, levz);
   if (cur_ter == miss->type->target_id){
    return true;}
   return false;
  } break;

  case MGOAL_FIND_ITEM:
   if (!u.has_amount(type->item_id, 1))
    return false;
   if (miss->npc_id != -1 && miss->npc_id != npc_id)
    return false;
   return true;

  case MGOAL_FIND_ANY_ITEM:
   return (u.has_mission_item(miss->uid) &&
           (miss->npc_id == -1 || miss->npc_id == npc_id));

  case MGOAL_FIND_MONSTER:
   if (miss->npc_id != -1 && miss->npc_id != npc_id)
    return false;
   for (int i = 0; i < num_zombies(); i++) {
    if (zombie(i).mission_id == miss->uid)
     return true;
   }
   return false;

  case MGOAL_RECRUIT_NPC:
   for (int i = 0; i < cur_om->npcs.size(); i++) {
    if (cur_om->npcs[i]->getID() == miss->recruit_npc_id) {
        if (cur_om->npcs[i]->attitude == NPCATT_FOLLOW)
            return true;
    }
   }
   return false;

  case MGOAL_RECRUIT_NPC_CLASS:
   for (int i = 0; i < cur_om->npcs.size(); i++) {
    if (cur_om->npcs[i]->myclass == miss->recruit_class) {
            if (cur_om->npcs[i]->attitude == NPCATT_FOLLOW)
                return true;
    }
   }
   return false;

  case MGOAL_FIND_NPC:
   return (miss->npc_id == npc_id);

  case MGOAL_KILL_MONSTER:
   return (miss->step >= 1);

  case MGOAL_KILL_MONSTER_TYPE:
   debugmsg("%d kill count", kill_count(miss->monster_type));
   debugmsg("%d goal", miss->monster_kill_goal);
   if (kill_count(miss->monster_type) >= miss->monster_kill_goal){
    return true;}
   return false;

  default:
   return false;
 }
 return false;
}

bool game::mission_failed(int id)
{
    mission *miss = find_mission(id);
    if (miss == NULL) { return true;} //If the mission is null it is failed.
    return (miss->failed);
}

void game::wrap_up_mission(int id)
{
 mission *miss = find_mission(id);
 if (miss == NULL) { return; }
 u.completed_missions.push_back( id );
 for (int i = 0; i < u.active_missions.size(); i++) {
  if (u.active_missions[i] == id) {
   u.active_missions.erase( u.active_missions.begin() + i );
   i--;
  }
 }
 switch (miss->type->goal) {
  case MGOAL_FIND_ITEM:
   u.use_amount(miss->type->item_id, 1);
   break;
  case MGOAL_FIND_ANY_ITEM:
   u.remove_mission_items(miss->uid);
   break;
 }
 mission_end endfunc;
 (endfunc.*miss->type->end)(this, miss);
}

void game::fail_mission(int id)
{
 mission *miss = find_mission(id);
 if (miss == NULL) { return; }
 miss->failed = true;
 u.failed_missions.push_back( id );
 for (int i = 0; i < u.active_missions.size(); i++) {
  if (u.active_missions[i] == id) {
   u.active_missions.erase( u.active_missions.begin() + i );
   i--;
  }
 }
 mission_fail failfunc;
 (failfunc.*miss->type->fail)(this, miss);
}

void game::mission_step_complete(int id, int step)
{
 mission *miss = find_mission(id);
 if (miss == NULL) { return; }
 miss->step = step;
 switch (miss->type->goal) {
  case MGOAL_FIND_ITEM:
  case MGOAL_FIND_MONSTER:
  case MGOAL_KILL_MONSTER: {
   bool npc_found = false;
   for (int i = 0; i < cur_om->npcs.size(); i++) {
    if (cur_om->npcs[i]->getID() == miss->npc_id) {
     miss->target = point(cur_om->npcs[i]->mapx, cur_om->npcs[i]->mapy);
     npc_found = true;
    }
   }
   if (!npc_found)
    miss->target = point(-1, -1);
  } break;
 }
}

void game::process_missions()
{
 for (int i = 0; i < active_missions.size(); i++) {
  if (active_missions[i].deadline > 0 &&
      !active_missions[i].failed &&
      int(turn) > active_missions[i].deadline)
   fail_mission(active_missions[i].uid);
 }
}

void game::handle_key_blocking_activity() {
    // If player is performing a task and a monster is dangerously close, warn them
    // regardless of previous safemode warnings
    if (is_hostile_very_close() &&
        u.activity.type != ACT_NULL &&
        u.activity.moves_left > 0 &&
        !u.activity.warned_of_proximity)
    {
        u.activity.warned_of_proximity = true;
        if (cancel_activity_query(_("Monster dangerously close!"))) {
            return;
        }
    }

    if (u.activity.moves_left > 0 && u.activity.continuous == true &&
        (  // bool activity_is_abortable() ?
            u.activity.type == ACT_READ ||
            u.activity.type == ACT_BUILD ||
            u.activity.type == ACT_LONGCRAFT ||
            u.activity.type == ACT_REFILL_VEHICLE ||
            u.activity.type == ACT_WAIT ||
            u.activity.type == ACT_WAIT_WEATHER
        )
    ) {
        timeout(1);
        char ch = input();
        if(ch != ERR) {
            timeout(-1);
            switch(keymap[ch]){  // should probably make the switch in handle_action() a function
                case ACTION_PAUSE:
                    cancel_activity_query(_("Confirm:"));
                    break;
                case ACTION_PL_INFO:
                    u.disp_info(this);
                    refresh_all();
                    break;
                case ACTION_MESSAGES:
                    msg_buffer();
                    break;
                case ACTION_HELP:
                    display_help();
                    refresh_all();
                    break;
            }
        }
        timeout(-1);
    }
}
//// item submenu for 'i' and '/'
int game::inventory_item_menu(char chItem, int iStartX, int iWidth) {
    int cMenu = (int)'+';

    if (u.has_item(chItem)) {
        item oThisItem = u.i_at(chItem);
        std::vector<iteminfo> vThisItem, vDummy, vMenu;

        const int iOffsetX = 2;
        const bool bHPR = hasPickupRule(oThisItem.tname(this));

        vMenu.push_back(iteminfo("MENU", "", "iOffsetX", iOffsetX));
        vMenu.push_back(iteminfo("MENU", "", "iOffsetY", 0));
        vMenu.push_back(iteminfo("MENU", "a", _("<a>ctivate"), u.rate_action_use(&oThisItem)));
        vMenu.push_back(iteminfo("MENU", "R", _("<R>ead"), u.rate_action_read(&oThisItem, this)));
        vMenu.push_back(iteminfo("MENU", "E", _("<E>at"), u.rate_action_eat(&oThisItem)));
        vMenu.push_back(iteminfo("MENU", "W", _("<W>ear"), u.rate_action_wear(&oThisItem)));
        vMenu.push_back(iteminfo("MENU", "w", _("<w>ield")));
        vMenu.push_back(iteminfo("MENU", "t", _("<t>hrow")));
        vMenu.push_back(iteminfo("MENU", "T", _("<T>ake off"), u.rate_action_takeoff(&oThisItem)));
        vMenu.push_back(iteminfo("MENU", "d", _("<d>rop")));
        vMenu.push_back(iteminfo("MENU", "U", _("<U>nload"), u.rate_action_unload(&oThisItem)));
        vMenu.push_back(iteminfo("MENU", "r", _("<r>eload"), u.rate_action_reload(&oThisItem)));
        vMenu.push_back(iteminfo("MENU", "D", _("<D>isassemble"), u.rate_action_disassemble(&oThisItem, this)));
        vMenu.push_back(iteminfo("MENU", "=", _("<=> reassign")));
        vMenu.push_back(iteminfo("MENU", (bHPR) ? "-":"+", (bHPR) ? _("<-> Autopickup") : _("<+> Autopickup"), (bHPR) ? HINT_IFFY : HINT_GOOD));

        oThisItem.info(true, &vThisItem, this);
        compare_split_screen_popup(iStartX,iWidth, TERMY-VIEW_OFFSET_Y*2, oThisItem.tname(this), vThisItem, vDummy);

        const int iMenuStart = iOffsetX;
        const int iMenuItems = vMenu.size() - 1;
        int iSelected = iOffsetX - 1;

        do {
            cMenu = compare_split_screen_popup(iStartX + iWidth, iMenuItems + iOffsetX, vMenu.size()+iOffsetX*2, "", vMenu, vDummy,
                iSelected >= iOffsetX && iSelected <= iMenuItems ? iSelected : -1
            );

            switch(cMenu) {
                case 'a':
                 use_item(chItem);
                 break;
                case 'E':
                 eat(chItem);
                 break;
                case 'W':
                 wear(chItem);
                 break;
                case 'w':
                 wield(chItem);
                 break;
                case 't':
                 plthrow(chItem);
                 break;
                case 'T':
                 takeoff(chItem);
                 break;
                case 'd':
                 drop(chItem);
                 break;
                case 'U':
                 unload(chItem);
                 break;
                case 'r':
                 reload(chItem);
                 break;
                case 'R':
                 u.read(this, chItem);
                 break;
                case 'D':
                 disassemble(chItem);
                 break;
                case '=':
                 reassign_item(chItem);
                 break;
                case KEY_UP:
                 iSelected--;
                 break;
                case KEY_DOWN:
                 iSelected++;
                 break;
                case '+':
                 if (!bHPR) {
                  addPickupRule(oThisItem.tname(this));
                  add_msg(_("'%s' added to character pickup rules."), oThisItem.tname(this).c_str());
                 }
                 break;
                case '-':
                 if (bHPR) {
                  removePickupRule(oThisItem.tname(this));
                  add_msg(_("'%s' removed from character pickup rules."), oThisItem.tname(this).c_str());
                 }
                 break;
                default:
                 break;
            }
            if( iSelected < iMenuStart-1 ) { // wraparound, but can be hidden
                iSelected = iMenuItems;
            } else if ( iSelected > iMenuItems + 1 ) {
                iSelected = iMenuStart;
            }
        } while (cMenu == KEY_DOWN || cMenu == KEY_UP );
    }
    return cMenu;
}
//

// Checks input to see if mouse was moved and handles the mouse view box accordingly.
// Returns true if input requires breaking out into a game action.
bool game::handle_mouseview(input_context &ctxt, std::string &action)
{
    do {
        action = ctxt.handle_input();
        if (action == "MOUSE_MOVE") {
            int mx, my;
            if (!ctxt.get_coordinates(w_terrain, mx, my)) {
                hide_mouseview();
            } else {
                liveview.show(mx, my);
            }
        }
    } while (action == "MOUSE_MOVE"); // Freeze animation when moving the mouse

    if (action != "TIMEOUT" && ctxt.get_raw_input().get_first_input() != ERR) {
        // Keyboard event, break out of animation loop
        hide_mouseview();
        return false;
    }

    // Mouse movement or un-handled key
    return true;
}

// Hides the mouse hover box and redraws what was under it
void game::hide_mouseview()
{
    if (liveview.hide()) {
        write_msg(); // Redraw anything hidden by mouseview
    }
}

input_context game::get_player_input(std::string &action)
{
    input_context ctxt("DEFAULTMODE");
    ctxt.register_directions();
    ctxt.register_action("ANY_INPUT");
    ctxt.register_action("COORDINATE");
    ctxt.register_action("MOUSE_MOVE");
    ctxt.register_action("SELECT");
    ctxt.register_action("SEC_SELECT");

    char cGlyph = ',';
    nc_color colGlyph = c_ltblue;
    float fFactor = 0.01f;

    bool bWeatherEffect = true;
    switch(weather) {
        case WEATHER_ACID_DRIZZLE:
            cGlyph = '.';
            colGlyph = c_ltgreen;
            fFactor = 0.01f;
            break;
        case WEATHER_ACID_RAIN:
            cGlyph = ',';
            colGlyph = c_ltgreen;
            fFactor = 0.02f;
            break;
        case WEATHER_DRIZZLE:
            cGlyph = '.';
            colGlyph = c_ltblue;
            fFactor = 0.01f;
            break;
        case WEATHER_RAINY:
            cGlyph = ',';
            colGlyph = c_ltblue;
            fFactor = 0.02f;
            break;
        case WEATHER_THUNDER:
            cGlyph = '.';
            colGlyph = c_ltblue;
            fFactor = 0.02f;
            break;
        case WEATHER_LIGHTNING:
            cGlyph = ',';
            colGlyph = c_ltblue;
            fFactor = 0.04f;
            break;
        case WEATHER_SNOW:
            cGlyph = '*';
            colGlyph = c_white;
            fFactor = 0.02f;
            break;
        case WEATHER_SNOWSTORM:
            cGlyph = '*';
            colGlyph = c_white;
            fFactor = 0.04f;
            break;
        default:
            bWeatherEffect = false;
            break;
    }

    if (bWeatherEffect && OPTIONS["RAIN_ANIMATION"]) {
        int iStartX = (TERRAIN_WINDOW_WIDTH > 121) ? (TERRAIN_WINDOW_WIDTH-121)/2 : 0;
        int iStartY = (TERRAIN_WINDOW_HEIGHT > 121) ? (TERRAIN_WINDOW_HEIGHT-121)/2: 0;
        int iEndX = (TERRAIN_WINDOW_WIDTH > 121) ? TERRAIN_WINDOW_WIDTH-(TERRAIN_WINDOW_WIDTH-121)/2: TERRAIN_WINDOW_WIDTH;
        int iEndY = (TERRAIN_WINDOW_HEIGHT > 121) ? TERRAIN_WINDOW_HEIGHT-(TERRAIN_WINDOW_HEIGHT-121)/2: TERRAIN_WINDOW_HEIGHT;

        //x% of the Viewport, only shown on visible areas
        int dropCount = int(iEndX * iEndY * fFactor);
        //std::vector<std::pair<int, int> > vDrops;

        weather_printable wPrint;
        wPrint.colGlyph = colGlyph;
        wPrint.cGlyph = cGlyph;
        wPrint.wtype = weather;
        wPrint.vdrops.clear();
        wPrint.startx = iStartX;
        wPrint.starty = iStartY;
        wPrint.endx = iEndX;
        wPrint.endy = iEndY;

        /*
        Location to add rain drop animation bits! Since it refreshes w_terrain it can be added to the animation section easily
        Get tile information from above's weather information:
            WEATHER_ACID_DRIZZLE | WEATHER_ACID_RAIN = "weather_acid_drop"
            WEATHER_DRIZZLE | WEATHER_RAINY | WEATHER_THUNDER | WEATHER_LIGHTNING = "weather_rain_drop"
            WEATHER_SNOW | WEATHER_SNOWSTORM = "weather_snowflake"
        */
        int offset_x = (u.posx + u.view_offset_x) - getmaxx(w_terrain)/2;
        int offset_y = (u.posy + u.view_offset_y) - getmaxy(w_terrain)/2;

        do {
            for(int i=0; i < wPrint.vdrops.size(); i++) {
                m.drawsq(w_terrain, u,
                         //vDrops[i].first - getmaxx(w_terrain)/2 + u.posx + u.view_offset_x,
                         wPrint.vdrops[i].first + offset_x,
                         //vDrops[i].second - getmaxy(w_terrain)/2 + u.posy + u.view_offset_y,
                         wPrint.vdrops[i].second + offset_y,
                         false,
                         true,
                         u.posx + u.view_offset_x,
                         u.posy + u.view_offset_y);
            }

            //vDrops.clear();
            wPrint.vdrops.clear();

            for(int i=0; i < dropCount; i++) {
                int iRandX = rng(iStartX, iEndX-1);
                int iRandY = rng(iStartY, iEndY-1);

                if (mapRain[iRandY][iRandX]) {
                    //vDrops.push_back(std::make_pair(iRandX, iRandY));
                    wPrint.vdrops.push_back(std::make_pair(iRandX, iRandY));

                    //mvwputch(w_terrain, iRandY, iRandX, colGlyph, cGlyph);
                }
            }
            draw_weather(wPrint);

            wrefresh(w_terrain);
            inp_mngr.set_timeout(125);
        } while (handle_mouseview(ctxt, action));
        inp_mngr.set_timeout(-1);

    } else {
        while (handle_mouseview(ctxt, action)) {;}
    }

    return ctxt;
}

bool game::handle_action()
{
    std::string action;
    input_context ctxt;

    action_id act = ACTION_NULL;
    // Check if we have an auto-move destination
    if (u.has_destination()) {
        act = u.get_next_auto_move_direction();
        if (act == ACTION_NULL) {
            add_msg(_("Auto-move cancelled"));
            u.clear_destination();
            return false;
        }
    } else {
        // No auto-move, ask player for input
        ctxt = get_player_input(action);
    }

    int veh_part;
    vehicle *veh = m.veh_at(u.posx, u.posy, veh_part);
    bool veh_ctrl = veh && veh->player_in_control (&u);

    // If performing an action with right mouse button, co-ordinates
    // of location clicked.
    int mouse_action_x = -1, mouse_action_y = -1;

    if (act == ACTION_NULL) {
        if (action == "SELECT" || action == "SEC_SELECT") {
            // Mouse button click
            if (veh_ctrl) {
                // No mouse use in vehicle
                return false;
            }

            int mx, my;
            if (!ctxt.get_coordinates(w_terrain, mx, my) || !u_see(mx, my)) {
                // Not clicked in visible terrain
                return false;
            }

            if (action == "SELECT") {
                bool new_destination = true;
                if (destination_preview.size() > 0) {
                    point final_destination = destination_preview.back();
                    if (final_destination.x == mx && final_destination.y == my) {
                        // Second click
                        new_destination = false;
                        u.set_destination(destination_preview);
                        destination_preview.clear();
                        act = u.get_next_auto_move_direction();
                        if (act == ACTION_NULL) {
                            // Something went wrong
                            u.clear_destination();
                            return false;
                        }
                    }
                }

                if (new_destination) {
                    destination_preview = m.route(u.posx, u.posy, mx, my, false);
                    return false;
                }
            } else {
                // Right mouse button

                bool had_destination_to_clear = destination_preview.size() > 0;
                u.clear_destination();
                destination_preview.clear();

                if (had_destination_to_clear) {
                    return false;
                }

                mouse_action_x = mx;
                mouse_action_y = my;
                int mouse_selected_mondex = mon_at(mx, my);
                if (mouse_selected_mondex != -1) {
                    monster &z = _active_monsters[mouse_selected_mondex];
                    if (!u_see(&z)) {
                        add_msg(_("Nothing relevant here."));
                        return false;
                    }

                    if (!u.weapon.is_gun()) {
                        add_msg(_("You are not wielding a ranged weapon."));
                        return false;
                    }

                    //TODO: Add weapon range check. This requires weapon to be reloaded.

                    act = ACTION_FIRE;
                } else if (m.close_door(mx, my, !m.is_outside(mx, my), true)) {
                    act = ACTION_CLOSE;
                } else {
                    int dx = abs(u.posx - mx);
                    int dy = abs(u.posy - my);
                    if (dx < 2 && dy < 2) {
                        if (dy == 0 && dx == 0) {
                            // Clicked on self
                            act = ACTION_PICKUP;
                        } else {
                            // Clicked adjacent tile
                            act = ACTION_EXAMINE;
                        }
                    } else {
                        add_msg(_("Nothing relevant here."));
                        return false;
                    }
                }
            }
        }
    }

    if (act == ACTION_NULL) {
        // No auto-move action, no mouse clicks.
        u.clear_destination();
        destination_preview.clear();

        int ch = ctxt.get_raw_input().get_first_input();
        // Hack until new input system is fully implemented
        if (ch == KEY_UP) {
            act = ACTION_MOVE_N;
        } else if (ch == KEY_RIGHT) {
            act = ACTION_MOVE_E;
        } else if (ch == KEY_DOWN) {
            act = ACTION_MOVE_S;
        } else if (ch == KEY_LEFT) {
            act = ACTION_MOVE_W;
        } else if (ch == KEY_NPAGE) {
            act = ACTION_MOVE_DOWN;
        } else if (ch == KEY_PPAGE) {
            act = ACTION_MOVE_UP;
        } else {
            if (keymap.find(ch) == keymap.end()) {
                if (ch != ' ' && ch != '\n') {
                    add_msg(_("Unknown command: '%c'"), ch);
                }
                return false;
            }

            act = keymap[ch];
        }
    }

// This has no action unless we're in a special game mode.
 gamemode->pre_action(this, act);

 int soffset = (int)OPTIONS["MOVE_VIEW_OFFSET"];
 int soffsetr = 0 - soffset;

 int before_action_moves = u.moves;

 // Use to track if auto-move should be cancelled due to a failed
 // move or obstacle
 bool continue_auto_move = false;

 switch (act) {

  case ACTION_PAUSE:
   if (run_mode == 2) // Monsters around and we don't wanna pause
     add_msg(_("Monster spotted--safe mode is on! (%s to turn it off.)"),
             press_x(ACTION_TOGGLE_SAFEMODE).c_str());
   else
    u.pause(this);
   break;

  case ACTION_MOVE_N:
   moveCount++;

   if (veh_ctrl)
    pldrive(0, -1);
   else
    continue_auto_move = plmove(0, -1);
   break;

  case ACTION_MOVE_NE:
   moveCount++;

   if (veh_ctrl)
    pldrive(1, -1);
   else
    continue_auto_move = plmove(1, -1);
   break;

  case ACTION_MOVE_E:
   moveCount++;

   if (veh_ctrl)
    pldrive(1, 0);
   else
    continue_auto_move = plmove(1, 0);
   break;

  case ACTION_MOVE_SE:
   moveCount++;

   if (veh_ctrl)
    pldrive(1, 1);
   else
    continue_auto_move = plmove(1, 1);
   break;

  case ACTION_MOVE_S:
   moveCount++;

   if (veh_ctrl)
    pldrive(0, 1);
   else
   continue_auto_move = plmove(0, 1);
   break;

  case ACTION_MOVE_SW:
   moveCount++;

   if (veh_ctrl)
    pldrive(-1, 1);
   else
    continue_auto_move = plmove(-1, 1);
   break;

  case ACTION_MOVE_W:
   moveCount++;

   if (veh_ctrl)
    pldrive(-1, 0);
   else
    continue_auto_move = plmove(-1, 0);
   break;

  case ACTION_MOVE_NW:
   moveCount++;

   if (veh_ctrl)
    pldrive(-1, -1);
   else
    continue_auto_move = plmove(-1, -1);
   break;

  case ACTION_MOVE_DOWN:
   if (!u.in_vehicle)
    vertical_move(-1, false);
   break;

  case ACTION_MOVE_UP:
   if (!u.in_vehicle)
    vertical_move( 1, false);
   break;

  case ACTION_CENTER:
   u.view_offset_x = 0;
   u.view_offset_y = 0;
   break;

  case ACTION_SHIFT_N:
   u.view_offset_y += soffsetr;
   break;

  case ACTION_SHIFT_NE:
   u.view_offset_x += soffset;
   u.view_offset_y += soffsetr;
   break;

  case ACTION_SHIFT_E:
   u.view_offset_x += soffset;
   break;

  case ACTION_SHIFT_SE:
   u.view_offset_x += soffset;
   u.view_offset_y += soffset;
   break;

  case ACTION_SHIFT_S:
   u.view_offset_y += soffset;
   break;

  case ACTION_SHIFT_SW:
   u.view_offset_x += soffsetr;
   u.view_offset_y += soffset;
   break;

  case ACTION_SHIFT_W:
   u.view_offset_x += soffsetr;
   break;

  case ACTION_SHIFT_NW:
   u.view_offset_x += soffsetr;
   u.view_offset_y += soffsetr;
   break;

  case ACTION_OPEN:
   open();
   break;

  case ACTION_CLOSE:
   close(mouse_action_x, mouse_action_y);
   break;

  case ACTION_SMASH:
   if (veh_ctrl)
    handbrake();
   else
    smash();
   break;

  case ACTION_EXAMINE:
   examine(mouse_action_x, mouse_action_y);
   break;

  case ACTION_ADVANCEDINV:
   advanced_inv();
   break;

  case ACTION_PICKUP:
   pickup(u.posx, u.posy, 1);
   break;

  case ACTION_GRAB:
   grab();
   break;

  case ACTION_BUTCHER:
   butcher();
   break;

  case ACTION_CHAT:
   chat();
   break;

  case ACTION_LOOK:
   look_around();
   break;

  case ACTION_PEEK:
   peek();
   break;

  case ACTION_LIST_ITEMS: {
    int iRetItems = -1;
    int iRetMonsters = -1;
    int startas = uistate.list_item_mon;
    do {
        if ( startas != 2 ) { // last mode 2 = list_monster
            startas = 0;      // but only for the first bit of the loop
        iRetItems = list_items();
        } else {
            iRetItems = -2;   // so we'll try list_items if list_monsters found 0
        }
        if (iRetItems != -1 || startas == 2 ) {
            startas = 0;
            iRetMonsters = list_monsters();
            if ( iRetMonsters == 2 ) {
                iRetItems = -1; // will fire, exit loop
            } else if ( iRetMonsters == -1 && iRetItems == -2 ) {
                iRetItems = -1; // exit if requested on list_monsters firstrun
        }
        }
    } while (iRetItems != -1 && iRetMonsters != -1 && !(iRetItems == 0 && iRetMonsters == 0));

    if (iRetItems == 0 && iRetMonsters == 0) {
        add_msg(_("You dont see any items or monsters around you!"));
    } else if ( iRetMonsters == 2 ) {
        refresh_all();
        plfire(false);
    }
  } break;


  case ACTION_INVENTORY: {
   int cMenu = ' ';
   do {
     char chItem = inv(_("Inventory:"));
     cMenu=inventory_item_menu(chItem);
   } while (cMenu == ' ' || cMenu == '.' || cMenu == 'q' || cMenu == '\n' ||
            cMenu == KEY_ESCAPE || cMenu == KEY_LEFT || cMenu == '=' );
   refresh_all();
  } break;

  case ACTION_COMPARE:
   compare();
   break;

  case ACTION_ORGANIZE:
   reassign_item();
   break;

  case ACTION_USE:
   use_item();
   break;

  case ACTION_USE_WIELDED:
   use_wielded_item();
   break;

  case ACTION_WEAR:
   wear();
   break;

  case ACTION_TAKE_OFF:
   takeoff();
   break;

  case ACTION_EAT:
   eat();
   break;

  case ACTION_READ:
   read();
   break;

  case ACTION_WIELD:
   wield();
   break;

  case ACTION_PICK_STYLE:
   u.pick_style(this);
   refresh_all();
   break;

  case ACTION_RELOAD:
   reload();
   break;

  case ACTION_UNLOAD:
   unload(u.weapon);
   break;

  case ACTION_THROW:
   plthrow();
   break;

  case ACTION_FIRE:
   plfire(false, mouse_action_x, mouse_action_y);
   break;

  case ACTION_FIRE_BURST:
   plfire(true, mouse_action_x, mouse_action_y);
   break;

  case ACTION_SELECT_FIRE_MODE:
   u.weapon.next_mode();
   break;

  case ACTION_DROP:
   drop();
   break;

  case ACTION_DIR_DROP:
   drop_in_direction();
   break;

  case ACTION_BIONICS:
   u.power_bionics(this);
   refresh_all();
   break;

  case ACTION_SORT_ARMOR:
    u.sort_armor(this);
    refresh_all();
    break;

  case ACTION_WAIT:
   wait();
   if (veh_ctrl) {
    veh->turret_mode++;
    if (veh->turret_mode > 1)
     veh->turret_mode = 0;
   }
   break;

  case ACTION_CRAFT:
   craft();
   break;

  case ACTION_RECRAFT:
   recraft();
   break;

  case ACTION_LONGCRAFT:
   long_craft();
   break;

  case ACTION_DISASSEMBLE:
   if (u.in_vehicle)
    add_msg(_("You can't disassemble items while in vehicle."));
   else
    disassemble();
   break;

  case ACTION_CONSTRUCT:
   if (u.in_vehicle)
    add_msg(_("You can't construct while in vehicle."));
   else
    construction_menu();
   break;

  case ACTION_SLEEP:
    if (veh_ctrl)
    {
        add_msg(_("Vehicle control has moved, %s"),
        press_x(ACTION_CONTROL_VEHICLE, _("new binding is "), _("new default binding is '^'.")).c_str());

    }
    else
    {
        uimenu as_m;
        as_m.text = _("Are you sure you want to sleep?");
        as_m.entries.push_back(uimenu_entry(0, true, (OPTIONS["FORCE_CAPITAL_YN"]?'Y':'y'), _("Yes.")) );

        if (OPTIONS["SAVE_SLEEP"])
        {
            as_m.entries.push_back(uimenu_entry(1,
            (moves_since_last_save || item_exchanges_since_save),
            (OPTIONS["FORCE_CAPITAL_YN"]?'S':'s'),
            _("Yes, and save game before sleeping.") ));
        }

        as_m.entries.push_back(uimenu_entry(2, true, (OPTIONS["FORCE_CAPITAL_YN"]?'N':'n'), _("No.")) );

        if (u.has_item_with_flag("ALARMCLOCK"))
        {
            as_m.entries.push_back(uimenu_entry(3, true, '3', _("Set alarm to wake up in 3 hours.") ));
            as_m.entries.push_back(uimenu_entry(4, true, '4', _("Set alarm to wake up in 4 hours.") ));
            as_m.entries.push_back(uimenu_entry(5, true, '5', _("Set alarm to wake up in 5 hours.") ));
            as_m.entries.push_back(uimenu_entry(6, true, '6', _("Set alarm to wake up in 6 hours.") ));
            as_m.entries.push_back(uimenu_entry(7, true, '7', _("Set alarm to wake up in 7 hours.") ));
            as_m.entries.push_back(uimenu_entry(8, true, '8', _("Set alarm to wake up in 8 hours.") ));
            as_m.entries.push_back(uimenu_entry(9, true, '9', _("Set alarm to wake up in 9 hours.") ));
        }

        as_m.query(); /* calculate key and window variables, generate window, and loop until we get a valid answer */

        bool bSleep = false;
        if (as_m.ret == 0)
        {
            bSleep = true;
        }
        else if (as_m.ret == 1)
        {
            quicksave();
            bSleep = true;
        }
        else if (as_m.ret >= 3 && as_m.ret <= 9)
        {
            u.add_disease("alarm_clock", 600*as_m.ret);
            bSleep = true;
        }

        if (bSleep)
        {
            u.moves = 0;
            u.try_to_sleep(this);
        }
    }
    break;

  case ACTION_CONTROL_VEHICLE:
   control_vehicle();
   break;

  case ACTION_TOGGLE_SAFEMODE:
   if (run_mode == 0 ) {
    run_mode = 1;
    mostseen = 0;
    add_msg(_("Safe mode ON!"));
   } else {
    turnssincelastmon = 0;
    run_mode = 0;
    if (autosafemode)
    add_msg(_("Safe mode OFF! (Auto safe mode still enabled!)"));
    else
    add_msg(_("Safe mode OFF!"));
   }
   break;

  case ACTION_TOGGLE_AUTOSAFE:
   if (autosafemode) {
    add_msg(_("Auto safe mode OFF!"));
    autosafemode = false;
   } else {
    add_msg(_("Auto safe mode ON"));
    autosafemode = true;
   }
   break;

  case ACTION_IGNORE_ENEMY:
   if (run_mode == 2) {
    add_msg(_("Ignoring enemy!"));
    for(int i=0; i < new_seen_mon.size(); i++) {
        monster &z = _active_monsters[new_seen_mon[i]];
        z.ignoring = rl_dist( point(u.posx, u.posy), z.pos() );
    }
    run_mode = 1;
   }
   break;

  case ACTION_SAVE:
   if (query_yn(_("Save and quit?"))) {
    save();
    u.moves = 0;
    uquit = QUIT_SAVED;
    MAPBUFFER.make_volatile();
   }
   break;

  case ACTION_QUICKSAVE:
    quicksave();
    return false;

  case ACTION_QUIT:
    if (query_yn(_("Commit suicide?"))) {
        if (query_yn(_("REALLY commit suicide?"))) {
            u.moves = 0;
            place_corpse();
            uquit = QUIT_SUICIDE;
        }
    }
    break;

  case ACTION_PL_INFO:
   u.disp_info(this);
   refresh_all();
   break;

  case ACTION_MAP:
   draw_overmap();
   break;

  case ACTION_MISSIONS:
   list_missions();
   break;

  case ACTION_KILLS:
   disp_kills();
   break;

  case ACTION_FACTIONS:
   list_factions(_("FACTIONS:"));
   break;

  case ACTION_MORALE:
   u.disp_morale(this);
   refresh_all();
   break;

  case ACTION_MESSAGES:
   msg_buffer();
   break;

  case ACTION_HELP:
   display_help();
   refresh_all();
   break;

  case ACTION_DEBUG:
   debug();
   break;

  case ACTION_DISPLAY_SCENT:
   display_scent();
   break;

  case ACTION_TOGGLE_DEBUGMON:
   debugmon = !debugmon;
   if (debugmon) {
    add_msg(_("Debug messages ON!"));
   } else {
    add_msg(_("Debug messages OFF!"));
   }
   break;
 }

 if (!continue_auto_move) {
     u.clear_destination();
 }

 gamemode->post_action(this, act);

 u.movecounter = before_action_moves - u.moves;
 dbg(D_INFO) << string_format("%s: [%d] %d - %d = %d",action_ident(act).c_str(),int(turn),before_action_moves,u.movecounter,u.moves);
 return true;
}

#define SCENT_RADIUS 40

int& game::scent(int x, int y)
{
  if (x < (SEEX * MAPSIZE / 2) - SCENT_RADIUS || x >= (SEEX * MAPSIZE / 2) + SCENT_RADIUS ||
      y < (SEEY * MAPSIZE / 2) - SCENT_RADIUS || y >= (SEEY * MAPSIZE / 2) + SCENT_RADIUS) {
  nulscent = 0;
  return nulscent; // Out-of-bounds - null scent
 }
 return grscent[x][y];
}

void game::update_scent()
{
    static point player_last_position = point( u.posx, u.posy );
    static calendar player_last_moved = turn;
    // Stop updating scent after X turns of the player not moving.
    // Once wind is added, need to reset this on wind shifts as well.
    if( u.posx == player_last_position.x && u.posy == player_last_position.y ) {
        if( player_last_moved + 1000 < turn ) {
            return;
	}
    } else {
        player_last_position = point( u.posx, u.posy );
	player_last_moved = turn;
    }
 int newscent[SEEX * MAPSIZE][SEEY * MAPSIZE];
 int scale[SEEX * MAPSIZE][SEEY * MAPSIZE];
 if (!u.has_active_bionic("bio_scent_mask"))
  grscent[u.posx][u.posy] = u.scent;

 for (int x = u.posx - SCENT_RADIUS; x <= u.posx + SCENT_RADIUS; x++) {
  for (int y = u.posy - SCENT_RADIUS; y <= u.posy + SCENT_RADIUS; y++) {
   const int move_cost = m.move_cost_ter_furn(x, y);
   const bool is_bashable = m.has_flag("BASHABLE", x, y);
   newscent[x][y] = 0;
   scale[x][y] = 1;
   if (move_cost != 0 || is_bashable) {
    int squares_used = 0;
    const int this_field = grscent[x][y];
    /*
    for (int i = x - 1; i <= x + 1; i++) {
        for (int j = y - 1; j <= y + 1; j++) {
           const int scent = grscent[i][j];
           newscent[x][y] += (scent >= this_field) * scent;
           squares_used += (scent >= this_field);
        }
    }
    */
    // Unrolled for performance.  The above block is the rolled up equivalent.
    newscent[x][y] += grscent[x - 1] [y - 1] * (grscent  [x - 1] [y - 1] >= this_field);
    squares_used +=   grscent[x - 1] [y - 1] >= this_field;
    newscent[x][y] += grscent[x - 1] [y]     * (grscent  [x - 1] [y]     >= this_field);
    squares_used +=   grscent[x - 1] [y]     >= this_field;
    newscent[x][y] += grscent[x - 1] [y + 1] * (grscent  [x - 1] [y + 1] >= this_field);
    squares_used +=   grscent[x - 1] [y + 1] >= this_field;
    newscent[x][y] += grscent[x]     [y - 1] * (grscent  [x]     [y - 1] >= this_field);
    squares_used +=   grscent[x]     [y - 1] >= this_field;
    newscent[x][y] += grscent[x]     [y]     * (grscent  [x]     [y]     >= this_field);
    squares_used +=   grscent[x]     [y]     >= this_field;
    newscent[x][y] += grscent[x]     [y + 1] * (grscent  [x]     [y + 1] >= this_field);
    squares_used +=   grscent[x]     [y + 1] >= this_field;
    newscent[x][y] += grscent[x + 1] [y - 1] * (grscent  [x + 1] [y - 1] >= this_field);
    squares_used +=   grscent[x + 1] [y - 1] >= this_field;
    newscent[x][y] += grscent[x + 1] [y]     * (grscent  [x + 1] [y]     >= this_field);
    squares_used +=   grscent[x + 1] [y]     >= this_field;
    newscent[x][y] += grscent[x + 1] [y + 1] * (grscent  [x + 1] [y + 1] >= this_field);
    squares_used +=   grscent[x + 1] [y + 1] >= this_field;

    scale[x][y] += squares_used;
    int fslime = m.get_field_strength(point(x,y), fd_slime) * 10;
    if (fslime > 0 && newscent[x][y] < fslime) {
        newscent[x][y] = fslime;
    }
    if (newscent[x][y] > 10000)
    {
     dbg(D_ERROR) << "game:update_scent: Wacky scent at " << x << ","
                  << y << " (" << newscent[x][y] << ")";
     debugmsg("Wacky scent at %d, %d (%d)", x, y, newscent[x][y]);
     newscent[x][y] = 0; // Scent should never be higher
    }
    //Greatly reduce scent for bashable barriers, even more for ductaped barriers
    if( move_cost == 0 && is_bashable)
    {
        if( m.has_flag("REDUCE_SCENT", x, y))
        {
            scale[x][y] *= 12;
        } else {
            scale[x][y] *= 4;
        }
    }
   }
  }
 }
 // Simultaneously copy the scent values back and scale them down based on factors determined in
 // the first loop.
 for (int x = u.posx - SCENT_RADIUS; x <= u.posx + SCENT_RADIUS; x++) {
     for (int y = u.posy - SCENT_RADIUS; y <= u.posy + SCENT_RADIUS; y++) {
         grscent[x][y] = newscent[x][y] / scale[x][y];
     }
 }
}

bool game::is_game_over()
{
    if (uquit == QUIT_SUICIDE){
        if (u.in_vehicle)
            g->m.unboard_vehicle(u.posx, u.posy);
        std::stringstream playerfile;
        playerfile << world_generator->active_world->world_path << "/" << base64_encode(u.name) << ".sav";
        DebugLog() << "Unlinking player file: <"<< playerfile.str() << "> -- ";
        bool ok = (unlink(playerfile.str().c_str()) == 0);
        DebugLog() << (ok?"SUCCESS":"FAIL") << "\n";
        return true;
    }
    if (uquit != QUIT_NO){
        return true;
    }
    for (int i = 0; i <= hp_torso; i++){
        if (u.hp_cur[i] < 1) {
            if (u.in_vehicle)
                g->m.unboard_vehicle(u.posx, u.posy);
            place_corpse();
            std::stringstream playerfile;
            playerfile << world_generator->active_world->world_path << "/" << base64_encode(u.name) << ".sav";
            DebugLog() << "Unlinking player file: <"<< playerfile.str() << "> -- ";
            bool ok = (unlink(playerfile.str().c_str()) == 0);
            DebugLog() << (ok?"SUCCESS":"FAIL") << "\n";
            uquit = QUIT_DIED;
            return true;
        }
    }
    return false;
}

void game::place_corpse()
{
  std::vector<item *> tmp = u.inv_dump();
  item your_body;
  your_body.make_corpse(itypes["corpse"], GetMType("mon_null"), turn);
  your_body.name = u.name;
  for (int i = 0; i < tmp.size(); i++)
    m.add_item_or_charges(u.posx, u.posy, *(tmp[i]));
  for (int i = 0; i < u.num_bionics(); i++) {
    bionic &b = u.bionic_at_index(i);
    if (itypes.find(b.id) != itypes.end()) {
      your_body.contents.push_back(item(itypes[b.id], turn));
    }
  }
  int pow = u.max_power_level;
  while (pow >= 4) {
    if (pow % 4 != 0 && pow >= 10){
      pow -= 10;
      your_body.contents.push_back(item(itypes["bio_power_storage_mkII"], turn));
    } else {
      pow -= 4;
      your_body.contents.push_back(item(itypes["bio_power_storage"], turn));
    }
  }
  m.add_item_or_charges(u.posx, u.posy, your_body);
}

void game::death_screen()
{
    gamemode->game_over(this);

#if (defined _WIN32 || defined __WIN32__)
    WIN32_FIND_DATA FindFileData;
    HANDLE hFind;
    TCHAR Buffer[MAX_PATH];

    GetCurrentDirectory(MAX_PATH, Buffer);
    SetCurrentDirectory("save");
    std::stringstream playerfile;
    playerfile << base64_encode(u.name) << "*";
    hFind = FindFirstFile(playerfile.str().c_str(), &FindFileData);
    if(INVALID_HANDLE_VALUE != hFind) {
        do {
            DeleteFile(FindFileData.cFileName);
        } while(FindNextFile(hFind, &FindFileData) != 0);
        FindClose(hFind);
    }
    SetCurrentDirectory(Buffer);
#else
    DIR *save_dir = opendir("save");
    struct dirent *save_dirent = NULL;
    if(save_dir != NULL && 0 == chdir("save"))
    {
        while ((save_dirent = readdir(save_dir)) != NULL)
        {
            std::string name_prefix = save_dirent->d_name;
            std::string tmpname = base64_encode(u.name);
            name_prefix = name_prefix.substr(0,tmpname.length());

            if (tmpname == name_prefix)
            {
                std::string graveyard_path( "../graveyard/" );
                mkdir( graveyard_path.c_str(), 0777 );
                graveyard_path.append( save_dirent->d_name );
                (void)rename( save_dirent->d_name, graveyard_path.c_str() );
            }
        }
        int ret;
        ret = chdir("..");
        if (ret != 0) {
            debugmsg("game::death_screen: Can\'t chdir(\"..\") from \"save\" directory");
        }
        (void)closedir(save_dir);
    }
#endif

    const std::string sText = _("GAME OVER - Press Spacebar to Quit");

    WINDOW *w_death = newwin(5, 6+sText.size(), (TERMY-5)/2, (TERMX+6-sText.size())/2);

    wborder(w_death, LINE_XOXO, LINE_XOXO, LINE_OXOX, LINE_OXOX,
                     LINE_OXXO, LINE_OOXX, LINE_XXOO, LINE_XOOX );

    mvwprintz(w_death, 2, 3, c_ltred, sText.c_str());
    wrefresh(w_death);
    refresh();
    InputEvent input;
    do
        input = get_input();
    while(input != Cancel && input != Close && input != Confirm);
    delwin(w_death);

    msg_buffer();
    disp_kills();
}


bool game::load_master(std::string worldname)
{
 std::ifstream fin;
 std::string data;
 std::stringstream datafile;
 datafile << world_generator->all_worlds[worldname]->world_path << "/master.gsav";
 fin.open(datafile.str().c_str(), std::ifstream::in | std::ifstream::binary);
 if (!fin.is_open())
  return false;

unserialize_master(fin);
 fin.close();
 return true;
}

void game::load_uistate(std::string worldname) {
    std::stringstream savefile;
    savefile << world_generator->all_worlds[worldname]->world_path << "/uistate.json";

    std::ifstream fin;
    fin.open(savefile.str().c_str(), std::ifstream::in | std::ifstream::binary);
    if(!fin.good()) {
        fin.close();
        return;
    }
    try {
        JsonIn jsin(&fin);
        uistate.deserialize(jsin);
    } catch (std::string e) {
        dbg(D_ERROR) << "load_uistate: " << e;
    }
    fin.close();
    }

void game::load(std::string worldname, std::string name)
{
 std::ifstream fin;
 std::string worldpath = world_generator->all_worlds[worldname]->world_path;
 worldpath += "/";
 std::stringstream playerfile;
 playerfile << worldpath << name << ".sav";
 fin.open(playerfile.str().c_str(), std::ifstream::in | std::ifstream::binary);
// First, read in basic game state information.
 if (!fin.is_open()) {
  dbg(D_ERROR) << "game:load: No save game exists!";
  debugmsg("No save game exists!");
  return;
 }
 u = player();
 u.name = base64_decode(name);
 u.ret_null = item(itypes["null"], 0);
 u.weapon = item(itypes["null"], 0);
 unserialize(fin);
 fin.close();

 // Stair handling.
 if (!coming_to_stairs.empty()) {
    monstairx = -1;
    monstairy = -1;
    monstairz = 999;
 }

 // weather
 std::string wfile = std::string( worldpath + base64_encode(u.name) + ".weather" );
 fin.open(wfile.c_str());
 if (fin.is_open()) {
     weather_log.clear();
     load_weather(fin);
 }
 fin.close();
 if ( weather_log.empty() ) { // todo: game::get_default_weather() { based on OPTION["STARTING_SEASON"]
    weather = WEATHER_CLEAR;
    temperature = 65;
    nextweather = int(turn)+300;
 }
 // log
 std::string mfile = std::string( worldpath + base64_encode(u.name) + ".log" );
 fin.open(mfile.c_str());
 if (fin.is_open()) {
      u.load_memorial_file( fin );
 }
 fin.close();
 // Now that the player's worn items are updated, their sight limits need to be
 // recalculated. (This would be cleaner if u.worn were private.)
 u.recalc_sight_limits();

 load_auto_pickup(true); // Load character auto pickup rules
 load_uistate(worldname);
// Now load up the master game data; factions (and more?)
 load_master(worldname);
 update_map(u.posx, u.posy);
 set_adjacent_overmaps(true);
 MAPBUFFER.set_dirty();
 draw();
}

//Saves all factions and missions and npcs.
void game::save_factions_missions_npcs ()
{
    std::stringstream masterfile;
    std::ofstream fout;
    masterfile << world_generator->active_world->world_path <<"/master.gsav";

    fout.open(masterfile.str().c_str());
    serialize_master(fout);
    fout.close();
}

void game::save_artifacts()
{
    std::ofstream fout;
    std::string artfilename = world_generator->active_world->world_path + "/artifacts.gsav";
    fout.open(artfilename.c_str(), std::ofstream::trunc);
    JsonOut json(&fout);
    json.start_array();
    for ( std::vector<std::string>::iterator it =
          artifact_itype_ids.begin();
          it != artifact_itype_ids.end(); ++it)
    {
        it_artifact_tool *art = dynamic_cast<it_artifact_tool*>(itypes[*it]);
        if (art) {
            json.write(*art);
        } else {
            json.write(*(dynamic_cast<it_artifact_armor*>(itypes[*it])));
    }
    }
    json.end_array();
    fout.close();
}

void game::save_maps()
{
    m.save(cur_om, turn, levx, levy, levz);
    overmap_buffer.save();
    MAPBUFFER.save();
}

void game::save_uistate() {
    std::stringstream savefile;
    savefile << world_generator->active_world->world_path << "/uistate.json";
    std::ofstream fout;
    fout.open(savefile.str().c_str());
    fout << uistate.serialize();
    fout.close();
}

void game::save()
{
 std::stringstream playerfile;
 std::ofstream fout;
 playerfile << world_generator->active_world->world_path << "/" << base64_encode(u.name);

 fout.open( std::string(playerfile.str() + ".sav").c_str() );
 serialize(fout);
 fout.close();
 // weather
 fout.open( std::string(playerfile.str() + ".weather").c_str() );
 save_weather(fout);
 fout.close();
 // log
 fout.open( std::string(playerfile.str() + ".log").c_str() );
 fout << u.dump_memorial();
 fout.close();
 //factions, missions, and npcs, maps and artifact data is saved in cleanup_at_end()
 save_auto_pickup(true); // Save character auto pickup rules
 save_uistate();
}

void game::delete_world(std::string worldname, bool delete_folder)
{
    std::string worldpath = world_generator->all_worlds[worldname]->world_path;
    std::string filetmp = "";
    std::string world_opfile = "worldoptions.txt";
#if (defined _WIN32 || defined __WIN32__)
      WIN32_FIND_DATA FindFileData;
      HANDLE hFind;
      TCHAR Buffer[MAX_PATH];

      GetCurrentDirectory(MAX_PATH, Buffer);
      SetCurrentDirectory(worldpath.c_str());
      hFind = FindFirstFile("*", &FindFileData);
      if(INVALID_HANDLE_VALUE != hFind) {
       do {
        filetmp = FindFileData.cFileName;
        if (delete_folder || filetmp != world_opfile){
        DeleteFile(FindFileData.cFileName);
        }
       } while(FindNextFile(hFind, &FindFileData) != 0);
       FindClose(hFind);
      }
      SetCurrentDirectory(Buffer);
      if (delete_folder){
        RemoveDirectory(worldpath.c_str());
      }
#else
     DIR *save_dir = opendir(worldpath.c_str());
     if(save_dir != NULL)
     {
      struct dirent *save_dirent = NULL;
      while ((save_dirent = readdir(save_dir)) != NULL){
        filetmp = save_dirent->d_name;
        if (delete_folder || filetmp != world_opfile){
          (void)unlink(std::string(worldpath + "/" + filetmp).c_str());
        }
      }
      (void)closedir(save_dir);
     }
     if (delete_folder){
        remove(worldpath.c_str());
     }
#endif
}

std::vector<std::string> game::list_active_characters()
{
    std::vector<std::string> saves;
    std::vector<std::string> worldsaves = world_generator->active_world->world_saves;
    for (int i = 0; i < worldsaves.size(); ++i){
        saves.push_back(base64_decode(worldsaves[i]));
    }
    return saves;
}

/**
 * Writes information about the character out to a text file timestamped with
 * the time of the file was made. This serves as a record of the character's
 * state at the time the memorial was made (usually upon death) and
 * accomplishments in a human-readable format.
 */
void game::write_memorial_file() {

    //Open the file first
    DIR *dir = opendir("memorial");
    if (!dir) {
        #if (defined _WIN32 || defined __WIN32__)
            mkdir("memorial");
        #else
            mkdir("memorial", 0777);
        #endif
        dir = opendir("memorial");
        if (!dir) {
            dbg(D_ERROR) << "game:write_memorial_file: Unable to make memorial directory.";
            debugmsg("Could not make './memorial' directory");
            return;
        }
    }

    //To ensure unique filenames and to sort files, append a timestamp
    time_t rawtime;
    time (&rawtime);
    std::string timestamp = ctime(&rawtime);

    //Fun fact: ctime puts a \n at the end of the timestamp. Get rid of it.
    size_t end = timestamp.find_last_of('\n');
    timestamp = timestamp.substr(0, end);

    //Colons are not usable in paths, so get rid of them
    for(int index = 0; index < timestamp.size(); index++) {
        if(timestamp[index] == ':') {
            timestamp[index] = '-';
        }
    }

    /* Remove non-ASCII glyphs from character names - unicode symbols are not
     * valid in filenames. */
    std::stringstream player_name;
    for(int index = 0; index < u.name.size(); index++) {
        if((unsigned char)u.name[index] <= '~') {
            player_name << u.name[index];
        }
    }
    if(player_name.str().length() > 0) {
        //Separate name and timestamp
        player_name << '-';
    }

    //Omit the name if too many unusable characters stripped
    std::string memorial_file_path = string_format("memorial/%s%s.txt",
            player_name.str().length() <= (u.name.length() / 5) ? "" : player_name.str().c_str(),
            timestamp.c_str());

    std::ofstream memorial_file;
    memorial_file.open(memorial_file_path.c_str());

    u.memorial( memorial_file );

    if(!memorial_file.is_open()) {
      dbg(D_ERROR) << "game:write_memorial_file: Unable to open " << memorial_file_path;
      debugmsg("Could not open memorial file '%s'", memorial_file_path.c_str());
    }


    //Cleanup
    memorial_file.close();
    closedir(dir);
}

void game::advance_nextinv()
{
  if (nextinv == inv_chars.end()[-1])
    nextinv = inv_chars.begin()[0];
  else
    nextinv = inv_chars[inv_chars.find(nextinv) + 1];
}

void game::decrease_nextinv()
{
  if (nextinv == inv_chars.begin()[0])
    nextinv = inv_chars.end()[-1];
  else
    nextinv = inv_chars[inv_chars.find(nextinv) - 1];
}

void game::vadd_msg(const char* msg, va_list ap)
{
 char buff[1024];
 vsprintf(buff, msg, ap);
 std::string s(buff);
 add_msg_string(s);
}

void game::add_msg_string(const std::string &s)
{
 if (s.length() == 0)
  return;
 if (!messages.empty() && int(messages.back().turn) + 3 >= int(turn) &&
     s == messages.back().message) {
  messages.back().count++;
  messages.back().turn = turn;
  return;
 }

 if (messages.size() == 256)
  messages.erase(messages.begin());
 messages.push_back( game_message(turn, s) );
}

void game::add_msg(const char* msg, ...)
{
 va_list ap;
 va_start(ap, msg);
 vadd_msg(msg, ap);
 va_end(ap);
}

void game::add_msg_if_player(player *p, const char* msg, ...)
{
 if (p && !p->is_npc())
 {
  va_list ap;
  va_start(ap, msg);
  vadd_msg(msg, ap);
  va_end(ap);
 }
}

void game::add_msg_if_npc(player *p, const char* msg, ...)
{
    if (!p || !p->is_npc()) {
        return;
    }
    va_list ap;
    va_start(ap, msg);

    char buff[1024];
    vsprintf(buff, msg, ap);
    std::string processed_npc_string(buff);
    // These strings contain the substring <npcname>,
    // if present replace it with the actual npc name.
    size_t offset = processed_npc_string.find("<npcname>");
    if (offset != std::string::npos) {
        processed_npc_string.replace(offset, 9,  p->name);
    }
    add_msg_string(processed_npc_string);

    va_end(ap);
}

void game::add_msg_player_or_npc(player *p, const char* player_str, const char* npc_str, ...)
{
    va_list ap;
    if( !p ) {return; }

    va_start( ap, npc_str );

    if( !p->is_npc() ) {
        vadd_msg( player_str, ap );
    } else if( u_see( p ) ) {
        char buff[1024];
        vsprintf(buff, npc_str, ap);
        std::string processed_npc_string(buff);
        // These strings contain the substring <npcname>,
        // if present replace it with the actual npc name.
        size_t offset = processed_npc_string.find("<npcname>");
        if( offset != std::string::npos ) {
            processed_npc_string.replace(offset, 9,  p->name);
        }
        add_msg_string( processed_npc_string );
    }

    va_end(ap);
}

std::vector<game_message> game::recent_messages(int message_count)
{
  std::vector<game_message> backlog;
  for(int i = messages.size() - 1; i > 0 && message_count > 0; i--) {
    backlog.push_back(messages[i]);
    message_count--;
  }
  return backlog;
}

void game::add_event(event_type type, int on_turn, int faction_id, int x, int y)
{
 event tmp(type, on_turn, faction_id, x, y);
 events.push_back(tmp);
}

struct terrain {
   ter_id ter;
   terrain(ter_id tid) : ter(tid) {};
   terrain(std::string sid) {
       ter = t_null;
       if ( termap.find(sid) == termap.end() ) {
           debugmsg("terrain '%s' does not exist.",sid.c_str() );
       } else {
           ter = termap[ sid ].loadid;
       }
   };
};

bool game::event_queued(event_type type)
{
 for (int i = 0; i < events.size(); i++) {
  if (events[i].type == type)
   return true;
  }
  return false;
}
#include "savegame.h"
void game::debug()
{
 int action = menu(true, // cancelable
                   _("Debug Functions - Using these is CHEATING!"),
                   _("Wish for an item"),       // 1
                   _("Teleport - Short Range"), // 2
                   _("Teleport - Long Range"),  // 3
                   _("Reveal map"),             // 4
                   _("Spawn NPC"),              // 5
                   _("Spawn Monster"),          // 6
                   _("Check game state..."),    // 7
                   _("Kill NPCs"),              // 8
                   _("Mutate"),                 // 9
                   _("Spawn a vehicle"),        // 10
                   _("Increase all skills"),    // 11
                   _("Learn all melee styles"), // 12
                   _("Check NPC"),              // 13
                   _("Spawn Artifact"),         // 14
                   _("Spawn Clarivoyance Artifact"), //15
                   _("Map editor"), // 16
                   _("Change weather"),         // 17
                   #ifdef LUA
                       _("Lua Command"), // 18
                   #endif
                   _("Cancel"),
                   NULL);
 int veh_num;
 std::vector<std::string> opts;
 switch (action) {
  case 1:
   wishitem(&u);
   break;

  case 2:
   teleport(&u, false);
   break;

  case 3: {
        point tmp = cur_om->draw_overmap(this, levz);
        if (tmp.x != -1)
        {
            //First offload the active npcs.
            for (int i = 0; i < active_npc.size(); i++)
            {
                active_npc[i]->omx = cur_om->pos().x;
                active_npc[i]->omy = cur_om->pos().y;
                active_npc[i]->mapx = levx + (active_npc[i]->posx / SEEX);
                active_npc[i]->mapy = levy + (active_npc[i]->posy / SEEY);
                active_npc[i]->posx %= SEEX;
                active_npc[i]->posy %= SEEY;
            }
            active_npc.clear();
            m.clear_vehicle_cache();
            m.vehicle_list.clear();
            // Save monsters.
            for (unsigned int i = 0; i < num_zombies(); i++) {
                force_save_monster(zombie(i));
            }
            clear_zombies();
            levx = tmp.x * 2 - int(MAPSIZE / 2);
            levy = tmp.y * 2 - int(MAPSIZE / 2);
            set_adjacent_overmaps(true);
            m.load(this, levx, levy, levz);
            load_npcs();
            m.spawn_monsters(this); // Static monsters
        }
    } break;
  case 4:
   debugmsg("%d radio towers", cur_om->radios.size());
   for (int i = 0; i < OMAPX; i++) {
       for (int j = 0; j < OMAPY; j++) {
           for (int k = -OVERMAP_DEPTH; k <= OVERMAP_HEIGHT; k++)
           {
               cur_om->seen(i, j, k) = true;
           }
       }
   }
   add_msg(_("Current overmap revealed."));
   break;

  case 5: {
   npc * temp = new npc();
   temp->normalize(this);
   temp->randomize(this);
   //temp.attitude = NPCATT_TALK; //not needed
   temp->spawn_at(cur_om, levx, levy, levz);
   temp->place_near(this, u.posx - 4, u.posy - 4);
   temp->form_opinion(&u);
   //temp.attitude = NPCATT_TALK;//The newly spawned npc always wants to talk. Disabled as form opinion sets the attitude.
   temp->mission = NPC_MISSION_NULL;
   int mission_index = reserve_random_mission(ORIGIN_ANY_NPC,
                                              om_location(), temp->getID());
   if (mission_index != -1)
   temp->chatbin.missions.push_back(mission_index);
   active_npc.push_back(temp);
  } break;

  case 6:
   wishmonster();
   break;

  case 7:
   popup_top(_("\
Location %d:%d in %d:%d, %s\n\
Current turn: %d; Next spawn %d.\n\
%s\n\
%d monsters exist.\n\
%d currently active NPC's.\n\
%d events planned."),
             u.posx, u.posy, levx, levy,
             otermap[cur_om->ter(levx / 2, levy / 2, levz)].name.c_str(),
             int(turn), int(nextspawn), (!ACTIVE_WORLD_OPTIONS["RANDOM_NPC"] ? _("NPCs are going to spawn.") :
                                         _("NPCs are NOT going to spawn.")),
             num_zombies(), active_npc.size(), events.size());
   if( !active_npc.empty() ) {
       for (int i = 0; i < active_npc.size(); i++) {
           add_msg(_("%s: map (%d:%d) pos (%d:%d)"),
                   active_npc[i]->name.c_str(), active_npc[i]->mapx, active_npc[i]->mapy,
                   active_npc[i]->posx, active_npc[i]->posy);
       }
       add_msg(_("(you: %d:%d)"), u.posx, u.posy);
   }
   break;

  case 8:
   for (int i = 0; i < active_npc.size(); i++) {
    add_msg(_("%s's head implodes!"), active_npc[i]->name.c_str());
    active_npc[i]->hp_cur[bp_head] = 0;
   }
   break;

  case 9:
   wishmutate(&u);
   break;

  case 10:
   if (m.veh_at(u.posx, u.posy)) {
    dbg(D_ERROR) << "game:load: There's already vehicle here";
    debugmsg ("There's already vehicle here");
   }
   else {
    for(std::map<std::string, vehicle*>::iterator it = vtypes.begin();
             it != vtypes.end(); ++it) {
      if(it->first != "custom") {
        opts.push_back(it->second->type);
      }
    }
    opts.push_back (std::string(_("Cancel")));
    veh_num = menu_vec (false, _("Choose vehicle to spawn"), opts) + 1;
    veh_num -= 2;
    if(veh_num < opts.size() - 1) {
      //Didn't pick Cancel
      std::string selected_opt = opts[veh_num];
      vehicle* veh = m.add_vehicle (this, selected_opt, u.posx, u.posy, -90, 100, 0);
      if(veh != NULL) {
        m.board_vehicle (this, u.posx, u.posy, &u);
      }
    }
   }
   break;

  case 11: {
    wishskill(&u);
    }
    break;

  case 12:
      // TODO: Give the player martial arts.
      add_msg("Martial arts debug disabled.");
   break;

  case 13: {
   point pos = look_around();
   int npcdex = npc_at(pos.x, pos.y);
   if (npcdex == -1)
    popup(_("No NPC there."));
   else {
    std::stringstream data;
    npc *p = active_npc[npcdex];
    uimenu nmenu;
    nmenu.return_invalid = true;
    data << p->name << " " << (p->male ? _("Male") : _("Female")) << std::endl;

    data << npc_class_name(p->myclass) << "; " <<
            npc_attitude_name(p->attitude) << std::endl;
    if (p->has_destination()) {
     data << _("Destination: ") << p->goalx << ":" << p->goaly << "(" <<
             otermap[ cur_om->ter(p->goalx, p->goaly, p->goalz) ].name << ")" << std::endl;
    } else {
     data << _("No destination.") << std::endl;
    }
    data << _("Trust: ") << p->op_of_u.trust << _(" Fear: ") << p->op_of_u.fear <<
            _(" Value: ") << p->op_of_u.value << _(" Anger: ") << p->op_of_u.anger <<
            _(" Owed: ") << p->op_of_u.owed << std::endl;

    data << _("Aggression: ") << int(p->personality.aggression) << _(" Bravery: ") <<
            int(p->personality.bravery) << _(" Collector: ") <<
            int(p->personality.collector) << _(" Altruism: ") <<
            int(p->personality.altruism) << std::endl << " " << std::endl;
    nmenu.text=data.str();
    nmenu.addentry(0,true,'s',"%s",_("Edit [s]kills"));
    nmenu.addentry(1,true,'q',"%s",_("[q]uit"));
    nmenu.selected = 0;
    nmenu.query();
    if (nmenu.ret == 0 ) {
      wishskill(p);
    }
   }
  } break;

  case 14:
  {
      point center = look_around();
      artifact_natural_property prop =
          artifact_natural_property(rng(ARTPROP_NULL + 1, ARTPROP_MAX - 1));
      m.create_anomaly(center.x, center.y, prop);
      m.spawn_artifact(center.x, center.y, new_natural_artifact(itypes, prop), 0);
  }
  break;

  case 15:
  {
      std::string artifact_name(std::string type);

      it_artifact_tool *art = new it_artifact_tool();
      artifact_tool_form_datum *info = &(artifact_tool_form_data[ARTTOOLFORM_CUBE]);
      art->name = artifact_name(info->name);
      art->color = info->color;
      art->sym = info->sym;
      art->m1 = info->m1;
      art->m2 = info->m2;
      art->volume = rng(info->volume_min, info->volume_max);
      art->weight = rng(info->weight_min, info->weight_max);
      // Set up the basic weapon type
      artifact_weapon_datum *weapon = &(artifact_weapon_data[info->base_weapon]);
      art->melee_dam = rng(weapon->bash_min, weapon->bash_max);
      art->melee_cut = rng(weapon->cut_min, weapon->cut_max);
      art->m_to_hit = rng(weapon->to_hit_min, weapon->to_hit_max);
      if( weapon->tag != "" ) {
          art->item_tags.insert(weapon->tag);
      }
      // Add an extra weapon perhaps?
      art->description = _("The architect's cube.");
      art->effects_carried.push_back(AEP_SUPER_CLAIRVOYANCE);
      art->id = itypes.size();
      itypes[art->name] = art;

      item artifact( art, 0);
      u.i_add(artifact);
  }
  break;

  case 16: {
      point coord = look_debug();
  }
  break;

  case 17: {
      const int weather_offset = 1;
      uimenu weather_menu;
      weather_menu.text = "Select new weather pattern:";
      weather_menu.return_invalid = true;
      for(int weather_id = 1; weather_id < NUM_WEATHER_TYPES; weather_id++) {
        weather_menu.addentry(weather_id + weather_offset, true, -1, weather_data[weather_id].name);
      }
      weather_menu.addentry(-10,true,'v',"View weather log");
      weather_menu.query();

      if(weather_menu.ret > 0 && weather_menu.ret < NUM_WEATHER_TYPES) {
        add_msg("%d", weather_menu.selected);

        int selected_weather = weather_menu.selected + 1;
        weather = (weather_type) selected_weather;
      } else if(weather_menu.ret == -10) {
          uimenu weather_log_menu;
          int pweather = 0;
          int cweather = 0;
          std::map<int, weather_segment>::iterator pit = weather_log.lower_bound(int(turn));
          --pit;
          if ( pit != weather_log.end() ) {
              cweather = pit->first;
          }
          if ( cweather > 5 ) {
              --pit;
              if ( pit != weather_log.end() ) {
                  pweather = pit->first;
              }
          }
          weather_log_menu.text = string_format("turn: %d, next: %d, current: %d, prev: %d",
              int(turn), int(nextweather), cweather, pweather
          );
          for(std::map<int, weather_segment>::const_iterator it = weather_log.begin(); it != weather_log.end(); ++it) {
              weather_log_menu.addentry(-1,true,-1,"%dd%dh %d %s[%d] %d",
                  it->second.deadline.days(),it->second.deadline.hours(),
                  it->first,
                  weather_data[int(it->second.weather)].name.c_str(),
                  it->second.weather,
                  (int)it->second.temperature
              );
              if ( it->first == cweather ) {
                  weather_log_menu.entries.back().text_color = c_yellow;
          }
          }
          weather_log_menu.query();
      }
  }
  break;

  #ifdef LUA
      case 18: {
          std::string luacode = string_input_popup(_("Lua:"), 60, "");
          call_lua(luacode);
      }
      break;
  #endif
 }
 erase();
 refresh_all();
}

void game::mondebug()
{
 int tc;
 for (int i = 0; i < num_zombies(); i++) {
  monster &z = _active_monsters[i];
  z.debug(u);
  if (z.has_flag(MF_SEES) &&
      m.sees(z.posx(), z.posy(), u.posx, u.posy, -1, tc))
   debugmsg("The %s can see you.", z.name().c_str());
  else
   debugmsg("The %s can't see you...", z.name().c_str());
 }
}

void game::groupdebug()
{
 erase();
 mvprintw(0, 0, "OM %d : %d    M %d : %d", cur_om->pos().x, cur_om->pos().y, levx,
                                           levy);
 int dist, linenum = 1;
 for (int i = 0; i < cur_om->zg.size(); i++) {
  if (cur_om->zg[i].posz != levz) { continue; }
  dist = trig_dist(levx, levy, cur_om->zg[i].posx, cur_om->zg[i].posy);
  if (dist <= cur_om->zg[i].radius) {
   mvprintw(linenum, 0, "Zgroup %d: Centered at %d:%d, radius %d, pop %d",
            i, cur_om->zg[i].posx, cur_om->zg[i].posy, cur_om->zg[i].radius,
            cur_om->zg[i].population);
   linenum++;
  }
 }
 getch();
}

void game::draw_overmap()
{
 cur_om->draw_overmap(this, levz);
}

void game::disp_kills()
{
 WINDOW *w = newwin(FULL_SCREEN_HEIGHT, FULL_SCREEN_WIDTH,
                    (TERMY > FULL_SCREEN_HEIGHT) ? (TERMY-FULL_SCREEN_HEIGHT)/2 : 0,
                    (TERMX > FULL_SCREEN_WIDTH) ? (TERMX-FULL_SCREEN_WIDTH)/2 : 0);

 wborder(w, LINE_XOXO, LINE_XOXO, LINE_OXOX, LINE_OXOX,
            LINE_OXXO, LINE_OOXX, LINE_XXOO, LINE_XOOX );

 std::vector<mtype *> types;
 std::vector<int> count;
 for (std::map<std::string, int>::iterator kill = kills.begin(); kill != kills.end(); ++kill){
    types.push_back(MonsterGenerator::generator().get_mtype(kill->first));
    count.push_back(kill->second);
 }

 mvwprintz(w, 1, 32, c_white, _("KILL COUNT:"));

 if (types.size() == 0) {
  mvwprintz(w, 2, 2, c_white, _("You haven't killed any monsters yet!"));
  wrefresh(w);
  getch();
  werase(w);
  wrefresh(w);
  delwin(w);
  refresh_all();
  return;
 }
 int totalkills = 0;
 int hori = 1;
 int horimove = 0;
 int vert = -2;
 // display individual kill counts
 for (int i = 0; i < types.size(); i++) {
  hori = 1;
  if (i > 21) {
   hori = 28;
   vert = 20;
  }
  if( i > 43) {
   hori = 56;
   vert = 42;
  }
  mvwprintz(w, i - vert, hori, types[i]->color, "%c %s", types[i]->sym, types[i]->name.c_str());
  if (count[i] >= 10)
   horimove = -1;
  if (count[i] >= 100)
   horimove = -2;
  if (count[i] >= 1000)
   horimove = -3;
  mvwprintz(w, i - vert, hori + 22 + horimove, c_white, "%d", count[i]);
  totalkills += count[i];
  horimove = 0;
 }
 // Display total killcount at top of window
 mvwprintz(w, 1, 44, c_white, "%d", totalkills);

 wrefresh(w);
 getch();
 werase(w);
 wrefresh(w);
 delwin(w);
 refresh_all();
}

void game::disp_NPCs()
{
 WINDOW *w = newwin(FULL_SCREEN_HEIGHT, FULL_SCREEN_WIDTH,
                    (TERMY > FULL_SCREEN_HEIGHT) ? (TERMY-FULL_SCREEN_HEIGHT)/2 : 0,
                    (TERMX > FULL_SCREEN_WIDTH) ? (TERMX-FULL_SCREEN_WIDTH)/2 : 0);

 mvwprintz(w, 0, 0, c_white, _("Your position: %d:%d"), levx, levy);
 std::vector<npc*> closest;
 closest.push_back(cur_om->npcs[0]);
 for (int i = 1; i < cur_om->npcs.size(); i++) {
  if (closest.size() < 20)
   closest.push_back(cur_om->npcs[i]);
  else if (rl_dist(levx, levy, cur_om->npcs[i]->mapx, cur_om->npcs[i]->mapy) <
           rl_dist(levx, levy, closest[19]->mapx, closest[19]->mapy)) {
   for (int j = 0; j < 20; j++) {
    if (rl_dist(levx, levy, closest[j]->mapx, closest[j]->mapy) >
        rl_dist(levx, levy, cur_om->npcs[i]->mapx, cur_om->npcs[i]->mapy)) {
     closest.insert(closest.begin() + j, cur_om->npcs[i]);
     closest.erase(closest.end() - 1);
     j = 20;
    }
   }
  }
 }
 for (int i = 0; i < 20; i++)
  mvwprintz(w, i + 2, 0, c_white, "%s: %d:%d", closest[i]->name.c_str(),
            closest[i]->mapx, closest[i]->mapy);

 wrefresh(w);
 getch();
 werase(w);
 wrefresh(w);
 delwin(w);
}

faction* game::list_factions(std::string title)
{
 std::vector<faction> valfac; // Factions that we know of.
 for (int i = 0; i < factions.size(); i++) {
  if (factions[i].known_by_u)
   valfac.push_back(factions[i]);
 }
 if (valfac.size() == 0) { // We don't know of any factions!
  popup(_("You don't know of any factions.  Press Spacebar..."));
  return NULL;
 }

 WINDOW *w_list = newwin(FULL_SCREEN_HEIGHT, FULL_SCREEN_WIDTH,
                         ((TERMY > FULL_SCREEN_HEIGHT) ? (TERMY-FULL_SCREEN_HEIGHT)/2 : 0),
                         (TERMX > FULL_SCREEN_WIDTH) ? (TERMX-FULL_SCREEN_WIDTH)/2 : 0);
 WINDOW *w_info = newwin(FULL_SCREEN_HEIGHT-2, FULL_SCREEN_WIDTH-1 - MAX_FAC_NAME_SIZE,
                         1 + ((TERMY > FULL_SCREEN_HEIGHT) ? (TERMY-FULL_SCREEN_HEIGHT)/2 : 0),
                         MAX_FAC_NAME_SIZE + ((TERMX > FULL_SCREEN_WIDTH) ? (TERMX-FULL_SCREEN_WIDTH)/2 : 0));

 wborder(w_list, LINE_XOXO, LINE_XOXO, LINE_OXOX, LINE_OXOX,
                 LINE_OXXO, LINE_OOXX, LINE_XXOO, LINE_XOOX );

 int maxlength = FULL_SCREEN_WIDTH - 1 - MAX_FAC_NAME_SIZE;
 int sel = 0;

// Init w_list content
 mvwprintz(w_list, 1, 1, c_white, title.c_str());
 for (int i = 0; i < valfac.size(); i++) {
  nc_color col = (i == 0 ? h_white : c_white);
  mvwprintz(w_list, i + 2, 1, col, valfac[i].name.c_str());
 }
 wrefresh(w_list);
// Init w_info content
// fac_*_text() is in faction.cpp
 mvwprintz(w_info, 0, 0, c_white,
          _("Ranking: %s"), fac_ranking_text(valfac[0].likes_u).c_str());
 mvwprintz(w_info, 1, 0, c_white,
          _("Respect: %s"), fac_respect_text(valfac[0].respects_u).c_str());
 fold_and_print(w_info, 3, 0, maxlength, c_white, valfac[0].describe().c_str());
 wrefresh(w_info);
 InputEvent input;
 do {
  input = get_input();
  switch ( input ) {
  case DirectionS: // Move selection down
   mvwprintz(w_list, sel + 2, 1, c_white, valfac[sel].name.c_str());
   if (sel == valfac.size() - 1)
    sel = 0; // Wrap around
   else
    sel++;
   break;
  case DirectionN: // Move selection up
   mvwprintz(w_list, sel + 2, 1, c_white, valfac[sel].name.c_str());
   if (sel == 0)
    sel = valfac.size() - 1; // Wrap around
   else
    sel--;
   break;
  case Cancel:
  case Close:
   sel = -1;
   break;
  }
  if (input == DirectionS || input == DirectionN) { // Changed our selection... update the windows
   mvwprintz(w_list, sel + 2, 1, h_white, valfac[sel].name.c_str());
   wrefresh(w_list);
   werase(w_info);
// fac_*_text() is in faction.cpp
   mvwprintz(w_info, 0, 0, c_white,
            _("Ranking: %s"), fac_ranking_text(valfac[sel].likes_u).c_str());
   mvwprintz(w_info, 1, 0, c_white,
            _("Respect: %s"), fac_respect_text(valfac[sel].respects_u).c_str());
   fold_and_print(w_info, 3, 0, maxlength, c_white, valfac[sel].describe().c_str());
   wrefresh(w_info);
  }
 } while (input != Cancel && input != Confirm && input != Close);
 werase(w_list);
 werase(w_info);
 delwin(w_list);
 delwin(w_info);
 refresh_all();
 if (sel == -1)
  return NULL;
 return &(factions[valfac[sel].id]);
}

void game::list_missions()
{
 WINDOW *w_missions = newwin(FULL_SCREEN_HEIGHT, FULL_SCREEN_WIDTH,
                              (TERMY > FULL_SCREEN_HEIGHT) ? (TERMY-FULL_SCREEN_HEIGHT)/2 : 0,
                              (TERMX > FULL_SCREEN_WIDTH) ? (TERMX-FULL_SCREEN_WIDTH)/2 : 0);

 int tab = 0, selection = 0;
 InputEvent input;
 do {
  werase(w_missions);
  //draw_tabs(w_missions, tab, "ACTIVE MISSIONS", "COMPLETED MISSIONS", "FAILED MISSIONS", NULL);
  std::vector<int> umissions;
  switch (tab) {
   case 0: umissions = u.active_missions;       break;
   case 1: umissions = u.completed_missions;    break;
   case 2: umissions = u.failed_missions;       break;
  }

  for (int i = 1; i < FULL_SCREEN_WIDTH-1; i++) {
   mvwputch(w_missions, 2, i, c_ltgray, LINE_OXOX);
   mvwputch(w_missions, FULL_SCREEN_HEIGHT-1, i, c_ltgray, LINE_OXOX);

   if (i > 2 && i < FULL_SCREEN_HEIGHT-1) {
    mvwputch(w_missions, i, 0, c_ltgray, LINE_XOXO);
    mvwputch(w_missions, i, 30, c_ltgray, LINE_XOXO);
    mvwputch(w_missions, i, FULL_SCREEN_WIDTH-1, c_ltgray, LINE_XOXO);
   }
  }

  draw_tab(w_missions, 7, _("ACTIVE MISSIONS"), (tab == 0) ? true : false);
  draw_tab(w_missions, 30, _("COMPLETED MISSIONS"), (tab == 1) ? true : false);
  draw_tab(w_missions, 56, _("FAILED MISSIONS"), (tab == 2) ? true : false);

  mvwputch(w_missions, 2,  0, c_white, LINE_OXXO); // |^
  mvwputch(w_missions, 2, FULL_SCREEN_WIDTH-1, c_white, LINE_OOXX); // ^|

  mvwputch(w_missions, FULL_SCREEN_HEIGHT-1, 0, c_ltgray, LINE_XXOO); // |
  mvwputch(w_missions, FULL_SCREEN_HEIGHT-1, FULL_SCREEN_WIDTH-1, c_ltgray, LINE_XOOX); // _|

  mvwputch(w_missions, 2, 30, c_white, (tab == 1) ? LINE_XOXX : LINE_XXXX); // + || -|
  mvwputch(w_missions, FULL_SCREEN_HEIGHT-1, 30, c_white, LINE_XXOX); // _|_

  for (int i = 0; i < umissions.size(); i++) {
   mission *miss = find_mission(umissions[i]);
   nc_color col = c_white;
   if (i == u.active_mission && tab == 0)
    col = c_ltred;
   if (selection == i)
    mvwprintz(w_missions, 3 + i, 1, hilite(col), miss->name().c_str());
   else
    mvwprintz(w_missions, 3 + i, 1, col, miss->name().c_str());
  }

  if (selection >= 0 && selection < umissions.size()) {
   mission *miss = find_mission(umissions[selection]);
   mvwprintz(w_missions, 4, 31, c_white,
             miss->description.c_str());
   if (miss->deadline != 0)
    mvwprintz(w_missions, 5, 31, c_white, _("Deadline: %d (%d)"),
              miss->deadline, int(turn));
   mvwprintz(w_missions, 6, 31, c_white, _("Target: (%d, %d)   You: (%d, %d)"),
             miss->target.x, miss->target.y,
             (levx + int (MAPSIZE / 2)) / 2, (levy + int (MAPSIZE / 2)) / 2);
  } else {
   std::string nope;
   switch (tab) {
    case 0: nope = _("You have no active missions!"); break;
    case 1: nope = _("You haven't completed any missions!"); break;
    case 2: nope = _("You haven't failed any missions!"); break;
   }
   mvwprintz(w_missions, 4, 31, c_ltred, nope.c_str());
  }

  wrefresh(w_missions);
  input = get_input();
  switch (input) {
  case DirectionE:
   tab++;
   if (tab == 3)
    tab = 0;
   break;
  case DirectionW:
   tab--;
   if (tab < 0)
    tab = 2;
   break;
  case DirectionS:
   selection++;
   if (selection >= umissions.size())
    selection = 0;
   break;
  case DirectionN:
   selection--;
   if (selection < 0)
    selection = umissions.size() - 1;
   break;
  case Confirm:
   u.active_mission = selection;
   break;
  }

 } while (input != Cancel && input != Close);


 werase(w_missions);
 delwin(w_missions);
 refresh_all();
}

void game::draw()
{
    // Draw map
    werase(w_terrain);
    draw_ter();
    draw_footsteps();

    // Draw Status
    draw_HP();
    werase(w_status);
    werase(w_status2);
    if (!liveview.compact_view) {
        liveview.hide(true, true);
    }
    u.disp_status(w_status, w_status2, this);

    bool sideStyle = use_narrow_sidebar();

    WINDOW *time_window = sideStyle ? w_status2 : w_status;
    wmove(time_window, sideStyle ? 0 : 1, sideStyle ? 15 : 41);
    if ( u.has_item_with_flag("WATCH") ) {
        wprintz(time_window, c_white, turn.print_time().c_str());
    } else {
        std::vector<std::pair<char, nc_color> > vGlyphs;
        vGlyphs.push_back(std::make_pair('_', c_red));
        vGlyphs.push_back(std::make_pair('_', c_cyan));
        vGlyphs.push_back(std::make_pair('.', c_brown));
        vGlyphs.push_back(std::make_pair(',', c_blue));
        vGlyphs.push_back(std::make_pair('+', c_yellow));
        vGlyphs.push_back(std::make_pair('c', c_ltblue));
        vGlyphs.push_back(std::make_pair('*', c_yellow));
        vGlyphs.push_back(std::make_pair('C', c_white));
        vGlyphs.push_back(std::make_pair('+', c_yellow));
        vGlyphs.push_back(std::make_pair('c', c_ltblue));
        vGlyphs.push_back(std::make_pair('.', c_brown));
        vGlyphs.push_back(std::make_pair(',', c_blue));
        vGlyphs.push_back(std::make_pair('_', c_red));
        vGlyphs.push_back(std::make_pair('_', c_cyan));

        const int iHour = turn.getHour();
        wprintz(time_window, c_white, "[");
        bool bAddTrail = false;

        for (int i=0; i < 14; i+=2) {
            if (iHour >= 8+i && iHour <= 13+(i/2)) {
                wputch(time_window, hilite(c_white), ' ');

            } else if (iHour >= 6+i && iHour <= 7+i) {
                wputch(time_window, hilite(vGlyphs[i].second), vGlyphs[i].first);
                bAddTrail = true;

            } else if (iHour >= (18+i)%24 && iHour <= (19+i)%24) {
                wputch(time_window, vGlyphs[i+1].second, vGlyphs[i+1].first);

            } else if (bAddTrail && iHour >= 6+(i/2)) {
                wputch(time_window, hilite(c_white), ' ');

            } else {
                wputch(time_window, c_white, ' ');
            }
        }

        wprintz(time_window, c_white, "]");
    }

    point cur_loc = om_location();
    oter_id cur_ter = cur_om->ter(cur_loc.x, cur_loc.y, levz);
    if (cur_ter == "")
    {
        if (cur_loc.x >= OMAPX && cur_loc.y >= OMAPY)
            cur_ter = om_diag->ter(cur_loc.x - OMAPX, cur_loc.y - OMAPY, levz);
        else if (cur_loc.x >= OMAPX)
            cur_ter = om_hori->ter(cur_loc.x - OMAPX, cur_loc.y, levz);
        else if (cur_loc.y >= OMAPY)
            cur_ter = om_vert->ter(cur_loc.x, cur_loc.y - OMAPY, levz);
    }

    std::string tername = otermap[cur_ter].name;
    werase(w_location);
    mvwprintz(w_location, 0,  0, otermap[cur_ter].color, utf8_substr(tername, 0, 14).c_str());

    if (levz < 0) {
        mvwprintz(w_location, 0, 18, c_ltgray, _("Underground"));
    } else {
        mvwprintz(w_location, 0, 18, weather_data[weather].color, weather_data[weather].name.c_str());
    }

    nc_color col_temp = c_blue;
    int display_temp = get_temperature();
    if (display_temp >= 90) {
        col_temp = c_red;
    } else if (display_temp >= 75) {
        col_temp = c_yellow;
    } else if (display_temp >= 60) {
        col_temp = c_ltgreen;
    } else if (display_temp >= 50) {
        col_temp = c_cyan;
    } else if (display_temp >  32) {
        col_temp = c_ltblue;
    }

    wprintz(w_location, col_temp, (std::string(" ") + print_temperature((float)display_temp)).c_str());
    wrefresh(w_location);

    //Safemode coloring
    WINDOW *day_window = sideStyle ? w_status2 : w_status;
    mvwprintz(day_window, 0, sideStyle ? 0 : 41, c_white, _("%s, day %d"), _(season_name[turn.get_season()].c_str()), turn.days() + 1);
    if (run_mode != 0 || autosafemode != 0) {
        int iPercent = int((turnssincelastmon*100)/OPTIONS["AUTOSAFEMODETURNS"]);
        wmove(w_status, sideStyle ? 4 : 1, getmaxx(w_status) - 4);
        const char *letters[] = {"S", "A", "F", "E"};
        for (int i = 0; i < 4; i++) {
            nc_color c = (run_mode == 0 && iPercent < (i + 1) * 25) ? c_red : c_green;
            wprintz(w_status, c, letters[i]);
        }
    }
    wrefresh(w_status);
    wrefresh(w_status2);

    std::string *graffiti = m.graffiti_at(u.posx, u.posy).contents;
    if (graffiti) {
        add_msg(_("Written here: %s"), utf8_substr(*graffiti, 0, 40).c_str());
    }

    // Draw messages
    write_msg();
}

bool game::isBetween(int test, int down, int up)
{
    if (test > down && test < up) {
        return true;
    } else {
        return false;
    }
}

void game::draw_ter(int posx, int posy)
{
 mapRain.clear();
// posx/posy default to -999
 if (posx == -999)
  posx = u.posx + u.view_offset_x;
 if (posy == -999)
  posy = u.posy + u.view_offset_y;

 ter_view_x = posx;
 ter_view_y = posy;

 m.build_map_cache(this);
 m.draw(this, w_terrain, point(posx, posy));

    // Draw monsters
    int mx, my;
    for (int i = 0; i < num_zombies(); i++) {
        monster &z = _active_monsters[i];
        my = POSY + (z.posy() - posy);
        mx = POSX + (z.posx() - posx);
        if (mx >= 0 && my >= 0 && mx < TERRAIN_WINDOW_WIDTH
                && my < TERRAIN_WINDOW_HEIGHT && u_see(&z)) {
            z.draw(w_terrain, posx, posy, false);
            mapRain[my][mx] = false;
        } else if (z.has_flag(MF_WARM)
                   && mx >= 0 && my >= 0
                   && mx < TERRAIN_WINDOW_WIDTH && my < TERRAIN_WINDOW_HEIGHT
                   && (u.has_active_bionic("bio_infrared")
                       || u.has_trait("INFRARED")
                       || u.has_trait("LIZ_IR"))
                   && m.pl_sees(u.posx,u.posy,z.posx(),z.posy(),
                                u.sight_range(DAYLIGHT_LEVEL))) {
            mvwputch(w_terrain, my, mx, c_red, '?');
        }
    }

    // Draw NPCs
    for (int i = 0; i < active_npc.size(); i++) {
        my = POSY + (active_npc[i]->posy - posy);
        mx = POSX + (active_npc[i]->posx - posx);
        if (mx >= 0 && my >= 0 && mx < TERRAIN_WINDOW_WIDTH
                && my < TERRAIN_WINDOW_HEIGHT
                && u_see(active_npc[i]->posx, active_npc[i]->posy)) {
            active_npc[i]->draw(w_terrain, posx, posy, false);
        }
    }

    if (u.has_active_bionic("bio_scent_vision")) {
        for (int realx = posx - POSX; realx <= posx + POSX; realx++) {
            for (int realy = posy - POSY; realy <= posy + POSY; realy++) {
                if (scent(realx, realy) != 0) {
                    int tempx = posx - realx, tempy = posy - realy;
                    if (!(isBetween(tempx, -2, 2) && isBetween(tempy, -2, 2))) {
                        if (mon_at(realx, realy) != -1) {
                            mvwputch(w_terrain, realy + POSY - posy,
                                     realx + POSX - posx, c_white, '?');
                        } else {
                            mvwputch(w_terrain, realy + POSY - posy,
                                     realx + POSX - posx, c_magenta, '#');
                        }
                    }
                }
            }
        }
    }

    if (destination_preview.size() > 0) {
        // Draw auto-move preview trail
        point final_destination = destination_preview.back();
        point center = point(u.posx + u.view_offset_x, u.posy + u.view_offset_y);
        draw_line(final_destination.x, final_destination.y, center, destination_preview);
    }

    wrefresh(w_terrain);

    if (u.has_disease("visuals") || (u.has_disease("hot_head") &&
            u.disease_intensity("hot_head") != 1)) {
        hallucinate(posx, posy);
    }
}

void game::refresh_all()
{
 m.reset_vehicle_cache();
 draw();
 draw_HP();
 wrefresh(w_messages);
 refresh();
 draw_minimap();
}

void game::draw_HP()
{
    werase(w_HP);
    int current_hp;
    nc_color color;
    std::string health_bar = "";

    // The HP window can be in "tall" mode (7x14) or "wide" mode (14x7).
    bool wide = (getmaxy(w_HP) == 7);
    int hpx = wide ? 7 : 0;
    int hpy = wide ? 0 : 1;
    int dy  = wide ? 1 : 2;
    for (int i = 0; i < num_hp_parts; i++) {
        current_hp = u.hp_cur[i];
        if (current_hp == u.hp_max[i]){
          color = c_green;
          health_bar = "|||||";
        } else if (current_hp > u.hp_max[i] * .9) {
          color = c_green;
          health_bar = "||||\\";
        } else if (current_hp > u.hp_max[i] * .8) {
          color = c_ltgreen;
          health_bar = "||||";
        } else if (current_hp > u.hp_max[i] * .7) {
          color = c_ltgreen;
          health_bar = "|||\\";
        } else if (current_hp > u.hp_max[i] * .6) {
          color = c_yellow;
          health_bar = "|||";
        } else if (current_hp > u.hp_max[i] * .5) {
          color = c_yellow;
          health_bar = "||\\";
        } else if (current_hp > u.hp_max[i] * .4) {
          color = c_ltred;
          health_bar = "||";
        } else if (current_hp > u.hp_max[i] * .3) {
          color = c_ltred;
          health_bar = "|\\";
        } else if (current_hp > u.hp_max[i] * .2) {
          color = c_red;
          health_bar = "|";
        } else if (current_hp > u.hp_max[i] * .1) {
          color = c_red;
          health_bar = "\\";
        } else if (current_hp > 0) {
          color = c_red;
          health_bar = ":";
        } else {
          color = c_ltgray;
          health_bar = "-----";
        }
        wmove(w_HP, i * dy + hpy, hpx);
        if (u.has_trait("SELFAWARE")) {
            wprintz(w_HP, color, "%3d  ", current_hp);
        } else {
            wprintz(w_HP, color, health_bar.c_str());

            //Add the trailing symbols for a not-quite-full health bar
            int bar_remainder = 5;
            while(bar_remainder > health_bar.size()){
                --bar_remainder;
                wprintz(w_HP, c_white, ".");
            }
        }
    }

    static const char *body_parts[] = { _("HEAD"), _("TORSO"), _("L ARM"),
                           _("R ARM"), _("L LEG"), _("R LEG"), _("POWER") };
    static body_part part[] = { bp_head, bp_torso, bp_arms,
                           bp_arms, bp_legs, bp_legs, num_bp};
    static int side[] = { -1, -1, 0, 1, 0, 1, -1};
    int num_parts = sizeof(body_parts) / sizeof(body_parts[0]);
    for (int i = 0; i < num_parts; i++) {
        const char *str = body_parts[i];
        wmove(w_HP, i * dy, 0);
        if (wide)
            wprintz(w_HP, limb_color(&u, part[i], side[i]), " ");
        wprintz(w_HP, limb_color(&u, part[i], side[i]), str);
        if (!wide)
            wprintz(w_HP, limb_color(&u, part[i], side[i]), ":");
    }

    int powx = hpx;
    int powy = wide ? 6 : 13;
    if (u.max_power_level == 0){
        wmove(w_HP, powy, powx);
        if (wide)
            for (int i = 0; i < 2; i++)
                wputch(w_HP, c_ltgray, LINE_OXOX);
        else
            wprintz(w_HP, c_ltgray, " --   ");
    } else {
        if (u.power_level == u.max_power_level){
            color = c_blue;
        } else if (u.power_level >= u.max_power_level * .5){
            color = c_ltblue;
        } else if (u.power_level > 0){
            color = c_yellow;
        } else {
            color = c_red;
        }
        mvwprintz(w_HP, powy, powx, color, "%-3d", u.power_level);
    }
    wrefresh(w_HP);
}

nc_color game::limb_color(player *p, body_part bp, int side, bool bleed, bool bite, bool infect)
{
    if (bp == num_bp) {
        return c_ltgray;
    }

    int color_bit = 0;
    nc_color i_color = c_ltgray;
    if (bleed && p->has_disease("bleed", bp, side)) {
        color_bit += 1;
    }
    if (bite && p->has_disease("bite", bp, side)) {
        color_bit += 10;
    }
    if (infect && p->has_disease("infected", bp, side)) {
        color_bit += 100;
    }
    switch (color_bit) {
        case 1:
            i_color = c_red;
            break;
        case 10:
            i_color = c_blue;
            break;
        case 100:
            i_color = c_green;
            break;
        case 11:
            i_color = c_magenta;
            break;
        case 101:
            i_color = c_yellow;
            break;
    }
    return i_color;
}

void game::draw_minimap()
{
 // Draw the box
 werase(w_minimap);
 mvwputch(w_minimap, 0, 0, c_white, LINE_OXXO);
 mvwputch(w_minimap, 0, 6, c_white, LINE_OOXX);
 mvwputch(w_minimap, 6, 0, c_white, LINE_XXOO);
 mvwputch(w_minimap, 6, 6, c_white, LINE_XOOX);
 for (int i = 1; i < 6; i++) {
  mvwputch(w_minimap, i, 0, c_white, LINE_XOXO);
  mvwputch(w_minimap, i, 6, c_white, LINE_XOXO);
  mvwputch(w_minimap, 0, i, c_white, LINE_OXOX);
  mvwputch(w_minimap, 6, i, c_white, LINE_OXOX);
 }

 int cursx = (levx + int(MAPSIZE / 2)) / 2;
 int cursy = (levy + int(MAPSIZE / 2)) / 2;

 bool drew_mission = false;
 point targ(-1, -1);
 if (u.active_mission >= 0 && u.active_mission < u.active_missions.size())
  targ = find_mission(u.active_missions[u.active_mission])->target;
 else
  drew_mission = true;

 if (targ.x == -1)
  drew_mission = true;

 for (int i = -2; i <= 2; i++) {
  for (int j = -2; j <= 2; j++) {
   int omx = cursx + i;
   int omy = cursy + j;
   bool seen = false;
   oter_id cur_ter;// = "";
   long note_sym = 0;
   bool note = false;
   if (omx >= 0 && omx < OMAPX && omy >= 0 && omy < OMAPY) {
    cur_ter = cur_om->ter(omx, omy, levz);
    seen    = cur_om->seen(omx, omy, levz);
    if (cur_om->has_note(omx,omy,levz))
    {
        if (cur_om->note(omx,omy,levz)[1] == ':')
            note_sym = cur_om->note(omx,omy,levz)[0];
        note = true;
    }
   } else if ((omx < 0 || omx >= OMAPX) && (omy < 0 || omy >= OMAPY)) {
    if (omx < 0) omx += OMAPX;
    else         omx -= OMAPX;
    if (omy < 0) omy += OMAPY;
    else         omy -= OMAPY;
    cur_ter = om_diag->ter(omx, omy, levz);
    seen    = om_diag->seen(omx, omy, levz);
    if (om_diag->has_note(omx,omy,levz))
    {
        if (om_diag->note(omx,omy,levz)[1] == ':')
            note_sym = om_diag->note(omx,omy,levz)[0];
        note = true;
    }
   } else if (omx < 0 || omx >= OMAPX) {
    if (omx < 0) omx += OMAPX;
    else         omx -= OMAPX;
    cur_ter = om_hori->ter(omx, omy, levz);
    seen    = om_hori->seen(omx, omy, levz);
    if (om_hori->has_note(omx,omy,levz))
    {
        if (om_hori->note(omx,omy,levz)[1] == ':')
            note_sym = om_hori->note(omx,omy,levz)[0];
        note = true;
    }
   } else if (omy < 0 || omy >= OMAPY) {
    if (omy < 0) omy += OMAPY;
    else         omy -= OMAPY;
    cur_ter = om_vert->ter(omx, omy, levz);
    seen    = om_vert->seen(omx, omy, levz);
    if (om_vert->has_note(omx,omy,levz))
    {
        if (om_vert->note(omx,omy,levz)[1] == ':')
            note_sym = om_vert->note(omx,omy,levz)[0];
        note = true;
    }
   } else {
    dbg(D_ERROR) << "game:draw_minimap: No data loaded! omx: "
                 << omx << " omy: " << omy;
    debugmsg("No data loaded! omx: %d omy: %d", omx, omy);
   }
   nc_color ter_color = otermap[cur_ter].color;
   long ter_sym = otermap[cur_ter].sym;
   if (note)
   {
       ter_sym = note_sym ? note_sym : 'N';
       ter_color = c_yellow;
   }
   if (seen) {
    if (!drew_mission && targ.x == omx && targ.y == omy) {
     drew_mission = true;
     if (i != 0 || j != 0)
      mvwputch   (w_minimap, 3 + j, 3 + i, red_background(ter_color), ter_sym);
     else
      mvwputch_hi(w_minimap, 3,     3,     ter_color, ter_sym);
    } else if (i == 0 && j == 0)
     mvwputch_hi(w_minimap, 3,     3,     ter_color, ter_sym);
    else
     mvwputch   (w_minimap, 3 + j, 3 + i, ter_color, ter_sym);
   }
  }
 }

// Print arrow to mission if we have one!
 if (!drew_mission) {
  double slope;
  if (cursx != targ.x)
   slope = double(targ.y - cursy) / double(targ.x - cursx);
  if (cursx == targ.x || abs(slope) > 3.5 ) { // Vertical slope
   if (targ.y > cursy)
    mvwputch(w_minimap, 6, 3, c_red, '*');
   else
    mvwputch(w_minimap, 0, 3, c_red, '*');
  } else {
   int arrowx = 3, arrowy = 3;
   if (abs(slope) >= 1.) { // y diff is bigger!
    arrowy = (targ.y > cursy ? 6 : 0);
    arrowx = int(3 + 3 * (targ.y > cursy ? slope : (0 - slope)));
    if (arrowx < 0)
     arrowx = 0;
    if (arrowx > 6)
     arrowx = 6;
   } else {
    arrowx = (targ.x > cursx ? 6 : 0);
    arrowy = int(3 + 3 * (targ.x > cursx ? slope : (0 - slope)));
    if (arrowy < 0)
     arrowy = 0;
    if (arrowy > 6)
     arrowy = 6;
   }
   mvwputch(w_minimap, arrowy, arrowx, c_red, '*');
  }
 }

 wrefresh(w_minimap);
}

void game::hallucinate(const int x, const int y)
{
    const int rx = x - POSX;
    const int ry = y - POSY;
    for (int i = 0; i <= TERRAIN_WINDOW_WIDTH; i++) {
        for (int j = 0; j <= TERRAIN_WINDOW_HEIGHT; j++) {
            if (one_in(10)) {
                char ter_sym = terlist[m.ter(i + rx + rng(-2, 2),
                                             j + ry + rng(-2, 2))].sym;
                nc_color ter_col = terlist[m.ter(i + rx + rng(-2, 2),
                                                 j + ry + rng(-2, 2))].color;
                mvwputch(w_terrain, j, i, ter_col, ter_sym);
            }
        }
    }
    wrefresh(w_terrain);
}

float game::natural_light_level() const
{
 float ret = 0;

 if (levz >= 0) {
  ret = (float)turn.sunlight();
  ret += weather_data[weather].light_modifier;
 }

 return std::max(0.0f, ret);
}

unsigned char game::light_level()
{
 //already found the light level for now?
 if(turn == latest_lightlevel_turn)
  return latest_lightlevel;

 int ret;
 if (levz < 0) // Underground!
  ret = 1;
 else {
  ret = turn.sunlight();
  ret -= weather_data[weather].sight_penalty;
 }
 for (int i = 0; i < events.size(); i++) {
  // The EVENT_DIM event slowly dims the sky, then relights it
  // EVENT_DIM has an occurance date of turn + 50, so the first 25 dim it
  if (events[i].type == EVENT_DIM) {
   int turns_left = events[i].turn - int(turn);
   i = events.size();
   if (turns_left > 25)
    ret = (ret * (turns_left - 25)) / 25;
   else
    ret = (ret * (25 - turns_left)) / 25;
  }
 }
 if (ret < 8 && event_queued(EVENT_ARTIFACT_LIGHT))
  ret = 8;
 if(ret < 1)
  ret = 1;

 latest_lightlevel = ret;
 latest_lightlevel_turn = turn;
 return ret;
}

void game::reset_light_level()
{
 latest_lightlevel = 0;
 latest_lightlevel_turn = 0;
}

//Gets the next free ID, also used for player ID's.
int game::assign_npc_id()
{
 int ret = next_npc_id;
 next_npc_id++;
 return ret;
}

int game::assign_faction_id()
{
 int ret = next_faction_id;
 next_faction_id++;
 return ret;
}

faction* game::faction_by_id(int id)
{
 for (int i = 0; i < factions.size(); i++) {
  if (factions[i].id == id)
   return &(factions[i]);
 }
 return NULL;
}

faction* game::random_good_faction()
{
 std::vector<int> valid;
 for (int i = 0; i < factions.size(); i++) {
  if (factions[i].good >= 5)
   valid.push_back(i);
 }
 if (valid.size() > 0) {
  int index = valid[rng(0, valid.size() - 1)];
  return &(factions[index]);
 }
// No good factions exist!  So create one!
 faction newfac(assign_faction_id());
 do
  newfac.randomize();
 while (newfac.good < 5);
 newfac.id = factions.size();
 factions.push_back(newfac);
 return &(factions[factions.size() - 1]);
}

faction* game::random_evil_faction()
{
 std::vector<int> valid;
 for (int i = 0; i < factions.size(); i++) {
  if (factions[i].good <= -5)
   valid.push_back(i);
 }
 if (valid.size() > 0) {
  int index = valid[rng(0, valid.size() - 1)];
  return &(factions[index]);
 }
// No good factions exist!  So create one!
 faction newfac(assign_faction_id());
 do
  newfac.randomize();
 while (newfac.good > -5);
 newfac.id = factions.size();
 factions.push_back(newfac);
 return &(factions[factions.size() - 1]);
}

bool game::sees_u(int x, int y, int &t)
{
    int range = 0;
 int mondex = mon_at(x,y);
 if (mondex != -1) {
  monster &z = _active_monsters[mondex];
        range = z.vision_range(u.posx, u.posy);
 }

 return (!(u.has_active_bionic("bio_cloak") || u.has_active_bionic("bio_night") ||
           u.has_active_optcloak() || u.has_artifact_with(AEP_INVISIBLE))
           && m.sees(x, y, u.posx, u.posy, range, t));
}

bool game::u_see(int x, int y)
{
 int wanted_range = rl_dist(u.posx, u.posy, x, y);

 bool can_see = false;
 if (wanted_range < u.clairvoyance())
  can_see = true;
 else if (wanted_range <= u.sight_range(light_level()) ||
          (wanted_range <= u.sight_range(DAYLIGHT_LEVEL) &&
            m.light_at(x, y) >= LL_LOW))
     can_see = m.pl_sees(u.posx, u.posy, x, y, wanted_range);
     if (u.has_active_bionic("bio_night") && wanted_range < 15 && wanted_range > u.sight_range(1))
        return false;

 return can_see;
}

bool game::u_see(player *p)
{
 return u_see(p->posx, p->posy);
}

bool game::u_see(monster *mon)
{
 int dist = rl_dist(u.posx, u.posy, mon->posx(), mon->posy());
 if (u.has_trait("ANTENNAE") && dist <= 3) {
  return true;
 }
 if (mon->digging() && !u.has_active_bionic("bio_ground_sonar") && dist > 1) {
  return false; // Can't see digging monsters until we're right next to them
 }
 if (m.is_divable(mon->posx(), mon->posy()) && mon->can_submerge()
         && !u.is_underwater()) {
   //Monster is in the water and submerged, and we're out of/above the water
   return false;
 }

 return u_see(mon->posx(), mon->posy());
}

bool game::pl_sees(player *p, monster *mon, int &t)
{
 // TODO: [lightmap] Allow npcs to use the lightmap
 if (mon->digging() && !p->has_active_bionic("bio_ground_sonar") &&
       rl_dist(p->posx, p->posy, mon->posx(), mon->posy()) > 1)
  return false; // Can't see digging monsters until we're right next to them
 int range = p->sight_range(light_level());
 return m.sees(p->posx, p->posy, mon->posx(), mon->posy(), range, t);
}

/**
 * Attempts to find which map co-ordinates the specified item is located at,
 * looking at the player, the ground, NPCs, and vehicles in that order.
 * @param it A pointer to the item to find.
 * @return The location of the item, or (-999, -999) if it wasn't found.
 */
point game::find_item(item *it)
{
    //Does the player have it?
    if (u.has_item(it)) {
        return point(u.posx, u.posy);
    }
    //Is it in a vehicle?
    for (std::set<vehicle*>::iterator veh_iterator = m.vehicle_list.begin();
            veh_iterator != m.vehicle_list.end(); veh_iterator++) {
        vehicle *next_vehicle = *veh_iterator;
        std::vector<int> cargo_parts = next_vehicle->all_parts_with_feature("CARGO", false);
        for(std::vector<int>::iterator part_index = cargo_parts.begin();
                part_index != cargo_parts.end(); part_index++) {
            std::vector<item> *items_in_part = &(next_vehicle->parts[*part_index].items);
            for (int n = items_in_part->size() - 1; n >= 0; n--) {
                if (&((*items_in_part)[n]) == it) {
                    int mapx = next_vehicle->global_x() + next_vehicle->parts[*part_index].precalc_dx[0];
                    int mapy = next_vehicle->global_y() + next_vehicle->parts[*part_index].precalc_dy[0];
                    return point(mapx, mapy);
                }
            }
        }
    }
    //Does an NPC have it?
    for (int i = 0; i < active_npc.size(); i++) {
        if (active_npc[i]->inv.has_item(it)) {
            return point(active_npc[i]->posx, active_npc[i]->posy);
        }
    }
    //Is it on the ground? (Check this last - takes the most time)
    point ret = m.find_item(it);
    if (ret.x != -1 && ret.y != -1) {
        return ret;
    }
    //Not found anywhere
    return point(-999, -999);
}

void game::remove_item(item *it)
{
 point ret;
 if (it == &u.weapon) {
  u.remove_weapon();
  return;
 }
 if (!u.inv.remove_item(it).is_null()) {
  return;
 }
 for (int i = 0; i < u.worn.size(); i++) {
  if (it == &u.worn[i]) {
   u.worn.erase(u.worn.begin() + i);
   return;
  }
 }
 ret = m.find_item(it);
 if (ret.x != -1 && ret.y != -1) {
  for (int i = 0; i < m.i_at(ret.x, ret.y).size(); i++) {
   if (it == &m.i_at(ret.x, ret.y)[i]) {
    m.i_rem(ret.x, ret.y, i);
    return;
   }
  }
 }
 for (int i = 0; i < active_npc.size(); i++) {
  if (it == &active_npc[i]->weapon) {
   active_npc[i]->remove_weapon();
   return;
  }
  if (!active_npc[i]->inv.remove_item(it).is_null()) {
   return;
  }
  for (int j = 0; j < active_npc[i]->worn.size(); j++) {
   if (it == &active_npc[i]->worn[j]) {
    active_npc[i]->worn.erase(active_npc[i]->worn.begin() + j);
    return;
   }
  }
 }
}

bool vector_has(std::vector<std::string> vec, std::string test)
{
    for (int i = 0; i < vec.size(); ++i){
        if (vec[i] == test){
            return true;
        }
    }
    return false;
}

bool vector_has(std::vector<int> vec, int test)
{
 for (int i = 0; i < vec.size(); i++) {
  if (vec[i] == test)
   return true;
 }
 return false;
}

bool game::is_hostile_nearby()
{
    int distance = (OPTIONS["SAFEMODEPROXIMITY"] <= 0) ? 60 : OPTIONS["SAFEMODEPROXIMITY"];
    return is_hostile_within(distance);
}

bool game::is_hostile_very_close()
{
    return is_hostile_within(dangerous_proximity);
}

bool game::is_hostile_within(int distance){
    for (int i = 0; i < num_zombies(); i++) {
        monster &z = _active_monsters[i];
        if (!u_see(&z))
            continue;

        monster_attitude matt = z.attitude(&u);
        if (MATT_ATTACK != matt && MATT_FOLLOW != matt)
            continue;

        int mondist = rl_dist(u.posx, u.posy, z.posx(), z.posy());
        if (mondist <= distance)
            return true;
    }

    for (int i = 0; i < active_npc.size(); i++) {
        point npcp(active_npc[i]->posx, active_npc[i]->posy);

        if (!u_see(npcp.x, npcp.y))
            continue;

        if (active_npc[i]->attitude != NPCATT_KILL)
            continue;

        if (rl_dist(u.posx, u.posy, npcp.x, npcp.y) <= distance)
                return true;
    }

    return false;
}

// Print monster info to the given window, and return the lowest row (0-indexed)
// to which we printed. This is used to share a window with the message log and
// make optimal use of space.
int game::mon_info(WINDOW *w)
{
    const int width = getmaxx(w);
    const int maxheight = 12;
    const int startrow = use_narrow_sidebar() ? 1 : 0;

    int buff;
    std::string sbuff;
    int newseen = 0;
    const int iProxyDist = (OPTIONS["SAFEMODEPROXIMITY"] <= 0) ? 60 : OPTIONS["SAFEMODEPROXIMITY"];
    int newdist = 4096;
    int newtarget = -1;
    // 7 0 1    unique_types uses these indices;
    // 6 8 2    0-7 are provide by direction_from()
    // 5 4 3    8 is used for local monsters (for when we explain them below)
    std::vector<int> unique_types[9];
    std::vector<std::string> unique_mons[9];
    // dangerous_types tracks whether we should print in red to warn the player
    bool dangerous[8];
    for (int i = 0; i < 8; i++)
        dangerous[i] = false;

    direction dir_to_mon, dir_to_npc;
    int viewx = u.posx + u.view_offset_x;
    int viewy = u.posy + u.view_offset_y;
    new_seen_mon.clear();

    for (int i = 0; i < num_zombies(); i++) {
        monster &z = _active_monsters[i];
        if (u_see(&z) && !z.type->has_flag(MF_VERMIN)) {
            dir_to_mon = direction_from(viewx, viewy, z.posx(), z.posy());
            int index;
            int mx = POSX + (z.posx() - viewx);
            int my = POSY + (z.posy() - viewy);
            if (mx >= 0 && my >= 0 && mx < TERRAIN_WINDOW_WIDTH && my < TERRAIN_WINDOW_HEIGHT) {
                index = 8;
            } else {
                index = dir_to_mon;
            }

            monster_attitude matt = z.attitude(&u);
            if (MATT_ATTACK == matt || MATT_FOLLOW == matt) {
                int j;
                if (index < 8 && sees_u(z.posx(), z.posy(), j))
                    dangerous[index] = true;

                int mondist = rl_dist(u.posx, u.posy, z.posx(), z.posy());
                if (mondist <= iProxyDist) {
                    bool passmon = false;

                    if ( z.ignoring > 0 ) {
                        if ( run_mode != 1 ) {
                            z.ignoring = 0;
                        } else if ( mondist > z.ignoring / 2 || mondist < 6 ) {
                            passmon = true;
                        }
                    }
                    if (!passmon) {
                        newseen++;
                        new_seen_mon.push_back(i);
                        if ( mondist < newdist ) {
                            newdist = mondist; // todo: prioritize dist * attack+follow > attack > follow
                            newtarget = i; // todo: populate alt targeting map
                        }
                    }
                }
            }

            if (!vector_has(unique_mons[dir_to_mon], z.type->id))
                unique_mons[index].push_back(z.type->id);
        }
    }

    for (int i = 0; i < active_npc.size(); i++) {
        point npcp(active_npc[i]->posx, active_npc[i]->posy);
        if (u_see(npcp.x, npcp.y)) { // TODO: NPC invis
            if (active_npc[i]->attitude == NPCATT_KILL)
                if (rl_dist(u.posx, u.posy, npcp.x, npcp.y) <= iProxyDist)
                    newseen++;

            dir_to_npc = direction_from(viewx, viewy, npcp.x, npcp.y);
            int index;
            int mx = POSX + (npcp.x - viewx);
            int my = POSY + (npcp.y - viewy);
            if (mx >= 0 && my >= 0 && mx < TERRAIN_WINDOW_WIDTH && my < TERRAIN_WINDOW_HEIGHT) {
                index = 8;
            } else {
                index = dir_to_npc;
            }

            unique_types[index].push_back(-1 - i);
        }
    }

    if (newseen > mostseen) {
        cancel_activity_query(_("Monster spotted!"));
        turnssincelastmon = 0;
        if (run_mode == 1) {
            run_mode = 2; // Stop movement!
            if ( last_target == -1 && newtarget != -1 ) {
                last_target = newtarget;
            }
        }
    } else if (autosafemode && newseen == 0) { // Auto-safemode
        turnssincelastmon++;
        if (turnssincelastmon >= OPTIONS["AUTOSAFEMODETURNS"] && run_mode == 0)
            run_mode = 1;
    }

    if (newseen == 0 && run_mode == 2)
        run_mode = 1;

    mostseen = newseen;

    // Print the direction headings
    // Reminder:
    // 7 0 1    unique_types uses these indices;
    // 6 8 2    0-7 are provide by direction_from()
    // 5 4 3    8 is used for local monsters (for when we explain them below)

    const char *dir_labels[] = {
        _("North:"), _("NE:"), _("East:"), _("SE:"),
        _("South:"), _("SW:"), _("West:"), _("NW:") };
    int widths[8];
    for (int i = 0; i < 8; i++) {
        widths[i] = utf8_width(dir_labels[i]);
    }
    int xcoords[8];
    const int ycoords[] = { 0, 0, 1, 2, 2, 2, 1, 0 };
    xcoords[0] = xcoords[4] = width / 3;
    xcoords[1] = xcoords[3] = xcoords[2] = (width / 3) * 2;
    xcoords[5] = xcoords[6] = xcoords[7] = 0;
    for (int i = 0; i < 8; i++) {
        nc_color c = unique_types[i].empty() && unique_mons[i].empty() ? c_dkgray
                   : (dangerous[i] ? c_ltred : c_ltgray);
        mvwprintz(w, ycoords[i] + startrow, xcoords[i], c, dir_labels[i]);
    }

    // Print the symbols of all monsters in all directions.
    for (int i = 0; i < 8; i++) {
        int symroom;
        point pr(xcoords[i] + widths[i] + 1, ycoords[i] + startrow);

        // The list of symbols needs a space on each end.
        symroom = (width / 3) - widths[i] - 2;
        const int typeshere_npc = unique_types[i].size();
        const int typeshere_mon = unique_mons[i].size();
        const int typeshere = typeshere_mon + typeshere_npc;
        for (int j = 0; j < typeshere && j < symroom; j++) {
            nc_color c;
            char sym;
            if (symroom < typeshere && j == symroom - 1) {
                // We've run out of room!
                c = c_white;
                sym = '+';
            } else if (j < typeshere_npc){
                buff = unique_types[i][j];
                switch (active_npc[(buff + 1) * -1]->attitude) {
                    case NPCATT_KILL:   c = c_red;     break;
                    case NPCATT_FOLLOW: c = c_ltgreen; break;
                    case NPCATT_DEFEND: c = c_green;   break;
                    default:            c = c_pink;    break;
                }
                sym = '@';
            }else{
                sbuff = unique_mons[i][j - typeshere_npc];
                c   = GetMType(sbuff)->color;
                sym = GetMType(sbuff)->sym;
            }
            mvwputch(w, pr.y, pr.x, c, sym);

            pr.x++;
        }
    } // for (int i = 0; i < 8; i++)

    // Now we print their full names!

    std::set<std::string> listed_mons;

    // Start printing monster names on row 4. Rows 0-2 are for labels, and row 3
    // is blank.
    point pr(0, 4 + startrow);

    int lastrowprinted = 2 + startrow;

    // Print monster names, starting with those at location 8 (nearby).
    for (int j = 8; j >= 0 && pr.y < maxheight; j--) {
        // Separate names by some number of spaces (more for local monsters).
        int namesep = (j == 8 ? 2 : 1);
        for (int i = 0; i < unique_mons[j].size() && pr.y < maxheight; i++) {
            sbuff = unique_mons[j][i];
            // buff < 0 means an NPC!  Don't list those.
            if (listed_mons.find(sbuff) == listed_mons.end()){
                listed_mons.insert(sbuff);

                std::string name = GetMType(sbuff)->name;

                // Move to the next row if necessary. (The +2 is for the "Z ").
                if (pr.x + 2 + name.length() >= width) {
                    pr.y++;
                    pr.x = 0;
                }

                if (pr.y < maxheight) { // Don't print if we've overflowed
                    lastrowprinted = pr.y;
                    mvwputch(w, pr.y, pr.x, GetMType(sbuff)->color, GetMType(sbuff)->sym);
                    pr.x += 2; // symbol and space
                    nc_color danger = c_dkgray;
                    if (GetMType(sbuff)->difficulty >= 30)
                        danger = c_red;
                    else if (GetMType(sbuff)->difficulty >= 16)
                        danger = c_ltred;
                    else if (GetMType(sbuff)->difficulty >= 8)
                        danger = c_white;
                    else if (GetMType(sbuff)->agro > 0)
                        danger = c_ltgray;
                    mvwprintz(w, pr.y, pr.x, danger, name.c_str());
                    pr.x += name.length() + namesep;
                }
            }
        }
    }

    return lastrowprinted;
}

void game::cleanup_dead()
{
    for( int i = 0; i < num_zombies(); i++ ) {
        monster &z = _active_monsters[i];
        if( z.dead || z.hp <= 0 ) {
            dbg (D_INFO) << string_format( "cleanup_dead: z[%d] %d,%d dead:%c hp:%d %s",
                                           i, z.posx(), z.posy(), (z.dead?'1':'0'),
                                           z.hp, z.type->name.c_str() );
            remove_zombie(i);
            if( last_target == i ) {
                last_target = -1;
            } else if( last_target > i ) {
                last_target--;
            }
            i--;
        }
    }

    //Cleanup any dead npcs.
    //This will remove the npc object, it is assumed that they have been transformed into
    //dead bodies before this.
    for (int i = 0; i < active_npc.size(); i++)
    {
        if (active_npc[i]->dead)
        {
            int npc_id = active_npc[i]->getID();
            active_npc.erase( active_npc.begin() + i );
            cur_om->remove_npc(npc_id);
            i--;
        }
    }
}

void game::monmove()
{
    cleanup_dead();

    // monster::plan() needs to know about all monsters with nonzero friendliness.
    // We'll build this list once (instead of once per monster) for speed.
    std::vector<int> friendlies;
    for (int i = 0, numz = num_zombies(); i < numz; i++) {
        if (zombie(i).friendly) {
            friendlies.push_back(i);
        }
    }

 for (int i = 0; i < num_zombies(); i++) {
  monster &z = _active_monsters[i];
  while (!z.dead && !z.can_move_to(this, z.posx(), z.posy())) {
// If we can't move to our current position, assign us to a new one
   if (debugmon)
   {
    dbg(D_ERROR) << "game:monmove: " << z.name().c_str()
                 << " can't move to its location! (" << z.posx()
                 << ":" << z.posy() << "), "
                 << m.tername(z.posx(), z.posy()).c_str();
    debugmsg("%s can't move to its location! (%d:%d), %s", z.name().c_str(),
             z.posx(), z.posy(), m.tername(z.posx(), z.posy()).c_str());
   }
   bool okay = false;
   int xdir = rng(1, 2) * 2 - 3, ydir = rng(1, 2) * 2 - 3; // -1 or 1
   int startx = z.posx() - 3 * xdir, endx = z.posx() + 3 * xdir;
   int starty = z.posy() - 3 * ydir, endy = z.posy() + 3 * ydir;
   for (int x = startx; x != endx && !okay; x += xdir) {
    for (int y = starty; y != endy && !okay; y += ydir){
     if (z.can_move_to(this, x, y) && is_empty(x, y)) {
      z.setpos(x, y);
      okay = true;
     }
    }
   }
   if (!okay)
    z.dead = true;
  }

  if (!z.dead) {
   z.process_effects(this);
   if (z.hurt(0))
    kill_mon(i, false);
  }

  m.mon_in_field(z.posx(), z.posy(), this, &z);

  while (z.moves > 0 && !z.dead) {
   z.made_footstep = false;
   z.plan(this, friendlies); // Formulate a path to follow
   z.move(this); // Move one square, possibly hit u
   z.process_triggers(this);
   m.mon_in_field(z.posx(), z.posy(), this, &z);
   if (z.hurt(0)) { // Maybe we died...
    kill_mon(i, false);
    z.dead = true;
   }
  }

  if (!z.dead) {
   if (u.has_active_bionic("bio_alarm") && u.power_level >= 1 &&
       rl_dist(u.posx, u.posy, z.posx(), z.posy()) <= 5) {
    u.power_level--;
    add_msg(_("Your motion alarm goes off!"));
    cancel_activity_query(_("Your motion alarm goes off!"));
    if (u.has_disease("sleep") || u.has_disease("lying_down")) {
     u.rem_disease("sleep");
     u.rem_disease("lying_down");
    }
   }
// We might have stumbled out of range of the player; if so, kill us
   if (z.posx() < 0 - (SEEX * MAPSIZE) / 6 ||
       z.posy() < 0 - (SEEY * MAPSIZE) / 6 ||
       z.posx() > (SEEX * MAPSIZE * 7) / 6 ||
       z.posy() > (SEEY * MAPSIZE * 7) / 6   ) {
// Re-absorb into local group, if applicable
    int group = valid_group((z.type->id), levx, levy, levz);
    if (group != -1) {
     cur_om->zg[group].population++;
     if (cur_om->zg[group].population / (cur_om->zg[group].radius * cur_om->zg[group].radius) > 5 &&
         !cur_om->zg[group].diffuse )
      cur_om->zg[group].radius++;
    } else if (MonsterGroupManager::Monster2Group((z.type->id)) != "GROUP_NULL") {
     cur_om->zg.push_back(mongroup(MonsterGroupManager::Monster2Group((z.type->id)),
                                  levx, levy, levz, 1, 1));
    }
    z.dead = true;
   } else
    z.receive_moves();
  }
 }

 cleanup_dead();

// Now, do active NPCs.
 for (int i = 0; i < active_npc.size(); i++) {
  int turns = 0;
  if(active_npc[i]->hp_cur[hp_head] <= 0 || active_npc[i]->hp_cur[hp_torso] <= 0)
   active_npc[i]->die(this);
  else {
   active_npc[i]->reset(this);
   active_npc[i]->suffer(this);
   while (!active_npc[i]->dead && active_npc[i]->moves > 0 && turns < 10) {
    turns++;
    active_npc[i]->move(this);
    //build_monmap();
   }
   if (turns == 10) {
    add_msg(_("%s's brain explodes!"), active_npc[i]->name.c_str());
    active_npc[i]->die(this);
   }
  }
 }
 cleanup_dead();
}

bool game::sound(int x, int y, int vol, std::string description)
{
    // --- Monster sound handling here ---
    // Alert all monsters (that can hear) to the sound.
    for (int i = 0, numz = num_zombies(); i < numz; i++) {
        monster &z = _active_monsters[i];
        // rl_dist() is faster than z.has_flag() or z.can_hear(), so we'll check it first.
        int dist = rl_dist(x, y, z.posx(), z.posy());
        int vol_goodhearing = vol * 2 - dist;
        if (vol_goodhearing > 0 && z.can_hear()) {
            const bool goodhearing = z.has_flag(MF_GOODHEARING);
            int volume = goodhearing ? vol_goodhearing : (vol - dist);
            // Error is based on volume, louder sound = less error
            if (volume > 0) {
                int max_error = 0;
                if(volume < 2) {
                    max_error = 10;
                } else if(volume < 5) {
                    max_error = 5;
                } else if(volume < 10) {
                    max_error = 3;
                } else if(volume < 20) {
                    max_error = 1;
                }

                int target_x = x + rng(-max_error, max_error);
                int target_y = y + rng(-max_error, max_error);

                int wander_turns = volume * (goodhearing ? 6 : 1);
                z.wander_to(target_x, target_y, wander_turns);
                z.process_trigger(MTRIG_SOUND, volume);
            }
        }
    }

    // --- Player stuff below this point ---
    int dist = rl_dist(x, y, u.posx, u.posy);

    // Player volume meter includes all sounds from their tile and adjacent tiles
    if (dist <= 1) {
        u.volume += vol;
    }

    // Mutation/Bionic volume modifiers
    if (u.has_bionic("bio_ears")) {
  vol *= 3.5;
    }
    if (u.has_trait("BADHEARING")) {
  vol *= .5;
    }
    if (u.has_trait("CANINE_EARS")) {
  vol *= 1.5;
    }

    // Too far away, we didn't hear it!
    if (dist > vol) {
  return false;
 }

    if (u.has_disease("deaf")) {
        // Has to be here as well to work for stacking deafness (loud noises prolong deafness)
 if (!u.has_bionic("bio_ears") && rng( (vol - dist) / 2, (vol - dist) ) >= 150) {
            int duration = std::min(40, (vol - dist - 130) / 4);
            u.add_disease("deaf", duration);
        }
        // We're deaf, can't hear it
        return false;
    }

    // Check for deafness
    if (!u.has_bionic("bio_ears") && rng((vol - dist) / 2, (vol - dist)) >= 150) {
  int duration = (vol - dist - 130) / 4;
  u.add_disease("deaf", duration);
 }

    // See if we need to wake someone up
    if (u.has_disease("sleep")){
        if ((!u.has_trait("HEAVYSLEEPER") && dice(2, 15) < vol - dist) ||
              (u.has_trait("HEAVYSLEEPER") && dice(3, 15) < vol - dist)) {
            u.rem_disease("sleep");
            add_msg(_("You're woken up by a noise."));
        } else {
            return false;
        }
    }

 if (x != u.posx || y != u.posy) {
  if(u.activity.ignore_trivial != true) {
    std::string query;
            if (description != "") {
        query = string_format(_("Heard %s!"), description.c_str());
    } else {
        query = _("Heard a noise!");
    }

    if( cancel_activity_or_ignore_query(query.c_str()) ) {
        u.activity.ignore_trivial = true;
    }
  }
 }

    // Only print a description if it exists
    if (description != "") {
// If it came from us, don't print a direction
        if (x == u.posx && y == u.posy) {
  capitalize_letter(description, 0);
  add_msg("%s", description.c_str());
        } else {
            // Else print a direction as well
 std::string direction = direction_name(direction_from(u.posx, u.posy, x, y));
 add_msg(_("From the %s you hear %s"), direction.c_str(), description.c_str());
        }
    }
 return true;
}

// add_footstep will create a list of locations to draw monster
// footsteps. these will be more or less accurate depending on the
// characters hearing and how close they are
void game::add_footstep(int x, int y, int volume, int distance, monster* source)
{
 if (x == u.posx && y == u.posy)
  return;
 else if (u_see(x, y))
  return;
 int err_offset;
 if (volume / distance < 2)
  err_offset = 3;
 else if (volume / distance < 3)
  err_offset = 2;
 else
  err_offset = 1;
 if (u.has_bionic("bio_ears"))
  err_offset--;
 if (u.has_trait("BADHEARING"))
  err_offset++;

 int origx = x, origy = y;
 std::vector<point> point_vector;
 for (x = origx-err_offset; x <= origx+err_offset; x++)
 {
     for (y = origy-err_offset; y <= origy+err_offset; y++)
     {
         point_vector.push_back(point(x,y));
     }
 }
 footsteps.push_back(point_vector);
 footsteps_source.push_back(source);
 return;
}

void game::explosion(int x, int y, int power, int shrapnel, bool has_fire)
{
 int radius = int(sqrt(double(power / 4)));
 int dam;
 std::string junk;
 int noise = power * (has_fire ? 2 : 10);

 if (power >= 30)
  sound(x, y, noise, _("a huge explosion!"));
 else
  sound(x, y, noise, _("an explosion!"));
 for (int i = x - radius; i <= x + radius; i++) {
  for (int j = y - radius; j <= y + radius; j++) {
   if (i == x && j == y)
    dam = 3 * power;
   else
    dam = 3 * power / (rl_dist(x, y, i, j));
   if (m.has_flag("BASHABLE", i, j))
    m.bash(i, j, dam, junk);
   if (m.has_flag("BASHABLE", i, j)) // Double up for tough doors, etc.
    m.bash(i, j, dam, junk);
   if (m.is_destructable(i, j) && rng(25, 100) < dam)
    m.destroy(this, i, j, false);

   int mon_hit = mon_at(i, j), npc_hit = npc_at(i, j);
   if (mon_hit != -1) {
    monster &z = _active_monsters[mon_hit];
    if (!z.dead && z.hurt(rng(dam / 2, long(dam * 1.5)))) {
     if (z.hp < 0 - (z.type->size < 2? 1.5:3) * z.type->hp)
      explode_mon(mon_hit); // Explode them if it was big overkill
     else
      kill_mon(mon_hit); // TODO: player's fault?

     int vpart;
     vehicle *veh = m.veh_at(i, j, vpart);
     if (veh)
      veh->damage (vpart, dam, false);
    }
   }

   if (npc_hit != -1) {
    active_npc[npc_hit]->hit(this, bp_torso, -1, rng(dam / 2, long(dam * 1.5)), 0);
    active_npc[npc_hit]->hit(this, bp_head,  -1, rng(dam / 3, dam),       0);
    active_npc[npc_hit]->hit(this, bp_legs,  0, rng(dam / 3, dam),       0);
    active_npc[npc_hit]->hit(this, bp_legs,  1, rng(dam / 3, dam),       0);
    active_npc[npc_hit]->hit(this, bp_arms,  0, rng(dam / 3, dam),       0);
    active_npc[npc_hit]->hit(this, bp_arms,  1, rng(dam / 3, dam),       0);
    if (active_npc[npc_hit]->hp_cur[hp_head]  <= 0 ||
        active_npc[npc_hit]->hp_cur[hp_torso] <= 0   ) {
     active_npc[npc_hit]->die(this, true);
    }
   }
   if (u.posx == i && u.posy == j) {
    add_msg(_("You're caught in the explosion!"));
    u.hit(this, bp_torso, -1, rng(dam / 2, dam * 1.5), 0);
    u.hit(this, bp_head,  -1, rng(dam / 3, dam),       0);
    u.hit(this, bp_legs,  0, rng(dam / 3, dam),       0);
    u.hit(this, bp_legs,  1, rng(dam / 3, dam),       0);
    u.hit(this, bp_arms,  0, rng(dam / 3, dam),       0);
    u.hit(this, bp_arms,  1, rng(dam / 3, dam),       0);
   }
   if (has_fire) {
    m.add_field(this, i, j, fd_fire, dam / 10);
   }
  }
 }

// Draw the explosion
 draw_explosion(x, y, radius, c_red);

// The rest of the function is shrapnel
 if (shrapnel <= 0)
  return;
 int sx, sy, t, tx, ty;
 std::vector<point> traj;
 timespec ts;
 ts.tv_sec = 0;
 ts.tv_nsec = BULLET_SPEED; // Reset for animation of bullets
 for (int i = 0; i < shrapnel; i++) {
  sx = rng(x - 2 * radius, x + 2 * radius);
  sy = rng(y - 2 * radius, y + 2 * radius);
  if (m.sees(x, y, sx, sy, 50, t))
   traj = line_to(x, y, sx, sy, t);
  else
   traj = line_to(x, y, sx, sy, 0);
  dam = rng(20, 60);
  for (int j = 0; j < traj.size(); j++) {
   draw_bullet(u, traj[j].x, traj[j].y, j, traj, '`', ts);
   tx = traj[j].x;
   ty = traj[j].y;
   const int zid = mon_at(tx, ty);
   if (zid != -1) {
    monster &z = _active_monsters[zid];
    dam -= z.armor_cut();
    if (z.hurt(dam))
     kill_mon(zid);
   } else if (npc_at(tx, ty) != -1) {
    body_part hit = random_body_part();
    if (hit == bp_eyes || hit == bp_mouth || hit == bp_head)
     dam = rng(2 * dam, 5 * dam);
    else if (hit == bp_torso)
     dam = rng(long(1.5 * dam), 3 * dam);
    int npcdex = npc_at(tx, ty);
    active_npc[npcdex]->hit(this, hit, rng(0, 1), 0, dam);
    if (active_npc[npcdex]->hp_cur[hp_head] <= 0 ||
        active_npc[npcdex]->hp_cur[hp_torso] <= 0) {
     active_npc[npcdex]->die(this);
    }
   } else if (tx == u.posx && ty == u.posy) {
    body_part hit = random_body_part();
    int side = random_side(hit);
    add_msg(_("Shrapnel hits your %s!"), body_part_name(hit, side).c_str());
    u.hit(this, hit, random_side(hit), 0, dam);
   } else {
       std::set<std::string> shrapnel_effects;
       m.shoot(this, tx, ty, dam, j == traj.size() - 1, shrapnel_effects );
   }
  }
 }
}

void game::flashbang(int x, int y, bool player_immune)
{
    g->draw_explosion(x, y, 8, c_white);
    int dist = rl_dist(u.posx, u.posy, x, y), t;
    if (dist <= 8 && !player_immune) {
        if (!u.has_bionic("bio_ears")) {
            u.add_disease("deaf", 40 - dist * 4);
        }
        if (m.sees(u.posx, u.posy, x, y, 8, t)) {
            int flash_mod = 0;
            if (u.has_bionic("bio_sunglasses")) {
                flash_mod = 6;
            }
            u.infect("blind", bp_eyes, (12 - flash_mod - dist) / 2, 10 - dist);
        }
    }
    for (int i = 0; i < num_zombies(); i++) {
        monster &z = _active_monsters[i];
        dist = rl_dist(z.posx(), z.posy(), x, y);
        if (dist <= 4) {
            z.add_effect(ME_STUNNED, 10 - dist);
        }
        if (dist <= 8) {
            if (z.has_flag(MF_SEES) && m.sees(z.posx(), z.posy(), x, y, 8, t)) {
                z.add_effect(ME_BLIND, 18 - dist);
            }
            if (z.has_flag(MF_HEARS)) {
                z.add_effect(ME_DEAF, 60 - dist * 4);
            }
        }
    }
    sound(x, y, 12, _("a huge boom!"));
    // TODO: Blind/deafen NPC
}

void game::shockwave(int x, int y, int radius, int force, int stun, int dam_mult, bool ignore_player)
{
    draw_explosion(x, y, radius, c_blue);

    sound(x, y, force*force*dam_mult/2, _("Crack!"));
    for (int i = 0; i < num_zombies(); i++)
    {
        monster &z = _active_monsters[i];
        if (rl_dist(z.posx(), z.posy(), x, y) <= radius)
        {
            add_msg(_("%s is caught in the shockwave!"), z.name().c_str());
            knockback(x, y, z.posx(), z.posy(), force, stun, dam_mult);
        }
    }
    for (int i = 0; i < active_npc.size(); i++)
    {
        if (rl_dist(active_npc[i]->posx, active_npc[i]->posy, x, y) <= radius)
        {
            add_msg(_("%s is caught in the shockwave!"), active_npc[i]->name.c_str());
            knockback(x, y, active_npc[i]->posx, active_npc[i]->posy, force, stun, dam_mult);
        }
    }
    if (rl_dist(u.posx, u.posy, x, y) <= radius && !ignore_player)
    {
        add_msg(_("You're caught in the shockwave!"));
        knockback(x, y, u.posx, u.posy, force, stun, dam_mult);
    }
    return;
}

/* Knockback target at (tx,ty) by force number of tiles in direction from (sx,sy) to (tx,ty)
   stun > 0 indicates base stun duration, and causes impact stun; stun == -1 indicates only impact stun
   dam_mult multiplies impact damage, bash effect on impact, and sound level on impact */

void game::knockback(int sx, int sy, int tx, int ty, int force, int stun, int dam_mult)
{
    std::vector<point> traj;
    traj.clear();
    traj = line_to(sx, sy, tx, ty, 0);
    traj.insert(traj.begin(), point(sx, sy)); // how annoying, line_to() doesn't include the originating point!
    traj = continue_line(traj, force);
    traj.insert(traj.begin(), point(tx, ty)); // how annoying, continue_line() doesn't either!

    knockback(traj, force, stun, dam_mult);
    return;
}

/* Knockback target at traj.front() along line traj; traj should already have considered knockback distance.
   stun > 0 indicates base stun duration, and causes impact stun; stun == -1 indicates only impact stun
   dam_mult multiplies impact damage, bash effect on impact, and sound level on impact */

void game::knockback(std::vector<point>& traj, int force, int stun, int dam_mult)
{
    (void)force; //FIXME: unused but header says it should do something
    // TODO: make the force parameter actually do something.
    // the header file says higher force causes more damage.
    // perhaps that is what it should do?
    int tx = traj.front().x;
    int ty = traj.front().y;
    const int zid = mon_at(tx, ty);
    if (zid == -1 && npc_at(tx, ty) == -1 && (u.posx != tx && u.posy != ty))
    {
        debugmsg(_("Nothing at (%d,%d) to knockback!"), tx, ty);
        return;
    }
    //add_msg("line from %d,%d to %d,%d",traj.front().x,traj.front().y,traj.back().x,traj.back().y);
    std::string junk;
    int force_remaining = 0;
    if (zid != -1)
    {
        monster *targ = &_active_monsters[zid];
        if (stun > 0)
        {
            targ->add_effect(ME_STUNNED, stun);
            add_msg(ngettext("%s was stunned for %d turn!",
                             "%s was stunned for %d turns!", stun),
                    targ->name().c_str(), stun);
        }
        for(int i = 1; i < traj.size(); i++)
        {
            if (m.move_cost(traj[i].x, traj[i].y) == 0 && !m.has_flag("LIQUID", traj[i].x, traj[i].y)) // oops, we hit a wall!
            {
                targ->setpos(traj[i-1]);
                force_remaining = traj.size() - i;
                if (stun != 0)
                {
                    if (targ->has_effect(ME_STUNNED))
                    {
                        targ->add_effect(ME_STUNNED, force_remaining);
                        add_msg(ngettext("%s was stunned AGAIN for %d turn!",
                                         "%s was stunned AGAIN for %d turns!",
                                         force_remaining),
                                targ->name().c_str(), force_remaining);
                    }
                    else
                    {
                        targ->add_effect(ME_STUNNED, force_remaining);
                        add_msg(ngettext("%s was stunned for %d turn!",
                                         "%s was stunned for %d turns!",
                                         force_remaining),
                                targ->name().c_str(), force_remaining);
                    }
                    add_msg(_("%s took %d damage!"), targ->name().c_str(), dam_mult*force_remaining);
                    targ->hp -= dam_mult*force_remaining;
                    if (targ->hp <= 0)
                        targ->die(this);
                }
                m.bash(traj[i].x, traj[i].y, 2*dam_mult*force_remaining, junk);
                sound(traj[i].x, traj[i].y, dam_mult*force_remaining*force_remaining/2, junk);
                break;
            }
            else if (mon_at(traj[i].x, traj[i].y) != -1 || npc_at(traj[i].x, traj[i].y) != -1 ||
                      (u.posx == traj[i].x && u.posy == traj[i].y))
            {
                targ->setpos(traj[i-1]);
                force_remaining = traj.size() - i;
                if (stun != 0)
                {
                    if (targ->has_effect(ME_STUNNED))
                    {
                        targ->add_effect(ME_STUNNED, force_remaining);
                        add_msg(ngettext("%s was stunned AGAIN for %d turn!",
                                         "%s was stunned AGAIN for %d turns!",
                                         force_remaining),
                                targ->name().c_str(), force_remaining);
                    }
                    else
                    {
                        targ->add_effect(ME_STUNNED, force_remaining);
                        add_msg(ngettext("%s was stunned for %d turn!",
                                         "%s was stunned for %d turns!",
                                         force_remaining),
                                targ->name().c_str(), force_remaining);
                    }
                }
                traj.erase(traj.begin(), traj.begin()+i);
                if (mon_at(traj.front().x, traj.front().y) != -1) {
                    add_msg(_("%s collided with something else and sent it flying!"),
                            targ->name().c_str());
                } else if (npc_at(traj.front().x, traj.front().y) != -1) {
                    if (active_npc[npc_at(traj.front().x, traj.front().y)]->male) {
                        add_msg(_("%s collided with someone else and sent him flying!"),
                                targ->name().c_str());
                    } else {
                        add_msg(_("%s collided with someone else and sent her flying!"),
                                targ->name().c_str());
                    }
                } else if (u.posx == traj.front().x && u.posy == traj.front().y) {
                    add_msg(_("%s collided with you and sent you flying!"), targ->name().c_str());
                }
                knockback(traj, force_remaining, stun, dam_mult);
                break;
            }
            targ->setpos(traj[i]);
            if(m.has_flag("LIQUID", targ->posx(), targ->posy()) && !targ->can_drown() && !targ->dead)
            {
                targ->hurt(9999);
                if (u_see(targ))
                    add_msg(_("The %s drowns!"), targ->name().c_str());
            }
            if(!m.has_flag("LIQUID", targ->posx(), targ->posy()) && targ->has_flag(MF_AQUATIC) && !targ->dead)
            {
                targ->hurt(9999);
                if (u_see(targ))
                    add_msg(_("The %s flops around and dies!"), targ->name().c_str());
            }
        }
    }
    else if (npc_at(tx, ty) != -1)
    {
        npc *targ = active_npc[npc_at(tx, ty)];
        if (stun > 0)
        {
            targ->add_disease("stunned", stun);
            add_msg(ngettext("%s was stunned for %d turn!",
                             "%s was stunned for %d turns!", stun),
                    targ->name.c_str(), stun);
        }
        for(int i = 1; i < traj.size(); i++)
        {
            if (m.move_cost(traj[i].x, traj[i].y) == 0 && !m.has_flag("LIQUID", traj[i].x, traj[i].y)) // oops, we hit a wall!
            {
                targ->posx = traj[i-1].x;
                targ->posy = traj[i-1].y;
                force_remaining = traj.size() - i;
                if (stun != 0)
                {
                    if (targ->has_disease("stunned"))
                    {
                        targ->add_disease("stunned", force_remaining);
                        if (targ->has_disease("stunned"))
                            add_msg(ngettext("%s was stunned AGAIN for %d turn!",
                                             "%s was stunned AGAIN for %d turns!",
                                             force_remaining),
                                    targ->name.c_str(), force_remaining);
                    }
                    else
                    {
                        targ->add_disease("stunned", force_remaining);
                        if (targ->has_disease("stunned"))
                            add_msg(ngettext("%s was stunned for %d turn!",
                                             "%s was stunned for %d turns!",
                                             force_remaining),
                                     targ->name.c_str(), force_remaining);
                    }
                    add_msg(_("%s took %d damage! (before armor)"), targ->name.c_str(), dam_mult*force_remaining);
                    if (one_in(2)) targ->hit(this, bp_arms, 0, force_remaining*dam_mult, 0);
                    if (one_in(2)) targ->hit(this, bp_arms, 1, force_remaining*dam_mult, 0);
                    if (one_in(2)) targ->hit(this, bp_legs, 0, force_remaining*dam_mult, 0);
                    if (one_in(2)) targ->hit(this, bp_legs, 1, force_remaining*dam_mult, 0);
                    if (one_in(2)) targ->hit(this, bp_torso, -1, force_remaining*dam_mult, 0);
                    if (one_in(2)) targ->hit(this, bp_head, -1, force_remaining*dam_mult, 0);
                    if (one_in(2)) targ->hit(this, bp_hands, 0, force_remaining*dam_mult, 0);
                }
                m.bash(traj[i].x, traj[i].y, 2*dam_mult*force_remaining, junk);
                sound(traj[i].x, traj[i].y, dam_mult*force_remaining*force_remaining/2, junk);
                break;
            }
            else if (mon_at(traj[i].x, traj[i].y) != -1 || npc_at(traj[i].x, traj[i].y) != -1 ||
                      (u.posx == traj[i].x && u.posy == traj[i].y))
            {
                targ->posx = traj[i-1].x;
                targ->posy = traj[i-1].y;
                force_remaining = traj.size() - i;
                if (stun != 0)
                {
                    if (targ->has_disease("stunned"))
                    {
                        add_msg(ngettext("%s was stunned AGAIN for %d turn!",
                                         "%s was stunned AGAIN for %d turns!",
                                         force_remaining),
                                 targ->name.c_str(), force_remaining);
                    }
                    else
                    {
                        add_msg(ngettext("%s was stunned for %d turn!",
                                         "%s was stunned for %d turns!",
                                         force_remaining),
                                 targ->name.c_str(), force_remaining);
                    }
                    targ->add_disease("stunned", force_remaining);
                }
                traj.erase(traj.begin(), traj.begin()+i);
                if (mon_at(traj.front().x, traj.front().y) != -1) {
                    add_msg(_("%s collided with something else and sent it flying!"),
                            targ->name.c_str());
                } else if (npc_at(traj.front().x, traj.front().y) != -1) {
                    if (active_npc[npc_at(traj.front().x, traj.front().y)]->male) {
                        add_msg(_("%s collided with someone else and sent him flying!"),
                                targ->name.c_str());
                    } else {
                        add_msg(_("%s collided with someone else and sent her flying!"),
                                targ->name.c_str());
                    }
                } else if (u.posx == traj.front().x && u.posy == traj.front().y) {
                    add_msg(_("%s collided with you and sent you flying!"), targ->name.c_str());
                }
                knockback(traj, force_remaining, stun, dam_mult);
                break;
            }
            targ->posx = traj[i].x;
            targ->posy = traj[i].y;
        }
    }
    else if (u.posx == tx && u.posy == ty)
    {
        if (stun > 0)
        {
            u.add_disease("stunned", stun);
            add_msg(_("You were stunned for %d turns!"), stun);
        }
        for(int i = 1; i < traj.size(); i++)
        {
            if (m.move_cost(traj[i].x, traj[i].y) == 0 && !m.has_flag("LIQUID", traj[i].x, traj[i].y)) // oops, we hit a wall!
            {
                u.posx = traj[i-1].x;
                u.posy = traj[i-1].y;
                force_remaining = traj.size() - i;
                if (stun != 0)
                {
                    if (u.has_disease("stunned"))
                    {
                        add_msg(_("You were stunned AGAIN for %d turns!"), force_remaining);
                    }
                    else
                    {
                        add_msg(_("You were stunned for %d turns!"), force_remaining);
                    }
                    u.add_disease("stunned", force_remaining);
                    if (one_in(2)) u.hit(this, bp_arms, 0, force_remaining*dam_mult, 0);
                    if (one_in(2)) u.hit(this, bp_arms, 1, force_remaining*dam_mult, 0);
                    if (one_in(2)) u.hit(this, bp_legs, 0, force_remaining*dam_mult, 0);
                    if (one_in(2)) u.hit(this, bp_legs, 1, force_remaining*dam_mult, 0);
                    if (one_in(2)) u.hit(this, bp_torso, -1, force_remaining*dam_mult, 0);
                    if (one_in(2)) u.hit(this, bp_head, -1, force_remaining*dam_mult, 0);
                    if (one_in(2)) u.hit(this, bp_hands, 0, force_remaining*dam_mult, 0);
                }
                m.bash(traj[i].x, traj[i].y, 2*dam_mult*force_remaining, junk);
                sound(traj[i].x, traj[i].y, dam_mult*force_remaining*force_remaining/2, junk);
                break;
            }
            else if (mon_at(traj[i].x, traj[i].y) != -1 || npc_at(traj[i].x, traj[i].y) != -1)
            {
                u.posx = traj[i-1].x;
                u.posy = traj[i-1].y;
                force_remaining = traj.size() - i;
                if (stun != 0)
                {
                    if (u.has_disease("stunned"))
                    {
                        add_msg(_("You were stunned AGAIN for %d turns!"), force_remaining);
                    }
                    else
                    {
                        add_msg(_("You were stunned for %d turns!"), force_remaining);
                    }
                    u.add_disease("stunned", force_remaining);
                }
                traj.erase(traj.begin(), traj.begin()+i);
                if (mon_at(traj.front().x, traj.front().y) != -1) {
                    add_msg(_("You collided with something and sent it flying!"));
                } else if (npc_at(traj.front().x, traj.front().y) != -1) {
                    if (active_npc[npc_at(traj.front().x, traj.front().y)]->male) {
                        add_msg(_("You collided with someone and sent him flying!"));
                    } else {
                        add_msg(_("You collided with someone and sent her flying!"));
                    }
                }
                knockback(traj, force_remaining, stun, dam_mult);
                break;
            }
            if(m.has_flag("LIQUID", u.posx, u.posy) && force_remaining < 1)
            {
                plswim(u.posx, u.posy);
            }
            else
            {
                u.posx = traj[i].x;
                u.posy = traj[i].y;
            }
        }
    }
    return;
}

void game::use_computer(int x, int y)
{
 if (u.has_trait("ILLITERATE")) {
  add_msg(_("You can not read a computer screen!"));
  return;
 }

 if (u.has_trait("HYPEROPIC") && !u.is_wearing("glasses_reading")
     && !u.is_wearing("glasses_bifocal")) {
  add_msg(_("You'll need to put on reading glasses before you can see the screen."));
  return;
 }

 computer* used = m.computer_at(x, y);

 if (used == NULL) {
  dbg(D_ERROR) << "game:use_computer: Tried to use computer at (" << x
               << ", " << y << ") - none there";
  debugmsg("Tried to use computer at (%d, %d) - none there", x, y);
  return;
 }

 used->use(this);

 refresh_all();
}

void game::resonance_cascade(int x, int y)
{
 int maxglow = 100 - 5 * trig_dist(x, y, u.posx, u.posy);
 int minglow =  60 - 5 * trig_dist(x, y, u.posx, u.posy);
 MonsterGroupResult spawn_details;
 monster invader;
 if (minglow < 0)
  minglow = 0;
 if (maxglow > 0)
  u.add_disease("teleglow", rng(minglow, maxglow) * 100);
 int startx = (x < 8 ? 0 : x - 8), endx = (x+8 >= SEEX*3 ? SEEX*3 - 1 : x + 8);
 int starty = (y < 8 ? 0 : y - 8), endy = (y+8 >= SEEY*3 ? SEEY*3 - 1 : y + 8);
 for (int i = startx; i <= endx; i++) {
  for (int j = starty; j <= endy; j++) {
   switch (rng(1, 80)) {
   case 1:
   case 2:
    emp_blast(i, j);
    break;
   case 3:
   case 4:
   case 5:
    for (int k = i - 1; k <= i + 1; k++) {
     for (int l = j - 1; l <= j + 1; l++) {
      field_id type = fd_null;
      switch (rng(1, 7)) {
       case 1: type = fd_blood; break;
       case 2: type = fd_bile; break;
       case 3:
       case 4: type = fd_slime; break;
       case 5: type = fd_fire; break;
       case 6:
       case 7: type = fd_nuke_gas; break;
      }
      if (!one_in(3))
       m.add_field(this, k, l, type, 3);
     }
    }
    break;
   case  6:
   case  7:
   case  8:
   case  9:
   case 10:
    m.add_trap(i, j, tr_portal);
    break;
   case 11:
   case 12:
    m.add_trap(i, j, tr_goo);
    break;
   case 13:
   case 14:
   case 15:
    spawn_details = MonsterGroupManager::GetResultFromGroup("GROUP_NETHER");
    invader = monster(GetMType(spawn_details.name), i, j);
    add_zombie(invader);
    break;
   case 16:
   case 17:
   case 18:
    m.destroy(this, i, j, true);
    break;
   case 19:
    explosion(i, j, rng(1, 10), rng(0, 1) * rng(0, 6), one_in(4));
    break;
   }
  }
 }
}

void game::scrambler_blast(int x, int y)
{
    int mondex = mon_at(x, y);
    if (mondex != -1) {
        monster &z = _active_monsters[mondex];
        if (z.has_flag(MF_ELECTRONIC)) {
            z.make_friendly();
        }
        add_msg(_("The %s sparks and begins searching for a target!"), z.name().c_str());
    }
}

void game::emp_blast(int x, int y)
{
 int rn;
 if (m.has_flag("CONSOLE", x, y)) {
  add_msg(_("The %s is rendered non-functional!"), m.tername(x, y).c_str());
  m.ter_set(x, y, t_console_broken);
  return;
 }
// TODO: More terrain effects.
 if ( m.ter(x,y) == t_card_science || m.ter(x,y) == t_card_military ) {
  rn = rng(1, 100);
  if (rn > 92 || rn < 40) {
   add_msg(_("The card reader is rendered non-functional."));
   m.ter_set(x, y, t_card_reader_broken);
  }
  if (rn > 80) {
   add_msg(_("The nearby doors slide open!"));
   for (int i = -3; i <= 3; i++) {
    for (int j = -3; j <= 3; j++) {
     if (m.ter(x + i, y + j) == t_door_metal_locked)
      m.ter_set(x + i, y + j, t_floor);
    }
   }
  }
  if (rn >= 40 && rn <= 80)
   add_msg(_("Nothing happens."));
 }
 int mondex = mon_at(x, y);
 if (mondex != -1) {
  monster &z = _active_monsters[mondex];
  if (z.has_flag(MF_ELECTRONIC)) {
   // TODO: Add flag to mob instead.
   if (z.type->id == "mon_turret" && one_in(3)) {
     add_msg(_("The %s beeps erratically and deactivates!"), z.name().c_str());
      remove_zombie(mondex);
      m.spawn_item(x, y, "bot_turret", 1, 0, turn);
   }
   else if (z.type->id == "mon_manhack" && one_in(6)) {
     add_msg(_("The %s flies erratically and drops from the air!"), z.name().c_str());
     remove_zombie(mondex);
     m.spawn_item(x, y, "bot_manhack", 1, 0, turn);
   }
   else {
      add_msg(_("The EMP blast fries the %s!"), z.name().c_str());
      int dam = dice(10, 10);
      if (z.hurt(dam))
        kill_mon(mondex); // TODO: Player's fault?
      else if (one_in(6))
        z.make_friendly();
    }
  } else
   add_msg(_("The %s is unaffected by the EMP blast."), z.name().c_str());
 }
 if (u.posx == x && u.posy == y) {
  if (u.power_level > 0) {
   add_msg(_("The EMP blast drains your power."));
   int max_drain = (u.power_level > 40 ? 40 : u.power_level);
   u.charge_power(0 - rng(1 + max_drain / 3, max_drain));
  }
// TODO: More effects?
 }
// Drain any items of their battery charge
 for (int i = 0; i < m.i_at(x, y).size(); i++) {
  if (m.i_at(x, y)[i].is_tool() &&
      (dynamic_cast<it_tool*>(m.i_at(x, y)[i].type))->ammo == "battery")
   m.i_at(x, y)[i].charges = 0;
 }
// TODO: Drain NPC energy reserves
}

int game::npc_at(const int x, const int y) const
{
 for (int i = 0; i < active_npc.size(); i++) {
  if (active_npc[i]->posx == x && active_npc[i]->posy == y && !active_npc[i]->dead)
   return i;
 }
 return -1;
}

int game::npc_by_id(const int id) const
{
 for (int i = 0; i < active_npc.size(); i++) {
  if (active_npc[i]->getID() == id)
   return i;
 }
 return -1;
}

bool game::add_zombie(monster& m)
{
    if (m.type->id == "mon_null"){ // Don't wanna spawn null monsters o.O
        return false;
    }
    if (-1 != mon_at(m.pos())) {
        debugmsg("add_zombie: there's already a monster at %d,%d", m.posx(), m.posy());
        return false;
    }
    z_at[point(m.posx(), m.posy())] = _active_monsters.size();
    _active_monsters.push_back(m);
    return true;
}

size_t game::num_zombies() const
{
    return _active_monsters.size();
}

monster& game::zombie(const int idx)
{
    return _active_monsters[idx];
}

bool game::update_zombie_pos(const monster &m, const int newx, const int newy)
{
    bool success = false;
    const int zid = mon_at(m.posx(), m.posy());
    const int newzid = mon_at(newx, newy);
    if (newzid >= 0 && !_active_monsters[newzid].dead) {
        debugmsg("update_zombie_pos: new location %d,%d already has zombie %d",
                newx, newy, newzid);
    } else if (zid >= 0) {
        if (&m == &_active_monsters[zid]) {
            z_at.erase(point(m.posx(), m.posy()));
            z_at[point(newx, newy)] = zid;
            success = true;
        } else {
            debugmsg("update_zombie_pos: old location %d,%d had zombie %d instead",
                    m.posx(), m.posy(), zid);
        }
    } else {
        // We're changing the x/y coordinates of a zombie that hasn't been added
        // to the game yet. add_zombie() will update z_at for us.
        debugmsg("update_zombie_pos: no such zombie at %d,%d (moving to %d,%d)",
                m.posx(), m.posy(), newx, newy);
    }
    return success;
}

void game::remove_zombie(const int idx)
{
    monster& m = _active_monsters[idx];
    const point oldloc(m.posx(), m.posy());
    const std::map<point, int>::const_iterator i = z_at.find(oldloc);
    const int prev = (i == z_at.end() ? -1 : i->second);

    if (prev == idx) {
        z_at.erase(oldloc);
    }

    _active_monsters.erase(_active_monsters.begin() + idx);

    // Fix indices in z_at for any zombies that were just moved down 1 place.
    for (std::map<point, int>::iterator iter = z_at.begin(); iter != z_at.end(); ++iter) {
        if (iter->second > idx) {
            --iter->second;
        }
    }
}

void game::clear_zombies()
{
    _active_monsters.clear();
    z_at.clear();
}

/**
 * Attempts to spawn a hallucination somewhere close to the player. Returns
 * false if the hallucination couldn't be spawned for whatever reason, such as
 * a monster already in the target square.
 * @return Whether or not a hallucination was successfully spawned.
 */
bool game::spawn_hallucination()
{
  monster phantasm(MonsterGenerator::generator().get_valid_hallucination());
  phantasm.hallucination = true;
  phantasm.spawn(u.posx + rng(-10, 10), u.posy + rng(-10, 10));

  //Don't attempt to place phantasms inside of other monsters
  if (mon_at(phantasm.posx(), phantasm.posy()) == -1) {
    return add_zombie(phantasm);
  } else {
    return false;
  }
}

int game::mon_at(const int x, const int y) const
{
    std::map<point, int>::const_iterator i = z_at.find(point(x, y));
    if (i != z_at.end()) {
        const int zid = i->second;
        if (!_active_monsters[zid].dead) {
            return zid;
        }
    }
    return -1;
}

int game::mon_at(point p) const
{
    return mon_at(p.x, p.y);
}

void game::rebuild_mon_at_cache()
{
    z_at.clear();
    for (int i = 0, numz = num_zombies(); i < numz; i++) {
        monster &m = _active_monsters[i];
        z_at[point(m.posx(), m.posy())] = i;
    }
}

bool game::is_empty(const int x, const int y)
{
 return ((m.move_cost(x, y) > 0 || m.has_flag("LIQUID", x, y)) &&
         npc_at(x, y) == -1 && mon_at(x, y) == -1 &&
         (u.posx != x || u.posy != y));
}

bool game::is_in_sunlight(int x, int y)
{
 return (m.is_outside(x, y) && light_level() >= 40 &&
         (weather == WEATHER_CLEAR || weather == WEATHER_SUNNY));
}

bool game::is_in_ice_lab(point location)
{
    oter_id cur_ter = cur_om->ter(location.x, location.y, levz);
    bool is_in_ice_lab = false;

    if (cur_ter == "ice_lab"      || cur_ter == "ice_lab_stairs" ||
        cur_ter == "ice_lab_core" || cur_ter == "ice_lab_finale") {
        is_in_ice_lab = true;
    }

    return is_in_ice_lab;
}

void game::kill_mon(int index, bool u_did_it)
{
 if (index < 0 || index >= num_zombies()) {
  dbg(D_ERROR) << "game:kill_mon: Tried to kill monster " << index
               << "! (" << num_zombies() << " in play)";
  if (debugmon)  debugmsg("Tried to kill monster %d! (%d in play)", index, num_zombies());
  return;
 }
 monster &z = _active_monsters[index];
 if (!z.dead) {
  z.dead = true;
  if (u_did_it) {
   if (z.has_flag(MF_GUILT)) {
    mdeath tmpdeath;
    tmpdeath.guilt(&z);
   }
   if (!z.is_hallucination()) {
    kills[z.type->id]++; // Increment our kill counter
   }
  }
  for (int i = 0; i < z.inv.size(); i++)
   m.add_item_or_charges(z.posx(), z.posy(), z.inv[i]);
  z.die(this);
 }
}

void game::explode_mon(int index)
{
 if (index < 0 || index >= num_zombies()) {
  dbg(D_ERROR) << "game:explode_mon: Tried to explode monster " << index
               << "! (" << num_zombies() << " in play)";
  debugmsg("Tried to explode monster %d! (%d in play)", index, num_zombies());
  return;
 }
 monster &z = _active_monsters[index];
 if(z.is_hallucination()) {
   //Can't gib hallucinations
   return;
 }
 if (!z.dead) {
  z.dead = true;
  kills[z.type->id]++; // Increment our kill counter
// Send body parts and blood all over!
  mtype* corpse = z.type;
  if (corpse->mat == "flesh" || corpse->mat == "veggy") { // No chunks otherwise
   int num_chunks = 0;
   switch (corpse->size) {
    case MS_TINY:   num_chunks =  1; break;
    case MS_SMALL:  num_chunks =  2; break;
    case MS_MEDIUM: num_chunks =  4; break;
    case MS_LARGE:  num_chunks =  8; break;
    case MS_HUGE:   num_chunks = 16; break;
   }
   itype_id meat;
   if (corpse->has_flag(MF_POISON)) {
    if (corpse->mat == "flesh")
     meat = "meat_tainted";
    else
     meat = "veggy_tainted";
   } else {
    if (corpse->mat == "flesh")
     meat = "meat";
    else
     meat = "veggy";
   }

   int posx = z.posx(), posy = z.posy();
   for (int i = 0; i < num_chunks; i++) {
    int tarx = posx + rng(-3, 3), tary = posy + rng(-3, 3);
    std::vector<point> traj = line_to(posx, posy, tarx, tary, 0);

    bool done = false;
    for (int j = 0; j < traj.size() && !done; j++) {
     tarx = traj[j].x;
     tary = traj[j].y;
// Choose a blood type and place it
     field_id blood_type = fd_blood;
     if (corpse->dies == &mdeath::boomer)
      blood_type = fd_bile;
     else if (corpse->dies == &mdeath::acid)
      blood_type = fd_acid;

      m.add_field(this, tarx, tary, blood_type, 1);

     if (m.move_cost(tarx, tary) == 0) {
      std::string tmp = "";
      if (m.bash(tarx, tary, 3, tmp))
       sound(tarx, tary, 18, tmp);
      else {
       if (j > 0) {
        tarx = traj[j - 1].x;
        tary = traj[j - 1].y;
       }
       done = true;
      }
     }
    }
    m.spawn_item(tarx, tary, meat, 1, 0, turn);
   }
  }
 }

 // there WAS an erasure of the monster here, but it caused issues with loops
 // we should structure things so that z.erase is only called in specified cleanup
 // functions

 if (last_target == index)
  last_target = -1;
 else if (last_target > index)
   last_target--;
}

void game::revive_corpse(int x, int y, int n)
{
    if (m.i_at(x, y).size() <= n)
    {
        debugmsg("Tried to revive a non-existent corpse! (%d, %d), #%d of %d", x, y, n, m.i_at(x, y).size());
        return;
    }
    item* it = &m.i_at(x, y)[n];
    revive_corpse(x, y, it);
    m.i_rem(x, y, n);
}

void game::revive_corpse(int x, int y, item *it)
{
    if (it->type->id != "corpse" || it->corpse == NULL)
    {
        debugmsg("Tried to revive a non-corpse.");
        return;
    }
    int burnt_penalty = it->burnt;
    monster mon(it->corpse, x, y);
    mon.speed = int(mon.speed * .8) - burnt_penalty / 2;
    mon.hp    = int(mon.hp    * .7) - burnt_penalty;
    if (it->damage > 0)
    {
        mon.speed /= it->damage + 1;
        mon.hp /= it->damage + 1;
    }
    mon.no_extra_death_drops = true;
    add_zombie(mon);
}

void game::open()
{
    int openx, openy;
    if (!choose_adjacent(_("Open where?"), openx, openy))
        return;

    u.moves -= 100;
    bool didit = false;

    int vpart;
    vehicle *veh = m.veh_at(openx, openy, vpart);
    if (veh) {
        int openable = veh->part_with_feature(vpart, "OPENABLE");
        if(openable >= 0) {
            const char *name = veh->part_info(openable).name.c_str();
            if (veh->part_info(openable).has_flag("OPENCLOSE_INSIDE")){
                const vehicle *in_veh = m.veh_at(u.posx, u.posy);
                if (!in_veh || in_veh != veh){
                    add_msg(_("That %s can only opened from the inside."), name);
                    return;
                }
            }
            if (veh->parts[openable].open) {
                add_msg(_("That %s is already open."), name);
                u.moves += 100;
            } else {
                veh->open(openable);
            }
        }
        return;
    }

    if (m.is_outside(u.posx, u.posy))
        didit = m.open_door(openx, openy, false);
    else
        didit = m.open_door(openx, openy, true);

    if (!didit) {
        const std::string terid = m.get_ter(openx, openy);
        if ( terid.find("t_door") != std::string::npos ) {
            if ( terid.find("_locked") != std::string::npos ) {
                add_msg(_("The door is locked!"));
                return;
            } else if ( termap[ terid ].close.size() > 0 && termap[ terid ].close != "t_null" ) {
                // if the following message appears unexpectedly, the prior check was for t_door_o
                add_msg(_("That door is already open."));
                u.moves += 100;
                return;
            }
        }
        add_msg(_("No door there."));
        u.moves += 100;
    }
}

void game::close(int closex, int closey)
{
    if (closex == -1) {
        if (!choose_adjacent(_("Close where?"), closex, closey)) {
            return;
        }
    }

    bool didit = false;

    int vpart;
    vehicle *veh = m.veh_at(closex, closey, vpart);
    int zid = mon_at(closex, closey);
    if (zid != -1) {
        monster &z = _active_monsters[zid];
        add_msg(_("There's a %s in the way!"), z.name().c_str());
    }
    else if (veh) {
        int openable = veh->part_with_feature(vpart, "OPENABLE");
        if(openable >= 0) {
            const char *name = veh->part_info(openable).name.c_str();
            if (veh->part_info(openable).has_flag("OPENCLOSE_INSIDE")){
                const vehicle *in_veh = m.veh_at(u.posx, u.posy);
                if (!in_veh || in_veh != veh){
                    add_msg(_("That %s can only closed from the inside."), name);
                    return;
                }
            }
            if (veh->parts[openable].open) {
                veh->close(openable);
                didit = true;
            } else {
                add_msg(_("That %s is already closed."), name);
            }
        }
    } else if (m.furn(closex, closey) != f_safe_o && m.i_at(closex, closey).size() > 0)
        add_msg(_("There's %s in the way!"), m.i_at(closex, closey).size() == 1 ?
                m.i_at(closex, closey)[0].tname(this).c_str() : _("some stuff"));
    else if (closex == u.posx && closey == u.posy)
        add_msg(_("There's some buffoon in the way!"));
    else if (m.ter(closex, closey) == t_window_domestic &&
             m.is_outside(u.posx, u.posy))  {
        add_msg(_("You cannot close the curtains from outside. You must be inside the building."));
    } else if (m.has_furn(closex, closey) && m.furn_at(closex, closey).close.size() == 0 ) {
       add_msg(_("There's a %s in the way!"), m.furnname(closex, closey).c_str());
    } else
        didit = m.close_door(closex, closey, true, false);

    if (didit)
        u.moves -= 90;
}

void game::smash()
{
    const int move_cost = int(u.weapon.is_null() ? 80 : u.weapon.attack_time() * 0.8);
    bool didit = false;
    std::string bashsound, extra;
    int smashskill = int(u.str_cur / 2.5 + u.weapon.type->melee_dam);
    int smashx, smashy;

    if (!choose_adjacent(_("Smash where?"), smashx, smashy))
        return;

    const int full_pulp_threshold = 4;
    std::list<item*> corpses;
    for (int i = 0; i < m.i_at(smashx, smashy).size(); ++i)
    {
        item *it = &m.i_at(smashx, smashy)[i];
        if (it->type->id == "corpse" && it->damage < full_pulp_threshold)
        {
            corpses.push_back(it);
        }
    }
    if (!corpses.empty())
    {
        const int num_corpses = corpses.size();

        // numbers logic: a str 8 character with a butcher knife (4 bash, 18 cut)
        // should have at least a 50% chance of damaging an intact zombie corpse (75 volume).
        // a str 8 character with a baseball bat (28 bash, 0 cut) should have around a 25% chance.

        int cut_power = u.weapon.type->melee_cut;
        // stabbing weapons are a lot less effective at pulping
        if (u.weapon.has_flag("STAB") || u.weapon.has_flag("SPEAR")) {
            cut_power /= 2;
        }
        double pulp_power = sqrt((double)(u.str_cur + u.weapon.type->melee_dam)) *
                            sqrt((double)(cut_power + 1));
        pulp_power = std::min(pulp_power, (double)u.str_cur);
        pulp_power *= 20; // constant multiplier to get the chance right
        int smashes = 0;
        while( !corpses.empty() ) {
            item *it = corpses.front();
            corpses.pop_front();
            int damage = pulp_power / it->volume();
            do {
                smashes++;

                // Increase damage as we keep smashing,
                // to insure that we eventually smash the target.
                if (x_in_y(pulp_power, it->volume())) {
                damage++;
            }

                it->damage += damage;
                // Splatter some blood around
                for (int x = smashx - 1; x <= smashx + 1; x++) {
                    for (int y = smashy - 1; y <= smashy + 1; y++) {
                        if (!one_in(damage+1)) {
                             m.add_field(this, x, y, fd_blood, 1);
                        }
                    }
                }
                if (it->damage >= full_pulp_threshold) {
                    it->damage = full_pulp_threshold;
                    // TODO mark corpses as inactive when appropriate
            }
            } while( it->damage < full_pulp_threshold );
        }

        // TODO: Factor in how long it took to do the smashing.
        add_msg(ngettext("The corpse is thoroughly pulped.",
                         "The corpses are thoroughly pulped.", num_corpses));

        u.moves -= smashes * move_cost;
        return; // don't smash terrain if we've smashed a corpse
    }
    else
    {
        didit = m.bash(smashx, smashy, smashskill, bashsound);
    }

    if (didit)
    {
        if (extra != "")
        {
            add_msg(extra.c_str());
        }
        sound(smashx, smashy, 18, bashsound);
        // TODO: Move this elsewhere, like maybe into the map on-break code
        if (m.has_flag("ALARMED", smashx, smashy) &&
            !event_queued(EVENT_WANTED))
        {
            sound(smashx, smashy, 40, _("An alarm sounds!"));
            u.add_memorial_log(_("Set off an alarm."));
            add_event(EVENT_WANTED, int(turn) + 300, 0, levx, levy);
        }
        u.moves -= move_cost;
        if (u.skillLevel("melee") == 0)
        {
            u.practice(turn, "melee", rng(0, 1) * rng(0, 1));
        }
        if (u.weapon.made_of("glass") &&
            rng(0, u.weapon.volume() + 3) < u.weapon.volume())
        {
            add_msg(_("Your %s shatters!"), u.weapon.tname(this).c_str());
            for (int i = 0; i < u.weapon.contents.size(); i++)
            {
                m.add_item_or_charges(u.posx, u.posy, u.weapon.contents[i]);
            }
            sound(u.posx, u.posy, 24, "");
            u.hit(this, bp_hands, 1, 0, rng(0, u.weapon.volume()));
            if (u.weapon.volume() > 20)
            {
                // Hurt left arm too, if it was big
                u.hit(this, bp_hands, 0, 0, rng(0, long(u.weapon.volume() * .5)));
            }
            u.remove_weapon();
        }
    }
    else
    {
        add_msg(_("There's nothing there!"));
    }
}

void game::use_item(char chInput)
{
 char ch;
 if (chInput == '.')
  ch = inv_activatable(_("Use item:"));
 else
  ch = chInput;

 if (ch == ' ' || ch == KEY_ESCAPE) {
  add_msg(_("Never mind."));
  return;
 }
 last_action += ch;
 u.use(this, ch);
}

void game::use_wielded_item()
{
  u.use_wielded(this);
}

bool game::choose_adjacent(std::string message, int &x, int &y)
{
    refresh_all();
    //~ appended to "Close where?" "Pry where?" etc.
    std::string query_text = message + _(" (Direction button)");
    mvwprintw(w_terrain, 0, 0, query_text.c_str());
    wrefresh(w_terrain);
    DebugLog() << "calling get_input() for " << message << "\n";
    InputEvent input = get_input();
    last_action += input;
    if (input == Cancel || input == Close)
        return false;
    else
        get_direction(x, y, input);
    if (x == -2 || y == -2) {
        add_msg(_("Invalid direction."));
        return false;
    }
    x += u.posx;
    y += u.posy;
    return true;
}

bool game::vehicle_near ()
{
 for (int dx = -1; dx <= 1; dx++) {
  for (int dy = -1; dy <= 1; dy++) {
   if (m.veh_at(u.posx + dx, u.posy + dy))
    return true;
  }
 }
 return false;
}

bool game::refill_vehicle_part (vehicle &veh, vehicle_part *part, bool test)
{
  vpart_info part_info = vehicle_part_types[part->id];
  if (!part_info.has_flag("FUEL_TANK")) {
    return false;
  }
  item* it = NULL;
  item *p_itm = NULL;
  int min_charges = -1;
  bool in_container = false;

  std::string ftype = part_info.fuel_type;
  itype_id itid = default_ammo(ftype);
  if (u.weapon.is_container() && u.weapon.contents.size() > 0 &&
          u.weapon.contents[0].type->id == itid) {
    it = &u.weapon;
    p_itm = &u.weapon.contents[0];
    min_charges = u.weapon.contents[0].charges;
    in_container = true;
  } else if (u.weapon.type->id == itid) {
    it = &u.weapon;
    p_itm = it;
    min_charges = u.weapon.charges;
  } else {
    it = &u.inv.item_or_container(itid);
    if (!it->is_null()) {
      if (it->type->id == itid) {
        p_itm = it;
      } else {
        //ah, must be a container of the thing
        p_itm = &(it->contents[0]);
        in_container = true;
      }
      min_charges = p_itm->charges;
    }
  }
  if (it->is_null()) {
    return false;
  } else if (test) {
    return true;
  }

  int fuel_per_charge = 1; //default for gasoline
  if (ftype == "plutonium") {
    fuel_per_charge = 1000;
  } else if (ftype == "plasma") {
    fuel_per_charge = 100;
  }
  int max_fuel = part_info.size;
  int charge_difference = (max_fuel - part->amount) / fuel_per_charge;
  if (charge_difference < 1) {
    charge_difference = 1;
  }
  bool rem_itm = min_charges <= charge_difference;
  int used_charges = rem_itm ? min_charges : charge_difference;
  part->amount += used_charges * fuel_per_charge;
  if (part->amount > max_fuel) {
    part->amount = max_fuel;
  }

  if (ftype == "battery") {
    add_msg(_("You recharge %s's battery."), veh.name.c_str());
    if (part->amount == max_fuel) {
      add_msg(_("The battery is fully charged."));
    }
  } else if (ftype == "gasoline") {
    add_msg(_("You refill %s's fuel tank."), veh.name.c_str());
    if (part->amount == max_fuel) {
      add_msg(_("The tank is full."));
    }
  } else if (ftype == "plutonium") {
    add_msg(_("You refill %s's reactor."), veh.name.c_str());
    if (part->amount == max_fuel) {
      add_msg(_("The reactor is full."));
    }
  }

  p_itm->charges -= used_charges;
  if (rem_itm) {
    if (in_container) {
      it->contents.erase(it->contents.begin());
    } else if (&u.weapon == it) {
      u.remove_weapon();
    } else {
      u.inv.remove_item_by_letter(it->invlet);
    }
  }
  return true;
}

bool game::pl_refill_vehicle (vehicle &veh, int part, bool test)
{
  return refill_vehicle_part(veh, &veh.parts[part], test);
}

void game::handbrake ()
{
 vehicle *veh = m.veh_at (u.posx, u.posy);
 if (!veh)
  return;
 add_msg (_("You pull a handbrake."));
 veh->cruise_velocity = 0;
 if (veh->last_turn != 0 && rng (15, 60) * 100 < abs(veh->velocity)) {
  veh->skidding = true;
  add_msg (_("You lose control of %s."), veh->name.c_str());
  veh->turn (veh->last_turn > 0? 60 : -60);
 } else if (veh->velocity < 0)
  veh->stop();
 else {
  veh->velocity = veh->velocity / 2 - 10*100;
  if (veh->velocity < 0)
      veh->stop();
 }
 u.moves = 0;
}

void game::exam_vehicle(vehicle &veh, int examx, int examy, int cx, int cy)
{
    veh_interact vehint;
    vehint.ddx = cx;
    vehint.ddy = cy;
    vehint.exec(this, &veh, examx, examy);
    if (vehint.sel_cmd != ' ')
    {                                                        // TODO: different activity times
        u.activity = player_activity(ACT_VEHICLE,
                                     vehint.sel_cmd == 'f' || vehint.sel_cmd == 's' ||
                                     vehint.sel_cmd == 'c' ? 200 : 20000,
                                     (int) vehint.sel_cmd, 0, "");
        u.activity.values.push_back (veh.global_x());    // values[0]
        u.activity.values.push_back (veh.global_y());    // values[1]
        u.activity.values.push_back (vehint.ddx);   // values[2]
        u.activity.values.push_back (vehint.ddy);   // values[3]
        u.activity.values.push_back (-vehint.ddx);   // values[4]
        u.activity.values.push_back (-vehint.ddy);   // values[5]
        u.activity.values.push_back (veh.index_of_part(vehint.sel_vehicle_part)); // values[6]
        u.activity.values.push_back (vehint.sel_type); // int. might make bitmask
        if(vehint.sel_vpart_info != NULL) {
          u.activity.str_values.push_back(vehint.sel_vpart_info->id);
        } else {
          u.activity.str_values.push_back("null");
        }
        u.moves = 0;
    }
    refresh_all();
}

// A gate handle is adjacent to a wall section, and next to that wall section on one side or
// another is the gate.  There may be a handle on the other side, but this is optional.
// The gate continues until it reaches a non-floor tile, so they can be arbitrary length.
//
//   |  !|!  -++-++-  !|++++-
//   +   +      !      +
//   +   +   -++-++-   +
//   +   +             +
//   +   +   !|++++-   +
//  !|   |!        !   |
//
// The terrain type of the handle is passed in, and that is used to determine the type of
// the wall and gate.
void game::open_gate( game *g, const int examx, const int examy, const ter_id handle_type ) {

 ter_id v_wall_type;
 ter_id h_wall_type;
 ter_id door_type;
 ter_id floor_type;
 const char *pull_message;
 const char *open_message;
 const char *close_message;

 if ( handle_type == t_gates_mech_control ) {
  v_wall_type = t_wall_v;
  h_wall_type = t_wall_h;
  door_type   = t_door_metal_locked;
  floor_type  = t_floor;
  pull_message = _("You turn the handle...");
  open_message = _("The gate is opened!");
  close_message = _("The gate is closed!");
 } else if ( handle_type == t_gates_control_concrete ) {
  v_wall_type = t_concrete_v;
  h_wall_type = t_concrete_h;
  door_type   = t_door_metal_locked;
  floor_type  = t_floor;
  pull_message = _("You turn the handle...");
  open_message = _("The gate is opened!");
  close_message = _("The gate is closed!");

 } else if ( handle_type == t_barndoor ) {
  v_wall_type = t_wall_wood;
  h_wall_type = t_wall_wood;
  door_type   = t_door_metal_locked;
  floor_type  = t_dirtfloor;
  pull_message = _("You pull the rope...");
  open_message = _("The barn doors opened!");
  close_message = _("The barn doors closed!");

 } else if ( handle_type == t_palisade_pulley ) {
  v_wall_type = t_palisade;
  h_wall_type = t_palisade;
  door_type   = t_palisade_gate;
  floor_type  = t_palisade_gate_o;
  pull_message = _("You pull the rope...");
  open_message = _("The palisade gate swings open!");
  close_message = _("The palisade gate swings closed with a crash!");
 } else {
   return;
 }

 g->add_msg(pull_message);
 g->u.moves -= 900;

 bool open = false;
 bool close = false;

 for (int wall_x = -1; wall_x <= 1; wall_x++) {
   for (int wall_y = -1; wall_y <= 1; wall_y++) {
     for (int gate_x = -1; gate_x <= 1; gate_x++) {
       for (int gate_y = -1; gate_y <= 1; gate_y++) {
         if ((wall_x + wall_y == 1 || wall_x + wall_y == -1) &&  // make sure wall not diagonally opposite to handle
             (gate_x + gate_y == 1 || gate_x + gate_y == -1) &&  // same for gate direction
            ((wall_y != 0 && (g->m.ter(examx+wall_x, examy+wall_y) == h_wall_type)) ||  //horizontal orientation of the gate
             (wall_x != 0 && (g->m.ter(examx+wall_x, examy+wall_y) == v_wall_type)))) { //vertical orientation of the gate

           int cur_x = examx+wall_x+gate_x;
           int cur_y = examy+wall_y+gate_y;

           if (!close && (g->m.ter(examx+wall_x+gate_x, examy+wall_y+gate_y) == door_type)) {  //opening the gate...
             open = true;
             while (g->m.ter(cur_x, cur_y) == door_type) {
               g->m.ter_set(cur_x, cur_y, floor_type);
               cur_x = cur_x+gate_x;
               cur_y = cur_y+gate_y;
             }
           }

           if (!open && (g->m.ter(examx+wall_x+gate_x, examy+wall_y+gate_y) == floor_type)) {  //closing the gate...
             close = true;
             while (g->m.ter(cur_x, cur_y) == floor_type) {
               g->m.ter_set(cur_x, cur_y, door_type);
               cur_x = cur_x+gate_x;
               cur_y = cur_y+gate_y;
             }
           }
         }
       }
     }
   }
 }

 if(open){
   g->add_msg(open_message);
 } else if(close){
   g->add_msg(close_message);
 } else {
   add_msg(_("Nothing happens."));
 }
}

void game::moving_vehicle_dismount(int tox, int toy)
{
    int vpart;
    vehicle *veh = m.veh_at(u.posx, u.posy, vpart);
    if (!veh) {
        debugmsg("Tried to exit non-existent vehicle.");
        return;
    }
    if (u.posx == tox && u.posy == toy) {
        debugmsg("Need somewhere to dismount towards.");
        return;
    }
    int d = (45 * (direction_from(u.posx, u.posy, tox, toy)) - 90) % 360;
    add_msg(_("You dive from the %s."), veh->name.c_str());
    m.unboard_vehicle(u.posx, u.posy);
    u.moves -= 200;
    // Dive three tiles in the direction of tox and toy
    fling_player_or_monster(&u, 0, d, 30, true);
    // Hit the ground according to vehicle speed
    if (!m.has_flag("SWIMMABLE", u.posx, u.posy)) {
        if (veh->velocity > 0)
            fling_player_or_monster(&u, 0, veh->face.dir(), veh->velocity / (float)100);
        else
            fling_player_or_monster(&u, 0, veh->face.dir() + 180, -(veh->velocity) / (float)100);
    }
    return;
}

void game::control_vehicle()
{
    int veh_part;
    vehicle *veh = m.veh_at(u.posx, u.posy, veh_part);

    if (veh && veh->player_in_control(&u)) {
        veh->use_controls();
    } else if (veh && veh->part_with_feature(veh_part, "CONTROLS") >= 0
                   && u.in_vehicle) {
        u.controlling_vehicle = true;
        add_msg(_("You take control of the %s."), veh->name.c_str());
    } else {
        int examx, examy;
        if (!choose_adjacent(_("Control vehicle where?"), examx, examy))
            return;
        veh = m.veh_at(examx, examy, veh_part);
        if (!veh) {
            add_msg(_("No vehicle there."));
            return;
        }
        if (veh->part_with_feature(veh_part, "CONTROLS") < 0) {
            add_msg(_("No controls there."));
            return;
        }
        veh->use_controls();
    }
}

void game::examine(int examx, int examy)
{
    if (examx == -1) {
        if (!choose_adjacent(_("Examine where?"), examx, examy)) {
            return;
        }
    }

 int veh_part = 0;
 vehicle *veh = m.veh_at (examx, examy, veh_part);
 if (veh) {
  int vpcargo = veh->part_with_feature(veh_part, "CARGO", false);
  int vpkitchen = veh->part_with_feature(veh_part, "KITCHEN", true);
  int vpweldrig = veh->part_with_feature(veh_part, "WELDRIG", true);
  int vpcraftrig = veh->part_with_feature(veh_part, "CRAFTRIG", true);
  if ((vpcargo >= 0 && veh->parts[vpcargo].items.size() > 0) || vpkitchen >= 0 || vpweldrig >=0 || vpcraftrig >=0)
   pickup(examx, examy, 0);
  else if (u.in_vehicle)
   add_msg (_("You can't do that while onboard."));
  else if (abs(veh->velocity) > 0)
   add_msg (_("You can't do that on moving vehicle."));
  else
   exam_vehicle (*veh, examx, examy);
 }

 if (m.has_flag("CONSOLE", examx, examy)) {
  use_computer(examx, examy);
  return;
 }
 const furn_t *xfurn_t = &furnlist[m.furn(examx,examy)];
 const ter_t *xter_t = &terlist[m.ter(examx,examy)];
 iexamine xmine;

 if (m.has_furn(examx, examy))
   (xmine.*xfurn_t->examine)(this,&u,&m,examx,examy);
 else
   (xmine.*xter_t->examine)(this,&u,&m,examx,examy);

 bool none = true;
 if (xter_t->examine != &iexamine::none || xfurn_t->examine != &iexamine::none)
   none = false;

 if (m.has_flag("SEALED", examx, examy)) {
   if (none) add_msg(_("The %s is firmly sealed."), m.name(examx, examy).c_str());
 } else {
   //examx,examy has no traps, is a container and doesn't have a special examination function
  if (m.tr_at(examx, examy) == tr_null && m.i_at(examx, examy).size() == 0 && m.has_flag("CONTAINER", examx, examy) && none)
   add_msg(_("It is empty."));
  else
   if (!veh)pickup(examx, examy, 0);
 }
  //check for disarming traps last to avoid disarming query black box issue.
 if(m.tr_at(examx, examy) != tr_null) xmine.trap(this,&u,&m,examx,examy);

}

void game::advanced_inv()
{
    advanced_inventory advinv;
    advinv.display(this, &u);
}

//Shift player by one tile, look_around(), then restore previous position.
//represents carfully peeking around a corner, hence the large move cost.
void game::peek()
{
    int prevx, prevy, peekx, peeky;

    if (!choose_adjacent(_("Peek where?"), peekx, peeky))
        return;

    if (m.move_cost(peekx, peeky) == 0)
        return;

    u.moves -= 200;
    prevx = u.posx;
    prevy = u.posy;
    u.posx = peekx;
    u.posy = peeky;
    look_around();
    u.posx = prevx;
    u.posy = prevy;
}
////////////////////////////////////////////////////////////////////////////////////////////
point game::look_debug() {
  editmap * edit=new editmap(this);
  point ret=edit->edit();
  delete edit;
  edit=0;
  return ret;
}
////////////////////////////////////////////////////////////////////////////////////////////

void game::print_all_tile_info(int lx, int ly, WINDOW* w_look, int column, int &line, bool mouse_hover)
{
    print_terrain_info(lx, ly, w_look, column, line);
    print_fields_info(lx, ly, w_look, column, line);
    print_trap_info(lx, ly, w_look, column, line);
    print_object_info(lx, ly, w_look, column, line, mouse_hover);
}

void game::print_terrain_info(int lx, int ly, WINDOW* w_look, int column, int &line)
{
    int ending_line = line + 3;
    std::string tile = m.tername(lx, ly);
    if (m.has_furn(lx, ly)) {
        tile += "; " + m.furnname(lx, ly);
    }

    if (m.move_cost(lx, ly) == 0) {
        mvwprintw(w_look, line, column, _("%s; Impassable"), tile.c_str());
    } else {
        mvwprintw(w_look, line, column, _("%s; Movement cost %d"), tile.c_str(),
            m.move_cost(lx, ly) * 50);
    }
    mvwprintw(w_look, ++line, column, "%s", m.features(lx, ly).c_str());
    if (line < ending_line) {
        line = ending_line;
    }
}

void game::print_fields_info(int lx, int ly, WINDOW* w_look, int column, int &line)
{
    field &tmpfield = m.field_at(lx, ly);
    if (tmpfield.fieldCount() == 0) {
        return;
    }

    field_entry *cur = NULL;
    typedef std::map<field_id, field_entry*>::iterator field_iterator;
    for (field_iterator it = tmpfield.getFieldStart(); it != tmpfield.getFieldEnd(); ++it) {
        cur = it->second;
        if (cur == NULL) {
            continue;
        }
        mvwprintz(w_look, line++, column, fieldlist[cur->getFieldType()].color[cur->getFieldDensity()-1], "%s",
            fieldlist[cur->getFieldType()].name[cur->getFieldDensity()-1].c_str());
    }
}

void game::print_trap_info(int lx, int ly, WINDOW* w_look, const int column, int &line)
{
    trap_id trapid = m.tr_at(lx, ly);
    if (trapid == tr_null) {
        return;
    }

    int vis = traps[trapid]->visibility;
    if (vis == -1 || u.per_cur - u.encumb(bp_eyes) >= vis) {
        mvwprintz(w_look, line++, column, traps[trapid]->color, "%s", traps[trapid]->name.c_str());
    }
}

void game::print_object_info(int lx, int ly, WINDOW* w_look, const int column, int &line, bool mouse_hover)
{
    int veh_part = 0;
    vehicle *veh = m.veh_at(lx, ly, veh_part);
    int dex = mon_at(lx, ly);
    if (dex != -1 && u_see(&zombie(dex)))
    {
        if (!mouse_hover) {
            zombie(dex).draw(w_terrain, lx, ly, true);
        }
        line = zombie(dex).print_info(this, w_look, line, 6, column);
        handle_multi_item_info(lx, ly, w_look, column, line, mouse_hover);
    }
    else if (npc_at(lx, ly) != -1)
    {
        if (!mouse_hover) {
            active_npc[npc_at(lx, ly)]->draw(w_terrain, lx, ly, true);
        }
        line = active_npc[npc_at(lx, ly)]->print_info(w_look, column, line);
        handle_multi_item_info(lx, ly, w_look, column, line, mouse_hover);
    }
    else if (veh)
    {
        mvwprintw(w_look, line++, column, _("There is a %s there. Parts:"), veh->name.c_str());
        line = veh->print_part_desc(w_look, line, (mouse_hover) ? getmaxx(w_look) : 48, veh_part);
        if (!mouse_hover) {
            m.drawsq(w_terrain, u, lx, ly, true, true, lx, ly);
        }
    }
    else if (!m.has_flag("CONTAINER", lx, ly) && m.i_at(lx, ly).size() > 0)
    {
        if (!mouse_hover) {
            mvwprintw(w_look, line++, column, _("There is a %s there."),
                m.i_at(lx, ly)[0].tname(this).c_str());
            if (m.i_at(lx, ly).size() > 1)
            {
                mvwprintw(w_look, line++, column, _("There are other items there as well."));
            }
            m.drawsq(w_terrain, u, lx, ly, true, true, lx, ly);
        }
    } else if (m.has_flag("CONTAINER", lx, ly)) {
        mvwprintw(w_look, line++, column, _("You cannot see what is inside of it."));
        if (!mouse_hover) {
            m.drawsq(w_terrain, u, lx, ly, true, false, lx, ly);
        }
    }
    // The player is not at <u.posx + u.view_offset_x, u.posy + u.view_offset_y>
    // Should not be putting the "You (name)" at this location
    // Changing it to reflect actual position not view-center position
    else if (lx == u.posx && ly == u.posy )
    {
        int x,y;
        x = getmaxx(w_terrain)/2 - u.view_offset_x;
        y = getmaxy(w_terrain)/2 - u.view_offset_y;
        if (!mouse_hover) {
            mvwputch_inv(w_terrain, y, x, u.color(), '@');
        }

        mvwprintw(w_look, line++, column, _("You (%s)"), u.name.c_str());
        if (veh) {
            mvwprintw(w_look, line++, column, _("There is a %s there. Parts:"), veh->name.c_str());
            line = veh->print_part_desc(w_look, line, (mouse_hover) ? getmaxx(w_look) : 48, veh_part);
            if (!mouse_hover) {
                m.drawsq(w_terrain, u, lx, ly, true, true, lx, ly);
            }
        }

    }
    else if (!mouse_hover)
    {
        m.drawsq(w_terrain, u, lx, ly, true, true, lx, ly);
    }
}

void game::handle_multi_item_info(int lx, int ly, WINDOW* w_look, const int column, int &line, bool mouse_hover)
{
    if (!m.has_flag("CONTAINER", lx, ly))
    {
        if (!mouse_hover) {
            if (m.i_at(lx, ly).size() > 1) {
                mvwprintw(w_look, line++, column, _("There are several items there."));
            } else if (m.i_at(lx, ly).size() == 1) {
                mvwprintw(w_look, line++, column, _("There is an item there."));
            }
        }
    } else {
        mvwprintw(w_look, line++, column, _("You cannot see what is inside of it."));
    }
}


void game::get_lookaround_dimensions(int &lookWidth, int &begin_y, int &begin_x) const
{
    lookWidth = getmaxx(w_messages);
    begin_y = TERMY - lookHeight + 1;
    if (getbegy(w_messages) < begin_y) {
        begin_y = getbegy(w_messages);
    }
    begin_x = getbegx(w_messages);
}


point game::look_around()
{
 draw_ter();
 int lx = u.posx + u.view_offset_x, ly = u.posy + u.view_offset_y;
 std::string action;
 bool fast_scroll = false;
 int soffset = (int) OPTIONS["MOVE_VIEW_OFFSET"];

 int lookWidth, lookY, lookX;
 get_lookaround_dimensions(lookWidth, lookY, lookX);
 WINDOW* w_look = newwin(lookHeight, lookWidth, lookY, lookX);
 wborder(w_look, LINE_XOXO, LINE_XOXO, LINE_OXOX, LINE_OXOX,
                 LINE_OXXO, LINE_OOXX, LINE_XXOO, LINE_XOOX );
 mvwprintz(w_look, 1, 1, c_white, _("Looking Around"));
 mvwprintz(w_look, 2, 1, c_white, _("Use directional keys to move the cursor"));
 mvwprintz(w_look, 3, 1, c_white, _("to a nearby square."));
 wrefresh(w_look);
 do {
  werase(w_terrain);
  draw_ter(lx, ly);
  for (int i = 1; i < lookHeight - 1; i++) {
   for (int j = 1; j < lookWidth - 1; j++)
    mvwputch(w_look, i, j, c_white, ' ');
  }

  // Debug helper
  //mvwprintw(w_look, 6, 1, "Items: %d", m.i_at(lx, ly).size() );
  int junk;
  int off = 1;
  if (u_see(lx, ly)) {
      print_all_tile_info(lx, ly, w_look, 1, off, false);

  } else if (u.sight_impaired() &&
              m.light_at(lx, ly) == LL_BRIGHT &&
              rl_dist(u.posx, u.posy, lx, ly) < u.unimpaired_range() &&
              m.sees(u.posx, u.posy, lx, ly, u.unimpaired_range(), junk))
  {
   if (u.has_disease("boomered"))
    mvwputch_inv(w_terrain, POSY + (ly - u.posy), POSX + (lx - u.posx), c_pink, '#');
   else
    mvwputch_inv(w_terrain, POSY + (ly - u.posy), POSX + (lx - u.posx), c_ltgray, '#');
   mvwprintw(w_look, 1, 1, _("Bright light."));
  } else {
   mvwputch(w_terrain, POSY, POSX, c_white, 'x');
   mvwprintw(w_look, 1, 1, _("Unseen."));
  }

  if (fast_scroll) {
      // print a light green mark below the top right corner of the w_look window
      mvwprintz(w_look, 1, lookWidth-1, c_ltgreen, _("F"));
  } else {
      // redraw the border to clear out the marker.
      wborder(w_look, LINE_XOXO, LINE_XOXO, LINE_OXOX, LINE_OXOX,
          LINE_OXXO, LINE_OOXX, LINE_XXOO, LINE_XOOX );
  }

  if (m.graffiti_at(lx, ly).contents)
   mvwprintw(w_look, ++off + 1, 1, _("Graffiti: %s"), m.graffiti_at(lx, ly).contents->c_str());
  //mvwprintw(w_look, 5, 1, _("Maploc: <%d,%d>"), lx, ly);
  wrefresh(w_look);
  wrefresh(w_terrain);

  DebugLog() << __FUNCTION__ << ": calling handle_input() \n";

    input_context ctxt("LOOK");
    ctxt.register_directions();
    ctxt.register_action("COORDINATE");
    ctxt.register_action("SELECT");
    ctxt.register_action("CONFIRM");
    ctxt.register_action("QUIT");
    ctxt.register_action("TOGGLE_FAST_SCROLL");
    action = ctxt.handle_input();

    if (!u_see(lx, ly))
        mvwputch(w_terrain, POSY + (ly - u.posy), POSX + (lx - u.posx), c_black, ' ');

    // Our coordinates will either be determined by coordinate input(mouse),
    // by a direction key, or by the previous value.
    if (action == "TOGGLE_FAST_SCROLL") {
        fast_scroll = !fast_scroll;
    } else if (!ctxt.get_coordinates(g->w_terrain, lx, ly)) {
        int dx, dy;
        ctxt.get_direction(dx, dy, action);
        if (dx == -2) {
            dx = 0;
            dy = 0;
        } else {
            if (fast_scroll) {
                dx *= soffset;
                dy *= soffset;
            }
        }
        lx += dx;
        ly += dy;
    }
 } while (action != "QUIT" && action != "CONFIRM");

 werase(w_look);
 delwin(w_look);
 if (action == "CONFIRM")
  return point(lx, ly);
 return point(-1, -1);
}

bool game::list_items_match(std::string sText, std::string sPattern)
{
 size_t iPos;

 do {
  iPos = sPattern.find(",");

  if (sText.find((iPos == std::string::npos) ? sPattern : sPattern.substr(0, iPos)) != std::string::npos)
   return true;

  if (iPos != std::string::npos)
   sPattern = sPattern.substr(iPos+1, sPattern.size());

 } while(iPos != std::string::npos);

 return false;
}

std::vector<map_item_stack> game::find_nearby_items(int iRadius)
{
    std::vector<item> here;
    std::map<std::string, map_item_stack> temp_items;
    std::vector<map_item_stack> ret;
    std::vector<std::string> vOrder;

    std::vector<point> points = closest_points_first(iRadius, u.posx, u.posy);

    int iLastX = 0;
    int iLastY = 0;

    for (std::vector<point>::iterator p_it = points.begin(); p_it != points.end(); ++p_it) {
        if (p_it->y >= u.posy - iRadius && p_it->y <= u.posy + iRadius &&
            u_see(p_it->x,p_it->y) &&
            (!m.has_flag("CONTAINER", p_it->x, p_it->y) ||
            (rl_dist(u.posx, u.posy, p_it->x, p_it->y) == 1 && !m.has_flag("SEALED", p_it->x, p_it->y)))) {

            here.clear();
            here = m.i_at(p_it->x, p_it->y);
            for (int i = 0; i < here.size(); i++) {
                const std::string name = here[i].tname(this);

                if (temp_items.find(name) == temp_items.end() || (iLastX != p_it->x || iLastY != p_it->y)) {
                    iLastX = p_it->x;
                    iLastY = p_it->y;

                    if (std::find(vOrder.begin(), vOrder.end(), name) == vOrder.end()) {
                        vOrder.push_back(name);
                        temp_items[name] = map_item_stack(here[i], p_it->x - u.posx, p_it->y - u.posy);
                    } else {
                        temp_items[name].addNewPos(p_it->x - u.posx, p_it->y - u.posy);
                    }

                } else {
                    temp_items[name].incCount();
                }
            }
        }
    }

    for (int i=0; i < vOrder.size(); i++) {
        ret.push_back(temp_items[vOrder[i]]);
    }

    return ret;
}

std::vector<map_item_stack> game::filter_item_stacks(std::vector<map_item_stack> stack, std::string filter)
{
    std::vector<map_item_stack> ret;

    std::string sFilterPre = "";
    std::string sFilterTemp = filter;
    if (sFilterTemp != "" && filter.substr(0, 1) == "-")
    {
        sFilterPre = "-";
        sFilterTemp = sFilterTemp.substr(1, sFilterTemp.size()-1);
    }

    for (std::vector<map_item_stack>::iterator iter = stack.begin(); iter != stack.end(); ++iter)
    {
        std::string name = iter->example.tname(this);
        if (sFilterTemp == "" || ((sFilterPre != "-" && list_items_match(name, sFilterTemp)) ||
                                  (sFilterPre == "-" && !list_items_match(name, sFilterTemp))))
        {
            ret.push_back(*iter);
        }
    }
    return ret;
}

std::string game::ask_item_filter(WINDOW* window, int rows)
{
    for (int i = 0; i < rows-1; i++)
    {
        mvwprintz(window, i, 1, c_black, "%s", "\
                                                     ");
    }

    mvwprintz(window, 2, 2, c_white, "%s", _("Type part of an item's name to see"));
    mvwprintz(window, 3, 2, c_white, "%s", _("nearby matching items."));
    mvwprintz(window, 5, 2, c_white, "%s", _("Seperate multiple items with ,"));
    mvwprintz(window, 6, 2, c_white, "%s", _("Example: back,flash,aid, ,band"));
    //TODO: fix up the filter code so that "-" applies to each comma-separated bit
    //or, failing that, make the description sound more like what the current behavior does
    mvwprintz(window, 8, 2, c_white, "%s", _("To exclude items, place - in front"));
    mvwprintz(window, 9, 2, c_white, "%s", _("Example: -pipe,chunk,steel"));
    wrefresh(window);
    return string_input_popup(_("Filter:"), 55, sFilter, _("UP: history, CTRL-U clear line, ESC: abort, ENTER: save"), "item_filter", 256);
}


void game::draw_trail_to_square(int x, int y, bool bDrawX)
{
    //Reset terrain
    draw_ter();

    //Draw trail
    point center = point(u.posx + u.view_offset_x, u.posy + u.view_offset_y);
    std::vector<point> vPoint = line_to(u.posx, u.posy, u.posx + x, u.posy + y, 0);

    draw_line(u.posx + x, u.posy + y, center, vPoint);
    if (bDrawX) {
        mvwputch(w_terrain, POSY + (vPoint[vPoint.size()-1].y - (u.posy + u.view_offset_y)),
                            POSX + (vPoint[vPoint.size()-1].x - (u.posx + u.view_offset_x)), c_white, 'X');
    }

    wrefresh(w_terrain);
}

//helper method so we can keep list_items shorter
void game::reset_item_list_state(WINDOW* window, int height)
{
    const int width = use_narrow_sidebar() ? 45 : 55;
    for (int i = 1; i < TERMX; i++)
    {
        if (i < width)
        {
            mvwputch(window, 0, i, c_ltgray, LINE_OXOX); // -
            mvwputch(window, TERMY-height-1-VIEW_OFFSET_Y*2, i, c_ltgray, LINE_OXOX); // -
        }

        if (i < TERMY-height-VIEW_OFFSET_Y*2)
        {
            mvwputch(window, i, 0, c_ltgray, LINE_XOXO); // |
            mvwputch(window, i, width - 1, c_ltgray, LINE_XOXO); // |
        }
    }

    mvwputch(window, 0, 0,         c_ltgray, LINE_OXXO); // |^
    mvwputch(window, 0, width - 1, c_ltgray, LINE_OOXX); // ^|

    mvwputch(window, TERMY-height-1-VIEW_OFFSET_Y*2, 0,         c_ltgray, LINE_XXXO); // |-
    mvwputch(window, TERMY-height-1-VIEW_OFFSET_Y*2, width - 1, c_ltgray, LINE_XOXX); // -|

    mvwprintz(window, 0, 2, c_ltgreen, "< ");
    wprintz(window, c_white, _("Items"));
    wprintz(window, c_ltgreen, " >");

    std::vector<std::string> tokens;
    if (sFilter != "")
    {
        tokens.push_back(_("<R>eset"));
    }

    tokens.push_back(_("<E>xamine"));
    tokens.push_back(_("<C>ompare"));
    tokens.push_back(_("<F>ilter"));
    tokens.push_back(_("<+/->Priority"));

    int gaps = tokens.size()+1;
    int letters = 0;
    int n = tokens.size();
    for (int i = 0; i < n; i++) {
        letters += utf8_width(tokens[i].c_str())-2; //length ignores < >
    }

    int usedwidth = letters;
    const int gap_spaces = (width - usedwidth) / gaps;
    usedwidth += gap_spaces * gaps;
    int xpos = gap_spaces + (width - usedwidth) / 2;
    const int ypos = TERMY - height - 1 - VIEW_OFFSET_Y * 2;

    for (int i = 0; i < n; i++) {
        xpos += shortcut_print(window, ypos, xpos, c_white, c_ltgreen, tokens[i].c_str()) + gap_spaces;
    }

    refresh_all();
}

//returns the first non prority items.
int game::list_filter_high_priority(std::vector<map_item_stack> &stack, std::string prorities)
{
    //TODO:optimize if necessary
    std::vector<map_item_stack> tempstack; // temp
    for(int i = 0 ; i < stack.size() ; i++)
    {
        std::string name = stack[i].example.tname(this);
        if(prorities == "" || !list_items_match(name,prorities))
        {
            tempstack.push_back(stack[i]);
            stack.erase(stack.begin()+i);
            i--;
        }
    }
    int id = stack.size();
    for(int i = 0 ; i < tempstack.size() ; i++)
    {
        stack.push_back(tempstack[i]);
    }
    return id;
}
int game::list_filter_low_priority(std::vector<map_item_stack> &stack, int start,std::string prorities)
{
    //TODO:optimize if necessary
    std::vector<map_item_stack> tempstack; // temp
    for(int i = start ; i < stack.size() ; i++)
    {
        std::string name = stack[i].example.tname(this);
        if(prorities != "" && list_items_match(name,prorities))
        {
            tempstack.push_back(stack[i]);
            stack.erase(stack.begin()+i);
            i--;
        }
    }
    int id = stack.size();
    for(int i = 0 ; i < tempstack.size() ; i++)
    {
        stack.push_back(tempstack[i]);
    }
    return id;
}

void centerlistview(game *g, int iActiveX, int iActiveY)
{
    player & u = g->u;
    if (OPTIONS["SHIFT_LIST_ITEM_VIEW"] != "false") {
        int xpos = POSX + iActiveX;
        int ypos = POSY + iActiveY;
        if (OPTIONS["SHIFT_LIST_ITEM_VIEW"] == "centered") {
            int xOffset = TERRAIN_WINDOW_WIDTH / 2;
            int yOffset = TERRAIN_WINDOW_HEIGHT / 2;
            if ( xpos < 0 || xpos >= TERRAIN_WINDOW_WIDTH ||
                 ypos < 0 || ypos >= TERRAIN_WINDOW_HEIGHT ) {
                if (xpos < 0) {
                    u.view_offset_x = xpos - xOffset;
                } else {
                    u.view_offset_x = xpos - (TERRAIN_WINDOW_WIDTH - 1) + xOffset;
                }
                if (xpos < 0) {
                    u.view_offset_y = ypos - yOffset;
                } else {
                    u.view_offset_y = ypos - (TERRAIN_WINDOW_HEIGHT - 1) + yOffset;
                }
            } else {
                u.view_offset_x = 0;
                u.view_offset_y = 0;
            }
        } else {
            if (xpos < 0) {
                u.view_offset_x = xpos;
            } else if (xpos >= TERRAIN_WINDOW_WIDTH) {
                u.view_offset_x = xpos - (TERRAIN_WINDOW_WIDTH - 1);
            } else {
                u.view_offset_x = 0;
            }
            if (ypos < 0) {
                u.view_offset_y = ypos;
            } else if (ypos >= TERRAIN_WINDOW_HEIGHT) {
                u.view_offset_y = ypos - (TERRAIN_WINDOW_HEIGHT - 1);
            } else {
                u.view_offset_y = 0;
            }
        }
    }

}


int game::list_items()
{
    int iInfoHeight = 12;
    const int width = use_narrow_sidebar() ? 45 : 55;
    WINDOW* w_items = newwin(TERMY-iInfoHeight-VIEW_OFFSET_Y*2, width, VIEW_OFFSET_Y, TERRAIN_WINDOW_WIDTH + VIEW_OFFSET_X);
    WINDOW* w_item_info = newwin(iInfoHeight-1, width - 2, TERMY-iInfoHeight-VIEW_OFFSET_Y, TERRAIN_WINDOW_WIDTH+1+VIEW_OFFSET_X);
    WINDOW* w_item_info_border = newwin(iInfoHeight, width, TERMY-iInfoHeight-VIEW_OFFSET_Y, TERRAIN_WINDOW_WIDTH+VIEW_OFFSET_X);

    //Area to search +- of players position.
    const int iRadius = 12 + (u.per_cur * 2);

    //this stores the items found, along with the coordinates
    std::vector<map_item_stack> ground_items = find_nearby_items(iRadius);
    //this stores only those items that match our filter
    std::vector<map_item_stack> filtered_items = (sFilter != "" ?
                                                  filter_item_stacks(ground_items, sFilter) :
                                                  ground_items);
    int highPEnd = list_filter_high_priority(filtered_items,list_item_upvote);
    int lowPStart = list_filter_low_priority(filtered_items,highPEnd,list_item_downvote);
    const int iItemNum = ground_items.size();
    if ( iItemNum > 0 ) {
        uistate.list_item_mon = 1; // remember we've tabbed here
    }
    const int iStoreViewOffsetX = u.view_offset_x;
    const int iStoreViewOffsetY = u.view_offset_y;

    u.view_offset_x = 0;
    u.view_offset_y = 0;

    int iReturn = -1;
    int iActive = 0; // Item index that we're looking at
    const int iMaxRows = TERMY-iInfoHeight-2-VIEW_OFFSET_Y*2;
    int iStartPos = 0;
    int iActiveX = 0;
    int iActiveY = 0;
    int iLastActiveX = -1;
    int iLastActiveY = -1;
    InputEvent input = Undefined;
    long ch = 0; //this is a long because getch returns a long
    bool reset = true;
    bool refilter = true;
    int iFilter = 0;
    int iPage = 0;

    do
    {
        if (ground_items.size() > 0)
        {
            if (ch == 'I' || ch == 'c' || ch == 'C')
            {
                compare(iActiveX, iActiveY);
                reset = true;
                refresh_all();
            }
            else if (ch == 'f' || ch == 'F')
            {
                sFilter = ask_item_filter(w_item_info, iInfoHeight);
                reset = true;
                refilter = true;
            }
            else if (ch == 'r' || ch == 'R')
            {
                sFilter = "";
                filtered_items = ground_items;
                iLastActiveX = -1;
                iLastActiveY = -1;
                reset = true;
                refilter = true;
            }
            else if ((ch == 'e' || ch == 'E') && filtered_items.size())
            {
                item oThisItem = filtered_items[iActive].example;
                std::vector<iteminfo> vThisItem, vDummy;

                oThisItem.info(true, &vThisItem);
                compare_split_screen_popup(0, width - 5, TERMY-VIEW_OFFSET_Y*2, oThisItem.tname(this), vThisItem, vDummy);

                getch(); // wait until the user presses a key to wipe the screen
                iLastActiveX = -1;
                iLastActiveY = -1;
                reset = true;
            }
            else if(ch == '+')
            {
                std::string temp = string_input_popup(_("High Priority:"), width, list_item_upvote, _("UP: history, CTRL-U clear line, ESC: abort, ENTER: save"), "list_item_priority", 256);
                list_item_upvote = temp;
                refilter = true;
                reset = true;
            }
            else if(ch == '-')
            {
                std::string temp = string_input_popup(_("Low Priority:"), width, list_item_downvote, _("UP: history, CTRL-U clear line, ESC: abort, ENTER: save"), "list_item_downvote", 256);
                list_item_downvote = temp;
                refilter = true;
                reset = true;
            }
            if (refilter)
            {
                filtered_items = filter_item_stacks(ground_items, sFilter);
                highPEnd = list_filter_high_priority(filtered_items,list_item_upvote);
                lowPStart = list_filter_low_priority(filtered_items,highPEnd,list_item_downvote);
                iActive = 0;
                iPage = 0;
                iLastActiveX = -1;
                iLastActiveY = -1;
                refilter = false;
            }
            if (reset)
            {
                reset_item_list_state(w_items, iInfoHeight);
                reset = false;
            }

            // we're switching on input here, whereas above it was if/else clauses on a char
            switch(input)
            {
                case DirectionN:
                    iActive--;
                    iPage = 0;
                    if (iActive < 0) {
                        iActive = iItemNum - iFilter - 1;
                    }
                    break;
                case DirectionS:
                    iActive++;
                    iPage = 0;
                    if (iActive >= iItemNum - iFilter) {
                        iActive = 0;
                    }
                    break;
                case DirectionE:
                    iPage++;
                    if ( !filtered_items.empty() && iPage >= filtered_items[iActive].vIG.size()) {
                        iPage = filtered_items[iActive].vIG.size()-1;
                    }
                    break;
                case DirectionW:
                    iPage--;
                    if (iPage < 0) {
                        iPage = 0;
                    }
                    break;
                case Tab: //Switch to list_monsters();
                case DirectionDown:
                case DirectionUp:
                    u.view_offset_x = iStoreViewOffsetX;
                    u.view_offset_y = iStoreViewOffsetY;

                    werase(w_items);
                    werase(w_item_info);
                    werase(w_item_info_border);
                    delwin(w_items);
                    delwin(w_item_info);
                    delwin(w_item_info_border);
                    return 1;
                    break;
                default:
                    break;
            }

            //Draw Scrollbar
            draw_scrollbar(w_items, iActive, iMaxRows, iItemNum - iFilter, 1);

            calcStartPos(iStartPos, iActive, iMaxRows, iItemNum - iFilter);

            for (int i = 0; i < iMaxRows; i++)
            {
                wmove(w_items, i + 1, 1);
                for (int i = 1; i < width - 1; i++)
                    wprintz(w_items, c_black, " ");
            }

            int iNum = 0;
            iFilter = ground_items.size() - filtered_items.size();
            iActiveX = 0;
            iActiveY = 0;
            item activeItem;
            std::stringstream sText;
            bool high = true;
            bool low = false;
            int index = 0;
            for (std::vector<map_item_stack>::iterator iter = filtered_items.begin() ;
                 iter != filtered_items.end();
                 ++iter,++index)
            {
                if(index == highPEnd)
                {
                    high = false;
                }
                if(index == lowPStart)
                {
                    low = true;
                }
                if (iNum >= iStartPos && iNum < iStartPos + ((iMaxRows > iItemNum) ? iItemNum : iMaxRows) )
                {
                    int iThisPage = 0;

                    if (iNum == iActive) {
                        iThisPage = iPage;

                        iActiveX = iter->vIG[iThisPage].x;
                        iActiveY = iter->vIG[iThisPage].y;

                        activeItem = iter->example;
                    }

                    sText.str("");

                    if (iter->vIG.size() > 1) {
                        sText << "[" << iThisPage+1 << "/" << iter->vIG.size() << "] (" << iter->totalcount << ") ";
                    }

                    sText << iter->example.tname(this);

                    if (iter->vIG[iThisPage].count > 1) {
                        sText << " [" << iter->vIG[iThisPage].count << "]";
                    }

                    mvwprintz(w_items, 1 + iNum - iStartPos, 2,
                              ((iNum == iActive) ? c_ltgreen : (high ? c_yellow : (low ? c_red : c_white))),
                              "%s", (sText.str()).c_str());
                    int numw = iItemNum > 9 ? 2 : 1;
                    mvwprintz(w_items, 1 + iNum - iStartPos, width - (5 + numw),
                              ((iNum == iActive) ? c_ltgreen : c_ltgray), "%*d %s",
                              numw, trig_dist(0, 0, iter->vIG[iThisPage].x, iter->vIG[iThisPage].y),
                              direction_name_short(direction_from(0, 0, iter->vIG[iThisPage].x, iter->vIG[iThisPage].y)).c_str()
                             );
                 }
                 iNum++;
            }

            mvwprintz(w_items, 0, (width - 9) / 2 + ((iItemNum - iFilter > 9) ? 0 : 1),
                      c_ltgreen, " %*d", ((iItemNum - iFilter > 9) ? 2 : 1), iActive+1);
            wprintz(w_items, c_white, " / %*d ", ((iItemNum - iFilter > 9) ? 2 : 1), iItemNum - iFilter);

            werase(w_item_info);
            fold_and_print(w_item_info,1,1,width - 5, c_white, "%s", activeItem.info().c_str());

            for (int j=0; j < iInfoHeight-1; j++)
            {
                mvwputch(w_item_info_border, j, 0, c_ltgray, LINE_XOXO);
            }

            for (int j=0; j < iInfoHeight-1; j++)
            {
                mvwputch(w_item_info_border, j, width - 1, c_ltgray, LINE_XOXO);
            }

            for (int j=0; j < width - 1; j++)
            {
                mvwputch(w_item_info_border, iInfoHeight-1, j, c_ltgray, LINE_OXOX);
            }

            mvwputch(w_item_info_border, iInfoHeight-1, 0, c_ltgray, LINE_XXOO);
            mvwputch(w_item_info_border, iInfoHeight-1, width - 1, c_ltgray, LINE_XOOX);

            //Only redraw trail/terrain if x/y position changed
            if (iActiveX != iLastActiveX || iActiveY != iLastActiveY)
            {
                iLastActiveX = iActiveX;
                iLastActiveY = iActiveY;
                centerlistview(this, iActiveX, iActiveY);
                draw_trail_to_square(iActiveX, iActiveY, true);
            }

            wrefresh(w_items);
            wrefresh(w_item_info_border);
            wrefresh(w_item_info);

            refresh();
            ch = getch();
            input = get_input(ch);
        }
        else
        {
            iReturn = 0;
            ch = ' ';
            input = Close;
        }
    }
    while (input != Close && input != Cancel);

    u.view_offset_x = iStoreViewOffsetX;
    u.view_offset_y = iStoreViewOffsetY;

    werase(w_items);
    werase(w_item_info);
    werase(w_item_info_border);
    delwin(w_items);
    delwin(w_item_info);
    delwin(w_item_info_border);
    refresh_all(); // TODO - figure out what precisely needs refreshing, rather than the whole screen

    return iReturn;
}


std::vector<int> game::find_nearby_monsters(int iRadius)
{
    std::vector<int> ret;
    std::vector<point> points = closest_points_first(iRadius, u.posx, u.posy);

    for (std::vector<point>::iterator p_it = points.begin(); p_it != points.end(); ++p_it) {
        int dex = mon_at(p_it->x, p_it->y);
        if (dex != -1 && u_see(&zombie(dex))) {
            ret.push_back(dex);
        }
    }

    return ret;
}

int game::list_monsters()
{
    int iInfoHeight = 12;
    const int width = use_narrow_sidebar() ? 45 : 55;
    WINDOW* w_monsters = newwin(TERMY-iInfoHeight-VIEW_OFFSET_Y*2, width, VIEW_OFFSET_Y, TERRAIN_WINDOW_WIDTH + VIEW_OFFSET_X);
    WINDOW* w_monster_info = newwin(iInfoHeight-1, width - 2, TERMY-iInfoHeight-VIEW_OFFSET_Y, TERRAIN_WINDOW_WIDTH+1+VIEW_OFFSET_X);
    WINDOW* w_monster_info_border = newwin(iInfoHeight, width, TERMY-iInfoHeight-VIEW_OFFSET_Y, TERRAIN_WINDOW_WIDTH+VIEW_OFFSET_X);

    uistate.list_item_mon = 2; // remember we've tabbed here
    //this stores the monsters found
    std::vector<int> vMonsters = find_nearby_monsters(DAYLIGHT_LEVEL);

    const int iMonsterNum = vMonsters.size();

    if ( iMonsterNum > 0 ) {
        uistate.list_item_mon = 2; // remember we've tabbed here
    }
    const int iWeaponRange = u.weapon.range(&u);

    const int iStoreViewOffsetX = u.view_offset_x;
    const int iStoreViewOffsetY = u.view_offset_y;

    u.view_offset_x = 0;
    u.view_offset_y = 0;

    int iReturn = -1;
    int iActive = 0; // monster index that we're looking at
    const int iMaxRows = TERMY-iInfoHeight-2-VIEW_OFFSET_Y*2;
    int iStartPos = 0;
    int iActiveX = 0;
    int iActiveY = 0;
    int iLastActiveX = -1;
    int iLastActiveY = -1;
    InputEvent input = Undefined;
    long ch = 0; //this is a long because getch returns a long
    int iMonDex = -1;

    for (int i = 1; i < TERMX; i++) {
        if (i < width) {
            mvwputch(w_monsters, 0, i, c_ltgray, LINE_OXOX); // -
            mvwputch(w_monsters, TERMY-iInfoHeight-1-VIEW_OFFSET_Y*2, i, c_ltgray, LINE_OXOX); // -
        }

        if (i < TERMY-iInfoHeight-VIEW_OFFSET_Y*2) {
            mvwputch(w_monsters, i, 0, c_ltgray, LINE_XOXO); // |
            mvwputch(w_monsters, i, width - 1, c_ltgray, LINE_XOXO); // |
        }
    }

    mvwputch(w_monsters, 0, 0,         c_ltgray, LINE_OXXO); // |^
    mvwputch(w_monsters, 0, width - 1, c_ltgray, LINE_OOXX); // ^|

    mvwputch(w_monsters, TERMY-iInfoHeight-1-VIEW_OFFSET_Y*2, 0,         c_ltgray, LINE_XXXO); // |-
    mvwputch(w_monsters, TERMY-iInfoHeight-1-VIEW_OFFSET_Y*2, width - 1, c_ltgray, LINE_XOXX); // -|

    mvwprintz(w_monsters, 0, 2, c_ltgreen, "< ");
    wprintz(w_monsters, c_white, _("Monsters"));
    wprintz(w_monsters, c_ltgreen, " >");

    do {
        if (vMonsters.size() > 0) {
            // we're switching on input here, whereas above it was if/else clauses on a char
            switch(input) {
                case DirectionN:
                    iActive--;
                    if (iActive < 0) {
                        iActive = iMonsterNum - 1;
                    }
                    break;
                case DirectionS:
                    iActive++;
                    if (iActive >= iMonsterNum) {
                        iActive = 0;
                    }
                    break;
                case Tab: //Switch to list_items();
                case DirectionDown:
                case DirectionUp:
                    u.view_offset_x = iStoreViewOffsetX;
                    u.view_offset_y = iStoreViewOffsetY;

                    werase(w_monsters);
                    werase(w_monster_info);
                    werase(w_monster_info_border);
                    delwin(w_monsters);
                    delwin(w_monster_info);
                    delwin(w_monster_info_border);
                    return 1;
                    break;
                default: {
                    action_id act = keymap[ch];
                    switch (act) {
                        case ACTION_LOOK: {
                            point recentered=look_around();
                            iLastActiveX=recentered.x;
                            iLastActiveY=recentered.y;
                            } break;
                        case ACTION_FIRE: {
                            if ( rl_dist( point(u.posx, u.posy), zombie(iMonDex).pos() ) <= iWeaponRange ) {
                                last_target = iMonDex;
                                u.view_offset_x = iStoreViewOffsetX;
                                u.view_offset_y = iStoreViewOffsetY;
                                werase(w_monsters);
                                werase(w_monster_info);
                                werase(w_monster_info_border);
                                delwin(w_monsters);
                                delwin(w_monster_info);
                                delwin(w_monster_info_border);
                                return 2;
                            }
                        }
                        break;
                default:
                    break;
            }
                }
                break;
            }

            //Draw Scrollbar
            draw_scrollbar(w_monsters, iActive, iMaxRows, iMonsterNum, 1);

            calcStartPos(iStartPos, iActive, iMaxRows, iMonsterNum);

            for (int i = 0; i < iMaxRows; i++) {
                wmove(w_monsters, i + 1, 1);
                for (int i = 1; i < width - 1; i++)
                    wprintz(w_monsters, c_black, " ");
            }

            int iNum = 0;
            iActiveX = 0;
            iActiveY = 0;
            iMonDex = -1;

            for (int i = 0; i < vMonsters.size(); ++i) {
                if (iNum >= iStartPos && iNum < iStartPos + ((iMaxRows > iMonsterNum) ?
                                                             iMonsterNum : iMaxRows) ) {

                    if (iNum == iActive) {
                        iMonDex = vMonsters[i];

                        iActiveX = zombie(iMonDex).posx() - u.posx;
                        iActiveY = zombie(iMonDex).posy() - u.posy;
                    }

                    mvwprintz(w_monsters, 1 + iNum - iStartPos, 2,
                              ((iNum == iActive) ? c_ltgreen : c_white),
                              "%s", (zombie(vMonsters[i]).name()).c_str());

                    int numw = iMonsterNum > 9 ? 2 : 1;
                    mvwprintz(w_monsters, 1 + iNum - iStartPos, width - (5 + numw),
                              ((iNum == iActive) ? c_ltgreen : c_ltgray), "%*d %s",
                              numw, trig_dist(0, 0, zombie(vMonsters[i]).posx() - u.posx,
                                              zombie(vMonsters[i]).posy() - u.posy),
                              direction_name_short(
                                  direction_from( 0, 0, zombie(vMonsters[i]).posx() - u.posx,
                                                  zombie(vMonsters[i]).posy() - u.posy)).c_str() );
                 }
                 iNum++;
            }

            mvwprintz(w_monsters, 0, (width - 9) / 2 + ((iMonsterNum > 9) ? 0 : 1),
                      c_ltgreen, " %*d", ((iMonsterNum > 9) ? 2 : 1), iActive+1);
            wprintz(w_monsters, c_white, " / %*d ", ((iMonsterNum > 9) ? 2 : 1), iMonsterNum);

            werase(w_monster_info);

            //print monster info
            zombie(iMonDex).print_info(this, w_monster_info,1,11);

            for (int j=0; j < iInfoHeight-1; j++) {
                mvwputch(w_monster_info_border, j, 0, c_ltgray, LINE_XOXO);
                mvwputch(w_monster_info_border, j, width - 1, c_ltgray, LINE_XOXO);
            }


            for (int j=0; j < width - 1; j++) {
                mvwputch(w_monster_info_border, iInfoHeight-1, j, c_ltgray, LINE_OXOX);
            }

            mvwprintz(w_monsters, getmaxy(w_monsters)-1, 1, c_ltgreen, press_x(ACTION_LOOK).c_str());
            wprintz(w_monsters, c_ltgray, " %s",_("to look around"));
            if ( rl_dist(point(u.posx, u.posy), zombie(iMonDex).pos() ) <= iWeaponRange ) {
                wprintz(w_monsters, c_ltgray, "%s", " ");
                wprintz(w_monsters, c_ltgreen, press_x(ACTION_FIRE).c_str());
                wprintz(w_monsters, c_ltgray, " %s", _("to shoot"));
            }

            mvwputch(w_monster_info_border, iInfoHeight-1, 0, c_ltgray, LINE_XXOO);
            mvwputch(w_monster_info_border, iInfoHeight-1, width - 1, c_ltgray, LINE_XOOX);

            //Only redraw trail/terrain if x/y position changed
            if (iActiveX != iLastActiveX || iActiveY != iLastActiveY) {
                iLastActiveX = iActiveX;
                iLastActiveY = iActiveY;
                centerlistview(this, iActiveX, iActiveY);
                draw_trail_to_square(iActiveX, iActiveY, false);
            }

            wrefresh(w_monsters);
            wrefresh(w_monster_info_border);
            wrefresh(w_monster_info);

            refresh();
            ch = getch();
            input = get_input(ch);
        } else {
            iReturn = 0;
            ch = ' ';
            input = Close;
        }
    } while (input != Close && input != Cancel);

    u.view_offset_x = iStoreViewOffsetX;
    u.view_offset_y = iStoreViewOffsetY;

    werase(w_monsters);
    werase(w_monster_info);
    werase(w_monster_info_border);
    delwin(w_monsters);
    delwin(w_monster_info);
    delwin(w_monster_info_border);
    refresh_all(); // TODO - figure out what precisely needs refreshing, rather than the whole screen

    return iReturn;
}

// Pick up items at (posx, posy).
void game::pickup(int posx, int posy, int min)
{
 //min == -1 is Autopickup

 if (m.has_flag("SEALED", posx, posy)) return;

 item_exchanges_since_save += 1; // Keeping this simple.
 write_msg();
 if (u.weapon.type->id == "bio_claws_weapon") {
  if (min != -1)
   add_msg(_("You cannot pick up items with your claws out!"));
  return;
 }
 bool weight_is_okay = (u.weight_carried() <= u.weight_capacity());
 bool volume_is_okay = (u.volume_carried() <= u.volume_capacity() -  2);
 bool from_veh = false;
 int veh_part = 0;
 int k_part = 0;
 int w_part = 0;
 int craft_part = 0;
 vehicle *veh = m.veh_at (posx, posy, veh_part);
 if (min != -1 && veh) {
  k_part = veh->part_with_feature(veh_part, "KITCHEN");
  w_part = veh->part_with_feature(veh_part, "WELDRIG");
  craft_part = veh->part_with_feature(veh_part, "CRAFTRIG");
  veh_part = veh->part_with_feature(veh_part, "CARGO", false);
  from_veh = veh && veh_part >= 0 && veh->parts[veh_part].items.size() > 0;

        if(from_veh)
        {
            if(!query_yn(_("Get items from %s?"), veh->part_info(veh_part).name.c_str()))
            {
                from_veh = false;
            }
        }

        if(!from_veh)
        {

            //Either no cargo to grab, or we declined; what about RV kitchen?
            bool used_feature = false;
            if (k_part >= 0)
            {
                int choice = menu(true,
                _("RV kitchen:"), _("Use the hotplate"), _("Fill a container with water"), _("Have a drink"), _("Examine vehicle"), NULL);
                switch (choice)
                {
                    if (choice == 3)
                        break;
                case 1:
                {
                    used_feature = true;
                    if (veh->fuel_left("battery") > 0) {
                        //Will be -1 if no battery at all
                        item tmp_hotplate( itypes["hotplate"], 0 );
                        // Drain a ton of power
                        tmp_hotplate.charges = veh->drain( "battery", 100 );
                        if( tmp_hotplate.is_tool() ) {
                            it_tool * tmptool = static_cast<it_tool*>((&tmp_hotplate)->type);
                            if ( tmp_hotplate.charges >= tmptool->charges_per_use ) {
                                tmptool->use.call(&u, &tmp_hotplate, false);
                                tmp_hotplate.charges -= tmptool->charges_per_use;
                                veh->refill( "battery", tmp_hotplate.charges );
                            }
                        }
                    } else {
                        add_msg(_("The battery is dead."));
                    }
                }
                break;
                case 2:
                {
                    used_feature = true;
                    if (veh->fuel_left("water") > 0)   //Will be -1 if no water at all
                    {
                        int amt = veh->drain("water", veh->fuel_left("water"));
                        item fill_water(itypes[default_ammo("water")], g->turn);
                        fill_water.charges = amt;
                        int back = g->move_liquid(fill_water);
                        if(back >= 0)
                        {
                            veh->refill("water", back);
                        }
                        else
                        {
                            veh->refill("water", amt);
                        }
                    }
                    else
                    {
                        add_msg(_("The water tank is empty."));
                    }
                }
                break;
                case 3:
                {
                    used_feature = true;
                    if (veh->fuel_left("water") > 0)   //Will be -1 if no water at all
                    {
                        veh->drain("water", 1);
                        item water(itypes["water_clean"], 0);
                        u.consume(this, u.inv.add_item(water).invlet);
                        u.moves -= 250;
                    }

                    else
                    {
                        add_msg(_("The water tank is empty."));
                    }
                }
                }
            }

            if (w_part >= 0) {
                if (query_yn(_("Use the welding rig?"))) {
                    used_feature = true;
                    if (veh->fuel_left("battery") > 0) {
                        //Will be -1 if no battery at all
                        item tmp_welder( itypes["welder"], 0 );
                        // Drain a ton of power
                        tmp_welder.charges = veh->drain( "battery", 1000 );
                        if( tmp_welder.is_tool() ) {
                            it_tool * tmptool = static_cast<it_tool*>((&tmp_welder)->type);
                            if ( tmp_welder.charges >= tmptool->charges_per_use ) {
                                tmptool->use.call( &u, &tmp_welder, false );
                                tmp_welder.charges -= tmptool->charges_per_use;
                                veh->refill( "battery", tmp_welder.charges );
                            }
                        }
                    } else {
                        add_msg(_("The battery is dead."));
                    }
                }
            }

            if (craft_part >= 0) {
                if (query_yn(_("Use the water purifier?"))) {
                    used_feature = true;
                    if (veh->fuel_left("battery") > 0) {
                        //Will be -1 if no battery at all
                        item tmp_purifier( itypes["water_purifier"], 0 );
                        // Drain a ton of power
                        tmp_purifier.charges = veh->drain( "battery", 100 );
                        if( tmp_purifier.is_tool() ) {
                            it_tool * tmptool = static_cast<it_tool*>((&tmp_purifier)->type);
                            if ( tmp_purifier.charges >= tmptool->charges_per_use ) {
                                tmptool->use.call( &u, &tmp_purifier, false );
                                tmp_purifier.charges -= tmptool->charges_per_use;
                                veh->refill( "battery", tmp_purifier.charges );
                            }
                        }
                    } else {
                        add_msg(_("The battery is dead."));
                    }
                }
            }
    //If we still haven't done anything, we probably want to examine the vehicle
    if(!used_feature) {
      exam_vehicle(*veh, posx, posy);
    }

  }

 }

    if (!from_veh) {
        bool isEmpty = (m.i_at(posx, posy).size() == 0);

        // Hide the pickup window if this is a toilet and there's nothing here
        // but water.
        if ((!isEmpty) && m.furn(posx, posy) == f_toilet) {
            isEmpty = true;
            for (int i = 0; isEmpty && i < m.i_at(posx, posy).size(); i++) {
                if (m.i_at(posx, posy)[i].typeId() != "water") {
                    isEmpty = false;
                }
            }
        }

        if (isEmpty) { return; }
    }

 // Not many items, just grab them
 if ((from_veh ? veh->parts[veh_part].items.size() : m.i_at(posx, posy).size() ) <= min && min != -1)
 {
  int iter = 0;
  item newit = from_veh ? veh->parts[veh_part].items[0] : m.i_at(posx, posy)[0];
  if (newit.made_of(LIQUID)) {
   add_msg(_("You can't pick up a liquid!"));
   return;
  }
  newit.invlet = u.inv.get_invlet_for_item( newit.typeId() );
  if (newit.invlet == 0) {
   newit.invlet = nextinv;
   advance_nextinv();
  }
  while (iter <= inv_chars.size() && u.has_item(newit.invlet) &&
         !u.i_at(newit.invlet).stacks_with(newit)) {
   newit.invlet = nextinv;
   iter++;
   advance_nextinv();
  }
  if (iter > inv_chars.size()) {
   add_msg(_("You're carrying too many items!"));
   return;
  } else if (!u.can_pickWeight(newit.weight(), false)) {
   add_msg(_("The %s is too heavy!"), newit.tname(this).c_str());
   decrease_nextinv();
  } else if (!u.can_pickVolume(newit.volume())) {
   if (u.is_armed()) {
    if (!u.weapon.has_flag("NO_UNWIELD")) {
     if (newit.is_armor() && // Armor can be instantly worn
         query_yn(_("Put on the %s?"), newit.tname(this).c_str())) {
      if(u.wear_item(this, &newit)){
       if (from_veh)
        veh->remove_item (veh_part, 0);
       else
        m.i_clear(posx, posy);
      }
     } else if (query_yn(_("Drop your %s and pick up %s?"),
                u.weapon.tname(this).c_str(), newit.tname(this).c_str())) {
      if (from_veh)
       veh->remove_item (veh_part, 0);
      else
       m.i_clear(posx, posy);
      m.add_item_or_charges(posx, posy, u.remove_weapon(), 1);
      u.wield(this, u.i_add(newit, this).invlet);
      u.moves -= 100;
      add_msg(_("Wielding %c - %s"), newit.invlet, newit.tname(this).c_str());
     } else
      decrease_nextinv();
    } else {
     add_msg(_("There's no room in your inventory for the %s, and you can't\
 unwield your %s."), newit.tname(this).c_str(), u.weapon.tname(this).c_str());
     decrease_nextinv();
    }
   } else {
    u.wield(this, u.i_add(newit, this).invlet);
    if (from_veh)
     veh->remove_item (veh_part, 0);
    else
     m.i_clear(posx, posy);
    u.moves -= 100;
    add_msg(_("Wielding %c - %s"), newit.invlet, newit.tname(this).c_str());
   }
  } else if (!u.is_armed() &&
             (u.volume_carried() + newit.volume() > u.volume_capacity() - 2 ||
              newit.is_weap() || newit.is_gun())) {
   u.weapon = newit;
   if (from_veh)
    veh->remove_item (veh_part, 0);
   else
    m.i_clear(posx, posy);
   u.moves -= 100;
   add_msg(_("Wielding %c - %s"), newit.invlet, newit.tname(this).c_str());
  } else {
   newit = u.i_add(newit, this);
   if (from_veh)
    veh->remove_item (veh_part, 0);
   else
    m.i_clear(posx, posy);
   u.moves -= 100;
   add_msg("%c - %s", newit.invlet, newit.tname(this).c_str());
  }
  if (weight_is_okay && u.weight_carried() >= u.weight_capacity())
   add_msg(_("You're overburdened!"));
  if (volume_is_okay && u.volume_carried() > u.volume_capacity() - 2) {
   add_msg(_("You struggle to carry such a large volume!"));
  }
  return;
 }

 bool sideStyle = use_narrow_sidebar();

 // Otherwise, we have Autopickup, 2 or more items and should list them, etc.
 int maxmaxitems = sideStyle ? TERMY : getmaxy(w_messages) - 3;

 int itemsH = 12;
 int pickupBorderRows = 3;

 // The pickup list may consume the entire terminal, minus space needed for its
 // header/footer and the item info window.
 int minleftover = itemsH + pickupBorderRows;
 if(maxmaxitems > TERMY - minleftover) maxmaxitems = TERMY - minleftover;

 const int minmaxitems = sideStyle ? 6 : 9;

 std::vector <item> here = from_veh? veh->parts[veh_part].items : m.i_at(posx, posy);
 std::vector<bool> getitem;
 getitem.resize(here.size(), false);

 int maxitems=here.size();
 maxitems=(maxitems < minmaxitems ? minmaxitems : (maxitems > maxmaxitems ? maxmaxitems : maxitems ));

 int pickupH = maxitems + pickupBorderRows;
 int pickupW = getmaxx(w_messages);
 int pickupY = VIEW_OFFSET_Y;
 int pickupX = getbegx(w_messages);

 int itemsW = pickupW;
 int itemsY = sideStyle ? pickupY + pickupH : TERMY - itemsH;
 int itemsX = pickupX;

 WINDOW* w_pickup    = newwin(pickupH, pickupW, pickupY, pickupX);
 WINDOW* w_item_info = newwin(itemsH,  itemsW,  itemsY,  itemsX);

 int ch = ' ';
 int start = 0, cur_it, iter;
 int new_weight = u.weight_carried(), new_volume = u.volume_carried();
 bool update = true;
 mvwprintw(w_pickup, 0,  0, _("PICK UP (, = all)"));
 int selected=0;
 int last_selected=-1;

 int itemcount = 0;
 std::map<int, unsigned int> pickup_count; // Count of how many we'll pick up from each stack

 if (min == -1) { //Auto Pickup, select matching items
    bool bFoundSomething = false;

    //Loop through Items lowest Volume first
    bool bPickup = false;

    for(int iVol=0, iNumChecked = 0; iNumChecked < here.size(); iVol++) {
        for (int i = 0; i < here.size(); i++) {
            bPickup = false;
            if (here[i].volume() == iVol) {
                iNumChecked++;

                //Auto Pickup all items with 0 Volume and Weight <= AUTO_PICKUP_ZERO * 50
                if (OPTIONS["AUTO_PICKUP_ZERO"]) {
                    if (here[i].volume() == 0 && here[i].weight() <= OPTIONS["AUTO_PICKUP_ZERO"] * 50) {
                        bPickup = true;
                    }
                }

                //Check the Pickup Rules
                if ( mapAutoPickupItems[here[i].tname(this)] == "true" ) {
                    bPickup = true;
                } else if ( mapAutoPickupItems[here[i].tname(this)] != "false" ) {
                    //No prematched pickup rule found
                    //items with damage, (fits) or a container
                    createPickupRules(here[i].tname(this));

                    if ( mapAutoPickupItems[here[i].tname(this)] == "true" ) {
                        bPickup = true;
                    }
                }
            }

            if (bPickup) {
                getitem[i] = bPickup;
                bFoundSomething = true;
            }
        }
    }

    if (!bFoundSomething) {
        return;
    }
 } else {
 // Now print the two lists; those on the ground and about to be added to inv
 // Continue until we hit return or space
  do {
   static const std::string pickup_chars = "abcdefghijklmnopqrstuvwxyzABCDEFGHIJKLMNOPQRSTUVWXYZ:;";
   size_t idx=-1;
   for (int i = 1; i < pickupH; i++) {
     mvwprintw(w_pickup, i, 0, "                                                ");
   }
   if (ch >= '0' && ch <= '9') {
       ch = (char)ch - '0';
       itemcount *= 10;
       itemcount += ch;
   } else if ((ch == '<' || ch == KEY_PPAGE) && start > 0) {
    start -= maxitems;
    selected = start;
    mvwprintw(w_pickup, maxitems + 2, 0, "         ");
   } else if ((ch == '>' || ch == KEY_NPAGE) && start + maxitems < here.size()) {
    start += maxitems;
    selected = start;
    mvwprintw(w_pickup, maxitems + 2, pickupH, "            ");
   } else if ( ch == KEY_UP ) {
       selected--;
       if ( selected < 0 ) {
           selected = here.size()-1;
           start = (int)( here.size() / maxitems ) * maxitems;
           if (start >= here.size()-1) start -= maxitems;
       } else if ( selected < start ) {
           start -= maxitems;
       }
   } else if ( ch == KEY_DOWN ) {
       selected++;
       if ( selected >= here.size() ) {
           selected=0;
           start=0;
       } else if ( selected >= start + maxitems ) {
           start+=maxitems;
       }
   } else if ( selected >= 0 && (
                  ( ch == KEY_RIGHT && !getitem[selected]) ||
                  ( ch == KEY_LEFT && getitem[selected] )
             ) ) {
       idx = selected;
   } else if ( ch == '`' ) {
       std::string ext = string_input_popup(_("Enter 2 letters (case sensitive):"), 2);
       if(ext.size() == 2) {
            int p1=pickup_chars.find(ext.at(0));
            int p2=pickup_chars.find(ext.at(1));
            if ( p1 != -1 && p2 != -1 ) {
                 idx=pickup_chars.size() + ( p1 * pickup_chars.size() ) + p2;
            }
       }
   } else {
       idx = pickup_chars.find(ch);
   }

   if(idx != -1)
   {
       if(itemcount != 0 || pickup_count[idx] == 0)
       {
           if(itemcount >= here[idx].charges) {
               // Ignore the count if we pickup the whole stack anyway
               itemcount = 0;
           }
           pickup_count[idx] = itemcount;
           itemcount = 0;

       }
   }

   if ( idx < here.size()) {
    getitem[idx] = ( ch == KEY_RIGHT ? true : ( ch == KEY_LEFT ? false : !getitem[idx] ) );
    if ( ch != KEY_RIGHT && ch != KEY_LEFT) {
       selected = idx;
       start = (int)( idx / maxitems ) * maxitems;
    }

    if (getitem[idx]) {
        if((pickup_count[idx] != 0) && (pickup_count[idx] < here[idx].charges))
        {
            item temp = here[idx].clone();
            temp.charges = pickup_count[idx];
            new_weight += temp.weight();
            new_volume += temp.volume();
        } else {
            new_weight += here[idx].weight();
            new_volume += here[idx].volume();
        }
    } else {
        if((pickup_count[idx] != 0) && (pickup_count[idx] < here[idx].charges))
        {
            item temp = here[idx].clone();
            temp.charges = pickup_count[idx];
            new_weight -= temp.weight();
            new_volume -= temp.volume();
            pickup_count[idx] = 0;
        } else {
            new_weight -= here[idx].weight();
            new_volume -= here[idx].volume();
        }
    }
    update = true;
   }

   if ( selected != last_selected ) {
       last_selected = selected;
       werase(w_item_info);
       if ( selected >= 0 && selected <= here.size()-1 ) {
           fold_and_print(w_item_info,1,2,48-3, c_ltgray, "%s",  here[selected].info().c_str());
       }
       wborder(w_item_info, LINE_XOXO, LINE_XOXO, LINE_OXOX, LINE_OXOX,
                            LINE_OXXO, LINE_OOXX, LINE_XXOO, LINE_XOOX );
       mvwprintw(w_item_info, 0, 2, "< %s >", here[selected].tname(this).c_str() );
       wrefresh(w_item_info);
   }

   if (ch == ',') {
    int count = 0;
    for (int i = 0; i < here.size(); i++) {
     if (getitem[i])
      count++;
     else {
      new_weight += here[i].weight();
      new_volume += here[i].volume();
     }
     getitem[i] = true;
    }
    if (count == here.size()) {
     for (int i = 0; i < here.size(); i++)
      getitem[i] = false;
     new_weight = u.weight_carried();
     new_volume = u.volume_carried();
    }
    update = true;
   }
   for (cur_it = start; cur_it < start + maxitems; cur_it++) {
    mvwprintw(w_pickup, 1 + (cur_it % maxitems), 0,
              "                                        ");
    if (cur_it < here.size()) {
     nc_color icolor=here[cur_it].color(&u);
     if(cur_it == selected) {
         icolor=hilite(icolor);
     }

     if (cur_it < pickup_chars.size() ) {
        mvwputch(w_pickup, 1 + (cur_it % maxitems), 0, icolor, char(pickup_chars[cur_it]));
     } else {
        int p=cur_it - pickup_chars.size();
        int p1=p / pickup_chars.size();
        int p2=p % pickup_chars.size();
        mvwprintz(w_pickup, 1 + (cur_it % maxitems), 0, icolor, "`%c%c",char(pickup_chars[p1]),char(pickup_chars[p2]));
     }
     if (getitem[cur_it])
         if(pickup_count[cur_it] == 0)
         {
             wprintz(w_pickup, c_ltblue, " + ");
         } else {
             wprintz(w_pickup, c_ltblue, " # ");
         }
     else
      wprintw(w_pickup, " - ");
     wprintz(w_pickup, icolor, here[cur_it].tname(this).c_str());
     if (here[cur_it].charges > 0)
      wprintz(w_pickup, icolor, " (%d)", here[cur_it].charges);
    }
   }

   int pw = pickupW;
   const char *unmark = _("[left] Unmark");
   const char *scroll = _("[up/dn] Scroll");
   const char *mark   = _("[right] Mark");
   mvwprintw(w_pickup, maxitems + 1, 0,                         unmark);
   mvwprintw(w_pickup, maxitems + 1, (pw - strlen(scroll)) / 2, scroll);
   mvwprintw(w_pickup, maxitems + 1,  pw - strlen(mark),        mark);
   const char *prev = _("[pgup] Prev");
   const char *all = _("[,] All");
   const char *next   = _("[pgdn] Next");
   if (start > 0)
    mvwprintw(w_pickup, maxitems + 2, 0, prev);
   mvwprintw(w_pickup, maxitems + 2, (pw - strlen(all)) / 2, all);
   if (cur_it < here.size())
    mvwprintw(w_pickup, maxitems + 2, pw - strlen(next), next);

   if (update) { // Update weight & volume information
    update = false;
    mvwprintw(w_pickup, 0,  7, "                           ");
    mvwprintz(w_pickup, 0,  9,
              (new_weight >= u.weight_capacity() ? c_red : c_white),
              _("Wgt %.1f"), u.convert_weight(new_weight));
    wprintz(w_pickup, c_white, "/%.1f", u.convert_weight(u.weight_capacity()));
    mvwprintz(w_pickup, 0, 24,
              (new_volume > u.volume_capacity() - 2 ? c_red : c_white),
              _("Vol %d"), new_volume);
    wprintz(w_pickup, c_white, "/%d", u.volume_capacity() - 2);
   }
   wrefresh(w_pickup);

   ch = (int)getch();

  } while (ch != ' ' && ch != '\n' && ch != KEY_ESCAPE);
  if (ch != '\n') {
   werase(w_pickup);
   wrefresh(w_pickup);
   werase(w_item_info);
   wrefresh(w_item_info);
   delwin(w_pickup);
   delwin(w_item_info);
   add_msg(_("Never mind."));
   refresh_all();
   return;
  }
 }

 // At this point we've selected our items, now we add them to our inventory
 int curmit = 0;
 bool got_water = false; // Did we try to pick up water?
 bool offered_swap = false;
 std::map<std::string, int> mapPickup;
 for (int i = 0; i < here.size(); i++) {
  iter = 0;
  // This while loop guarantees the inventory letter won't be a repeat. If it
  // tries all 52 letters, it fails and we don't pick it up.
     if (getitem[i] && here[i].made_of(LIQUID)) {
   got_water = true;
     } else if (getitem[i]) {
         bool picked_up = false;
         item temp = here[i].clone();
   iter = 0;
         while (iter < inv_chars.size() &&
                (here[i].invlet == 0 || (u.has_item(here[i].invlet) &&
                         !u.i_at(here[i].invlet).stacks_with(here[i]))) ) {
    here[i].invlet = nextinv;
    iter++;
    advance_nextinv();
   }

         if(pickup_count[i] != 0) {
             // Reinserting leftovers happens after item removal to avoid stacking issues.
       int leftover_charges = here[i].charges - pickup_count[i];
             if(leftover_charges > 0) {
           temp.charges = leftover_charges;
           here[i].charges = pickup_count[i];
       }
   }

   if (iter == inv_chars.size()) {
    add_msg(_("You're carrying too many items!"));
    werase(w_pickup);
    wrefresh(w_pickup);
    delwin(w_pickup);
    return;
   } else if (!u.can_pickWeight(here[i].weight(), false)) {
    add_msg(_("The %s is too heavy!"), here[i].tname(this).c_str());
    decrease_nextinv();
   } else if (!u.can_pickVolume(here[i].volume())) {
    if (u.is_armed()) {
     if (!u.weapon.has_flag("NO_UNWIELD")) {
      if (here[i].is_armor() && // Armor can be instantly worn
          query_yn(_("Put on the %s?"), here[i].tname(this).c_str())) {
                         if(u.wear_item(this, &(here[i]))) {
                             picked_up = true;
       }
      } else if (!offered_swap) {
       if (query_yn(_("Drop your %s and pick up %s?"),
                u.weapon.tname(this).c_str(), here[i].tname(this).c_str())) {
                             picked_up = true;
        m.add_item_or_charges(posx, posy, u.remove_weapon(), 1);
        u.wield(this, u.i_add(here[i], this).invlet);
        mapPickup[here[i].tname(this)]++;
                             add_msg(_("Wielding %c - %s"), u.weapon.invlet,
                                     u.weapon.tname(this).c_str());
       }
       offered_swap = true;
                     } else {
       decrease_nextinv();
                     }
     } else {
      add_msg(_("There's no room in your inventory for the %s, and you can't\
  unwield your %s."), here[i].tname(this).c_str(), u.weapon.tname(this).c_str());
      decrease_nextinv();
     }
    } else {
     u.wield(this, u.i_add(here[i], this).invlet);
     mapPickup[here[i].tname(this)]++;
                 picked_up = true;
    }
   } else if (!u.is_armed() &&
            (u.volume_carried() + here[i].volume() > u.volume_capacity() - 2 ||
              here[i].is_weap() || here[i].is_gun())) {
    u.weapon = here[i];
             picked_up = true;
   } else {
    u.i_add(here[i], this);
    mapPickup[here[i].tname(this)]++;
             picked_up = true;
         }
         if( picked_up ) {
             if (from_veh) {
     veh->remove_item (veh_part, curmit);
             } else {
     m.i_rem(posx, posy, curmit);
             }
             curmit--;
    u.moves -= 100;
             if( pickup_count[i] != 0 ) {
                 bool to_map = !from_veh;

                 if( from_veh ) {
                     to_map = !veh->add_item( veh_part, temp );
   }
                 if( to_map ) {
                     m.add_item_or_charges( posx, posy, temp );
  }
             }
         }
     }
  curmit++;
 }

 if (min == -1) { //Auto pickup item message
     if (!mapPickup.empty()) {
        std::stringstream sTemp;

        for (std::map<std::string, int>::iterator iter = mapPickup.begin(); iter != mapPickup.end(); ++iter) {
            if (sTemp.str() != "") {
                sTemp << ", ";
            }

            sTemp << iter->second << " " << iter->first;
        }

        add_msg((_("You pick up: ") + sTemp.str()).c_str());
     }
 }

 if (got_water)
  add_msg(_("You can't pick up a liquid!"));
 if (weight_is_okay && u.weight_carried() >= u.weight_capacity())
  add_msg(_("You're overburdened!"));
 if (volume_is_okay && u.volume_carried() > u.volume_capacity() - 2) {
  add_msg(_("You struggle to carry such a large volume!"));
 }
 werase(w_pickup);
 wrefresh(w_pickup);
 werase(w_item_info);
 wrefresh(w_item_info);
 delwin(w_pickup);
 delwin(w_item_info);
}

// Establish or release a grab on a vehicle
void game::grab()
{
    int grabx = 0;
    int graby = 0;
    if( 0 != u.grab_point.x || 0 != u.grab_point.y ) {
        vehicle *veh = m.veh_at( u.posx + u.grab_point.x, u.posy + u.grab_point.y );
        if( veh ) {
            add_msg(_("You release the %s."), veh->name.c_str() );
        } else if ( m.can_move_furniture( u.posx + u.grab_point.x, u.posy + u.grab_point.y ) ) {
            add_msg(_("You release the %s."), m.furnname( u.posx + u.grab_point.x, u.posy + u.grab_point.y ).c_str() );
        }
        u.grab_point.x = 0;
        u.grab_point.y = 0;
        u.grab_type = OBJECT_NONE;
        return;
    }
    if( choose_adjacent( _("Grab where?"), grabx, graby ) ) {
        vehicle *veh = m.veh_at(grabx, graby);
        if( veh != NULL ) { // If there's a vehicle, grab that.
            u.grab_point.x = grabx - u.posx;
            u.grab_point.y = graby - u.posy;
            u.grab_type = OBJECT_VEHICLE;
            add_msg(_("You grab the %s."), veh->name.c_str());
        } else if ( m.can_move_furniture( grabx, graby, &u ) ) { // If not, grab furniture if present
            u.grab_point.x = grabx - u.posx;
            u.grab_point.y = graby - u.posy;
            u.grab_type = OBJECT_FURNITURE;
            add_msg(_("You grab the %s."), m.furnname( grabx, graby).c_str() );
        } else { // todo: grab mob? Captured squirrel = pet (or meat that stays fresh longer).
            add_msg(_("There's nothing to grab there!"));
        }
    } else {
        add_msg(_("Never Mind."));
    }
}

// Handle_liquid returns false if we didn't handle all the liquid.
bool game::handle_liquid(item &liquid, bool from_ground, bool infinite, item *source, item *cont)
{
    if (!liquid.made_of(LIQUID)) {
        dbg(D_ERROR) << "game:handle_liquid: Tried to handle_liquid a non-liquid!";
        debugmsg("Tried to handle_liquid a non-liquid!");
        return false;
    }

    if (liquid.type->id == "gasoline" && vehicle_near() && query_yn(_("Refill vehicle?"))) {
        int vx = u.posx, vy = u.posy;
        refresh_all();
        if (choose_adjacent(_("Refill vehicle where?"), vx, vy)) {
            vehicle *veh = m.veh_at (vx, vy);
            if (veh) {
                ammotype ftype = "gasoline";
                int fuel_cap = veh->fuel_capacity(ftype);
                int fuel_amnt = veh->fuel_left(ftype);
                if (fuel_cap < 1) {
                    add_msg (_("This vehicle doesn't use %s."), ammo_name(ftype).c_str());
                } else if (fuel_amnt == fuel_cap) {
                    add_msg (_("Already full."));
                } else if (from_ground && query_yn(_("Pump until full?"))) {
                    u.assign_activity(this, ACT_REFILL_VEHICLE, 2 * (fuel_cap - fuel_amnt));
                    u.activity.placement = point(vx, vy);
                } else { // Not pump
                    veh->refill ("gasoline", liquid.charges);
                    if (veh->fuel_left(ftype) < fuel_cap) {
                        add_msg(_("You refill %s with %s."),
                                veh->name.c_str(), ammo_name(ftype).c_str());
                    } else {
                        add_msg(_("You refill %s with %s to its maximum."),
                                veh->name.c_str(), ammo_name(ftype).c_str());
                    }

                    u.moves -= 100;
                    return true;
                }
            } else { // if (veh)
                add_msg (_("There isn't any vehicle there."));
            }
            return false;
        } // if (choose_adjacent(_("Refill vehicle where?"), vx, vy))
        return true;
    }

    // Ask to pour rotten liquid (milk!) from the get-go
    if (!from_ground && liquid.rotten(this) &&
            query_yn(_("Pour %s on the ground?"), liquid.tname(this).c_str())) {
        if (!m.has_flag("SWIMMABLE", u.posx, u.posy)) {
            m.add_item_or_charges(u.posx, u.posy, liquid, 1);
        }

        return true;
    }

    if (cont == NULL) {
        std::stringstream text;
        text << _("Container for ") << liquid.tname(this);

        char ch = inv_for_liquid(liquid, text.str().c_str(), false);
        if (!u.has_item(ch)) {
            // No container selected (escaped, ...), ask to pour
            // we asked to pour rotten already
            if (!from_ground && !liquid.rotten(this) &&
                query_yn(_("Pour %s on the ground?"), liquid.tname(this).c_str())) {
                    if (!m.has_flag("SWIMMABLE", u.posx, u.posy))
                        m.add_item_or_charges(u.posx, u.posy, liquid, 1);
                    return true;
            }
            return false;
        }

        cont = &(u.i_at(ch));
    }

    if (cont == NULL || cont->is_null()) {
        // Container is null, ask to pour.
        // we asked to pour rotten already
        if (!from_ground && !liquid.rotten(this) &&
                query_yn(_("Pour %s on the ground?"), liquid.tname(this).c_str())) {
            if (!m.has_flag("SWIMMABLE", u.posx, u.posy))
                m.add_item_or_charges(u.posx, u.posy, liquid, 1);
            return true;
        }
        add_msg(_("Never mind."));
        return false;

    } else if(cont == source) {
        //Source and destination are the same; abort
        add_msg(_("That's the same container!"));
        return false;

    } else if (liquid.is_ammo() && (cont->is_tool() || cont->is_gun())) {
        // for filling up chainsaws, jackhammers and flamethrowers
        ammotype ammo = "NULL";
        int max = 0;

        if (cont->is_tool()) {
            it_tool *tool = dynamic_cast<it_tool *>(cont->type);
            ammo = tool->ammo;
            max = tool->max_charges;
        } else {
            it_gun *gun = dynamic_cast<it_gun *>(cont->type);
            ammo = gun->ammo;
            max = gun->clip;
        }

        ammotype liquid_type = liquid.ammo_type();

        if (ammo != liquid_type) {
            add_msg(_("Your %s won't hold %s."), cont->tname(this).c_str(),
                    liquid.tname(this).c_str());
            return false;
        }

        if (max <= 0 || cont->charges >= max) {
            add_msg(_("Your %s can't hold any more %s."), cont->tname(this).c_str(),
                    liquid.tname(this).c_str());
            return false;
        }

        if (cont->charges > 0 && cont->curammo != NULL && cont->curammo->id != liquid.type->id) {
            add_msg(_("You can't mix loads in your %s."), cont->tname(this).c_str());
            return false;
        }

        add_msg(_("You pour %s into your %s."), liquid.tname(this).c_str(),
                cont->tname(this).c_str());
        cont->curammo = dynamic_cast<it_ammo *>(liquid.type);
        if (infinite) {
            cont->charges = max;
        } else {
            cont->charges += liquid.charges;
            if (cont->charges > max) {
                int extra = cont->charges - max;
                cont->charges = max;
                liquid.charges = extra;
                add_msg(_("There's some left over!"));
                return false;
            }
        }
        return true;

    } else {      // filling up normal containers
        LIQUID_FILL_ERROR error;
        int remaining_capacity = cont->get_remaining_capacity_for_liquid(liquid, error);
        if (remaining_capacity <= 0) {
            switch (error)
            {
            case L_ERR_NO_MIX:
                add_msg(_("You can't mix loads in your %s."), cont->tname(this).c_str());
                break;
            case L_ERR_NOT_CONTAINER:
                add_msg(_("That %s won't hold %s."), cont->tname(this).c_str(), liquid.tname(this).c_str());
                break;
            case L_ERR_NOT_WATERTIGHT:
                add_msg(_("That %s isn't water-tight."), cont->tname(this).c_str());
                break;
            case L_ERR_NOT_SEALED:
                add_msg(_("You can't seal that %s!"), cont->tname(this).c_str());
                break;
            case L_ERR_FULL:
                add_msg(_("Your %s can't hold any more %s."), cont->tname(this).c_str(),
                    liquid.tname(this).c_str());
                break;
            default:
                break;
            }
            return false;
        }

        if (!cont->contents.empty()) {
            // Container is partly full
            if (infinite) {
                cont->contents[0].charges += remaining_capacity;
                add_msg(_("You pour %s into your %s."), liquid.tname(this).c_str(),
                        cont->tname(this).c_str());
                return true;
            } else { // Container is finite, not empty and not full, add liquid to it
                add_msg(_("You pour %s into your %s."), liquid.tname(this).c_str(),
                        cont->tname(this).c_str());
                if (remaining_capacity > liquid.charges) {
                    remaining_capacity = liquid.charges;
                }
                cont->contents[0].charges += remaining_capacity;
                liquid.charges -= remaining_capacity;
                if (liquid.charges > 0) {
                    add_msg(_("There's some left over!"));
                    // Why not try to find another container here?
                    return false;
                }
                return true;
            }
        } else {
            // pouring into a valid empty container
            item liquid_copy = liquid;
            bool all_poured = true;
            if (infinite) { // if filling from infinite source, top it to max
                liquid_copy.charges = remaining_capacity;
                add_msg(_("You pour %s into your %s."), liquid.tname(this).c_str(),
                    cont->tname(this).c_str());
            } else if (liquid.charges > remaining_capacity) {
                add_msg(_("You fill your %s with some of the %s."), cont->tname(this).c_str(),
                        liquid.tname(this).c_str());
                u.inv.unsort();
                liquid.charges -= remaining_capacity;
                liquid_copy.charges = remaining_capacity;
                all_poured = false;
            } else {
                add_msg(_("You pour %s into your %s."), liquid.tname(this).c_str(),
                    cont->tname(this).c_str());
            }
            cont->put_in(liquid_copy);
            return all_poured;
        }
    }
    return false;
}

//Move_liquid returns the amount of liquid left if we didn't move all the liquid, otherwise returns sentinel -1, signifies transaction fail.
//One-use, strictly for liquid transactions. Not intended for use with while loops.
int game::move_liquid(item &liquid)
{
  if(!liquid.made_of(LIQUID)) {
   dbg(D_ERROR) << "game:move_liquid: Tried to move_liquid a non-liquid!";
   debugmsg("Tried to move_liquid a non-liquid!");
   return -1;
  }

  //liquid is in fact a liquid.
  std::stringstream text;
  text << _("Container for ") << liquid.tname(this);
  char ch = inv_for_liquid(liquid, text.str().c_str(), false);

  //is container selected?
  if(u.has_item(ch)) {
    item *cont = &(u.i_at(ch));
    if (cont == NULL || cont->is_null())
      return -1;
    else if (liquid.is_ammo() && (cont->is_tool() || cont->is_gun())) {
    // for filling up chainsaws, jackhammers and flamethrowers
    ammotype ammo = "NULL";
    int max = 0;

      if (cont->is_tool()) {
      it_tool* tool = dynamic_cast<it_tool*>(cont->type);
      ammo = tool->ammo;
      max = tool->max_charges;
      } else {
      it_gun* gun = dynamic_cast<it_gun*>(cont->type);
      ammo = gun->ammo;
      max = gun->clip;
      }

      ammotype liquid_type = liquid.ammo_type();

      if (ammo != liquid_type) {
      add_msg(_("Your %s won't hold %s."), cont->tname(this).c_str(),
                                           liquid.tname(this).c_str());
      return -1;
      }

      if (max <= 0 || cont->charges >= max) {
      add_msg(_("Your %s can't hold any more %s."), cont->tname(this).c_str(),
                                                    liquid.tname(this).c_str());
      return -1;
      }

      if (cont->charges > 0 && cont->curammo != NULL && cont->curammo->id != liquid.type->id) {
      add_msg(_("You can't mix loads in your %s."), cont->tname(this).c_str());
      return -1;
      }

      add_msg(_("You pour %s into your %s."), liquid.tname(this).c_str(),
                                          cont->tname(this).c_str());
      cont->curammo = dynamic_cast<it_ammo*>(liquid.type);
      cont->charges += liquid.charges;
      if (cont->charges > max) {
      int extra = cont->charges - max;
      cont->charges = max;
      add_msg(_("There's some left over!"));
      return extra;
      }
      else return 0;
    } else if (!cont->is_container()) {
      add_msg(_("That %s won't hold %s."), cont->tname(this).c_str(),
                                         liquid.tname(this).c_str());
      return -1;
    } else {
      if (!cont->contents.empty())
      {
        if  (cont->contents[0].type->id != liquid.type->id)
        {
          add_msg(_("You can't mix loads in your %s."), cont->tname(this).c_str());
          return -1;
        }
      }
      it_container* container = dynamic_cast<it_container*>(cont->type);
      int holding_container_charges;

      if (liquid.type->is_food())
      {
        it_comest* tmp_comest = dynamic_cast<it_comest*>(liquid.type);
        holding_container_charges = container->contains * tmp_comest->charges;
      }
      else if (liquid.type->is_ammo())
      {
        it_ammo* tmp_ammo = dynamic_cast<it_ammo*>(liquid.type);
        holding_container_charges = container->contains * tmp_ammo->count;
      }
      else
        holding_container_charges = container->contains;
      if (!cont->contents.empty()) {

        // case 1: container is completely full
        if (cont->contents[0].charges == holding_container_charges) {
          add_msg(_("Your %s can't hold any more %s."), cont->tname(this).c_str(),
                                                   liquid.tname(this).c_str());
          return -1;
        } else {
            add_msg(_("You pour %s into your %s."), liquid.tname(this).c_str(),
                      cont->tname(this).c_str());
          cont->contents[0].charges += liquid.charges;
            if (cont->contents[0].charges > holding_container_charges) {
              int extra = cont->contents[0].charges - holding_container_charges;
              cont->contents[0].charges = holding_container_charges;
              add_msg(_("There's some left over!"));
              return extra;
            }
            else return 0;
          }
      } else {
          if (!cont->has_flag("WATERTIGHT")) {
            add_msg(_("That %s isn't water-tight."), cont->tname(this).c_str());
            return -1;
          }
          else if (!(cont->has_flag("SEALS"))) {
            add_msg(_("You can't seal that %s!"), cont->tname(this).c_str());
            return -1;
          }
          // pouring into a valid empty container
          int default_charges = 1;

          if (liquid.is_food()) {
            it_comest* comest = dynamic_cast<it_comest*>(liquid.type);
            default_charges = comest->charges;
          }
          else if (liquid.is_ammo()) {
            it_ammo* ammo = dynamic_cast<it_ammo*>(liquid.type);
            default_charges = ammo->count;
          }
          if (liquid.charges > container->contains * default_charges) {
            add_msg(_("You fill your %s with some of the %s."), cont->tname(this).c_str(),
                                                      liquid.tname(this).c_str());
            u.inv.unsort();
            int extra = liquid.charges - container->contains * default_charges;
            liquid.charges = container->contains * default_charges;
            cont->put_in(liquid);
            return extra;
          } else {
          cont->put_in(liquid);
          return 0;
          }
      }
    }
    return -1;
  }
 return -1;
}

void game::drop(char chInput)
{
    std::vector<item> dropped;

    if (chInput == '.') {
        dropped = multidrop();
    } else {
        if (u.inv.item_by_letter(chInput).is_null()) {
            dropped.push_back(u.i_rem(chInput));
        } else {
            dropped.push_back(u.inv.remove_item_by_letter(chInput));
        }
    }

    if (dropped.size() == 0) {
        add_msg(_("Never mind."));
        return;
    }

    item_exchanges_since_save += dropped.size();

    itype_id first = itype_id(dropped[0].type->id);
    bool same = true;
    for (int i = 1; i < dropped.size() && same; i++) {
        if (dropped[i].type->id != first) {
            same = false;
        }
    }

    int veh_part = 0;
    bool to_veh = false;
    vehicle *veh = m.veh_at(u.posx, u.posy, veh_part);
    if (veh) {
        veh_part = veh->part_with_feature (veh_part, "CARGO");
        to_veh = veh_part >= 0;
    }
    if (dropped.size() == 1 || same) {
        if (to_veh) {
            add_msg(ngettext("You put your %1$s in the %2$s's %3$s.",
                             "You put your %1$ss in the %2$s's %3$s.",
                             dropped.size()),
                    dropped[0].tname(this).c_str(),
                    veh->name.c_str(),
                    veh->part_info(veh_part).name.c_str());
        } else {
            add_msg(ngettext("You drop your %s.", "You drop your %ss.",
                             dropped.size()),
                    dropped[0].tname(this).c_str());
        }
    } else {
        if (to_veh) {
            add_msg(_("You put several items in the %s's %s."),
                    veh->name.c_str(), veh->part_info(veh_part).name.c_str());
        } else {
            add_msg(_("You drop several items."));
        }
    }

    if (to_veh) {
        bool vh_overflow = false;
        for (int i = 0; i < dropped.size(); i++) {
            vh_overflow = vh_overflow || !veh->add_item (veh_part, dropped[i]);
            if (vh_overflow) {
                m.add_item_or_charges(u.posx, u.posy, dropped[i], 1);
            }
        }
        if (vh_overflow) {
            add_msg (_("The trunk is full, so some items fall on the ground."));
        }
    } else {
        for (int i = 0; i < dropped.size(); i++)
            m.add_item_or_charges(u.posx, u.posy, dropped[i], 2);
    }
}

void game::drop_in_direction()
{
    int dirx, diry;
    if (!choose_adjacent(_("Drop where?"), dirx, diry)) {
        return;
    }

    int veh_part = 0;
    bool to_veh = false;
    vehicle *veh = m.veh_at(dirx, diry, veh_part);
    if (veh) {
        veh_part = veh->part_with_feature (veh_part, "CARGO");
        to_veh = veh_part >= 0;
    }

    if (!m.can_put_items(dirx, diry)) {
        add_msg(_("You can't place items there!"));
        return;
    }

    bool can_move_there = m.move_cost(dirx, diry) != 0;

    std::vector<item> dropped = multidrop();

    if (dropped.size() == 0) {
        add_msg(_("Never mind."));
        return;
    }

    item_exchanges_since_save += dropped.size();

    itype_id first = itype_id(dropped[0].type->id);
    bool same = true;
    for (int i = 1; i < dropped.size() && same; i++) {
        if (dropped[i].type->id != first) {
            same = false;
        }
    }

    if (dropped.size() == 1 || same) {
        if (to_veh) {
            add_msg(ngettext("You put your %1$s in the %2$s's %3$s.",
                             "You put your %1$ss in the %2$s's %3$s.",
                             dropped.size()),
                    dropped[0].tname(this).c_str(),
                    veh->name.c_str(),
                    veh->part_info(veh_part).name.c_str());
        } else if (can_move_there) {
            add_msg(ngettext("You drop your %s on the %s.",
                             "You drop your %ss on the %s.", dropped.size()),
                    dropped[0].tname(this).c_str(),
                    m.name(dirx, diry).c_str());
        } else {
            add_msg(ngettext("You put your %s in the %s.",
                             "You put your %ss in the %s.", dropped.size()),
                    dropped[0].tname(this).c_str(),
                    m.name(dirx, diry).c_str());
        }
    } else {
        if (to_veh) {
            add_msg(_("You put several items in the %s's %s."),
                    veh->name.c_str(), veh->part_info(veh_part).name.c_str());
        } else if (can_move_there) {
            add_msg(_("You drop several items on the %s."),
                    m.name(dirx, diry).c_str());
        } else {
            add_msg(_("You put several items in the %s."),
                    m.name(dirx, diry).c_str());
        }
    }

    if (to_veh) {
        bool vh_overflow = false;
        for (int i = 0; i < dropped.size(); i++) {
            vh_overflow = vh_overflow || !veh->add_item (veh_part, dropped[i]);
            if (vh_overflow) {
                m.add_item_or_charges(dirx, diry, dropped[i], 1);
            }
        }
        if (vh_overflow) {
            add_msg (_("The trunk is full, so some items fall on the ground."));
        }
    } else {
        for (int i = 0; i < dropped.size(); i++) {
            m.add_item_or_charges(dirx, diry, dropped[i], 1);
        }
    }
}

void game::reassign_item(char ch)
{
 if (ch == '.') {
     ch = inv(_("Reassign item:"));
 }
 if (ch == ' ') {
  add_msg(_("Never mind."));
  return;
 }
 if (!u.has_item(ch)) {
  add_msg(_("You do not have that item."));
  return;
 }
 char newch = popup_getkey(_("%c - %s; enter new letter."), ch,
                           u.i_at(ch).tname().c_str());
 if (inv_chars.find(newch) == std::string::npos) {
  add_msg(_("%c is not a valid inventory letter."), newch);
  return;
 }
 item* change_from = &(u.i_at(ch));
 if (u.has_item(newch)) {
  item* change_to = &(u.i_at(newch));
  change_to->invlet = ch;
  add_msg("%c - %s", ch, change_to->tname().c_str());
 }
 change_from->invlet = newch;
 add_msg("%c - %s", newch, change_from->tname().c_str());
}

void game::plthrow(char chInput)
{
 char ch;

 if (chInput != '.') {
  ch = chInput;
 } else {
  ch = inv(_("Throw item:"));
  refresh_all();
 }

 int range = u.throw_range(u.lookup_item(ch));
 if (range < 0) {
  add_msg(_("You don't have that item."));
  return;
 } else if (range == 0) {
  add_msg(_("That is too heavy to throw."));
  return;
 }
 item thrown = u.i_at(ch);
  if( std::find(unreal_itype_ids.begin(), unreal_itype_ids.end(),
    thrown.type->id) != unreal_itype_ids.end()) {
  add_msg(_("That's part of your body, you can't throw that!"));
  return;
 }

 m.draw(this, w_terrain, point(u.posx, u.posy));

 std::vector <monster> mon_targets;
 std::vector <int> targetindices;
 int passtarget = -1;
 for (int i = 0; i < num_zombies(); i++) {
   monster &z = _active_monsters[i];
   if (u_see(&z)) {
     z.draw(w_terrain, u.posx, u.posy, true);
     if(rl_dist( u.posx, u.posy, z.posx(), z.posy() ) <= range) {
       mon_targets.push_back(z);
       targetindices.push_back(i);
       if (i == last_target) {
         passtarget = mon_targets.size() - 1;
       }
     }
   }
 }

 int x = u.posx;
 int y = u.posy;

 // target() sets x and y, or returns false if we canceled (by pressing Esc)
 std::vector <point> trajectory = target(x, y, u.posx - range, u.posy - range,
                                         u.posx + range, u.posy + range,
                                         mon_targets, passtarget, &thrown);
 if (trajectory.size() == 0)
  return;
 if (passtarget != -1)
  last_target = targetindices[passtarget];

 // Throw a single charge of a stacking object.
 if( thrown.count_by_charges() && thrown.charges > 1 ) {
     u.i_at(ch).charges--;
     thrown.charges = 1;
 } else {
     u.i_rem(ch);
 }

 u.moves -= 125;
 u.practice(turn, "throw", 10);

 throw_item(u, x, y, thrown, trajectory);
}

void game::plfire(bool burst, int default_target_x, int default_target_y)
{
 char reload_invlet = 0;
 if (!u.weapon.is_gun())
  return;
 vehicle *veh = m.veh_at(u.posx, u.posy);
 if (veh && veh->player_in_control(&u) && u.weapon.is_two_handed(&u)) {
  add_msg (_("You need a free arm to drive!"));
  return;
 }
 if (u.weapon.has_flag("CHARGE") && !u.weapon.active) {
  if (u.has_charges("UPS_on", 1)  ||
      u.has_charges("adv_UPS_on", 1) ) {
   add_msg(_("Your %s starts charging."), u.weapon.tname().c_str());
   u.weapon.charges = 0;
   u.weapon.poison = 0;
   u.weapon.curammo = dynamic_cast<it_ammo*>(itypes["charge_shot"]);
   u.weapon.active = true;
   return;
  } else {
   add_msg(_("You need a powered UPS."));
   return;
  }
 }

 if (u.weapon.has_flag("NO_AMMO")) {
   u.weapon.charges = 1;
   u.weapon.curammo = dynamic_cast<it_ammo*>(itypes["generic_no_ammo"]);
 }

 if ((u.weapon.has_flag("STR8_DRAW")  && u.str_cur <  4) ||
     (u.weapon.has_flag("STR10_DRAW") && u.str_cur <  5) ||
     (u.weapon.has_flag("STR12_DRAW") && u.str_cur <  6)   ) {
  add_msg(_("You're not strong enough to draw the bow!"));
  return;
 }

 if (u.weapon.has_flag("RELOAD_AND_SHOOT") && u.weapon.charges == 0) {
  reload_invlet = u.weapon.pick_reload_ammo(u, true);
  if (reload_invlet == 0) {
   add_msg(_("Out of ammo!"));
   return;
  }

  u.weapon.reload(u, reload_invlet);
  u.moves -= u.weapon.reload_time(u);
  refresh_all();
 }

 if (u.weapon.num_charges() == 0 && !u.weapon.has_flag("RELOAD_AND_SHOOT")
     && !u.weapon.has_flag("NO_AMMO")) {
  add_msg(_("You need to reload!"));
  return;
 }
 if (u.weapon.has_flag("FIRE_100") && u.weapon.num_charges() < 100) {
  add_msg(_("Your %s needs 100 charges to fire!"), u.weapon.tname().c_str());
  return;
 }
 if (u.weapon.has_flag("FIRE_50") && u.weapon.num_charges() < 50) {
  add_msg(_("Your %s needs 50 charges to fire!"), u.weapon.tname().c_str());
  return;
 }
 if (u.weapon.has_flag("USE_UPS") && !u.has_charges("UPS_off", 5) &&
     !u.has_charges("UPS_on", 5) && !u.has_charges("adv_UPS_off", 3) &&
     !u.has_charges("adv_UPS_on", 3)) {
  add_msg(_("You need a UPS with at least 5 charges or an advanced UPS with at least 3 charges to fire that!"));
  return;
 } else if (u.weapon.has_flag("USE_UPS_20") && !u.has_charges("UPS_off", 20) &&
  !u.has_charges("UPS_on", 20) && !u.has_charges("adv_UPS_off", 12) &&
  !u.has_charges("adv_UPS_on", 12)) {
  add_msg(_("You need a UPS with at least 20 charges or an advanced UPS with at least 12 charges to fire that!"));
  return;
 } else if (u.weapon.has_flag("USE_UPS_40") && !u.has_charges("UPS_off", 40) &&
  !u.has_charges("UPS_on", 40) && !u.has_charges("adv_UPS_off", 24) &&
  !u.has_charges("adv_UPS_on", 24)) {
  add_msg(_("You need a UPS with at least 40 charges or an advanced UPS with at least 24 charges to fire that!"));
  return;
 }

 int range = u.weapon.range(&u);

 m.draw(this, w_terrain, point(u.posx, u.posy));

// Populate a list of targets with the zombies in range and visible
 std::vector <monster> mon_targets;
 std::vector <int> targetindices;
 int passtarget = -1;
 for (int i = 0; i < num_zombies(); i++) {
   monster &z = _active_monsters[i];
   if (u_see(&z)) {
     z.draw(w_terrain, u.posx, u.posy, true);
     if(rl_dist( u.posx, u.posy, z.posx(), z.posy() ) <= range) {
       mon_targets.push_back(z);
       targetindices.push_back(i);
       bool is_default_target = default_target_x == z.posx() && default_target_y == z.posy();
       if (is_default_target || (passtarget == -1 && i == last_target)) {
         passtarget = mon_targets.size() - 1;
       }
     }
   }
 }

 int x = u.posx;
 int y = u.posy;

 // target() sets x and y, and returns an empty vector if we canceled (Esc)
 std::vector <point> trajectory = target(x, y, u.posx - range, u.posy - range,
                                         u.posx + range, u.posy + range,
                                         mon_targets, passtarget, &u.weapon);

 draw_ter(); // Recenter our view
 if (trajectory.size() == 0) {
  if(u.weapon.has_flag("RELOAD_AND_SHOOT"))
  {
      u.moves += u.weapon.reload_time(u);
      unload(u.weapon);
      u.moves += u.weapon.reload_time(u) / 2; // unloading time
  }
  return;
 }
 if (passtarget != -1) { // We picked a real live target
  last_target = targetindices[passtarget]; // Make it our default for next time
  zombie(targetindices[passtarget]).add_effect(ME_HIT_BY_PLAYER, 100);
 }

 if (u.weapon.mode == "MODE_BURST")
  burst = true;

// Train up our skill
 it_gun* firing = dynamic_cast<it_gun*>(u.weapon.type);
 int num_shots = 1;
 if (burst)
  num_shots = u.weapon.burst_size();
 if (num_shots > u.weapon.num_charges() && !u.weapon.has_flag("NO_AMMO"))
   num_shots = u.weapon.num_charges();
 if (u.skillLevel(firing->skill_used) == 0 ||
     (firing->ammo != "BB" && firing->ammo != "nail"))
     u.practice(turn, firing->skill_used, 4 + (num_shots / 2));
 if (u.skillLevel("gun") == 0 ||
     (firing->ammo != "BB" && firing->ammo != "nail"))
     u.practice(turn, "gun", 5);

 fire(u, x, y, trajectory, burst);
}

void game::butcher()
{
 if (u.in_vehicle)
 {
     add_msg(_("You can't butcher while driving!"));
     return;
 }
 std::vector<int> corpses;
 for (int i = 0; i < m.i_at(u.posx, u.posy).size(); i++) {
  if (m.i_at(u.posx, u.posy)[i].type->id == "corpse")
   corpses.push_back(i);
 }
 if (corpses.size() == 0) {
  add_msg(_("There are no corpses here to butcher."));
  return;
 }
 int factor = u.butcher_factor();
 if (factor == 999) {
  add_msg(_("You don't have a sharp item to butcher with."));
  return;
 }

 if (is_hostile_nearby() &&
     !query_yn(_("Hostiles are nearby! Start Butchering anyway?")))
 {
     return;
 }

 int butcher_corpse_index = 0;
 if (corpses.size() > 1) {
     uimenu kmenu;
     kmenu.text = _("Choose corpse to butcher");
     kmenu.selected = 0;
     for (int i = 0; i < corpses.size(); i++) {
         mtype *corpse = m.i_at(u.posx, u.posy)[corpses[i]].corpse;
         int hotkey = -1;
         if (i == 0) {
             for (std::map<char, action_id>::iterator it = keymap.begin(); it != keymap.end(); it++) {
                 if (it->second == ACTION_BUTCHER) {
                     hotkey = (it->first == 'q') ? -1 : it->first;
                     break;
                 }
             }
         }
         kmenu.addentry(i, true, hotkey, corpse->name.c_str());
     }
     kmenu.addentry(corpses.size(), true, 'q', _("Cancel"));
     kmenu.query();
     if (kmenu.ret == corpses.size()) {
         return;
     }
     butcher_corpse_index = kmenu.ret;
 }

 mtype *corpse = m.i_at(u.posx, u.posy)[corpses[butcher_corpse_index]].corpse;
 int time_to_cut = 0;
 switch (corpse->size) { // Time in turns to cut up te corpse
  case MS_TINY:   time_to_cut =  2; break;
  case MS_SMALL:  time_to_cut =  5; break;
  case MS_MEDIUM: time_to_cut = 10; break;
  case MS_LARGE:  time_to_cut = 18; break;
  case MS_HUGE:   time_to_cut = 40; break;
 }
 time_to_cut *= 100; // Convert to movement points
 time_to_cut += factor * 5; // Penalty for poor tool
 if (time_to_cut < 250)
  time_to_cut = 250;
 u.assign_activity(this, ACT_BUTCHER, time_to_cut, corpses[butcher_corpse_index]);
 u.moves = 0;
}

void game::complete_butcher(int index)
{
 // corpses can disappear (rezzing!), so check for that
 if (m.i_at(u.posx, u.posy).size() <= index || m.i_at(u.posx, u.posy)[index].corpse == NULL || m.i_at(u.posx, u.posy)[index].typeId() != "corpse" ) {
  add_msg(_("There's no corpse to butcher!"));
  return;
 }
 mtype* corpse = m.i_at(u.posx, u.posy)[index].corpse;
 std::vector<item> contents = m.i_at(u.posx, u.posy)[index].contents;
 int age = m.i_at(u.posx, u.posy)[index].bday;
 m.i_rem(u.posx, u.posy, index);
 int factor = u.butcher_factor();
 int pieces = 0, skins = 0, bones = 0, sinews = 0, feathers = 0;
 double skill_shift = 0.;

 int sSkillLevel = u.skillLevel("survival");

 switch (corpse->size) {
  case MS_TINY:   pieces =  1; skins =  1; bones = 1; sinews = 1; feathers = 2;  break;
  case MS_SMALL:  pieces =  2; skins =  3; bones = 4; sinews = 4; feathers = 6;  break;
  case MS_MEDIUM: pieces =  4; skins =  6; bones = 9; sinews = 9; feathers = 11; break;
  case MS_LARGE:  pieces =  8; skins = 10; bones = 14;sinews = 14; feathers = 17;break;
  case MS_HUGE:   pieces = 16; skins = 18; bones = 21;sinews = 21; feathers = 24;break;
 }

 skill_shift += rng(0, sSkillLevel - 3);
 skill_shift += rng(0, u.dex_cur - 8) / 4;
 if (u.str_cur < 4)
  skill_shift -= rng(0, 5 * (4 - u.str_cur)) / 4;
 if (factor > 0)
  skill_shift -= rng(0, factor / 5);

 int practice = 4 + pieces;
 if (practice > 20)
  practice = 20;
 u.practice(turn, "survival", practice);

 pieces += int(skill_shift);
 if (skill_shift < 5)  { // Lose some skins and bones
  skins += ((int)skill_shift - 5);
  bones += ((int)skill_shift - 2);
  sinews += ((int)skill_shift - 8);
  feathers += ((int)skill_shift - 1);
 }

 if (bones > 0) {
  if (corpse->has_flag(MF_BONES)) {
    m.spawn_item(u.posx, u.posy, "bone", bones, 0, age);
   add_msg(_("You harvest some usable bones!"));
  } else if (corpse->mat == "veggy") {
    m.spawn_item(u.posx, u.posy, "plant_sac", bones, 0, age);
   add_msg(_("You harvest some fluid bladders!"));
  }
 }

 if (sinews > 0) {
  if (corpse->has_flag(MF_BONES)) {
    m.spawn_item(u.posx, u.posy, "sinew", sinews, 0, age);
   add_msg(_("You harvest some usable sinews!"));
  } else if (corpse->mat == "veggy") {
    m.spawn_item(u.posx, u.posy, "plant_fibre", sinews, 0, age);
   add_msg(_("You harvest some plant fibres!"));
  }
 }

    if ((corpse->has_flag(MF_FUR) || corpse->has_flag(MF_LEATHER) ||
         corpse->has_flag(MF_CHITIN)) && skins > 0) {
        add_msg(_("You manage to skin the %s!"), corpse->name.c_str());
        int fur = 0;
        int leather = 0;
        int chitin = 0;

        while (skins > 0) {
            if (corpse->has_flag(MF_CHITIN)) {
                chitin = rng(0, skins);
                skins -= chitin;
                skins = std::max(skins, 0);
            }
            if (corpse->has_flag(MF_FUR)) {
                fur = rng(0, skins);
                skins -= fur;
                skins = std::max(skins, 0);
            }
            if (corpse->has_flag(MF_LEATHER)) {
                leather = rng(0, skins);
                skins -= leather;
                skins = std::max(skins, 0);
            }
        }

        if(chitin) m.spawn_item(u.posx, u.posy, "chitin_piece", chitin, 0, age);
        if(fur) m.spawn_item(u.posx, u.posy, "fur", fur, 0, age);
        if(leather) m.spawn_item(u.posx, u.posy, "leather", leather, 0, age);
    }

 if (feathers > 0) {
  if (corpse->has_flag(MF_FEATHER)) {
    m.spawn_item(u.posx, u.posy, "feather", feathers, 0, age);
   add_msg(_("You harvest some feathers!"));
  }
 }

 //Add a chance of CBM recovery. For shocker and cyborg corpses.
 if (corpse->has_flag(MF_CBM)) {
  //As long as the factor is above -4 (the sinew cutoff), you will be able to extract cbms
  if(skill_shift >= 0){
   add_msg(_("You discover a CBM in the %s!"), corpse->name.c_str());
   //To see if it spawns a battery
   if(rng(0,1) == 1){ //The battery works
    m.spawn_item(u.posx, u.posy, "bio_power_storage", 1, 0, age);
   }else{//There is a burnt out CBM
    m.spawn_item(u.posx, u.posy, "burnt_out_bionic", 1, 0, age);
   }
  }
  if(skill_shift >= 0){
   //To see if it spawns a random additional CBM
   if(rng(0,1) == 1){ //The CBM works
    Item_tag bionic_item = item_controller->id_from("bionics");
    m.spawn_item(u.posx, u.posy, bionic_item, 1, 0, age);
   }else{//There is a burnt out CBM
    m.spawn_item(u.posx, u.posy, "burnt_out_bionic", 1, 0, age);
   }
  }
 }

 // Recover hidden items
 for (int i = 0; i < contents.size(); i++) {
   if ((skill_shift + 10) * 5 > rng(0,100)) {
     add_msg(_("You discover a %s in the %s!"), contents[i].tname().c_str(), corpse->name.c_str());
     m.add_item_or_charges(u.posx, u.posy, contents[i]);
   } else if (contents[i].is_bionic()){
     m.spawn_item(u.posx, u.posy, "burnt_out_bionic", 1, 0, age);
   }
 }

 if (pieces <= 0) {
  add_msg(_("Your clumsy butchering destroys the meat!"));
 } else {
  add_msg(_("You butcher the corpse."));
  itype_id meat;
  if (corpse->has_flag(MF_POISON)) {
    if (corpse->mat == "flesh") {
     meat = "meat_tainted";
    } else {
     meat = "veggy_tainted";
    }
  } else {
   if (corpse->mat == "flesh" || corpse->mat == "hflesh") {
    if(corpse->has_flag(MF_HUMAN)) {
     meat = "human_flesh";
    } else {
     meat = "meat";
    }
   } else if(corpse->mat == "bone") {
     meat = "bone";
   } else if(corpse->mat == "veggy") {
    meat = "veggy";
   } else {
     //Don't generate anything
     return;
  }
  }
  item tmpitem=item_controller->create(meat, age);
  tmpitem.corpse=dynamic_cast<mtype*>(corpse);
  while ( pieces > 0 ) {
    pieces--;
    m.add_item_or_charges(u.posx, u.posy, tmpitem);
  }
 }
}

void game::forage()
{
  int veggy_chance = rng(1, 20);

  if (veggy_chance < u.skillLevel("survival"))
  {
    add_msg(_("You found some wild veggies!"));
    u.practice(turn, "survival", 10);
    m.spawn_item(u.activity.placement.x, u.activity.placement.y, "veggy_wild", 1, 0, turn);
    m.ter_set(u.activity.placement.x, u.activity.placement.y, t_dirt);
  }
  else
  {
    add_msg(_("You didn't find anything."));
    if (u.skillLevel("survival") < 7)
        u.practice(turn, "survival", rng(3, 6));
    else
        u.practice(turn, "survival", 1);
    if (one_in(2))
        m.ter_set(u.activity.placement.x, u.activity.placement.y, t_dirt);
  }
}

void game::eat(char chInput)
{
 char ch;
 if (u.has_trait("RUMINANT") && m.ter(u.posx, u.posy) == t_underbrush &&
     query_yn(_("Eat underbrush?"))) {
  u.moves -= 400;
  u.hunger -= 10;
  m.ter_set(u.posx, u.posy, t_grass);
  add_msg(_("You eat the underbrush."));
  return;
 }
 if (chInput == '.')
  ch = inv_type(_("Consume item:"), IC_COMESTIBLE );
 else
  ch = chInput;

 if (ch == ' ' || ch == KEY_ESCAPE) {
  add_msg(_("Never mind."));
  return;
 }

 if (!u.has_item(ch)) {
  add_msg(_("You don't have item '%c'!"), ch);
  return;
 }
 u.consume(this, u.lookup_item(ch));
}

void game::wear(char chInput)
{
 char ch;
 if (chInput == '.')
  ch = inv_type(_("Wear item:"), IC_ARMOR);
 else
  ch = chInput;

 if (inv_chars.find(ch) == std::string::npos) {
  add_msg(_("Never mind."));
  return;
 }
 u.wear(this, ch);
}

void game::takeoff(char chInput)
{
 char ch;
 if (chInput == '.')
  ch = inv_type(_("Take off item:"), IC_NULL);
 else
  ch = chInput;

 if (ch == ' ' || ch == KEY_ESCAPE) {
  add_msg(_("Never mind."));
  return;
 }

 if (u.takeoff(this, ch))
  u.moves -= 250; // TODO: Make this variable
 else
  add_msg(_("Invalid selection."));
}

void game::reload(char chInput)
{
 item* it;
 if (u.weapon.invlet == chInput) {
      it = &u.weapon;
 } else {
      it = &u.inv.item_by_letter(chInput);
 }

 // Gun reloading is more complex.
 if (it->is_gun()) {

     // bows etc do not need to reload.
     if (it->has_flag("RELOAD_AND_SHOOT")) {
         add_msg(_("Your %s does not need to be reloaded, it reloads and fires "
                     "a single motion."), it->tname().c_str());
         return;
     }

     // Make sure the item is actually reloadable
     if (it->ammo_type() == "NULL") {
         add_msg(_("Your %s does not reload normally."), it->tname().c_str());
         return;
     }

     // See if the gun is fully loaded.
     if (it->charges == it->clip_size()) {

         // Also see if the spare magazine is loaded
         bool magazine_isfull = true;
         item contents;

         for (int i = 0; i < it->contents.size(); i++)
         {
             contents = it->contents[i];
             if ((contents.is_gunmod() &&
                  (contents.typeId() == "spare_mag" &&
                   contents.charges < (dynamic_cast<it_gun*>(it->type))->clip)) ||
                (contents.has_flag("AUX_MODE") &&
                 contents.charges < contents.clip_size()))
             {
                 magazine_isfull = false;
                 break;
             }
         }

         if (magazine_isfull) {
             add_msg(_("Your %s is fully loaded!"), it->tname().c_str());
             return;
         }
     }

     // pick ammo
     char am_invlet = it->pick_reload_ammo(u, true);
     if (am_invlet == 0) {
         add_msg(_("Out of ammo!"));
         return;
     }

     // and finally reload.
     const char chStr[2]={chInput, '\0'};
     u.assign_activity(this, ACT_RELOAD, it->reload_time(u), -1, am_invlet, chStr);
     u.moves = 0;

 } else if (it->is_tool()) { // tools are simpler
     it_tool* tool = dynamic_cast<it_tool*>(it->type);

     // see if its actually reloadable.
     if (tool->ammo == "NULL") {
         add_msg(_("You can't reload a %s!"), it->tname().c_str());
         return;
     }

    // pick ammo
    char am_invlet = it->pick_reload_ammo(u, true);

    if (am_invlet == 0) {
        // no ammo, fail reload
        add_msg(_("Out of %s!"), ammo_name(tool->ammo).c_str());
        return;
    }

    // do the actual reloading
     const char chStr[2]={chInput, '\0'};
    u.assign_activity(this, ACT_RELOAD, it->reload_time(u), -1, am_invlet, chStr);
    u.moves = 0;

 } else { // what else is there?
     add_msg(_("You can't reload a %s!"), it->tname().c_str());
 }

 // all done.
 refresh_all();
}

void game::reload()
{
    if (!u.is_armed()) {
      add_msg(_("You're not wielding anything."));
    } else {
      reload(u.weapon.invlet);
    }
}

// Unload a containter, gun, or tool
// If it's a gun, some gunmods can also be loaded
void game::unload(char chInput)
{ // this is necessary to prevent re-selection of the same item later
    item it = (u.inv.remove_item_by_letter(chInput));
    if (!it.is_null())
    {
        unload(it);
        u.i_add(it, this);
    }
    else
    {
        item ite;
        if (u.weapon.invlet == chInput) { // item is wielded as weapon.
            if (std::find(martial_arts_itype_ids.begin(), martial_arts_itype_ids.end(), u.weapon.type->id) != martial_arts_itype_ids.end()){
                return; //ABORT!
            } else {
                ite = u.weapon;
                u.weapon = item(itypes["null"], 0); //ret_null;
                unload(ite);
                u.weapon = ite;
                return;
            }
        } else { //this is that opportunity for reselection where the original container is worn, see issue #808
            item& itm = u.i_at(chInput);
            if (!itm.is_null())
            {
                unload(itm);
            }
        }
    }
}

void game::unload(item& it)
{
    if ( !it.is_gun() && it.contents.size() == 0 && (!it.is_tool() || it.ammo_type() == "NULL") )
    {
        add_msg(_("You can't unload a %s!"), it.tname(this).c_str());
        return;
    }
    int spare_mag = -1;
    int has_m203 = -1;
    int has_40mml = -1;
    int has_shotgun = -1;
    int has_shotgun2 = -1;
    int has_shotgun3 = -1;
    if (it.is_gun()) {
        spare_mag = it.has_gunmod ("spare_mag");
        has_m203 = it.has_gunmod ("m203");
        has_40mml = it.has_gunmod ("pipe_launcher40mm");
        has_shotgun = it.has_gunmod ("u_shotgun");
        has_shotgun2 = it.has_gunmod ("masterkey");
        has_shotgun3 = it.has_gunmod ("rm121aux");
    }
    if (it.is_container() ||
        (it.charges == 0 &&
         (spare_mag == -1 || it.contents[spare_mag].charges <= 0) &&
         (has_m203 == -1 || it.contents[has_m203].charges <= 0) &&
         (has_40mml == -1 || it.contents[has_40mml].charges <= 0) &&
         (has_shotgun == -1 || it.contents[has_shotgun].charges <= 0) &&
         (has_shotgun2 == -1 || it.contents[has_shotgun2].charges <= 0) &&
         (has_shotgun3 == -1 || it.contents[has_shotgun3].charges <= 0)))
    {
        if (it.contents.size() == 0)
        {
            if (it.is_gun())
            {
                add_msg(_("Your %s isn't loaded, and is not modified."),
                        it.tname(this).c_str());
            }
            else
            {
                add_msg(_("Your %s isn't charged.") , it.tname(this).c_str());
            }
            return;
        }
        // Unloading a container!
        u.moves -= 40 * it.contents.size();
        std::vector<item> new_contents; // In case we put stuff back
        while (it.contents.size() > 0)
        {
            item content = it.contents[0];
            int iter = 0;
// Pick an inventory item for the contents
            while ((content.invlet == 0 || u.has_item(content.invlet)) && iter < inv_chars.size())
            {
                content.invlet = nextinv;
                advance_nextinv();
                iter++;
            }
            if (content.made_of(LIQUID))
            {
                if (!handle_liquid(content, false, false, &it))
                {
                    new_contents.push_back(content);// Put it back in (we canceled)
                }
            } else {
                if (u.can_pickVolume(content.volume()) && u.can_pickWeight(content.weight(), !OPTIONS["DANGEROUS_PICKUPS"]) &&
                    iter < inv_chars.size())
                {
                    add_msg(_("You put the %s in your inventory."), content.tname(this).c_str());
                    u.i_add(content, this);
                } else {
                    add_msg(_("You drop the %s on the ground."), content.tname(this).c_str());
                    m.add_item_or_charges(u.posx, u.posy, content, 1);
                }
            }
            it.contents.erase(it.contents.begin());
        }
        it.contents = new_contents;
        return;
    }

    if(it.has_flag("NO_UNLOAD")) {
      add_msg(_("You can't unload a %s!"), it.tname(this).c_str());
      return;
    }

// Unloading a gun or tool!
 u.moves -= int(it.reload_time(u) / 2);

 // Default to unloading the gun, but then try other alternatives.
 item* weapon = &it;
 if (weapon->is_gun()) { // Gun ammo is combined with existing items
  // If there's an active gunmod, unload it first.
  item* active_gunmod = weapon->active_gunmod();
  if (active_gunmod != NULL && active_gunmod->charges > 0)
   weapon = active_gunmod;
  // Then try and unload a spare magazine if there is one.
  else if (spare_mag != -1 && weapon->contents[spare_mag].charges > 0)
   weapon = &weapon->contents[spare_mag];
  // Then try the grenade launcher
  else if (has_m203 != -1 && weapon->contents[has_m203].charges > 0)
   weapon = &weapon->contents[has_m203];
  // Then try the pipe 40mm launcher
  else if (has_40mml != -1 && weapon->contents[has_40mml].charges > 0)
   weapon = &weapon->contents[has_40mml];
  // Then try an underslung shotgun
  else if (has_shotgun != -1 && weapon->contents[has_shotgun].charges > 0)
   weapon = &weapon->contents[has_shotgun];
  // Then try a masterkey shotgun
  else if (has_shotgun2 != -1 && weapon->contents[has_shotgun2].charges > 0)
   weapon = &weapon->contents[has_shotgun2];
  // Then try a Rivtech shotgun
  else if (has_shotgun3 != -1 && weapon->contents[has_shotgun3].charges > 0)
   weapon = &weapon->contents[has_shotgun3];
 }

 item newam;

 if (weapon->curammo != NULL) {
  newam = item(weapon->curammo, turn);
 } else {
  newam = item(itypes[default_ammo(weapon->ammo_type())], turn);
 }
 if(weapon->typeId() == "adv_UPS_off" || weapon->typeId() == "adv_UPS_on") {
    int chargesPerPlutonium = 500;
    int chargesRemoved = weapon->charges - (weapon-> charges % chargesPerPlutonium);;
    int plutoniumRemoved = chargesRemoved / chargesPerPlutonium;
    if(chargesRemoved < weapon->charges) {
        add_msg(_("You can't remove partially depleted plutonium!"));
    }
    if(plutoniumRemoved > 0) {
        add_msg(_("You remove %i plutonium from the advanced UPS"), plutoniumRemoved);
        newam.charges = plutoniumRemoved;
        weapon->charges -= chargesRemoved;
    } else { return; }
 } else {
    newam.charges = weapon->charges;
    weapon->charges = 0;
 }

 if (newam.made_of(LIQUID)) {
  if (!handle_liquid(newam, false, false))
   weapon->charges += newam.charges; // Put it back in
 } else if(newam.charges > 0) {
  int iter = 0;
  while ((newam.invlet == 0 || u.has_item(newam.invlet)) && iter < inv_chars.size()) {
   newam.invlet = nextinv;
   advance_nextinv();
   iter++;
  }
  if (u.can_pickWeight(newam.weight(), !OPTIONS["DANGEROUS_PICKUPS"]) &&
      u.can_pickVolume(newam.volume()) && iter < inv_chars.size()) {
   u.i_add(newam, this);
  } else {
   m.add_item_or_charges(u.posx, u.posy, newam, 1);
  }
 }
 // null the curammo, but only if we did empty the item
 if (weapon->charges == 0) {
  weapon->curammo = NULL;
 }
}

void game::wield(char chInput)
{
 if (u.weapon.has_flag("NO_UNWIELD")) {
// Bionics can't be unwielded
  add_msg(_("You cannot unwield your %s."), u.weapon.tname(this).c_str());
  return;
 }
 char ch;
 if (chInput == '.')
  ch = inv(_("Wield item:"));
 else
  ch = chInput;

 if (ch == ' ' || ch == KEY_ESCAPE) {
  add_msg(_("Never mind."));
  return;
 }

 bool success = false;
 if (ch == '-')
  success = u.wield(this, -3);
 else
  success = u.wield(this, u.lookup_item(ch));

 if (success)
  u.recoil = 5;
}

void game::read()
{
 char ch = inv_type(_("Read:"), IC_BOOK);

 if (ch == ' ' || ch == KEY_ESCAPE) {
  add_msg(_("Never mind."));
  return;
 }
 u.read(this, ch);
}

void game::chat()
{
    if (active_npc.size() == 0)
    {
        add_msg(_("You talk to yourself for a moment."));
        return;
    }

    std::vector<npc*> available;

    for (int i = 0; i < active_npc.size(); i++)
    {
        if (u_see(active_npc[i]->posx, active_npc[i]->posy) && rl_dist(u.posx, u.posy, active_npc[i]->posx, active_npc[i]->posy) <= 24)
        {
            available.push_back(active_npc[i]);
        }
    }

    if (available.size() == 0)
    {
        add_msg(_("There's no-one close enough to talk to."));
        return;
    }
    else if (available.size() == 1)
    {
        available[0]->talk_to_u(this);
    }
    else
    {
        std::vector<std::string> npcs;

        for (int i = 0; i < available.size(); i++)
        {
            npcs.push_back(available[i]->name);
        }
        npcs.push_back(_("Cancel"));

        int npc_choice = menu_vec(true, _("Who do you want to talk to?"), npcs) - 1;

        if(npc_choice >= 0 && npc_choice < available.size())
        {
            available[npc_choice]->talk_to_u(this);
        }
    }
    u.moves -= 100;
}

void game::pldrive(int x, int y) {
    if (run_mode == 2) { // Monsters around and we don't wanna run
        add_msg(_("Monster spotted--run mode is on! "
                    "(%s to turn it off or %s to ignore monster.)"),
                    press_x(ACTION_TOGGLE_SAFEMODE).c_str(),
                    from_sentence_case(press_x(ACTION_IGNORE_ENEMY)).c_str());
        return;
    }
    int part = -1;
    vehicle *veh = m.veh_at (u.posx, u.posy, part);
    if (!veh) {
        dbg(D_ERROR) << "game:pldrive: can't find vehicle! Drive mode is now off.";
        debugmsg ("game::pldrive error: can't find vehicle! Drive mode is now off.");
        u.in_vehicle = false;
        return;
    }
    int pctr = veh->part_with_feature (part, "CONTROLS");
    if (pctr < 0) {
        add_msg (_("You can't drive the vehicle from here. You need controls!"));
        return;
    }

    int thr_amount = 10 * 100;
    if (veh->cruise_on) {
        veh->cruise_thrust (-y * thr_amount);
    } else {
        veh->thrust (-y);
    }
    veh->turn (15 * x);
    if (veh->skidding && veh->valid_wheel_config()) {
        if (rng (0, veh->velocity) < u.dex_cur + u.skillLevel("driving") * 2) {
            add_msg (_("You regain control of the %s."), veh->name.c_str());
            u.practice(turn, "driving", veh->velocity / 5);
            veh->velocity = int(veh->forward_velocity());
            veh->skidding = false;
            veh->move.init (veh->turn_dir);
        }
    }
    // Don't spend turns to adjust cruise speed.
    if( x != 0 || !veh->cruise_on ) {
        u.moves = 0;
    }

    if (x != 0 && veh->velocity != 0 && one_in(10)) {
        u.practice(turn, "driving", 1);
    }
}

bool game::plmove(int dx, int dy)
{
 if (run_mode == 2) { // Monsters around and we don't wanna run
   add_msg(_("Monster spotted--safe mode is on! \
(%s to turn it off or %s to ignore monster.)"),
           press_x(ACTION_TOGGLE_SAFEMODE).c_str(),
           from_sentence_case(press_x(ACTION_IGNORE_ENEMY)).c_str());
  return false;
 }
 int x = 0;
 int y = 0;
 if (u.has_disease("stunned")) {
  x = rng(u.posx - 1, u.posx + 1);
  y = rng(u.posy - 1, u.posy + 1);
 } else {
  x = u.posx + dx;
  y = u.posy + dy;

  if (moveCount % 60 == 0) {
   if (u.has_bionic("bio_torsionratchet")) {
    u.charge_power(1);
   }
  }
 }

 dbg(D_PEDANTIC_INFO) << "game:plmove: From ("<<u.posx<<","<<u.posy<<") to ("<<x<<","<<y<<")";

// Check if our movement is actually an attack on a monster
 int mondex = mon_at(x, y);
 // Are we displacing a monster?  If it's vermin, always.
 bool displace = false;
 if (mondex != -1) {
     monster &z = zombie(mondex);
     if (z.friendly == 0 && !(z.type->has_flag(MF_VERMIN))) {
         if (u.has_destination()) {
             add_msg(_("Monster in the way. Auto-move canceled. Click directly on monster to attack."));
             u.clear_destination();
             return false;
         }
         int udam = u.hit_mon(this, &z);
         if (z.hurt(udam) || z.is_hallucination()) {
             kill_mon(mondex, true);
         }
         draw_hit_mon(x,y,z,z.dead);
         return false;
     } else {
         displace = true;
     }
 }
 // If not a monster, maybe there's an NPC there
 int npcdex = npc_at(x, y);
 if (npcdex != -1) {
     bool force_attack = false;
     if(!active_npc[npcdex]->is_enemy()){
         if (!query_yn(_("Really attack %s?"), active_npc[npcdex]->name.c_str())) {
             if (active_npc[npcdex]->is_friend()) {
                 add_msg(_("%s moves out of the way."), active_npc[npcdex]->name.c_str());
                 active_npc[npcdex]->move_away_from(this, u.posx, u.posy);
             }

             return false; // Cancel the attack
         } else {
             //The NPC knows we started the fight, used for morale penalty.
             active_npc[npcdex]->hit_by_player = true;
             force_attack = true;
         }
     }

     if (u.has_destination() && !force_attack) {
         add_msg(_("NPC in the way. Auto-move canceled. Click directly on NPC to attack."));
         u.clear_destination();
         return false;
     }

     u.hit_player(this, *active_npc[npcdex]);
     active_npc[npcdex]->make_angry();
     if (active_npc[npcdex]->hp_cur[hp_head]  <= 0 ||
         active_npc[npcdex]->hp_cur[hp_torso] <= 0   ) {
         active_npc[npcdex]->die(this, true);
     }
     return false;
 }

     // Otherwise, actual movement, zomg
 if (u.has_disease("amigara")) {
  int curdist = 999, newdist = 999;
  for (int cx = 0; cx < SEEX * MAPSIZE; cx++) {
   for (int cy = 0; cy < SEEY * MAPSIZE; cy++) {
    if (m.ter(cx, cy) == t_fault) {
     int dist = rl_dist(cx, cy, u.posx, u.posy);
     if (dist < curdist)
      curdist = dist;
     dist = rl_dist(cx, cy, x, y);
     if (dist < newdist)
      newdist = dist;
    }
   }
  }
  if (newdist > curdist) {
   add_msg(_("You cannot pull yourself away from the faultline..."));
   return false;
  }
 }

 if (u.has_disease("in_pit")) {
  if (rng(0, 40) > u.str_cur + int(u.dex_cur / 2)) {
   add_msg(_("You try to escape the pit, but slip back in."));
   u.moves -= 100;
   return false;
  } else {
   add_msg(_("You escape the pit!"));
   u.rem_disease("in_pit");
  }
 }
 if (u.has_disease("downed")) {
  if (rng(0, 40) > u.dex_cur + int(u.str_cur / 2)) {
   add_msg(_("You struggle to stand."));
   u.moves -= 100;
   return false;
  } else {
   add_msg(_("You stand up."));
   u.rem_disease("downed");
   u.moves -= 100;
   return false;
  }
 }

// GRAB: pre-action checking.
 int vpart0 = -1, vpart1 = -1, dpart = -1;
 vehicle *veh0 = m.veh_at(u.posx, u.posy, vpart0);
 vehicle *veh1 = m.veh_at(x, y, vpart1);
 bool pushing_furniture = false;  // moving -into- furniture tile; skip check for move_cost > 0
 bool pulling_furniture = false;  // moving -away- from furniture tile; check for move_cost > 0
 bool shifting_furniture = false; // moving furniture and staying still; skip check for move_cost > 0
 int movecost_modifier = 0;       // pulling moves furniture into our origin square, so this changes to subtract it.

 if( u.grab_point.x != 0 || u.grab_point.y ) {
     if ( u.grab_type == OBJECT_VEHICLE ) { // default; assume OBJECT_VEHICLE
         vehicle *grabbed_vehicle = m.veh_at( u.posx + u.grab_point.x, u.posy + u.grab_point.y );
         // If we're pushing a vehicle, the vehicle tile we'd be "stepping onto" is
         // actually the current tile.
         // If there's a vehicle there, it will actually result in failed movement.
         if( grabbed_vehicle == veh1 ) {
             veh1 = veh0;
             vpart1 = vpart0;
         }
     } else if ( u.grab_type == OBJECT_FURNITURE ) { // Determine if furniture grab is valid, and what we're wanting to do with it based on
         point fpos( u.posx + u.grab_point.x, u.posy + u.grab_point.y ); // where it is
         if ( m.has_furn(fpos.x, fpos.y) ) {
             pushing_furniture = ( dx == u.grab_point.x && dy == u.grab_point.y); // and where we're going
             if ( ! pushing_furniture ) {
                 point fdest( fpos.x + dx, fpos.y + dy );
                 pulling_furniture = ( fdest.x == u.posx && fdest.y == u.posy );
             }
             shifting_furniture = ( pushing_furniture == false && pulling_furniture == false );
         }
     }
 }
 bool veh_closed_door = false;
 if (veh1) {
  dpart = veh1->part_with_feature (vpart1, "OPENABLE");
  if (veh1->part_info(dpart).has_flag("OPENCLOSE_INSIDE") && (!veh0 || veh0 != veh1)){
      veh_closed_door = false;
  } else {
      veh_closed_door = dpart >= 0 && !veh1->parts[dpart].open;
  }
 }

 if (veh0 && abs(veh0->velocity) > 100) {
  if (!veh1) {
   if (query_yn(_("Dive from moving vehicle?"))) {
    moving_vehicle_dismount(x, y);
   }
   return false;
  } else if (veh1 != veh0) {
   add_msg(_("There is another vehicle in the way."));
   return false;
  } else if (veh1->part_with_feature(vpart1, "BOARDABLE") < 0) {
   add_msg(_("That part of the vehicle is currently unsafe."));
   return false;
  }
 }


 if (m.move_cost(x, y) > 0 || pushing_furniture || shifting_furniture ) {
    // move_cost() of 0 = impassible (e.g. a wall)
  u.set_underwater(false);

  //Ask for EACH bad field, maybe not? Maybe say "theres X bad shit in there don't do it."
  field_entry *cur = NULL;
  field &tmpfld = m.field_at(x, y);
    std::map<field_id, field_entry*>::iterator field_it;
    for (field_it = tmpfld.getFieldStart(); field_it != tmpfld.getFieldEnd(); ++field_it) {
        cur = field_it->second;
        if (cur == NULL) {
            continue;
        }
        field_id curType = cur->getFieldType();
        bool dangerous = false;

        switch (curType) {
            case fd_smoke:
                dangerous = !(u.resist(bp_mouth) >= 7);
                break;
            case fd_tear_gas:
            case fd_toxic_gas:
            case fd_gas_vent:
                dangerous = !(u.resist(bp_mouth) >= 15);
                break;
            default:
                dangerous = cur->is_dangerous();
                break;
        }
        if ((dangerous) && !query_yn(_("Really step into that %s?"), cur->name().c_str())) {
            return false;
    }
    }

  if (m.tr_at(x, y) != tr_null &&
    u.per_cur - u.encumb(bp_eyes) >= traps[m.tr_at(x, y)]->visibility){
        if (  !traps[m.tr_at(x, y)]->is_benign() &&
              !query_yn(_("Really step onto that %s?"),traps[m.tr_at(x, y)]->name.c_str())){
            return false;
        }
  }

  float drag_multiplier = 1.0;
  vehicle *grabbed_vehicle = NULL;
  if( u.grab_point.x != 0 || u.grab_point.y != 0 ) {
    // vehicle: pulling, pushing, or moving around the grabbed object.
    if ( u.grab_type == OBJECT_VEHICLE ) {
      grabbed_vehicle = m.veh_at( u.posx + u.grab_point.x, u.posy + u.grab_point.y );
      if( NULL != grabbed_vehicle ) {
          if( grabbed_vehicle == veh0 ) {
              add_msg(_("You can't move %s while standing on it!"), grabbed_vehicle->name.c_str());
              return false;
          }
          drag_multiplier += (float)(grabbed_vehicle->total_mass() * 1000) /
              (float)(u.weight_capacity() * 5);
          if( drag_multiplier > 2.0 ) {
              add_msg(_("The %s is too heavy for you to budge!"), grabbed_vehicle->name.c_str());
              return false;
          }
          tileray mdir;

          int dxVeh = u.grab_point.x * (-1);
          int dyVeh = u.grab_point.y * (-1);
          int prev_grab_x = u.grab_point.x;
          int prev_grab_y = u.grab_point.y;

          if (abs(dx+dxVeh) == 2 || abs(dy+dyVeh) == 2 || ((dxVeh + dx) == 0 && (dyVeh + dy) == 0))  {
              //We are not moving around the veh
              if ((dxVeh + dx) == 0 && (dyVeh + dy) == 0) {
                  //we are pushing in the direction of veh
                  dxVeh = dx;
                  dyVeh = dy;
              } else {
                  u.grab_point.x = dx * (-1);
                  u.grab_point.y = dy * (-1);
              }

              if ((abs(dx+dxVeh) == 0 || abs(dy+dyVeh) == 0) && u.grab_point.x != 0 && u.grab_point.y != 0) {
                  //We are moving diagonal while veh is diagonal too and one direction is 0
                  dxVeh = ((dx + dxVeh) == 0) ? 0 : dxVeh;
                  dyVeh = ((dy + dyVeh) == 0) ? 0 : dyVeh;

                  u.grab_point.x = dxVeh * (-1);
                  u.grab_point.y = dyVeh * (-1);
              }

              mdir.init( dxVeh, dyVeh );
              mdir.advance( 1 );
              grabbed_vehicle->precalc_mounts( 1, mdir.dir() );
              int imp = 0;
              std::vector<veh_collision> veh_veh_colls;
              bool can_move = true;
              // Set player location to illegal value so it can't collide with vehicle.
              int player_prev_x = u.posx;
              int player_prev_y = u.posy;
              u.posx = 0;
              u.posy = 0;
              if( grabbed_vehicle->collision( veh_veh_colls, dxVeh, dyVeh, can_move, imp, true ) ) {
                  // TODO: figure out what we collided with.
                  add_msg( _("The %s collides with something."), grabbed_vehicle->name.c_str() );
                  u.moves -= 10;
                  u.posx = player_prev_x;
                  u.posy = player_prev_y;
                  u.grab_point.x = prev_grab_x;
                  u.grab_point.y = prev_grab_y;
                  return false;
              }
              u.posx = player_prev_x;
              u.posy = player_prev_y;

              int gx = grabbed_vehicle->global_x();
              int gy = grabbed_vehicle->global_y();
              std::vector<int> wheel_indices = grabbed_vehicle->all_parts_with_feature("WHEEL", false);
              for( int i = 0; i < wheel_indices.size(); i++ ) {
                  int p = wheel_indices[i];
                  if( one_in(2) ) {
                      grabbed_vehicle->handle_trap( gx + grabbed_vehicle->parts[p].precalc_dx[0] + dxVeh,
                                                    gy + grabbed_vehicle->parts[p].precalc_dy[0] + dyVeh, p );
                  }
              }
              m.displace_vehicle( this, gx, gy, dxVeh, dyVeh );
          } else {
              //We are moving around the veh
              u.grab_point.x = (dx + dxVeh) * (-1);
              u.grab_point.y = (dy + dyVeh) * (-1);
          }
      } else {
          add_msg( _("No vehicle at grabbed point.") );
          u.grab_point.x = 0;
          u.grab_point.y = 0;
          u.grab_type = OBJECT_NONE;
      }
    // Furniture: pull, push, or standing still and nudging object around. Can push furniture out of reach.
    } else if ( u.grab_type == OBJECT_FURNITURE ) {
      point fpos( u.posx + u.grab_point.x, u.posy + u.grab_point.y ); // supposed position of grabbed furniture
      if ( ! m.has_furn( fpos.x, fpos.y ) ) { // where'd it go? We're grabbing thin air so reset.
          add_msg( _("No furniture at grabbed point.") );
          u.grab_point = point(0, 0);
          u.grab_type = OBJECT_NONE;
      } else {
          point fdest( fpos.x + dx, fpos.y + dy ); // intended destination of furniture.

          // unfortunately, game::is_empty fails for tiles we're standing on, which will forbid pulling, so:
          bool canmove = (
               ( m.move_cost(fdest.x, fdest.y) > 0 || m.has_flag("LIQUID", fdest.x, fdest.y) ) &&
               npc_at(fdest.x, fdest.y) == -1 &&
               mon_at(fdest.x, fdest.y) == -1 &&
               m.has_flag("FLAT", fdest.x, fdest.y) &&
               !m.has_furn(fdest.x, fdest.y) &&
               m.tr_at(fdest.x, fdest.y) == tr_null
          );

          const furn_t furntype = m.furn_at(fpos.x, fpos.y);
          int furncost = furntype.movecost;
          const int src_items = m.i_at(fpos.x, fpos.y).size();
          const int dst_items = m.i_at(fdest.x, fdest.y).size();
          bool dst_item_ok = ( ! m.has_flag("NOITEM", fdest.x, fdest.y) &&
                               ! m.has_flag("SWIMMABLE", fdest.x, fdest.y) &&
                               ! m.has_flag("DESTROY_ITEM", fdest.x, fdest.y) );
          bool src_item_ok = ( m.furn_at(fpos.x, fpos.y).has_flag("CONTAINER") ||
                               m.furn_at(fpos.x, fpos.y).has_flag("SEALED") );

          if ( ! canmove ) {
              add_msg( _("The %s collides with something."), furntype.name.c_str() );
              u.moves -= 50; // "oh was that your foot? Sorry :-O"
              return false;
          } else if ( ! m.can_move_furniture( fpos.x, fpos.y, &u ) ) {
              add_msg(_("The %s is too heavy for you to budge!"), furntype.name.c_str() );
              u.moves -= 100; // time spent straining and going 'hnngh!'
              return false; // furniture and or obstacle wins.
          } else if ( ! src_item_ok && dst_items > 0 ) {
              add_msg( _("There's stuff in the way.") );
              u.moves -= 50; // "oh was that your stuffed parrot? Sorry :-O"
              return false;
          }

          if ( pulling_furniture ) { // normalize movecost for pulling: furniture moves into our current square -then- we move away
              if ( furncost < 0 ) {  // this will make our exit-tile move cost 0
                   movecost_modifier += m.ter_at(fpos.x, fpos.y).movecost; // so add the base cost of our exit-tile's terrain.
              } else {               // or it will think we're walking over the furniture we're pulling
                   movecost_modifier += ( 0 - furncost ); // so subtract the base cost of our furniture.
              }
          }

          u.moves -= furntype.move_str_req * 10; // t_furn has no weight/friction; this is close enough.
          sound(x, y, furntype.move_str_req * 2, _("a scraping noise"));

          m.furn_set(fdest.x, fdest.y, m.furn(fpos.x, fpos.y));    // finally move it.
          m.furn_set(fpos.x, fpos.y, f_null);

          if ( src_items > 0 ) {  // and the stuff inside.
              if ( dst_item_ok && src_item_ok ) {
                  std::vector <item>& miat = m.i_at(fpos.x, fpos.y);
                  const int arbritrary_item_limit = MAX_ITEM_IN_SQUARE - dst_items; // within reason
                  for (int i=0; i < src_items; i++) { // ...carefully
                      if ( i < arbritrary_item_limit &&
                        miat.size() > 0 &&
                        m.add_item_or_charges(fdest.x, fdest.y, miat[0], 0) ) {
                          miat.erase(miat.begin());
                      } else {
                          add_msg("Stuff spills from the %s!", furntype.name.c_str() );
                          break;
                      }
                  }
              } else {
                  add_msg("Stuff spills from the %s!", furntype.name.c_str() );
              }
          }

          if ( shifting_furniture ) { // we didn't move
              if ( abs( u.grab_point.x + dx ) < 2 && abs( u.grab_point.y + dy ) < 2 ) {
                  u.grab_point = point ( u.grab_point.x + dx , u.grab_point.y + dy ); // furniture moved relative to us
              } else { // we pushed furniture out of reach
                  add_msg( _("You let go of the %s"), furntype.name.c_str() );
                  u.grab_point = point (0, 0);
                  u.grab_type = OBJECT_NONE;
              }
              return false; // We moved furniture but stayed still.
          } else if ( pushing_furniture && m.move_cost(x, y) <= 0 ) { // Not sure how that chair got into a wall, but don't let player follow.
              add_msg( _("You let go of the %s as it slides past %s"), furntype.name.c_str(), m.ter_at(x,y).name.c_str() );
              u.grab_point = point (0, 0);
              u.grab_type = OBJECT_NONE;
          }
      }
    // Unsupported!
    } else {
       add_msg( _("Nothing at grabbed point %d,%d."),u.grab_point.x,u.grab_point.y );
       u.grab_point.x = 0;
       u.grab_point.y = 0;
       u.grab_type = OBJECT_NONE;
    }
  }

// Calculate cost of moving
  bool diag = trigdist && u.posx != x && u.posy != y;
  u.moves -= int(u.run_cost(m.combined_movecost(u.posx, u.posy, x, y, grabbed_vehicle, movecost_modifier), diag) * drag_multiplier);

// Adjust recoil down
  if (u.recoil > 0) {
    if (int(u.str_cur / 2) + u.skillLevel("gun") >= u.recoil)
    u.recoil = 0;
   else {
     u.recoil -= int(u.str_cur / 2) + u.skillLevel("gun");
    u.recoil = int(u.recoil / 2);
   }
  }
  if ((!u.has_trait("PARKOUR") && m.move_cost(x, y) > 2) ||
      ( u.has_trait("PARKOUR") && m.move_cost(x, y) > 4    ))
  {
   if (veh1 && m.move_cost(x,y) != 2)
    add_msg(_("Moving past this %s is slow!"), veh1->part_info(vpart1).name.c_str());
   else
    add_msg(_("Moving past this %s is slow!"), m.name(x, y).c_str());
  }
  if (m.has_flag("ROUGH", x, y) && (!u.in_vehicle)) {
   if (one_in(5) && u.armor_bash(bp_feet) < rng(2, 5)) {
    add_msg(_("You hurt your feet on the %s!"), m.tername(x, y).c_str());
    u.hit(this, bp_feet, 0, 0, 1);
    u.hit(this, bp_feet, 1, 0, 1);
   }
  }
  if (m.has_flag("SHARP", x, y) && !one_in(3) && !one_in(40 - int(u.dex_cur/2))
      && (!u.in_vehicle)) {
   if (!u.has_trait("PARKOUR") || one_in(4)) {
    body_part bp = random_body_part();
    int side = random_side(bp);
    if(u.hit(this, bp, side, 0, rng(1, 4)) > 0)
     add_msg(_("You cut your %s on the %s!"), body_part_name(bp, side).c_str(), m.tername(x, y).c_str());
   }
  }
  if (!u.has_artifact_with(AEP_STEALTH) && !u.has_trait("LEG_TENTACLES")) {
   if (u.has_trait("LIGHTSTEP"))
    sound(x, y, 2, ""); // Sound of footsteps may awaken nearby monsters
   else
    sound(x, y, 6, ""); // Sound of footsteps may awaken nearby monsters
  }
  if (one_in(20) && u.has_artifact_with(AEP_MOVEMENT_NOISE))
   sound(x, y, 40, _("You emit a rattling sound."));
// If we moved out of the nonant, we need update our map data
  if (m.has_flag("SWIMMABLE", x, y) && u.has_disease("onfire")) {
   add_msg(_("The water puts out the flames!"));
   u.rem_disease("onfire");
  }
// displace is set at the top of this function.
  if (displace) { // We displaced a friendly monster!
// Immobile monsters can't be displaced.
   monster &z = zombie(mondex);
   if (z.has_flag(MF_IMMOBILE)) {
// ...except that turrets can be picked up.
// TODO: Make there a flag, instead of hard-coded to mon_turret
    if (z.type->id == "mon_turret") {
     if (query_yn(_("Deactivate the turret?"))) {
      remove_zombie(mondex);
      u.moves -= 100;
      m.spawn_item(x, y, "bot_turret", 1, 0, turn);
      m.spawn_item(x, y, "9mm", 1, z.ammo, turn);
     }
<<<<<<< HEAD
     return false;
    }
    else if (z.type->id == "mon_laserturret") {
     if (query_yn(_("Deactivate the laser turret?"))) {
      remove_zombie(mondex);
      u.moves -= 100;
      m.spawn_item(x, y, "bot_laserturret", 1, 0, turn);
     }
     return false;
=======
     return;
    }
    else {
     add_msg(_("You can't displace your %s."), z.name().c_str());
     return;
>>>>>>> 2bb6e390
    }
    else {
     add_msg(_("You can't displace your %s."), z.name().c_str());
     return false;
   }
   else if (z.type->id == "mon_manhack") {
    if (query_yn(_("Reprogram the manhack?"))) {
      int choice = 0;
      if (z.has_effect(ME_DOCILE))
        choice = menu(true, _("Do what?"), _("Engage targets."), _("Deactivate."), NULL);
      else
        choice = menu(true, _("Do what?"), _("Follow me."), _("Deactivate."), NULL);
      switch (choice) {
      case 1:{
        if (z.has_effect(ME_DOCILE)) {
          z.rem_effect(ME_DOCILE);
          if (one_in(3))
            add_msg(_("The %s hovers momentarily as it surveys the area."), z.name().c_str());
        }
        else {
          z.add_effect(ME_DOCILE, -1);
          add_msg(_("The %s ."), z.name().c_str());
          if (one_in(3))
            add_msg(_("The %s lets out a whirring noise and starts to follow you."), z.name().c_str());
        }
        break;
      }
      case 2: {
        remove_zombie(mondex);
        m.spawn_item(x, y, "bot_manhack", 1, 0, turn);
        break;
      }
      default: {
        return;
      }
      }
      u.moves -= 100;
    }
    return;
  }
   z.move_to(this, u.posx, u.posy, true); // Force the movement even though the player is there right now.
   add_msg(_("You displace the %s."), z.name().c_str());
   }
  }

  if (x < SEEX * int(MAPSIZE / 2) || y < SEEY * int(MAPSIZE / 2) ||
      x >= SEEX * (1 + int(MAPSIZE / 2)) || y >= SEEY * (1 + int(MAPSIZE / 2)))
   update_map(x, y);

// If the player is in a vehicle, unboard them from the current part
  if (u.in_vehicle)
   m.unboard_vehicle(u.posx, u.posy);

// Move the player
  u.posx = x;
  u.posy = y;
  if(dx != 0 || dy != 0) {
    u.lifetime_stats()->squares_walked++;
  }

  //Autopickup
  if (OPTIONS["AUTO_PICKUP"] && (!OPTIONS["AUTO_PICKUP_SAFEMODE"] || mostseen == 0) && (m.i_at(u.posx, u.posy)).size() > 0) {
   pickup(u.posx, u.posy, -1);
  }

// If the new tile is a boardable part, board it
  if (veh1 && veh1->part_with_feature(vpart1, "BOARDABLE") >= 0)
   m.board_vehicle(this, u.posx, u.posy, &u);

  if (m.tr_at(x, y) != tr_null) { // We stepped on a trap!
   trap* tr = traps[m.tr_at(x, y)];
   if (!u.avoid_trap(tr)) {
    trapfunc f;
    (f.*(tr->act))(x, y);
   }
  }

  // apply martial art move bonuses
  u.ma_onmove_effects();

  // leave the old martial arts stuff in for now
// Some martial art styles have special effects that trigger when we move
  if(u.weapon.type->id == "style_capoeira"){
    if (u.disease_duration("attack_boost") < 2)
     u.add_disease("attack_boost", 2, false, 2, 2);
    if (u.disease_duration("dodge_boost") < 2)
     u.add_disease("dodge_boost", 2, false, 2, 2);
  } else if(u.weapon.type->id == "style_ninjutsu"){
    u.add_disease("attack_boost", 2, false, 1, 3);
  } else if(u.weapon.type->id == "style_crane"){
    if (!u.has_disease("dodge_boost"))
     u.add_disease("dodge_boost", 1, false, 3, 3);
  } else if(u.weapon.type->id == "style_leopard"){
    u.add_disease("attack_boost", 2, false, 1, 4);
  } else if(u.weapon.type->id == "style_dragon"){
    if (!u.has_disease("damage_boost"))
     u.add_disease("damage_boost", 2, false, 3, 3);
  } else if(u.weapon.type->id == "style_lizard"){
    bool wall = false;
    for (int wallx = x - 1; wallx <= x + 1 && !wall; wallx++) {
     for (int wally = y - 1; wally <= y + 1 && !wall; wally++) {
      if (m.has_flag("SUPPORTS_ROOF", wallx, wally))
       wall = true;
     }
    }
    if (wall)
     u.add_disease("attack_boost", 2, false, 2, 8);
    else
     u.rem_disease("attack_boost");
  }

  // Drench the player if swimmable
  if (m.has_flag("SWIMMABLE", x, y))
    u.drench(this, 40, mfb(bp_feet) | mfb(bp_legs));

    // List items here
    if (!m.has_flag("SEALED", x, y)) {
        if (u.has_disease("blind") && !m.i_at(x, y).empty()) {
            add_msg(_("There's something here, but you can't see what it is."));
        } else if (!m.i_at(x, y).empty()) {
            std::vector<std::string> names;
            std::vector<size_t> counts;
            names.push_back(m.i_at(x, y)[0].tname(this));
            if (m.i_at(x, y)[0].count_by_charges()) {
                counts.push_back(m.i_at(x, y)[0].charges);
            } else {
                counts.push_back(1);
            }
            for (int i = 1; i < m.i_at(x, y).size(); i++) {
                item& tmpitem = m.i_at(x, y)[i];
                std::string next = tmpitem.tname(this);
                bool got_it = false;
                for (int i = 0; i < names.size(); ++i) {
                    if (next == names[i]) {
                        if (tmpitem.count_by_charges()) {
                            counts[i] += tmpitem.charges;
                        } else {
                            counts[i] += 1;
                        }
                        got_it = true;
                        break;
                    }
                }
                if (!got_it) {
                    names.push_back(next);
                    if (tmpitem.count_by_charges()) {
                        counts.push_back(tmpitem.charges);
                    } else {
                        counts.push_back(1);
                    }
                }
                if (names.size() > 6) {
                    break;
                }
            }
            for (int i = 0; i < names.size(); ++i) {
                std::string fmt;
                if (counts[i] == 1) {
                    //~ one item (e.g. "a dress")
                    fmt = _("a %s");
                    names[i] = string_format(fmt, names[i].c_str());
                } else {
                    //~ number of items: "<number> <item>"
                    fmt = ngettext("%1$d %2$s", "%1$d %2$ss", counts[i]);
                    names[i] = string_format(fmt, counts[i], names[i].c_str());
                }
            }
            if (names.size() == 1) {
                add_msg(_("You see here %s."), names[0].c_str());
            } else if (names.size() == 2) {
                add_msg(_("You see here %s and %s."),
                        names[0].c_str(), names[1].c_str());
            } else if (names.size() == 3) {
                add_msg(_("You see here %s, %s, and %s."), names[0].c_str(),
                        names[1].c_str(), names[2].c_str());
            } else if (names.size() < 7) {
                add_msg(_("There are %d items here."), names.size());
            } else {
                add_msg(_("There are many items here."));
            }
        }
    }

  if (veh1 && veh1->part_with_feature(vpart1, "CONTROLS") >= 0
           && u.in_vehicle)
      add_msg(_("There are vehicle controls here.  %s to drive."),
              press_x(ACTION_CONTROL_VEHICLE).c_str() );

  } else if (!m.has_flag("SWIMMABLE", x, y) && u.has_active_bionic("bio_probability_travel") && u.power_level >= 10) {
  //probability travel through walls but not water
  int tunneldist = 0;
  // tile is impassable
  while((m.move_cost(x + tunneldist*(x - u.posx), y + tunneldist*(y - u.posy)) == 0 &&
         // but allow water tiles
         !m.has_flag("SWIMMABLE", x + tunneldist*(x - u.posx), y + tunneldist*(y - u.posy))) ||
         // a monster is there
         ((mon_at(x + tunneldist*(x - u.posx), y + tunneldist*(y - u.posy)) != -1 ||
           // so keep tunneling
           npc_at(x + tunneldist*(x - u.posx), y + tunneldist*(y - u.posy)) != -1) &&
          // assuming we've already started
          tunneldist > 0))
  {
      tunneldist += 1; //add 1 to tunnel distance for each impassable tile in the line
      if(tunneldist * 10 > u.power_level) //oops, not enough energy! Tunneling costs 10 bionic power per impassable tile
      {
          add_msg(_("You try to quantum tunnel through the barrier but are reflected! Try again with more energy!"));
          tunneldist = 0; //we didn't tunnel anywhere
          break;
      }
      if(tunneldist > 24)
      {
          add_msg(_("It's too dangerous to tunnel that far!"));
          tunneldist = 0;
          break;    //limit maximum tunneling distance
      }
  }
  if(tunneldist) //you tunneled
  {
    if (u.in_vehicle)
        m.unboard_vehicle(u.posx, u.posy);
    u.power_level -= (tunneldist * 10); //tunneling costs 10 bionic power per impassable tile
    u.moves -= 100; //tunneling costs 100 moves
    u.posx += (tunneldist + 1) * (x - u.posx); //move us the number of tiles we tunneled in the x direction, plus 1 for the last tile
    u.posy += (tunneldist + 1) * (y - u.posy); //ditto for y
    add_msg(_("You quantum tunnel through the %d-tile wide barrier!"), tunneldist);
    if (m.veh_at(u.posx, u.posy, vpart1) && m.veh_at(u.posx, u.posy, vpart1)->part_with_feature(vpart1, "BOARDABLE") >= 0)
        m.board_vehicle(this, u.posx, u.posy, &u);
  }
  else //or you couldn't tunnel due to lack of energy
  {
      u.power_level -= 10; //failure is expensive!
      return false;
  }

 } else if (veh_closed_door) { // move_cost <= 0
   veh1->open(dpart);
  u.moves -= 100;
  add_msg (_("You open the %s's %s."), veh1->name.c_str(),
                                    veh1->part_info(dpart).name.c_str());

 } else if (m.has_flag("SWIMMABLE", x, y)) { // Dive into water!
// Requires confirmation if we were on dry land previously
  if ((m.has_flag("SWIMMABLE", u.posx, u.posy) &&
      m.move_cost(u.posx, u.posy) == 0) || query_yn(_("Dive into the water?"))) {
   if (m.move_cost(u.posx, u.posy) > 0 && u.swim_speed() < 500)
     add_msg(_("You start swimming.  %s to dive underwater."),
             press_x(ACTION_MOVE_DOWN).c_str());
   plswim(x, y);
  }
 } else { // Invalid move
  if (u.has_disease("blind") || u.has_disease("stunned")) {
// Only lose movement if we're blind
   add_msg(_("You bump into a %s!"), m.name(x, y).c_str());
   u.moves -= 100;
  } else if (m.furn(x, y) != f_safe_c && m.open_door(x, y, !m.is_outside(u.posx, u.posy)))
   u.moves -= 100;
  else if (m.ter(x, y) == t_door_locked || m.ter(x, y) == t_door_locked_alarm || m.ter(x, y) == t_door_locked_interior) {
   u.moves -= 100;
   add_msg(_("That door is locked!"));
  }
  else if (m.ter(x, y) == t_door_bar_locked) {
   u.moves -= 80;
   add_msg(_("You rattle the bars but the door is locked!"));
  }
  return false;
 }

 return true;
}

void game::plswim(int x, int y)
{
 if (x < SEEX * int(MAPSIZE / 2) || y < SEEY * int(MAPSIZE / 2) ||
     x >= SEEX * (1 + int(MAPSIZE / 2)) || y >= SEEY * (1 + int(MAPSIZE / 2)))
  update_map(x, y);
 u.posx = x;
 u.posy = y;
 if (!m.has_flag("SWIMMABLE", x, y)) {
  dbg(D_ERROR) << "game:plswim: Tried to swim in "
               << m.tername(x, y).c_str() << "!";
  debugmsg("Tried to swim in %s!", m.tername(x, y).c_str());
  return;
 }
 if (u.has_disease("onfire")) {
  add_msg(_("The water puts out the flames!"));
  u.rem_disease("onfire");
 }
 int movecost = u.swim_speed();
 u.practice(turn, "swimming", u.is_underwater() ? 2 : 1);
 if (movecost >= 500) {
  if (!u.is_underwater()) {
    add_msg(_("You sink like a rock!"));
   u.set_underwater(true);
   u.oxygen = 30 + 2 * u.str_cur;
  }
 }
 if (u.oxygen <= 5 && u.is_underwater()) {
  if (movecost < 500)
    popup(_("You need to breathe! (%s to surface.)"),
          press_x(ACTION_MOVE_UP).c_str());
  else
   popup(_("You need to breathe but you can't swim!  Get to dry land, quick!"));
 }
 bool diagonal = (x != u.posx && y != u.posy);
 u.moves -= (movecost > 200 ? 200 : movecost)  * (trigdist && diagonal ? 1.41 : 1 );
 u.inv.rust_iron_items();

 int drenchFlags = mfb(bp_legs)|mfb(bp_torso)|mfb(bp_arms)|mfb(bp_feet);

 if (get_temperature() <= 50)
   drenchFlags |= mfb(bp_hands);

 if (u.is_underwater())
   drenchFlags |= mfb(bp_head)|mfb(bp_eyes)|mfb(bp_mouth)|mfb(bp_hands);

 u.drench(this, 100, drenchFlags);
}

void game::fling_player_or_monster(player *p, monster *zz, const int& dir, float flvel, bool controlled)
{
    int steps = 0;
    bool is_u = p && (p == &u);
    int dam1, dam2;

    bool is_player;
    if (p)
        is_player = true;
    else
    if (zz)
        is_player = false;
    else
    {
     dbg(D_ERROR) << "game:fling_player_or_monster: "
                     "neither player nor monster";
     debugmsg ("game::fling neither player nor monster");
     return;
    }

    tileray tdir(dir);
    std::string sname, snd;
    if (is_player)
    {
        if (is_u)
            sname = std::string (_("You are"));
        else
            sname = p->name + _(" is");
    }
    else
        sname = zz->name() + _(" is");
    int range = flvel / 10;
    int x = (is_player? p->posx : zz->posx());
    int y = (is_player? p->posy : zz->posy());
    while (range > 0)
    {
        tdir.advance();
        x = (is_player? p->posx : zz->posx()) + tdir.dx();
        y = (is_player? p->posy : zz->posy()) + tdir.dy();
        std::string dname;
        bool thru = true;
        bool slam = false;
        int mondex = mon_at(x, y);
        dam1 = flvel / 3 + rng (0, flvel * 1 / 3);
        if (controlled)
            dam1 = std::max(dam1 / 2 - 5, 0);
        if (mondex >= 0)
        {
            monster &z = zombie(mondex);
            slam = true;
            dname = z.name();
            dam2 = flvel / 3 + rng (0, flvel * 1 / 3);
            if (z.hurt(dam2))
             kill_mon(mondex, false);
            else
             thru = false;
            if (is_player)
             p->hitall (this, dam1, 40);
            else
                zz->hurt(dam1);
        } else if (m.move_cost(x, y) == 0 && !m.has_flag("SWIMMABLE", x, y)) {
            slam = true;
            int vpart;
            vehicle *veh = m.veh_at(x, y, vpart);
            dname = veh ? veh->part_info(vpart).name : m.tername(x, y).c_str();
            if (m.has_flag("BASHABLE", x, y)) {
                thru = m.bash(x, y, flvel, snd);
            } else {
                thru = false;
            }
            if (snd.length() > 0)
                add_msg (_("You hear a %s"), snd.c_str());
            if (is_player)
                p->hitall (this, dam1, 40);
            else
                zz->hurt (dam1);
            flvel = flvel / 2;
        }
        if (slam && dam1)
            add_msg (_("%s slammed against the %s for %d damage!"), sname.c_str(), dname.c_str(), dam1);
        if (thru)
        {
            if (is_player)
            {
                p->posx = x;
                p->posy = y;
            }
            else
            {
                zz->setpos(x, y);
            }
        }
        else
            break;
        range--;
        steps++;
        timespec ts;   // Timespec for the animation
        ts.tv_sec = 0;
        ts.tv_nsec = BILLION / 20;
        nanosleep (&ts, 0);
    }

    if (!m.has_flag("SWIMMABLE", x, y))
    {
        // fall on ground
        dam1 = rng (flvel / 3, flvel * 2 / 3) / 2;
        if (controlled)
            dam1 = std::max(dam1 / 2 - 5, 0);
        if (is_player)
        {
            int dex_reduce = p->dex_cur < 4? 4 : p->dex_cur;
            dam1 = dam1 * 8 / dex_reduce;
            if (p->has_trait("PARKOUR"))
            {
                dam1 /= 2;
            }
            if (dam1 > 0)
            {
                p->hitall (this, dam1, 40);
            }
        } else {
            zz->hurt (dam1);
        }
        if (is_u)
        {
            if (dam1 > 0)
            {
                add_msg (_("You fall on the ground for %d damage."), dam1);
            } else if (!controlled) {
                add_msg (_("You land on the ground."));
            }
        }
    }
    else if (is_u)
    {
        if (controlled)
            add_msg (_("You dive into water."));
        else
            add_msg (_("You fall into water."));
    }
}

void game::vertical_move(int movez, bool force) {
// Check if there are monsters are using the stairs.
    bool slippedpast = false;
    if (!coming_to_stairs.empty()) {
		// TODO: Allow travel if zombie couldn't reach stairs, but spawn him when we go up.
            add_msg(_("You try to use the stairs. Suddenly you are blocked by a %s!"), coming_to_stairs[0].name().c_str());
            // Roll.
            int dexroll = dice(6, u.dex_cur + u.skillLevel("dodge") * 2);
            int strroll = dice(3, u.str_cur + u.skillLevel("melee") * 1.5);
            if (coming_to_stairs.size() > 4) {
                add_msg(_("The are a lot of them on the %s!"), m.tername(u.posx, u.posy).c_str());
                dexroll /= 4;
                strroll /= 2;
            }
            else if (coming_to_stairs.size() > 1) {
                 add_msg(_("There's something else behind it!"));
                 dexroll /= 2;
            }

            if (dexroll < 14 || strroll < 12) {
                update_stair_monsters();
                u.moves -= 100;
                return;
            }

            if (dexroll >= 14)
                add_msg(_("You manage to slip past!"));
            else if (strroll >= 12)
                add_msg(_("You manage to push past!"));
            slippedpast = true;
            u.moves -=100;
    }

// > and < are used for diving underwater.
 if (m.move_cost(u.posx, u.posy) == 0 && m.has_flag("SWIMMABLE", u.posx, u.posy)){
  if (movez == -1) {
   if (u.is_underwater()) {
    add_msg(_("You are already underwater!"));
    return;
   }
   if (u.worn_with_flag("FLOATATION")) {
    add_msg(_("You can't dive while wearing a flotation device."));
    return;
   }
   u.set_underwater(true);
   u.oxygen = 30 + 2 * u.str_cur;
   add_msg(_("You dive underwater!"));
  } else {
   if (u.swim_speed() < 500) {
    u.set_underwater(false);
    add_msg(_("You surface."));
   } else
    add_msg(_("You can't surface!"));
  }
  return;
 }
// Force means we're going down, even if there's no staircase, etc.
// This happens with sinkholes and the like.
 if (!force && ((movez == -1 && !m.has_flag("GOES_DOWN", u.posx, u.posy)) ||
                (movez ==  1 && !m.has_flag("GOES_UP",   u.posx, u.posy))) &&
                !(m.ter(u.posx, u.posy) == t_elevator)) {
  if (movez == -1) {
    add_msg(_("You can't go down here!"));
  } else {
    add_msg(_("You can't go up here!"));
  }
  return;
 }

 if( force ) {
     // Let go of a grabbed cart.
     u.grab_point.x = 0;
     u.grab_point.y = 0;
 } else if( u.grab_point.x != 0 || u.grab_point.y != 0 ) {
     // TODO: Warp the cart along with you if you're on an elevator
     add_msg(_("You can't drag things up and down stairs."));
     return;
 }

 map tmpmap(&traps);
 tmpmap.load(this, levx, levy, levz + movez, false);
// Find the corresponding staircase
 int stairx = -1, stairy = -1;
 bool rope_ladder = false;

    const int omtilesz=SEEX * 2;
    real_coords rc( m.getabs(u.posx, u.posy) );

    point omtile_align_start(
        m.getlocal( rc.begin_om_pos() )
    );

 if (force) {
  stairx = u.posx;
  stairy = u.posy;
 } else { // We need to find the stairs.
  int best = 999;
   for (int i = omtile_align_start.x; i <= omtile_align_start.x + omtilesz; i++) {
    for (int j = omtile_align_start.y; j <= omtile_align_start.y + omtilesz; j++) {
    if (rl_dist(u.posx, u.posy, i, j) <= best &&
        ((movez == -1 && tmpmap.has_flag("GOES_UP", i, j)) ||
         (movez == 1 && (tmpmap.has_flag("GOES_DOWN", i, j) ||
                         tmpmap.ter(i, j) == t_manhole_cover)) ||
         ((movez == 2 || movez == -2) && tmpmap.ter(i, j) == t_elevator))) {
     stairx = i;
     stairy = j;
     best = rl_dist(u.posx, u.posy, i, j);
    }
   }
  }

  if (stairx == -1 || stairy == -1) { // No stairs found!
   if (movez < 0) {
    if (tmpmap.move_cost(u.posx, u.posy) == 0) {
     popup(_("Halfway down, the way down becomes blocked off."));
     return;
    } else if (u.has_amount("rope_30", 1)) {
     if (query_yn(_("There is a sheer drop halfway down. Climb your rope down?"))){
      rope_ladder = true;
      u.use_amount("rope_30", 1);
     } else
      return;
    } else if (!query_yn(_("There is a sheer drop halfway down.  Jump?")))
     return;
   }
   stairx = u.posx;
   stairy = u.posy;
  }
 }

 if (!force) {
  monstairx = levx;
  monstairy = levy;
  monstairz = levz;
 }
 // Make sure monsters are saved!
 for (unsigned int i = 0; i < num_zombies(); i++) {
    monster &z = zombie(i);
    int turns = z.turns_to_reach(this, u.posx, u.posy);
        if (turns < 10 && coming_to_stairs.size() < 8 && z.will_reach(this, u.posx, u.posy)
            && !slippedpast) {
            z.onstairs = true;
            z.staircount = 10 + turns;
            coming_to_stairs.push_back(z);
            //remove_zombie(i);
        } else {
            force_save_monster(z);
        }
}
 despawn_monsters();
 clear_zombies();

// Figure out where we know there are up/down connectors
 std::vector<point> discover;
 for (int x = 0; x < OMAPX; x++) {
  for (int y = 0; y < OMAPY; y++) {
   if (cur_om->seen(x, y, levz) &&
       ((movez ==  1 && otermap[ cur_om->ter(x, y, levz) ].known_up) ||
        (movez == -1 && otermap[ cur_om->ter(x, y, levz) ].known_down) ))
    discover.push_back( point(x, y) );
  }
 }

 int z_coord = levz + movez;
 // Fill in all the tiles we know about (e.g. subway stations)
 for (int i = 0; i < discover.size(); i++) {
  int x = discover[i].x, y = discover[i].y;
  cur_om->seen(x, y, z_coord) = true;
  if (movez ==  1 && !otermap[ cur_om->ter(x, y, z_coord) ].known_down &&
      !cur_om->has_note(x, y, z_coord))
   cur_om->add_note(x, y, z_coord, _("AUTO: goes down"));
  if (movez == -1 && !otermap[ cur_om->ter(x, y, z_coord) ].known_up &&
      !cur_om->has_note(x, y, z_coord))
   cur_om->add_note(x, y, z_coord, _("AUTO: goes up"));
 }

 levz += movez;
 u.moves -= 100;
 m.clear_vehicle_cache();
 m.vehicle_list.clear();
 m.load(this, levx, levy, levz);
 u.posx = stairx;
 u.posy = stairy;
 if (rope_ladder)
  m.ter_set(u.posx, u.posy, t_rope_up);
 if (m.ter(stairx, stairy) == t_manhole_cover) {
  m.spawn_item(stairx + rng(-1, 1), stairy + rng(-1, 1), "manhole_cover");
  m.ter_set(stairx, stairy, t_manhole);
 }

 m.spawn_monsters(this);

 if (force) { // Basically, we fell.
  if (u.has_trait("WINGS_BIRD"))
   add_msg(_("You flap your wings and flutter down gracefully."));
  else {
   int dam = int((u.str_max / 4) + rng(5, 10)) * rng(1, 3);//The bigger they are
   dam -= rng(u.dodge(this), u.dodge(this) * 3);
   if (dam <= 0)
    add_msg(_("You fall expertly and take no damage."));
   else {
    add_msg(_("You fall heavily, taking %d damage."), dam);
    u.hurtall(dam);
   }
  }
 }

 if (m.tr_at(u.posx, u.posy) != tr_null) { // We stepped on a trap!
  trap* tr = traps[m.tr_at(u.posx, u.posy)];
  if (force || !u.avoid_trap(tr)) {
   trapfunc f;
   (f.*(tr->act))(u.posx, u.posy);
  }
 }

 set_adjacent_overmaps(true);
 refresh_all();
}


void game::update_map(int &x, int &y) {
 int shiftx = 0, shifty = 0;
 int olevx = 0, olevy = 0;
 while (x < SEEX * int(MAPSIZE / 2)) {
  x += SEEX;
  shiftx--;
 }
 while (x >= SEEX * (1 + int(MAPSIZE / 2))) {
  x -= SEEX;
  shiftx++;
 }
 while (y < SEEY * int(MAPSIZE / 2)) {
  y += SEEY;
  shifty--;
 }
 while (y >= SEEY * (1 + int(MAPSIZE / 2))) {
  y -= SEEY;
  shifty++;
 }
 m.shift(this, levx, levy, levz, shiftx, shifty);
 levx += shiftx;
 levy += shifty;
 if (levx < 0) {
  levx += OMAPX * 2;
  olevx = -1;
 } else if (levx > OMAPX * 2 - 1) {
  levx -= OMAPX * 2;
  olevx = 1;
 }
 if (levy < 0) {
  levy += OMAPY * 2;
  olevy = -1;
 } else if (levy > OMAPY * 2 - 1) {
  levy -= OMAPY * 2;
  olevy = 1;
 }
 if (olevx != 0 || olevy != 0) {
  cur_om->save();
  cur_om = &overmap_buffer.get(this, cur_om->pos().x + olevx, cur_om->pos().y + olevy);
 }
 set_adjacent_overmaps();

 // Shift monsters if we're actually shifting
 if (shiftx || shifty) {
    despawn_monsters(shiftx, shifty);
    u.shift_destination(-shiftx * SEEX, -shifty * SEEY);
 }

 // Shift NPCs
 for (int i = 0; i < active_npc.size(); i++) {
  active_npc[i]->shift(shiftx, shifty);
  if (active_npc[i]->posx < 0 - SEEX * 2 ||
      active_npc[i]->posy < 0 - SEEX * 2 ||
      active_npc[i]->posx >     SEEX * (MAPSIZE + 2) ||
      active_npc[i]->posy >     SEEY * (MAPSIZE + 2)   ) {
   active_npc[i]->mapx = levx + (active_npc[i]->posx / SEEX);
   active_npc[i]->mapy = levy + (active_npc[i]->posy / SEEY);
   active_npc[i]->posx %= SEEX;
   active_npc[i]->posy %= SEEY;
    //don't remove them from the overmap list.
   active_npc.erase(active_npc.begin() + i); //Remove the npc from the active list. It remains in the overmap list.
   i--;
  }
 }
    // Check for overmap saved npcs that should now come into view.
    // Put those in the active list.
    load_npcs();
 // Spawn monsters if appropriate
 m.spawn_monsters(this); // Static monsters
 if (turn >= nextspawn)
  spawn_mon(shiftx, shifty);
// Shift scent
 unsigned int newscent[SEEX * MAPSIZE][SEEY * MAPSIZE];
 for (int i = 0; i < SEEX * MAPSIZE; i++) {
  for (int j = 0; j < SEEY * MAPSIZE; j++)
   newscent[i][j] = scent(i + (shiftx * SEEX), j + (shifty * SEEY));
 }
 for (int i = 0; i < SEEX * MAPSIZE; i++) {
  for (int j = 0; j < SEEY * MAPSIZE; j++)
   scent(i, j) = newscent[i][j];

 }
 // Make sure map cache is consistent since it may have shifted.
 m.build_map_cache(this);
// Update what parts of the world map we can see
 update_overmap_seen();
 draw_minimap();
}

void game::set_adjacent_overmaps(bool from_scratch)
{
 bool do_h = false, do_v = false, do_d = false;
 int hori_disp = (levx > OMAPX) ? 1 : -1;
 int vert_disp = (levy > OMAPY) ? 1 : -1;
 int diag_posx = cur_om->pos().x + hori_disp;
 int diag_posy = cur_om->pos().y + vert_disp;

 if(!om_hori || om_hori->pos().x != diag_posx || om_hori->pos().y != cur_om->pos().y || from_scratch)
  do_h = true;
 if(!om_vert || om_vert->pos().x != cur_om->pos().x || om_vert->pos().y != diag_posy || from_scratch)
  do_v = true;
 if(!om_diag || om_diag->pos().x != diag_posx || om_diag->pos().y != diag_posy || from_scratch)
  do_d = true;

 if(do_h){
  om_hori = &overmap_buffer.get(this, diag_posx, cur_om->pos().y);
 }
 if(do_v){
  om_vert = &overmap_buffer.get(this, cur_om->pos().x, diag_posy);
 }
 if(do_d){
  om_diag = &overmap_buffer.get(this, diag_posx, diag_posy);
 }
}

void game::update_overmap_seen()
{
 int omx = (levx + int(MAPSIZE / 2)) / 2, omy = (levy + int(MAPSIZE / 2)) / 2;
 int dist = u.overmap_sight_range(light_level());
 cur_om->seen(omx, omy, levz) = true; // We can always see where we're standing
 if (dist == 0)
  return; // No need to run the rest!
 for (int x = omx - dist; x <= omx + dist; x++) {
  for (int y = omy - dist; y <= omy + dist; y++) {
   std::vector<point> line = line_to(omx, omy, x, y, 0);
   int sight_points = dist;
   int cost = 0;
   for (int i = 0; i < line.size() && sight_points >= 0; i++) {
    int lx = line[i].x, ly = line[i].y;
    if (lx >= 0 && lx < OMAPX && ly >= 0 && ly < OMAPY)
     cost = otermap[cur_om->ter(lx, ly, levz)].see_cost;
    else if ((lx < 0 || lx >= OMAPX) && (ly < 0 || ly >= OMAPY)) {
     if (lx < 0) lx += OMAPX;
     else        lx -= OMAPX;
     if (ly < 0) ly += OMAPY;
     else        ly -= OMAPY;
     cost = otermap[om_diag->ter(lx, ly, levz)].see_cost;
    } else if (lx < 0 || lx >= OMAPX) {
     if (lx < 0) lx += OMAPX;
     else        lx -= OMAPX;
     cost = otermap[om_hori->ter(lx, ly, levz)].see_cost;
    } else if (ly < 0 || ly >= OMAPY) {
     if (ly < 0) ly += OMAPY;
     else        ly -= OMAPY;
     cost = otermap[om_vert->ter(lx, ly, levz)].see_cost;
    }
    sight_points -= cost;
   }
   if (sight_points >= 0) {
    int tmpx = x, tmpy = y;
    if (tmpx >= 0 && tmpx < OMAPX && tmpy >= 0 && tmpy < OMAPY)
     cur_om->seen(tmpx, tmpy, levz) = true;
    else if ((tmpx < 0 || tmpx >= OMAPX) && (tmpy < 0 || tmpy >= OMAPY)) {
     if (tmpx < 0) tmpx += OMAPX;
     else          tmpx -= OMAPX;
     if (tmpy < 0) tmpy += OMAPY;
     else          tmpy -= OMAPY;
     om_diag->seen(tmpx, tmpy, levz) = true;
    } else if (tmpx < 0 || tmpx >= OMAPX) {
     if (tmpx < 0) tmpx += OMAPX;
     else          tmpx -= OMAPX;
     om_hori->seen(tmpx, tmpy, levz) = true;
    } else if (tmpy < 0 || tmpy >= OMAPY) {
     if (tmpy < 0) tmpy += OMAPY;
     else          tmpy -= OMAPY;
     om_vert->seen(tmpx, tmpy, levz) = true;
    }
   }
  }
 }
}

point game::om_location()
{
 point ret;
 ret.x = int( (levx + int(MAPSIZE / 2)) / 2);
 ret.y = int( (levy + int(MAPSIZE / 2)) / 2);
 return ret;
}

void game::replace_stair_monsters()
{
 for (int i = 0; i < coming_to_stairs.size(); i++) {
    coming_to_stairs[i].onstairs = false;
    coming_to_stairs[i].staircount = 0;
    add_zombie(coming_to_stairs[i]);
 }
 coming_to_stairs.clear();
}

//TODO: abstract out the location checking code
//TODO: refactor so zombies can follow up and down stairs instead of this mess
void game::update_stair_monsters() {

    // Search for the stairs closest to the player.
    std::vector<int> stairx, stairy;
    std::vector<int> stairdist;

    if (!coming_to_stairs.empty()) {
        for (int x = 0; x < SEEX * MAPSIZE; x++) {
            for (int y = 0; y < SEEY * MAPSIZE; y++) {
                if (m.has_flag("GOES_UP", x, y) || m.has_flag("GOES_DOWN", x, y)) {
                    stairx.push_back(x);
                    stairy.push_back(y);
                    stairdist.push_back(rl_dist(x, y, u.posx, u.posy));
                }
            }
        }
        if (stairdist.empty())
            return;         // Found no stairs?

        // Find closest stairs.
        int si = 0;
        for (int i = 0; i < stairdist.size(); i++) {
            if (stairdist[i] < stairdist[si])
                si = i;
        }

        // Attempt to spawn zombies.
        for (int i = 0; i < coming_to_stairs.size(); i++) {
            int mposx = stairx[si], mposy = stairy[si];
            monster &z = coming_to_stairs[i];

            // We might be not be visible.
            if (!( z.posx() < 0 - (SEEX * MAPSIZE) / 6 ||
                    z.posy() < 0 - (SEEY * MAPSIZE) / 6 ||
                    z.posx() > (SEEX * MAPSIZE * 7) / 6 ||
                    z.posy() > (SEEY * MAPSIZE * 7) / 6 ) ) {

                coming_to_stairs[i].staircount -= 4;
                // Let the player know zombies are trying to come.
                z.setpos(mposx, mposy, true);
                if (u_see(mposx, mposy)) {
                    std::stringstream dump;
                    if (coming_to_stairs[i].staircount > 4)
                        dump << _("You see a ") << z.name() << _(" on the stairs!");
                    else
                        dump << _("The ") << z.name() << _(" is almost at the ")
                        << (m.has_flag("GOES_UP", mposx, mposy) ? _("bottom") : _("top")) <<  _(" of the ")
                        << m.tername(mposx, mposy).c_str() << "!";
                    add_msg(dump.str().c_str());
                }
                else {
                    sound(mposx, mposy, 5, _("a sound nearby from the stairs!"));
                }

                if (is_empty(mposx, mposy) && coming_to_stairs[i].staircount <= 0) {
                    z.setpos(mposx, mposy, true);
                    z.onstairs = false;
                    z.staircount = 0;
                    add_zombie(z);
                    if (u_see(mposx, mposy)) {
                        if (m.has_flag("GOES_UP", mposx, mposy)) {
                            add_msg(_("The %s comes down the %s!"), z.name().c_str(),
                                    m.tername(mposx, mposy).c_str());
                        } else {
                            add_msg(_("The %s comes up the %s!"), z.name().c_str(),
                                    m.tername(mposx, mposy).c_str());
                        }
                    }
                    coming_to_stairs.erase(coming_to_stairs.begin() + i);
                } else if (u.posx == mposx && u.posy == mposy && z.staircount <= 0) {
                    // Search for a clear tile.
                    int pushx = -1, pushy = -1;
                    int tries = 0;
                    z.setpos(mposx, mposy, true);
                    while(tries < 9) {
                        pushx = rng(-1, 1), pushy = rng(-1, 1);
                        if (z.can_move_to(this, mposx + pushx, mposy + pushy) && pushx != 0 && pushy != 0) {
                            add_msg(_("The %s pushed you back!"), z.name().c_str());
                            u.posx += pushx;
                            u.posy += pushy;
                            u.moves -= 100;
                            // Stumble.
                            if (u.dodge(this) < 12)
                                u.add_disease("downed", 2);
                            return;
                        }
                        tries++;
                    }
                    add_msg(_("The %s tried to push you back but failed! It attacks you!"), z.name().c_str());
                    z.hit_player(this, u, false);
                    u.moves -= 100;
                    return;
                }
            }
        }
    }

    if (coming_to_stairs.empty()) {
        monstairx = -1;
        monstairy = -1;
        monstairz = 999;
    }
}

void game::force_save_monster(monster &z) {
    real_coords rc( m.getabs(z.posx(), z.posy() ) );
    z.spawnmapx = rc.om_sub.x;
    z.spawnmapy = rc.om_sub.y;
    z.spawnposx = rc.sub_pos.x;
    z.spawnposy = rc.sub_pos.y;

    tinymap tmp(&traps);
    tmp.load(this, z.spawnmapx, z.spawnmapy, levz, false);
    tmp.add_spawn(&z);
    tmp.save(cur_om, turn, z.spawnmapx, z.spawnmapy, levz);
}

void game::despawn_monsters(const int shiftx, const int shifty)
{
    for (unsigned int i = 0; i < num_zombies(); i++) {
        monster &z = zombie(i);
        // If either shift argument is non-zero, we're shifting.
        if(shiftx != 0 || shifty != 0) {
            z.shift(shiftx, shifty);
            if( z.posx() >= 0 && z.posx() <= SEEX * MAPSIZE &&
                    z.posy() >= 0 && z.posy() <= SEEY * MAPSIZE) {
                // We're inbounds, so don't despawn after all.
                continue;
            } else {
                if ( (z.spawnmapx != -1) || z.getkeep() ||
                          ((shiftx != 0 || shifty != 0) && z.friendly != 0 ) ) {
                    // translate shifty relative coordinates to submapx, submapy, subtilex, subtiley
                    real_coords rc( m.getabs(z.posx(), z.posy() ) ); // still madness, bud handles straddling omap and -/+
                    z.spawnmapx = rc.om_sub.x;
                    z.spawnmapy = rc.om_sub.y;
                    z.spawnposx = rc.sub_pos.x;
                    z.spawnposy = rc.sub_pos.y;

                    // We're saving him, so there's no need to keep anymore.
                    z.setkeep(false);

                    tinymap tmp(&traps);
                    tmp.load(this, z.spawnmapx, z.spawnmapy, levz, false);
                    tmp.add_spawn(&z);
                    tmp.save(cur_om, turn, z.spawnmapx, z.spawnmapy, levz);
                }
                else
                {
                    // No spawn site, so absorb them back into a group.
                    int group = valid_group((z.type->id), levx + shiftx, levy + shifty, levz);
                    if (group != -1)
                    {
                        cur_om->zg[group].population++;
                        if (cur_om->zg[group].population /
                                (cur_om->zg[group].radius * cur_om->zg[group].radius) > 5 &&
                                !cur_om->zg[group].diffuse)
                        {
                            cur_om->zg[group].radius++;
                        }
                    }
                }
                // Check if we should keep him.
                if (!z.getkeep()) {
                    remove_zombie(i);
                    i--;
                }
            }
        }
    }

    // The order in which zombies are shifted may cause zombies to briefly exist on
    // the same square. This messes up the mon_at cache, so we need to rebuild it.
    rebuild_mon_at_cache();
}

void game::spawn_mon(int shiftx, int shifty)
{
 int nlevx = levx + shiftx;
 int nlevy = levy + shifty;
 int group;
 int monx, mony;
 int dist;
 int pop, rad;
 int iter;
 int t;
 // Create a new NPC?
 if (ACTIVE_WORLD_OPTIONS["RANDOM_NPC"] && one_in(100 + 15 * cur_om->npcs.size())) {
  npc * tmp = new npc();
  tmp->normalize(this);
  tmp->randomize(this);
  //tmp->stock_missions(this);
  tmp->spawn_at(cur_om, levx, levy, levz);
  tmp->place_near(this, SEEX * 2 * (tmp->mapx - levx) + rng(0 - SEEX, SEEX), SEEY * 2 * (tmp->mapy - levy) + rng(0 - SEEY, SEEY));
  tmp->form_opinion(&u);
  //tmp->attitude = NPCATT_TALK; //Form opinion seems to set the attitude.
  tmp->mission = NPC_MISSION_NULL;
  int mission_index = reserve_random_mission(ORIGIN_ANY_NPC,
                                             om_location(), tmp->getID());
  if (mission_index != -1)
  tmp->chatbin.missions.push_back(mission_index);
  active_npc.push_back(tmp);
 }

// Now, spawn monsters (perhaps)
 monster zom;
 for (int i = 0; i < cur_om->zg.size(); i++) { // For each valid group...
  if (cur_om->zg[i].posz != levz) { continue; } // skip other levels - hack
  group = 0;
  if(cur_om->zg[i].diffuse)
   dist = square_dist(nlevx, nlevy, cur_om->zg[i].posx, cur_om->zg[i].posy);
  else
   dist = trig_dist(nlevx, nlevy, cur_om->zg[i].posx, cur_om->zg[i].posy);
  pop = cur_om->zg[i].population;
  rad = cur_om->zg[i].radius;
  if (dist <= rad) {
// (The area of the group's territory) in (population/square at this range)
// chance of adding one monster; cap at the population OR 16
   while ( (cur_om->zg[i].diffuse ?
            long( pop) :
            long((1.0 - double(dist / rad)) * pop) )
          > rng(0, (rad * rad)) &&
          rng(0, MAPSIZE * 4) > group && group < pop && group < MAPSIZE * 3)
    group++;

   cur_om->zg[i].population -= group;
   // Reduce group radius proportionally to remaining
   // population to maintain a minimal population density.
   if (cur_om->zg[i].population / (cur_om->zg[i].radius * cur_om->zg[i].radius) < 1.0 &&
       !cur_om->zg[i].diffuse)
     cur_om->zg[i].radius--;

   if (group > 0) // If we spawned some zombies, advance the timer
    nextspawn += rng(group * 4 + num_zombies() * 4, group * 10 + num_zombies() * 10);

   for (int j = 0; j < group; j++) { // For each monster in the group get some spawn details
     MonsterGroupResult spawn_details = MonsterGroupManager::GetResultFromGroup( cur_om->zg[i].type,
                                                             &group, (int)turn );
     zom = monster(GetMType(spawn_details.name));
     for (int kk = 0; kk < spawn_details.pack_size; kk++){
       iter = 0;
       do {
        monx = rng(0, SEEX * MAPSIZE - 1);
        mony = rng(0, SEEY * MAPSIZE - 1);
        if (shiftx == 0 && shifty == 0) {
         if (one_in(2))
          shiftx = 1 - 2 * rng(0, 1);
         else
          shifty = 1 - 2 * rng(0, 1);
        }
        if (shiftx == -1)
         monx = (SEEX * MAPSIZE) / 6;
        else if (shiftx == 1)
         monx = (SEEX * MAPSIZE * 5) / 6;
        if (shifty == -1)
         mony = (SEEY * MAPSIZE) / 6;
        if (shifty == 1)
         mony = (SEEY * MAPSIZE * 5) / 6;
        monx += rng(-5, 5);
        mony += rng(-5, 5);
        iter++;

       } while ((!zom.can_move_to(this, monx, mony) || !is_empty(monx, mony) ||
                 m.sees(u.posx, u.posy, monx, mony, SEEX, t) || !m.is_outside(monx, mony) ||
                 rl_dist(u.posx, u.posy, monx, mony) < 8) && iter < 50);
       if (iter < 50) {
        zom.spawn(monx, mony);
        add_zombie(zom);
       }
     }
   } // Placing monsters of this group is done!
   if (cur_om->zg[i].population <= 0) { // Last monster in the group spawned...
    cur_om->zg.erase(cur_om->zg.begin() + i); // ...so remove that group
    i--; // And don't increment i.
   }
  }
 }
}

int game::valid_group(std::string type, int x, int y, int z_coord)
{
 std::vector <int> valid_groups;
 std::vector <int> semi_valid; // Groups that're ALMOST big enough
 int dist;
 for (int i = 0; i < cur_om->zg.size(); i++) {
  if (cur_om->zg[i].posz != z_coord) { continue; }
  dist = trig_dist(x, y, cur_om->zg[i].posx, cur_om->zg[i].posy);
  if (dist < cur_om->zg[i].radius) {
   if(MonsterGroupManager::IsMonsterInGroup(cur_om->zg[i].type, type)) {
     valid_groups.push_back(i);
   }
  } else if (dist < cur_om->zg[i].radius + 3) {
   if(MonsterGroupManager::IsMonsterInGroup(cur_om->zg[i].type, type)) {
     semi_valid.push_back(i);
   }
  }
 }
 if (valid_groups.size() == 0) {
  if (semi_valid.size() == 0)
   return -1;
  else {
// If there's a group that's ALMOST big enough, expand that group's radius
// by one and absorb into that group.
   int semi = rng(0, semi_valid.size() - 1);
   if (!cur_om->zg[semi_valid[semi]].diffuse)
    cur_om->zg[semi_valid[semi]].radius++;
   return semi_valid[semi];
  }
 }
 return valid_groups[rng(0, valid_groups.size() - 1)];
}

void game::wait()
{
    const bool bHasWatch = u.has_item_with_flag("WATCH");

    uimenu as_m;
    as_m.text = _("Wait for how long?");
    int i = 0;
    as_m.entries.push_back(uimenu_entry(1, true, '1', (bHasWatch) ? _("5 Minutes") : _("Wait 300 heartbeats") ));
    as_m.entries.push_back(uimenu_entry(2, true, '2', (bHasWatch) ? _("30 Minutes") : _("Wait 1800 heartbeats") ));

    if (bHasWatch) {
        as_m.entries.push_back(uimenu_entry(3, true, '3', _("1 hour") ));
        as_m.entries.push_back(uimenu_entry(4, true, '4', _("2 hours") ));
        as_m.entries.push_back(uimenu_entry(5, true, '5', _("3 hours") ));
        as_m.entries.push_back(uimenu_entry(6, true, '6', _("6 hours") ));
    }

    as_m.entries.push_back(uimenu_entry(7, true, 'd', _("Wait till dawn") ));
    as_m.entries.push_back(uimenu_entry(8, true, 'n', _("Wait till noon") ));
    as_m.entries.push_back(uimenu_entry(9, true, 'k', _("Wait till dusk") ));
    as_m.entries.push_back(uimenu_entry(10, true, 'm', _("Wait till midnight") ));
    as_m.entries.push_back(uimenu_entry(11, true, 'w', _("Wait till weather changes") ));

    as_m.entries.push_back(uimenu_entry(++i, true, 'x', _("Exit") ));
    as_m.query(); /* calculate key and window variables, generate window, and loop until we get a valid answer */

    const int iHour = turn.getHour();

    int time = 0;
    activity_type actType = ACT_WAIT;

    switch (as_m.ret) {
        case 1:
            time =   5000;
            break;
        case 2:
            time =  30000;
            break;
        case 3:
            time =  60000;
            break;
        case 4:
            time = 120000;
            break;
        case 5:
            time = 180000;
            break;
        case 6:
            time = 360000;
            break;
        case 7:
            time = 60000 * ((iHour <= 6) ? 6-iHour : 24-iHour+6);
            break;
        case 8:
            time = 60000 * ((iHour <= 12) ? 12-iHour : 12-iHour+6);
            break;
        case 9:
            time = 60000 * ((iHour <= 18) ? 18-iHour : 18-iHour+6);
            break;
        case 10:
            time = 60000 * ((iHour <= 24) ? 24-iHour : 24-iHour+6);
            break;
        case 11:
            time = 999999999;
            actType = ACT_WAIT_WEATHER;
            break;
        default:
            return;
    }

    u.assign_activity(this, actType, time, 0);
    u.activity.continuous = true;
    u.moves = 0;
}

void game::gameover()
{
 erase();
 gamemode->game_over(this);
 mvprintw(0, 35, _("GAME OVER"));
 inv(_("Inventory:"));
}

bool game::game_quit() { return (uquit == QUIT_MENU); }

bool game::game_error() { return (uquit == QUIT_ERROR); }

void game::write_msg()
{
    werase(w_messages);
    int maxlength = getmaxx(w_messages);

    // Print monster info and start our output below it.
    const int topline = mon_info(w_messages) + 2;

    int line = getmaxy(w_messages) - 1;
    for (int i = messages.size() - 1; i >= 0 && line >= topline; i--) {
        game_message &m = messages[i];
        std::string mstr = m.message;
        if (m.count > 1) {
            std::stringstream mesSS;
            mesSS << mstr << " x " << m.count;
            mstr = mesSS.str();
        }
        // Split the message into many if we must!
        nc_color col = c_dkgray;
        if (int(m.turn) >= curmes)
            col = c_ltred;
        else if (int(m.turn) + 5 >= curmes)
            col = c_ltgray;
        std::vector<std::string> folded = foldstring(mstr, maxlength);
        for (int j = folded.size() - 1; j >= 0 && line >= topline; j--, line--) {
            mvwprintz(w_messages, line, 0, col, folded[j].c_str());
        }
    }
    curmes = int(turn);
    wrefresh(w_messages);
}

void game::msg_buffer()
{
 WINDOW *w = newwin(FULL_SCREEN_HEIGHT, FULL_SCREEN_WIDTH,
                     (TERMY > FULL_SCREEN_HEIGHT) ? (TERMY-FULL_SCREEN_HEIGHT)/2 : 0,
                     (TERMX > FULL_SCREEN_WIDTH) ? (TERMX-FULL_SCREEN_WIDTH)/2 : 0);

 int offset = 0;
 InputEvent input;
 do {
  werase(w);
  wborder(w, LINE_XOXO, LINE_XOXO, LINE_OXOX, LINE_OXOX,
             LINE_OXXO, LINE_OOXX, LINE_XXOO, LINE_XOOX );
  mvwprintz(w, FULL_SCREEN_HEIGHT-1, 32, c_red, _("Press q to return"));

  int line = 1;
  int lasttime = -1;
  int i;

  //Draw Scrollbar
  draw_scrollbar(w, offset, FULL_SCREEN_HEIGHT-2, messages.size(), 1);

  for (i = 1; i <= 20 && line <= FULL_SCREEN_HEIGHT-2 && offset + i <= messages.size(); i++) {
   game_message *mtmp = &(messages[ messages.size() - (offset + i) ]);
   calendar timepassed = turn - mtmp->turn;

   if (int(timepassed) > lasttime) {
    mvwprintz(w, line, 3, c_ltblue, _("%s ago:"),
              timepassed.textify_period().c_str());
    line++;
    lasttime = int(timepassed);
   }

   if (line <= FULL_SCREEN_HEIGHT-2) { // Print the actual message... we may have to split it
    std::string mes = mtmp->message;
    if (mtmp->count > 1) {
     std::stringstream mesSS;
     mesSS << mes << " x " << mtmp->count;
     mes = mesSS.str();
    }
// Split the message into many if we must!
    std::vector<std::string> folded = foldstring(mes, FULL_SCREEN_WIDTH-2);
    for(int j=0; j<folded.size() && line <= FULL_SCREEN_HEIGHT-2; j++, line++) {
     mvwprintz(w, line, 1, c_ltgray, folded[j].c_str());
    }
   } // if (line <= 23)
  } //for (i = 1; i <= 10 && line <= 23 && offset + i <= messages.size(); i++)
  if (offset > 0)
   mvwprintz(w, FULL_SCREEN_HEIGHT-1, 27, c_magenta, "^^^");
  if (offset + i < messages.size())
   mvwprintz(w, FULL_SCREEN_HEIGHT-1, 51, c_magenta, "vvv");
  wrefresh(w);

  DebugLog() << __FUNCTION__ << "calling get_input() \n";
  input = get_input();
  int dirx = 0, diry = 0;

  get_direction(dirx, diry, input);
  if (diry == -1 && offset > 0)
   offset--;
  if (diry == 1 && offset < messages.size())
   offset++;

 } while (input != Close && input != Cancel && input != Confirm);

 werase(w);
 delwin(w);
 refresh_all();
}

void game::teleport(player *p, bool add_teleglow)
{
    if (p == NULL) {
        p = &u;
    }
    int newx, newy, tries = 0;
    bool is_u = (p == &u);

    if(add_teleglow) {
        p->add_disease("teleglow", 300);
    }
    do {
        newx = p->posx + rng(0, SEEX * 2) - SEEX;
        newy = p->posy + rng(0, SEEY * 2) - SEEY;
        tries++;
    } while (tries < 15 && !is_empty(newx, newy));
    bool can_see = (is_u || u_see(newx, newy));
    if (p->in_vehicle) {
        m.unboard_vehicle(p->posx, p->posy);
    }
    p->posx = newx;
    p->posy = newy;
    if (tries == 15) {
        if (m.move_cost(newx, newy) == 0) { // TODO: If we land in water, swim
            if (can_see) {
                if (is_u) {
                    add_msg(_("You teleport into the middle of a %s!"),
                            m.name(newx, newy).c_str());
                    p->add_memorial_log(_("Teleported into a %s."), m.name(newx, newy).c_str());
                } else {
                    add_msg(_("%s teleports into the middle of a %s!"),
                            p->name.c_str(), m.name(newx, newy).c_str());
                }
            }
            p->hurt(this, bp_torso, 0, 500);
        } else if (can_see) {
            const int i = mon_at(newx, newy);
            if (i != -1) {
                monster &z = zombie(i);
                if (is_u) {
                    add_msg(_("You teleport into the middle of a %s!"),
                            z.name().c_str());
                    u.add_memorial_log(_("Telefragged a %s."), z.name().c_str());
                } else {
                    add_msg(_("%s teleports into the middle of a %s!"),
                            p->name.c_str(), z.name().c_str());
                }
                explode_mon(i);
            }
        }
    }
    if (is_u) {
        update_map(u.posx, u.posy);
    }
}

void game::nuke(int x, int y)
{
    // TODO: nukes hit above surface, not z = 0
    if (x < 0 || y < 0 || x >= OMAPX || y >= OMAPY)
        return;
    int mapx = x * 2, mapy = y * 2;
    map tmpmap(&traps);
    tmpmap.load(this, mapx, mapy, 0, false);
    for (int i = 0; i < SEEX * 2; i++)
    {
        for (int j = 0; j < SEEY * 2; j++)
        {
            if (!one_in(10))
                tmpmap.ter_set(i, j, t_rubble);
            if (one_in(3))
                tmpmap.add_field(NULL, i, j, fd_nuke_gas, 3);
            tmpmap.radiation(i, j) += rng(20, 80);
        }
    }
    tmpmap.save(cur_om, turn, mapx, mapy, 0);
    cur_om->ter(x, y, 0) = "crater";
    //Kill any npcs on that omap location.
    for(int i = 0; i < cur_om->npcs.size();i++)
        if(cur_om->npcs[i]->mapx/2== x && cur_om->npcs[i]->mapy/2 == y && cur_om->npcs[i]->omz == 0)
            cur_om->npcs[i]->marked_for_death = true;
}

bool game::spread_fungus(int x, int y)
{
    int growth = 1;
    for (int i = x - 1; i <= x + 1; i++) {
        for (int j = y - 1; j <= y + 1; j++) {
            if (i == x && j == y) {
                continue;
            }
            if (m.has_flag("FUNGUS", i, j)) {
                growth += 1;
            }
        }
    }

    bool converted = false;
    if (!m.has_flag_ter("FUNGUS", x, y)) {
        // Terrain conversion
        if (m.has_flag_ter("DIGGABLE", x, y)) {
            if (x_in_y(growth * 10, 100)) {
                m.ter_set(x, y, t_fungus);
                converted = true;
            }
        } else if (m.has_flag("FLAT", x, y)) {
            if (m.has_flag("INDOORS", x, y)) {
                if (x_in_y(growth * 10, 500)) {
                    m.ter_set(x, y, t_fungus_floor_in);
                    converted = true;
                }
            } else if (m.has_flag("SUPPORTS_ROOF", x, y)) {
                if (x_in_y(growth * 10, 1000)) {
                    m.ter_set(x, y, t_fungus_floor_sup);
                    converted = true;
                }
            } else {
                if (x_in_y(growth * 10, 2500)) {
                    m.ter_set(x, y, t_fungus_floor_out);
                    converted = true;
                }
            }
        } else if (m.has_flag("SHRUB", x, y)) {
            if (x_in_y(growth * 10, 200)) {
                m.ter_set(x, y, t_shrub_fungal);
                converted = true;
            } else if (x_in_y(growth, 1000)) {
                m.ter_set(x, y, t_marloss);
                converted = true;
            }
        } else if (m.has_flag("THIN_OBSTACLE", x, y)) {
            if (x_in_y(growth * 10, 150)) {
                m.ter_set(x, y, t_fungus_mound);
                converted = true;
            }
        } else if (m.has_flag("YOUNG", x, y)) {
            if (x_in_y(growth * 10, 500)) {
                m.ter_set(x, y, t_tree_fungal_young);
                converted = true;
            }
        } else if (m.has_flag("WALL", x, y)) {
            if (x_in_y(growth * 10, 5000)) {
                converted = true;
                if (m.ter_at(x, y).sym == LINE_OXOX) {
                    m.ter_set(x, y, t_fungus_wall_h);
                } else if (m.ter_at(x, y).sym == LINE_XOXO) {
                    m.ter_set(x, y, t_fungus_wall_v);
                } else {
                    m.ter_set(x, y, t_fungus_wall);
                }
            }
        }
        // Furniture conversion
        if (converted) {
            if (m.has_flag("FLOWER", x, y)){
                m.furn_set(x, y, f_flower_fungal);
            } else if (m.has_flag("ORGANIC", x, y)){
                if (m.furn_at(x, y).movecost == -10) {
                    m.furn_set(x, y, f_fungal_mass);
                } else {
                    m.furn_set(x, y, f_fungal_clump);
                }
            } else if (m.has_flag("PLANT", x, y)) {
                for (int k = 0; k < g->m.i_at(x, y).size(); k++) {
                    m.i_rem(x, y, k);
                }
                item seeds(itypes["fungal_seeds"], int(g->turn));
                m.add_item_or_charges(x, y, seeds);
            }
        }
        return true;
    } else {
        // Everything is already fungus
        if (growth == 9) {
            return false;
        }
        for (int i = x - 1; i <= x + 1; i++) {
            for (int j = y - 1; j <= y + 1; j++) {
                // One spread on average
                if (!m.has_flag("FUNGUS", i, j) && one_in(9 - growth)) {
                    //growth chance is 100 in X simplified
                    if (m.has_flag("DIGGABLE", i, j)) {
                        m.ter_set(i, j, t_fungus);
                        converted = true;
                    } else if (m.has_flag("FLAT", i, j)) {
                        if (m.has_flag("INDOORS", i, j)) {
                            if (one_in(5)) {
                                m.ter_set(i, j, t_fungus_floor_in);
                                converted = true;
                            }
                        } else if (m.has_flag("SUPPORTS_ROOF", i, j)) {
                            if (one_in(10)) {
                                m.ter_set(i, j, t_fungus_floor_sup);
                                converted = true;
                            }
                        } else {
                            if (one_in(25)) {
                                m.ter_set(i, j, t_fungus_floor_out);
                                converted = true;
                            }
                        }
                    } else if (m.has_flag("SHRUB", i, j)) {
                        if (one_in(2)) {
                            m.ter_set(i, j, t_shrub_fungal);
                            converted = true;
                        } else if (one_in(25)) {
                            m.ter_set(i, j, t_marloss);
                            converted = true;
                        }
                    } else if (m.has_flag("THIN_OBSTACLE", i, j)) {
                        if (x_in_y(10, 15)) {
                            m.ter_set(i, j, t_fungus_mound);
                            converted = true;
                        }
                    } else if (m.has_flag("YOUNG", i, j)) {
                        if (one_in(5)) {
                            m.ter_set(i, j, t_tree_fungal_young);
                            converted = true;
                        }
                    } else if (m.has_flag("TREE", i, j)) {
                        if (one_in(10)) {
                            m.ter_set(i, j, t_tree_fungal);
                            converted = true;
                        }
                    } else if (m.has_flag("WALL", i, j)) {
                        if (one_in(50)) {
                            converted = true;
                            if (m.ter_at(i, j).sym == LINE_OXOX) {
                                m.ter_set(i, j, t_fungus_wall_h);
                            } else if (m.ter_at(i, j).sym == LINE_XOXO) {
                                m.ter_set(i, j, t_fungus_wall_v);
                            } else {
                                m.ter_set(i, j, t_fungus_wall);
                            }
                        }
                    }

                    if (converted) {
                        if (m.has_flag("FLOWER", i, j)) {
                            m.furn_set(i, j, f_flower_fungal);
                        } else if (m.has_flag("ORGANIC", i, j)) {
                            if (m.furn_at(i, j).movecost == -10) {
                                m.furn_set(i, j, f_fungal_mass);
                            } else {
                                m.furn_set(i, j, f_fungal_clump);
                            }
                        } else if (m.has_flag("PLANT", i, j)) {
                            for (int k = 0; k < g->m.i_at(i, j).size(); k++) {
                                m.i_rem(i, j, k);
                            }
                            item seeds(itypes["fungal_seeds"], int(g->turn));
                            m.add_item_or_charges(x, y, seeds);
                        }
                    }
                }
            }
        }
        return false;
    }
}

std::vector<faction *> game::factions_at(int x, int y)
{
 std::vector<faction *> ret;
 for (int i = 0; i < factions.size(); i++) {
  if (factions[i].omx == cur_om->pos().x && factions[i].omy == cur_om->pos().y &&
      trig_dist(x, y, factions[i].mapx, factions[i].mapy) <= factions[i].size)
   ret.push_back(&(factions[i]));
 }
 return ret;
}

nc_color sev(int a)
{
 switch (a) {
  case 0: return c_cyan;
  case 1: return c_ltcyan;
  case 2: return c_ltblue;
  case 3: return c_blue;
  case 4: return c_ltgreen;
  case 5: return c_green;
  case 6: return c_yellow;
  case 7: return c_pink;
  case 8: return c_ltred;
  case 9: return c_red;
  case 10: return c_magenta;
  case 11: return c_brown;
  case 12: return c_cyan_red;
  case 13: return c_ltcyan_red;
  case 14: return c_ltblue_red;
  case 15: return c_blue_red;
  case 16: return c_ltgreen_red;
  case 17: return c_green_red;
  case 18: return c_yellow_red;
  case 19: return c_pink_red;
  case 20: return c_magenta_red;
  case 21: return c_brown_red;
 }
 return c_dkgray;
}

void game::display_scent()
{
 int div = 1 + query_int(_("Sensitivity"));
 draw_ter();
 for (int x = u.posx - getmaxx(w_terrain)/2; x <= u.posx + getmaxx(w_terrain)/2; x++) {
  for (int y = u.posy - getmaxy(w_terrain)/2; y <= u.posy + getmaxy(w_terrain)/2; y++) {
   int sn = scent(x, y) / (div * 2);
   mvwprintz(w_terrain, getmaxy(w_terrain)/2 + y - u.posy, getmaxx(w_terrain)/2 + x - u.posx, sev(sn/10), "%d",
             sn % 10);
  }
 }
 wrefresh(w_terrain);
 getch();
}

void game::init_autosave()
{
 moves_since_last_save = 0;
 item_exchanges_since_save = 0;
 last_save_timestamp = time(NULL);
}

void game::quicksave(){
    if(!moves_since_last_save && !item_exchanges_since_save){return;}//Don't autosave if the player hasn't done anything since the last autosave/quicksave,
    add_msg(_("Saving game, this may take a while"));

    time_t now = time(NULL);    //timestamp for start of saving procedure

    //perform save
    save();
    save_factions_missions_npcs();
    save_artifacts();
    save_maps();
    save_uistate();
    //Now reset counters for autosaving, so we don't immediately autosave after a quicksave or autosave.
    moves_since_last_save = 0;
    item_exchanges_since_save = 0;
    last_save_timestamp = now;
}

void game::autosave(){
    //Don't autosave if the min-autosave interval has not passed since the last autosave/quicksave.
    if(time(NULL) < last_save_timestamp + (60 * OPTIONS["AUTOSAVE_MINUTES"])){return;}
    quicksave();    //Driving checks are handled by quicksave()
}

void intro()
{
 int maxx, maxy;
 getmaxyx(stdscr, maxy, maxx);
 const int minHeight = FULL_SCREEN_HEIGHT;
 const int minWidth = FULL_SCREEN_WIDTH;
 WINDOW* tmp = newwin(minHeight, minWidth, 0, 0);
 while (maxy < minHeight || maxx < minWidth) {
        werase(tmp);
        if (maxy < minHeight && maxx < minWidth) {
            fold_and_print(tmp, 0, 0, maxx, c_white, _("\
Whoa! Your terminal is tiny! This game requires a minimum terminal size of \
%dx%d to work properly. %dx%d just won't do. Maybe a smaller font would help?"),
                           minWidth, minHeight, maxx, maxy);
        } else if (maxx < minWidth) {
            fold_and_print(tmp, 0, 0, maxx, c_white, _("\
Oh! Hey, look at that. Your terminal is just a little too narrow. This game \
requires a minimum terminal size of %dx%d to function. It just won't work \
with only %dx%d. Can you stretch it out sideways a bit?"),
                           minWidth, minHeight, maxx, maxy);
        } else {
            fold_and_print(tmp, 0, 0, maxx, c_white, _("\
Woah, woah, we're just a little short on space here. The game requires a \
minimum terminal size of %dx%d to run. %dx%d isn't quite enough! Can you \
make the terminal just a smidgen taller?"),
                           minWidth, minHeight, maxx, maxy);
        }
        wgetch(tmp);
        getmaxyx(stdscr, maxy, maxx);
 }
 werase(tmp);
 mvwprintz(tmp, 0, 0, c_ltblue, ":)");
 wrefresh(tmp);
 delwin(tmp);
 erase();
}

void game::process_artifact(item *it, player *p, bool wielded)
{
    std::vector<art_effect_passive> effects;
    if (it->is_armor()) {
        it_artifact_armor* armor = dynamic_cast<it_artifact_armor*>(it->type);
        effects = armor->effects_worn;
    } else if (it->is_tool()) {
        it_artifact_tool* tool = dynamic_cast<it_artifact_tool*>(it->type);
        effects = tool->effects_carried;
        if (wielded) {
            for (int i = 0; i < tool->effects_wielded.size(); i++) {
                effects.push_back(tool->effects_wielded[i]);
            }
        }
        // Recharge it if necessary
        if (it->charges < tool->max_charges) {
            switch (tool->charge_type) {
            case ARTC_TIME:
                // Once per hour
                if (turn.seconds() == 0 && turn.minutes() == 0) {
                    it->charges++;
                }
                break;
            case ARTC_SOLAR:
                if (turn.seconds() == 0 && turn.minutes() % 10 == 0 &&
                    is_in_sunlight(p->posx, p->posy)) {
                    it->charges++;
                }
                break;
            case ARTC_PAIN:
                if (turn.seconds() == 0) {
                    add_msg(_("You suddenly feel sharp pain for no reason."));
                    p->pain += 3 * rng(1, 3);
                    it->charges++;
                }
                break;
            case ARTC_HP:
                if (turn.seconds() == 0) {
                    add_msg(_("You feel your body decaying."));
                    p->hurtall(1);
                    it->charges++;
                }
                break;
            }
        }
    }

    for (int i = 0; i < effects.size(); i++) {
        switch (effects[i]) {
        case AEP_STR_UP:
            p->str_cur += 4;
            break;
        case AEP_DEX_UP:
            p->dex_cur += 4;
            break;
        case AEP_PER_UP:
            p->per_cur += 4;
            break;
        case AEP_INT_UP:
            p->int_cur += 4;
            break;
        case AEP_ALL_UP:
            p->str_cur += 2;
            p->dex_cur += 2;
            p->per_cur += 2;
            p->int_cur += 2;
            break;
        case AEP_SPEED_UP: // Handled in player::current_speed()
            break;

        case AEP_IODINE:
            if (p->radiation > 0) {
                p->radiation--;
            }
            break;

        case AEP_SMOKE:
            if (one_in(10)) {
                int x = p->posx + rng(-1, 1), y = p->posy + rng(-1, 1);
                if (m.add_field(this, x, y, fd_smoke, rng(1, 3))) {
                    add_msg(_("The %s emits some smoke."),
                            it->tname().c_str());
                }
            }
            break;

        case AEP_SNAKES:
            break; // Handled in player::hit()

        case AEP_EXTINGUISH:
            for (int x = p->posx - 1; x <= p->posx + 1; x++) {
                for (int y = p->posy - 1; y <= p->posy + 1; y++) {
                    m.adjust_field_age(point(x,y), fd_fire, -1);
                }
            }

        case AEP_HUNGER:
            if (one_in(100)) {
                p->hunger++;
            }
            break;

        case AEP_THIRST:
            if (one_in(120)) {
                p->thirst++;
            }
            break;

        case AEP_EVIL:
            if (one_in(150)) { // Once every 15 minutes, on average
                p->add_disease("evil", 300);
                if (it->is_armor()) {
                    add_msg(_("You have an urge to wear the %s."),
                            it->tname().c_str());
                } else if (!wielded) {
                    add_msg(_("You have an urge to wield the %s."),
                            it->tname().c_str());
                }
            }
            break;

        case AEP_SCHIZO:
            break; // Handled in player::suffer()

        case AEP_RADIOACTIVE:
            if (one_in(4)) {
                p->radiation++;
            }
            break;

        case AEP_STR_DOWN:
            p->str_cur -= 3;
            break;

        case AEP_DEX_DOWN:
            p->dex_cur -= 3;
            break;

        case AEP_PER_DOWN:
            p->per_cur -= 3;
            break;

        case AEP_INT_DOWN:
            p->int_cur -= 3;
            break;

        case AEP_ALL_DOWN:
            p->str_cur -= 2;
            p->dex_cur -= 2;
            p->per_cur -= 2;
            p->int_cur -= 2;
            break;

        case AEP_SPEED_DOWN:
            break; // Handled in player::current_speed()
        }
    }
}

void game::add_artifact_messages(std::vector<art_effect_passive> effects)
{
    int net_str = 0, net_dex = 0, net_per = 0, net_int = 0, net_speed = 0;

    for (int i = 0; i < effects.size(); i++) {
        switch (effects[i]) {
        case AEP_STR_UP:   net_str += 4; break;
        case AEP_DEX_UP:   net_dex += 4; break;
        case AEP_PER_UP:   net_per += 4; break;
        case AEP_INT_UP:   net_int += 4; break;
        case AEP_ALL_UP:   net_str += 2;
                           net_dex += 2;
                           net_per += 2;
                           net_int += 2; break;
        case AEP_STR_DOWN: net_str -= 3; break;
        case AEP_DEX_DOWN: net_dex -= 3; break;
        case AEP_PER_DOWN: net_per -= 3; break;
        case AEP_INT_DOWN: net_int -= 3; break;
        case AEP_ALL_DOWN: net_str -= 2;
                           net_dex -= 2;
                           net_per -= 2;
                           net_int -= 2; break;

        case AEP_SPEED_UP:   net_speed += 20; break;
        case AEP_SPEED_DOWN: net_speed -= 20; break;

        case AEP_IODINE:
            break; // No message

        case AEP_SNAKES:
            add_msg(_("Your skin feels slithery."));
            break;

        case AEP_INVISIBLE:
            add_msg(_("You fade into invisibility!"));
            break;

        case AEP_CLAIRVOYANCE:
            add_msg(_("You can see through walls!"));
            break;

        case AEP_SUPER_CLAIRVOYANCE:
            add_msg(_("You can see through everything!"));
            break;

        case AEP_STEALTH:
            add_msg(_("Your steps stop making noise."));
            break;

        case AEP_GLOW:
            add_msg(_("A glow of light forms around you."));
            break;

        case AEP_PSYSHIELD:
            add_msg(_("Your mental state feels protected."));
            break;

        case AEP_RESIST_ELECTRICITY:
            add_msg(_("You feel insulated."));
            break;

        case AEP_CARRY_MORE:
            add_msg(_("Your back feels strengthened."));
            break;

        case AEP_HUNGER:
            add_msg(_("You feel hungry."));
            break;

        case AEP_THIRST:
            add_msg(_("You feel thirsty."));
            break;

        case AEP_EVIL:
            add_msg(_("You feel an evil presence..."));
            break;

        case AEP_SCHIZO:
            add_msg(_("You feel a tickle of insanity."));
            break;

        case AEP_RADIOACTIVE:
            add_msg(_("Your skin prickles with radiation."));
            break;

        case AEP_MUTAGENIC:
            add_msg(_("You feel your genetic makeup degrading."));
            break;

        case AEP_ATTENTION:
            add_msg(_("You feel an otherworldly attention upon you..."));
            break;

        case AEP_FORCE_TELEPORT:
            add_msg(_("You feel a force pulling you inwards."));
            break;

        case AEP_MOVEMENT_NOISE:
            add_msg(_("You hear a rattling noise coming from inside yourself."));
            break;

        case AEP_BAD_WEATHER:
            add_msg(_("You feel storms coming."));
            break;
        }
    }

    std::string stat_info = "";
    if (net_str != 0) {
        stat_info += string_format(_("Str %s%d! "),
                                   (net_str > 0 ? "+" : ""), net_str);
    }
    if (net_dex != 0) {
        stat_info += string_format(_("Dex %s%d! "),
                                   (net_dex > 0 ? "+" : ""), net_dex);
    }
    if (net_int != 0) {
        stat_info += string_format(_("Int %s%d! "),
                                   (net_int > 0 ? "+" : ""), net_int);
    }
    if (net_per != 0) {
        stat_info += string_format(_("Per %s%d! "),
                                   (net_per > 0 ? "+" : ""), net_per);
    }

    if (stat_info.length() > 0) {
        add_msg(stat_info.c_str());
    }

    if (net_speed != 0) {
        add_msg(_("Speed %s%d! "), (net_speed > 0 ? "+" : ""), net_speed);
    }
}<|MERGE_RESOLUTION|>--- conflicted
+++ resolved
@@ -10814,7 +10814,6 @@
       m.spawn_item(x, y, "bot_turret", 1, 0, turn);
       m.spawn_item(x, y, "9mm", 1, z.ammo, turn);
      }
-<<<<<<< HEAD
      return false;
     }
     else if (z.type->id == "mon_laserturret") {
@@ -10824,13 +10823,6 @@
       m.spawn_item(x, y, "bot_laserturret", 1, 0, turn);
      }
      return false;
-=======
-     return;
-    }
-    else {
-     add_msg(_("You can't displace your %s."), z.name().c_str());
-     return;
->>>>>>> 2bb6e390
     }
     else {
      add_msg(_("You can't displace your %s."), z.name().c_str());
