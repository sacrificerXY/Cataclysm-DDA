#pragma once
#ifndef VEHICLE_H
#define VEHICLE_H

#include "calendar.h"
#include "tileray.h"
#include "damage.h"
#include "item.h"
#include "line.h"
#include "item_stack.h"
#include "active_item_cache.h"
#include "string_id.h"
#include "ui.h"
#include "units.h"

#include <vector>
#include <array>
#include <map>
#include <list>
#include <string>
#include <iosfwd>

class nc_color;
class map;
class player;
class npc;
class vehicle;
class vpart_info;
enum vpart_bitflags : int;
using vpart_id = string_id<vpart_info>;
struct vehicle_prototype;
using vproto_id = string_id<vehicle_prototype>;
namespace catacurses
{
class window;
} // namespace catacurses
//collision factor for vehicle-vehicle collision; delta_v in mph
float get_collision_factor(float delta_v);

//How far to scatter parts from a vehicle when the part is destroyed (+/-)
constexpr int SCATTER_DISTANCE = 3;
constexpr int k_mvel = 200; //adjust this to balance collision damage

enum veh_coll_type : int {
    veh_coll_nothing,  // 0 - nothing,
    veh_coll_body,     // 1 - monster/player/npc
    veh_coll_veh,      // 2 - vehicle
    veh_coll_bashable, // 3 - bashable
    veh_coll_other,    // 4 - other
    num_veh_coll_types
};

struct veh_collision {
    //int veh?
    int           part        = 0;
    veh_coll_type type        = veh_coll_nothing;
    int           imp         = 0; // impulse
    void         *target      = nullptr;  //vehicle
    int           target_part = 0; //vehicle partnum
    std::string   target_name;

    veh_collision() = default;
};

class vehicle_stack : public item_stack {
private:
    point location;
    vehicle *myorigin;
    int part_num;
public:
vehicle_stack( std::list<item> *newstack, point newloc, vehicle *neworigin, int part ) :
    item_stack( newstack ), location( newloc ), myorigin( neworigin ), part_num( part ) {};
    std::list<item>::iterator erase( std::list<item>::iterator it ) override;
    void push_back( const item &newitem ) override;
    void insert_at( std::list<item>::iterator index, const item &newitem ) override;
    int count_limit() const override {
        return MAX_ITEM_IN_VEHICLE_STORAGE;
    }
    units::volume max_volume() const override;
};

/**
 * Structure, describing vehicle part (ie, wheel, seat)
 */
struct vehicle_part
{
    friend vehicle;
    friend class veh_interact;
    friend visitable<vehicle_cursor>;
    friend item_location;
    friend class turret_data;

    enum : int { passenger_flag = 1 };

    vehicle_part(); /** DefaultConstructible */

    vehicle_part( const vpart_id& vp, int dx, int dy, item&& it );

    /** Check this instance is non-null (not default constructed) */
    explicit operator bool() const;

    bool has_flag(int const flag) const noexcept { return flag & flags; }
    int  set_flag(int const flag)       noexcept { return flags |= flag; }
    int  remove_flag(int const flag)    noexcept { return flags &= ~flag; }

    /** Translated name of a part inclusive of any current status effects */
    std::string name() const;

    /** Specific type of fuel, charges or ammunition currently contained by a part */
    itype_id ammo_current() const;

    /** Maximum amount of fuel, charges or ammunition that can be contained by a part */
    long ammo_capacity() const;

    /** Amount of fuel, charges or ammunition currently contained by a part */
    long ammo_remaining() const;

    /**
     * Set fuel, charges or ammunition for this part removing any existing ammo
     * @param ammo specific type of ammo (must be compatible with vehicle part)
     * @param qty maximum ammo (capped by part capacity) or negative to fill to capacity
     * @return amount of ammo actually set or negative on failure
     */
    int ammo_set( const itype_id &ammo, long qty = -1 );

    /** Remove all fuel, charges or ammunition (if any) from this part */
    void ammo_unset();

    /**
     * Consume fuel, charges or ammunition (if available)
     * @param qty maximum amount of ammo that should be consumed
     * @param pos current global location of part from which ammo is being consumed
     * @return amount consumed which will be between 0 and specified qty
     */
    long ammo_consume( long qty, const tripoint& pos );

    /**
     * Consume fuel by energy content.
     * @param ftype Type of fuel to consume
     * @param energy Energy to consume, in kJ
     * @return Energy actually consumed, in kJ
     */
    float consume_energy( const itype_id &ftype, float energy );

    /* @retun true if part in current state be reloaded optionally with specific itype_id */
    bool can_reload( const itype_id &obj = "" ) const;

    /**
     *  Try adding @param liquid to tank optionally limited by @param qty
     *  @return whether any of the liquid was consumed (which may be less than qty)
     */
    bool fill_with( item &liquid, long qty = LONG_MAX );

    /** Current faults affecting this part (if any) */
    const std::set<fault_id>& faults() const;

    /** Faults which could potentially occur with this part (if any) */
    std::set<fault_id> faults_potential() const;

    /** Try to set fault returning false if specified fault cannot occur with this item */
    bool fault_set( const fault_id &f );

    /** Get wheel diameter times wheel width (inches^2) or return 0 if part is not wheel */
    int wheel_area() const;

    /** Get wheel diameter (inches) or return 0 if part is not wheel */
    int wheel_diameter() const;

    /** Get wheel width (inches) or return 0 if part is not wheel */
    int wheel_width() const;

    /**
     *  Get NPC currently assigned to this part (seat, turret etc)?
     *  @note checks crew member is alive and currently allied to the player
     *  @return nullptr if no valid crew member is currently assigned
     */
    npc *crew() const;

    /** Set crew member for this part (seat, turret etc) who must be a player ally)
     *  @return true if part can have crew members and passed npc was suitable
     */
    bool set_crew( const npc &who );

    /** Remove any currently assigned crew member for this part */
    void unset_crew();

    /** Reset the target for this part. */
    void reset_target( const tripoint &pos );

    /**
     * @name Part capabilities
     *
     * A part can provide zero or more capabilities. Some capabilities are mutually
     * exclusive, for example a part cannot be both a fuel tank and battery
     */
    /*@{*/

    /** Can this part provide power or propulsion? */
    bool is_engine() const;

    /** Is this any type of vehicle light? */
    bool is_light() const;

    /** Can this part contain liquid fuels? */
    bool is_tank() const;

    /** Can this part store electrical charge? */
    bool is_battery() const;

    /** Is this part a reactor? */
    bool is_reactor() const;

    /** Can this part function as a turret? */
    bool is_turret() const;

    /** Can a player or NPC use this part as a seat? */
    bool is_seat() const;

    /*@}*/

public:
    /** mount point: x is on the forward/backward axis, y is on the left/right axis */
    point mount;

    /** mount translated to face.dir [0] and turn_dir [1] */
    std::array<point, 2> precalc = { { point( -1, -1 ), point( -1, -1 ) } };

    /** current part health with range [0,durability] */
    int hp() const;

    /** Current part damage in same units as item::damage. */
    float damage() const;

    /** parts are considered broken at zero health */
    bool is_broken() const;

    int blood        = 0;         // how much blood covers part (in turns).
    bool inside      = false;     // if tile provides cover. WARNING: do not read it directly, use vpart_position::is_inside() instead
    bool removed     = false;     // true if this part is removed. The part won't disappear until the end of the turn
                                  // so our indices can remain consistent.
    bool enabled     = true;      //
    int flags        = 0;         //
    int passenger_id = 0;         // carrying passenger

    bool open = false;            // door is open
    int direction = 0;            // direction the part is facing

    // Coordinates for some kind of target; jumper cables and turrets use this
    // Two coordinate pairs are stored: actual target point, and target vehicle center.
    // Both cases use absolute coordinates (relative to world origin)
    std::pair<tripoint, tripoint> target = { tripoint_min, tripoint_min };

private:
    /** What type of part is this? */
    vpart_id id;

    /** As a performance optimization we cache the part information here on first lookup */
    mutable const vpart_info *info_cache = nullptr;

    item base;
    std::list<item> items; // inventory

    /** Preferred ammo type when multiple are available */
    itype_id ammo_pref = "null";

    /**
     *  What NPC (if any) is assigned to this part (seat, turret etc)?
     *  @see vehicle_part::crew() accessor which excludes dead and non-allied NPC's
     */
    int crew_id = -1;

public:
    /** Get part definition common to all parts of this type */
    const vpart_info &info() const;

    const item& get_base() const;

    void serialize( JsonOut &jsout ) const;
    void deserialize( JsonIn &jsin );

    /**
     * Generate the corresponding item from this vehicle part. It includes
     * the hp (item damage), fuel charges (battery or liquids), aspect, ...
     */
    item properties_to_item() const;
};

class turret_data {
    friend vehicle;

    public:
        turret_data() = default;
        turret_data( const turret_data & ) = delete;
        turret_data &operator=( const turret_data & ) = delete;
        turret_data( turret_data && ) = default;
        turret_data &operator=( turret_data && ) = default;

        /** Is this a valid instance? */
        explicit operator bool() const {
            return veh && part;
        }

        std::string name() const;

        /** Get base item location */
        item_location base();
        const item_location base() const;

        /** Quantity of ammunition available for use */
        long ammo_remaining() const;

        /** Maximum quantity of ammunition turret can itself contain */
        long ammo_capacity() const;

        /** Specific ammo data or returns nullptr if no ammo available */
        const itype *ammo_data() const;

        /** Specific ammo type or returns "null" if no ammo available */
        itype_id ammo_current() const;

        /** What ammo is available for this turret (may be multiple if uses tanks) */
        std::set<itype_id> ammo_options() const;

        /** Attempts selecting ammo type and returns true if selection was valid */
        bool ammo_select( const itype_id &ammo );

        /** Effects inclusive of any from ammo loaded from tanks */
        std::set<std::string> ammo_effects() const;

        /** Maximum range considering current ammo (if any) */
        int range() const;

        /**
         * Prepare the turret for firing, called by firing function.
         * This sets up vehicle tanks, recoil adjustments, vehicle rooftop status,
         * and performs any other actions that must be done before firing a turret.
         * @param p the player that is firing the gun, subject to recoil adjustment.
         */
        void prepare_fire( player &p );

        /**
         * Reset state after firing a prepared turret, called by the firing function.
         * @param p the player that just fired (or attempted to fire) the turret.
         * @param shots the number of shots fired by the most recent call to turret::fire.
         */
        void post_fire( player &p, int shots );

        /**
         * Fire the turret's gun at a given target.
         * @param p the player firing the turret, passed to pre_fire and post_fire calls.
         * @param target coordinates that will be fired on.
         * @return the number of shots actually fired (may be zero).
         */
        int fire( player &p, const tripoint &target );

        bool can_reload() const;
        bool can_unload() const;

        enum class status {
            invalid,
            no_ammo,
            no_power,
            ready
        };

        status query() const;

    private:
        turret_data( vehicle *veh, vehicle_part *part )
            : veh( veh ), part( part ) {}
        double cached_recoil;

    protected:
        vehicle *veh = nullptr;
        vehicle_part *part = nullptr;
};

/**
 * Struct used for storing labels
 * (easier to json opposed to a std::map<point, std::string>)
 */
struct label {
    label() = default;
    label(int const x, int const y) : x(x), y(y) {}
    label(const int x, const int y, std::string text) : x(x), y(y), text(std::move(text)) {}

    int         x = 0;
    int         y = 0;
    std::string text;

    // these are stored in a set
    bool operator<(const label &rhs) const noexcept {
        return (x != rhs.x) ? (x < rhs.x) : (y < rhs.y);
    }

    void serialize( JsonOut &jsout ) const;
    void deserialize( JsonIn &jsin );
};

/**
 * A vehicle as a whole with all its components.
 *
 * This object can occupy multiple tiles, the objects actually visible
 * on the map are of type `vehicle_part`.
 *
 * Facts you need to know about implementation:
 * - Vehicles belong to map. There's `std::vector<vehicle>`
 *   for each submap in grid. When requesting a reference
 *   to vehicle, keep in mind it can be invalidated
 *   by functions such as `map::displace_vehicle()`.
 * - To check if there's any vehicle at given map tile,
 *   call `map::veh_at()`, and check vehicle type (`veh_null`
 *   means there's no vehicle there).
 * - Vehicle consists of parts (represented by vector). Parts have some
 *   constant info: see veh_type.h, `vpart_info` structure and
 *   vpart_list array -- that is accessible through `part_info()` method.
 *   The second part is variable info, see `vehicle_part` structure.
 * - Parts are mounted at some point relative to vehicle position (or starting part)
 *   (`0, 0` in mount coordinates). There can be more than one part at
 *   given mount coordinates, and they are mounted in different slots.
 *   Check tileray.h file to see a picture of coordinate axes.
 * - Vehicle can be rotated to arbitrary degree. This means that
 *   mount coordinates are rotated to match vehicle's face direction before
 *   their actual positions are known. For optimization purposes
 *   mount coordinates are precalculated for current vehicle face direction
 *   and stored in `precalc[0]`. `precalc[1]` stores mount coordinates for
 *   next move (vehicle can move and turn). Method `map::displace_vehicle()`
 *   assigns `precalc[1]` to `precalc[0]`. At any time (except
 *   `map::vehmove()` innermost cycle) you can get actual part coordinates
 *   relative to vehicle's position by reading `precalc[0]`.
 *   Vehicles rotate around a (possibly changing) pivot point, and
 *   the precalculated coordinates always put the pivot point at (0,0).
 * - Vehicle keeps track of 3 directions:
 *     Direction | Meaning
 *     --------- | -------
 *     face      | where it's facing currently
 *     move      | where it's moving, it's different from face if it's skidding
 *     turn_dir  | where it will turn at next move, if it won't stop due to collision
 * - Some methods take `part` or `p` parameter. This is the index of a part in
 *   the parts list.
 * - Driver doesn't know what vehicle he drives.
 *   There's only player::in_vehicle flag which
 *   indicates that he is inside vehicle. To figure
 *   out what, you need to ask a map if there's a vehicle
 *   at driver/passenger position.
 * - To keep info consistent, always use
 *   `map::board_vehicle()` and `map::unboard_vehicle()` for
 *   boarding/unboarding player.
 * - To add new predesigned vehicle, add an entry to data/raw/vehicles.json
 *   similar to the existing ones. Keep in mind, that positive x coordinate points
 *   forwards, negative x is back, positive y is to the right, and
 *   negative y to the left:
 *
 *       orthogonal dir left (-Y)
 *            ^
 *       -X ------->  +X (forward)
 *            v
 *       orthogonal dir right (+Y)
 *
 *   When adding parts, function checks possibility to install part at given
 *   coordinates. If it shows debug messages that it can't add parts, when you start
 *   the game, you did something wrong.
 *   There are a few rules:
 *   1. Every mount point (tile) must begin with a part in the 'structure'
 *      location, usually a frame.
 *   2. No part can stack with itself.
 *   3. No part can stack with another part in the same location, unless that
 *      part is so small as to have no particular location (such as headlights).
 *   If you can't understand why installation fails, try to assemble your
 *   vehicle in game first.
 */
class vehicle
{
private:
    bool has_structural_part(int dx, int dy) const;
    bool is_structural_part_removed() const;
    void open_or_close(int part_index, bool opening);
    bool is_connected(vehicle_part const &to, vehicle_part const &from, vehicle_part const &excluded) const;
    void add_missing_frames();
    void add_steerable_wheels();

    // direct damage to part (armor protection and internals are not counted)
    // returns damage bypassed
    int damage_direct( int p, int dmg, damage_type type = DT_TRUE );
    // Removes the part, breaks it into pieces and possibly removes parts attached to it
    int break_off( int p, int dmg );
    // Returns if it did actually explode
    bool explode_fuel( int p, damage_type type );
    //damages vehicle controls and security system
    void smash_security_system();
    // get vpart powerinfo for part number, accounting for variable-sized parts and hps.
    int part_power( int index, bool at_full_hp = false ) const;

    // get vpart epowerinfo for part number.
    int part_epower (int index) const;

    // convert epower (watts) to power.
    static int epower_to_power (int epower);

    // convert power to epower (watts).
    static int power_to_epower (int power);

    //Refresh all caches and re-locate all parts
    void refresh();

    // Do stuff like clean up blood and produce smoke from broken parts. Returns false if nothing needs doing.
    bool do_environmental_effects();

    units::volume total_folded_volume() const;

    // Vehicle fuel indicator (by fuel)
    void print_fuel_indicator ( const catacurses::window &w, int y, int x, const itype_id &fuelType, bool verbose = false, bool desc = false ) const;

    // Calculate how long it takes to attempt to start an engine
    int engine_start_time( const int e ) const;

    // How much does the temperature effect the engine starting (0.0 - 1.0)
    double engine_cold_factor( const int e ) const;

    /**
     * Find a possibly off-map vehicle. If necessary, loads up its submap through
     * the global MAPBUFFER and pulls it from there. For this reason, you should only
     * give it the coordinates of the origin tile of a target vehicle.
     * @param where Location of the other vehicle's origin tile.
     */
    static vehicle* find_vehicle( const tripoint &where );

    /**
     * Traverses the graph of connected vehicles, starting from start_veh, and continuing
     * along all vehicles connected by some kind of POWER_TRANSFER part.
     * @param start_veh The vehicle to start traversing from. NB: the start_vehicle is
     * assumed to have been already visited!
     * @param amount An amount of power to traverse with. This is passed back to the visitor,
     * and reset to the visitor's return value at each step.
     * @param visitor A function(vehicle* veh, int amount, int loss) returning int. The function
     * may do whatever it desires, and may be a lambda (including a capturing lambda).
     * NB: returning 0 from a visitor will stop traversal immediately!
     * @return The last visitor's return value.
     */
    template <typename Func, typename Vehicle>
    static int traverse_vehicle_graph(Vehicle *start_veh, int amount, Func visitor);
public:
    vehicle(const vproto_id &type_id, int veh_init_fuel = -1, int veh_init_status = -1);
    vehicle();
    ~vehicle();

    /**
     * Set stat for part constrained by range [0,durability]
     * @note does not invoke base @ref item::on_damage callback
     */
    void set_hp( vehicle_part &pt, int qty );

    /**
     * Apply damage to part constrained by range [0,durability] possibly destroying it
     * @param pt Part being damaged
     * @param qty maximum amount by which to adjust damage (negative permissible)
     * @param dt type of damage which may be passed to base @ref item::on_damage callback
     * @return whether part was destroyed as a result of the damage
     */
    bool mod_hp( vehicle_part &pt, int qty, damage_type dt = DT_NULL );

    // check if given player controls this vehicle
    bool player_in_control(player const &p) const;
    // check if player controls this vehicle remotely
    bool remote_controlled(player const &p) const;

    // init parts state for randomly generated vehicle
    void init_state(int veh_init_fuel, int veh_init_status);

    // damages all parts of a vehicle by a random amount
    void smash();

    void serialize( JsonOut &jsout ) const;
    void deserialize( JsonIn &jsin );

    /**
     *  Operate vehicle controls
     *  @param pos location of physical controls to operate (ignored during remote operation)
     */
    void use_controls(const tripoint &pos );

    // Fold up the vehicle
    bool fold_up();

    // Attempt to start an engine
    bool start_engine( const int e );

    // Attempt to start the vehicle's active engines
    void start_engines( const bool take_control = false );

    // Engine backfire, making a loud noise
    void backfire( const int e ) const;

    // Honk the vehicle's horn, if there are any
    void honk_horn();
    void beeper_sound();
    void play_music();
    void play_chimes();
    void operate_planter();
    // get vpart type info for part number (part at given vector index)
    const vpart_info& part_info (int index, bool include_removed = false) const;

    // check if certain part can be mounted at certain position (not accounting frame direction)
    bool can_mount (int dx, int dy, const vpart_id &id) const;

    // check if certain part can be unmounted
    bool can_unmount (int p) const;

    // install a new part to vehicle
    int install_part (int dx, int dy, const vpart_id &id, bool force = false );

    // Install a copy of the given part, skips possibility check
    int install_part (int dx, int dy, const vehicle_part &part);

    /** install item specified item to vehicle as a vehicle part */
    int install_part( int dx, int dy, const vpart_id& id, item&& obj, bool force = false );

    bool remove_part (int p);
    void part_removal_cleanup ();

    /** Get handle for base item of part */
    item_location part_base( int p );

    /** Get index of part with matching base item or INT_MIN if not found */
    int find_part( const item& it ) const;

    /**
     * Remove a part from a targeted remote vehicle. Useful for, e.g. power cables that have
     * a vehicle part on both sides.
     */
    void remove_remote_part(int part_num);

    void break_part_into_pieces (int p, int x, int y, bool scatter = false);

    // returns the list of indices of parts at certain position (not accounting frame direction)
    std::vector<int> parts_at_relative (int dx, int dy, bool use_cache = true) const;

    // returns index of part, inner to given, with certain flag, or -1
    int part_with_feature (int p, const std::string &f, bool unbroken = true) const;
    int part_with_feature_at_relative (const point &pt, const std::string &f, bool unbroken = true) const;
    int part_with_feature (int p, vpart_bitflags f, bool unbroken = true) const;

    /**
     *  Check if vehicle has at least one unbroken part with specified flag
     *  @param flag Specified flag to search parts for
     *  @param enabled if set part must also be enabled to be considered
     *  @returns true if part is found
     */
    bool has_part( const std::string &flag, bool enabled = false ) const;

    /**
     *  Check if vehicle has at least one unbroken part with specified flag
     *  @param pos limit check for parts to this global position
     *  @param flag The specified flag
     *  @param enabled if set part must also be enabled to be considered
     */
    bool has_part( const tripoint &pos, const std::string &flag, bool enabled = false ) const;

    /**
     *  Get all unbroken vehicle parts with specified flag
     *  @param flag Flag to get parts for
     *  @param enabled if set part must also be enabled to be considered
     */
    std::vector<vehicle_part *> get_parts( const std::string &flag, bool enabled = false );
    std::vector<const vehicle_part *> get_parts( const std::string &flag, bool enabled = false ) const;

    /**
     *  Get all unbroken vehicle parts with cached with a given bitflag
     *  @param flag Flag to check for
     *  @param enabled if set part must also be enabled to be considered
     */
    std::vector<vehicle_part *> get_parts( vpart_bitflags flag, bool enabled = false );
    std::vector<const vehicle_part *> get_parts( vpart_bitflags flag, bool enabled = false ) const;

    /**
     *  Get all unbroken vehicle parts at specified position
     *  @param pos position to check
     *  @param flag if set only flags with this part will be considered
     *  @param enabled if set part must also be enabled to be considered
     */
    std::vector<vehicle_part *> get_parts( const tripoint &pos, const std::string &flag = "", bool enabled = false );
    std::vector<const vehicle_part *> get_parts( const tripoint &pos, const std::string &flag = "", bool enabled = false ) const;

    /** Test if part can be enabled (unbroken, sufficient fuel etc), optionally displaying failures to user */
    bool can_enable( const vehicle_part &pt, bool alert = false ) const;

    /**
     *  Return the index of the next part to open at `p`'s location
     *
     *  The next part to open is the first unopened part in the reversed list of
     *  parts at part `p`'s coordinates.
     *
     *  @param p Part who's coordinates provide the location to check
     *  @param outside If true, give parts that can be opened from outside only
     *  @return part index or -1 if no part
     */
    int next_part_to_open (int p, bool outside = false) const;

    /**
     *  Return the index of the next part to close at `p`
     *
     *  The next part to open is the first opened part in the list of
     *  parts at part `p`'s coordinates. Returns -1 for no more to close.
     *
     *  @param p Part who's coordinates provide the location to check
     *  @param outside If true, give parts that can be closed from outside only
     *  @return part index or -1 if no part
     */
    int next_part_to_close( int p, bool outside = false ) const;

    // returns indices of all parts in the vehicle with the given flag
    std::vector<int> all_parts_with_feature(const std::string &feature, bool unbroken = true) const;
    std::vector<int> all_parts_with_feature(vpart_bitflags f, bool unbroken = true) const;

    // returns indices of all parts in the given location slot
    std::vector<int> all_parts_at_location(const std::string &location) const;

    // returns true if given flag is present for given part index
    bool part_flag (int p, const std::string &f) const;
    bool part_flag (int p, vpart_bitflags f) const;

    // Translate mount coordinates "p" using current pivot direction and anchor and return tile coordinates
    point coord_translate (const point &p) const;

    // Translate mount coordinates "p" into tile coordinates "q" using given pivot direction and anchor
    void coord_translate (int dir, const point &pivot, const point &p, point &q) const;

    // Seek a vehicle part which obstructs tile with given coordinates relative to vehicle position
    int part_at( int dx, int dy ) const;
    int global_part_at( int x, int y ) const;
    int global_part_at( const tripoint &p ) const;
    int part_displayed_at( int local_x, int local_y ) const;
    int roof_at_part( int p ) const;

    // Given a part, finds its index in the vehicle
    int index_of_part(const vehicle_part *part, bool check_removed = false) const;

    // get symbol for map
    char part_sym( int p, bool exact = false ) const;
    vpart_id part_id_string(int p, char &part_mod) const;

    // get color for map
    nc_color part_color( int p, bool exact = false ) const;

    // Vehicle parts description
    int print_part_desc ( const catacurses::window &win, int y1, int max_y, int width, int p, int hl = -1 ) const;

    // Get all printable fuel types
    std::vector<itype_id> get_printable_fuel_types() const;

    // Vehicle fuel indicators (all of them)
    void print_fuel_indicators( const catacurses::window &win, int y, int x, int startIndex = 0, bool fullsize = false, bool verbose = false, bool desc = false, bool isHorizontal = false ) const;

    // Pre-calculate mount points for (idir=0) - current direction or (idir=1) - next turn direction
    void precalc_mounts (int idir, int dir, const point &pivot);

    // get a list of part indices where is a passenger inside
    std::vector<int> boarded_parts() const;

    // get passenger at part p
    player *get_passenger (int p) const;

    /**
     * Get the coordinates (in map squares) of this vehicle, it's the same
     * coordinate system that player::posx uses.
     * Global apparently means relative to the currently loaded map (game::m).
     * This implies:
     * <code>g->m.veh_at(this->global_x(), this->global_y()) == this;</code>
     */
    int global_x() const;
    int global_y() const;
    point global_pos() const;
    tripoint global_pos3() const;
    /**
     * Get the coordinates of the studied part of the vehicle
     */
    tripoint global_part_pos3( const int &index ) const;
    tripoint global_part_pos3( const vehicle_part &pt ) const;
    /**
     * Really global absolute coordinates in map squares.
     * This includes the overmap, the submap, and the map square.
     */
    point real_global_pos() const;
    tripoint real_global_pos3() const;
    /**
     * All the fuels that are in all the tanks in the vehicle, nicely summed up.
     * Note that empty tanks don't count at all. The value is the amount as it would be
     * reported by @ref fuel_left, it is always greater than 0. The key is the fuel item type.
     */
    std::map<itype_id, long> fuels_left() const;

    // Checks how much certain fuel left in tanks.
    int fuel_left (const itype_id &ftype, bool recurse = false) const;
    int fuel_capacity (const itype_id &ftype) const;

    // drains a fuel type (e.g. for the kitchen unit)
    // returns amount actually drained, does not engage reactor
    int drain( const itype_id &ftype, int amount );
    /**
     * Consumes enough fuel by energy content. Does not support cable draining.
     * @param ftype Type of fuel
     * @param energy Desired amount of energy of fuel to consume
     * @return Amount of energy actually consumed. May be more or less than energy.
     */
    float drain_energy( const itype_id &ftype, float energy );

    // fuel consumption of vehicle engines of given type, in one-hundredth of fuel
    int basic_consumption (const itype_id &ftype) const;

    void consume_fuel( double load );

    /**
     * Maps used fuel to its basic (unscaled by load/strain) consumption.
     */
    std::map<itype_id, int> fuel_usage() const;

    /**
     * Get all vehicle lights (excluding any that are destroyed)
     * @param active if true return only lights which are enabled
     */
    std::vector<vehicle_part *> lights( bool active = false );

    void power_parts();

    /**
     * Try to charge our (and, optionally, connected vehicles') batteries by the given amount.
     * @return amount of charge left over.
     */
    int charge_battery (int amount, bool recurse = true);

    /**
     * Try to discharge our (and, optionally, connected vehicles') batteries by the given amount.
     * @return amount of request unfulfilled (0 if totally successful).
     */
    int discharge_battery (int amount, bool recurse = true);

    /**
     * Mark mass caches and pivot cache as dirty
     */
    void invalidate_mass();

    // get the total mass of vehicle, including cargo and passengers
    units::mass total_mass () const;

    // Gets the center of mass calculated for precalc[0] coordinates
    const point &rotated_center_of_mass() const;
    // Gets the center of mass calculated for mount point coordinates
    const point &local_center_of_mass() const;

    // Get the pivot point of vehicle; coordinates are unrotated mount coordinates.
    // This may result in refreshing the pivot point if it is currently stale.
    const point &pivot_point() const;

    // Get the (artificial) displacement of the vehicle due to the pivot point changing
    // between precalc[0] and precalc[1]. This needs to be subtracted from any actual
    // vehicle motion after precalc[1] is prepared.
    point pivot_displacement() const;

    // Get combined power of all engines. If fueled == true, then only engines which
    // vehicle have fuel for are accounted
    int total_power (bool fueled = true) const;

    // Get acceleration gained by combined power of all engines. If fueled == true, then only engines which
    // vehicle have fuel for are accounted
    int acceleration (bool fueled = true) const;

    // Get maximum velocity gained by combined power of all engines. If fueled == true, then only engines which
    // vehicle have fuel for are accounted
    int max_velocity (bool fueled = true) const;

    // Get safe velocity gained by combined power of all engines. If fueled == true, then only engines which
    // vehicle have fuel for are accounted
    int safe_velocity (bool fueled = true) const;

    // Generate smoke from a part, either at front or back of vehicle depending on velocity.
    void spew_smoke( double joules, int part, int density = 1 );

    // Loop through engines and generate noise and smoke for each one
    void noise_and_smoke( double load, double time = 6.0 );

    /**
     * Calculates the sum of the area under the wheels of the vehicle.
     * @param boat If true, calculates the area under "wheels" that allow swimming.
     */
    float wheel_area( bool boat ) const;

    /**
     * Physical coefficients used for vehicle calculations.
     * All coefficients have values ranging from 1.0 (ideal) to 0.0 (vehicle can't move).
     */
    /*@{*/
    /**
     * Combined coefficient of aerodynamic and wheel friction resistance of vehicle.
     * Safe velocity and acceleration are multiplied by this value.
     */
    float k_dynamics() const;

    /**
     * Wheel friction coefficient of the vehicle.
     * Inversely proportional to (wheel area + constant).
     * 
     * Affects @ref k_dynamics, which in turn affects velocity and acceleration.
     */
    float k_friction() const;

    /**
     * Air friction coefficient of the vehicle.
     * Affected by vehicle's width and non-passable tiles.
     * Calculated by projecting rays from front of the vehicle to its back.
     * Each ray that contains only passable vehicle tiles causes a small penalty,
     * and each ray that contains an unpassable vehicle tile causes a big penalty.
     *
     * Affects @ref k_dynamics, which in turn affects velocity and acceleration.
     */
    float k_aerodynamics() const;

    /**
     * Mass coefficient of the vehicle.
     * Roughly proportional to vehicle's mass divided by wheel area, times constant.
     * 
     * Affects safe velocity (moderately), acceleration (heavily).
     * Also affects braking (including hand-braking) and velocity drop during coasting.
     */
    float k_mass() const;

    /**
     * Traction coefficient of the vehicle.
     * 1.0 on road. Outside roads, depends on mass divided by wheel area
     * and the surface beneath wheels.
     * 
     * Affects safe velocity, acceleration and handling difficulty.
     */
    float k_traction( float wheel_traction_area ) const;
    /*@}*/

    // Extra drag on the vehicle from components other than wheels.
    float drag() const;

    // strain of engine(s) if it works higher that safe speed (0-1.0)
    float strain () const;

    // Calculate if it can move using its wheels or boat parts configuration
    bool sufficient_wheel_config( bool floating ) const;
    bool balanced_wheel_config( bool floating ) const;
    bool valid_wheel_config( bool floating ) const;

    // return the relative effectiveness of the steering (1.0 is normal)
    // <0 means there is no steering installed at all.
    float steering_effectiveness() const;

    /** Returns roughly driving skill level at which there is no chance of fumbling. */
    float handling_difficulty() const;

    // idle fuel consumption
    void idle(bool on_map = true);
    // continuous processing for running vehicle alarms
    void alarm();
    // leak from broken tanks
    void slow_leak();

    // thrust (1) or brake (-1) vehicle
    void thrust (int thd);

    // depending on skid vectors, chance to recover.
    void possibly_recover_from_skid();

    //forward component of velocity.
    float forward_velocity() const;

    // cruise control
    void cruise_thrust (int amount);

    // turn vehicle left (negative) or right (positive), degrees
    void turn (int deg);

    // Returns if any collision occurred
    bool collision( std::vector<veh_collision> &colls,
                    const tripoint &dp,
                    bool just_detect, bool bash_floor = false );

    // Handle given part collision with vehicle, monster/NPC/player or terrain obstacle
    // Returns collision, which has type, impulse, part, & target.
    veh_collision part_collision( int part, const tripoint &p,
                                  bool just_detect, bool bash_floor );

    // Process the trap beneath
    void handle_trap( const tripoint &p, int part );

    units::volume max_volume(int part) const; // stub for per-vpart limit
    units::volume free_volume(int part) const;
    units::volume stored_volume(int part) const;
    /**
     * Update an item's active status, for example when adding
     * hot or perishable liquid to a container.
     */
    void make_active( item_location &loc );
    /**
     * Try to add an item to part's cargo.
     *
     * @returns False if it can't be put here (not a cargo part, adding this would violate
     * the volume limit or item count limit, not all charges can fit, etc.)
     */
    bool add_item( int part, const item &obj );
    /** Like the above */
    bool add_item( vehicle_part &pt, const item &obj );
    /**
     * Add an item counted by charges to the part's cargo.
     *
     * @returns The number of charges added.
     */
    long add_charges( int part, const item &itm );
    /**
     * Position specific item insertion that skips a bunch of safety checks
     * since it should only ever be used by item processing code.
     */
    bool add_item_at( int part, std::list<item>::iterator index, item itm );

    // remove item from part's cargo
    bool remove_item( int part, int itemdex );
    bool remove_item( int part, const item *it );
    std::list<item>::iterator remove_item (int part, std::list<item>::iterator it);

    vehicle_stack get_items( int part ) const;
    vehicle_stack get_items( int part );

    // Generates starting items in the car, should only be called when placed on the map
    void place_spawn_items();

    void gain_moves();

    // reduces velocity to 0
    void stop ();

    void refresh_insides ();

    void unboard_all ();

    // Damage individual part. bash means damage
    // must exceed certain threshold to be subtracted from hp
    // (a lot light collisions will not destroy parts)
    // Returns damage bypassed
    int damage (int p, int dmg, damage_type type = DT_BASH, bool aimed = true);

    // damage all parts (like shake from strong collision), range from dmg1 to dmg2
    void damage_all (int dmg1, int dmg2, damage_type type, const point &impact);

    //Shifts the coordinates of all parts and moves the vehicle in the opposite direction.
    void shift_parts( point delta );
    bool shift_if_needed();

    void shed_loose_parts();

    /**
     * @name Vehicle turrets
     *
     *@{*/

    /** Get all vehicle turrets (excluding any that are destroyed) */
    std::vector<vehicle_part *> turrets();

    /** Get all vehicle turrets loaded and ready to fire at target */
    std::vector<vehicle_part *> turrets( const tripoint &target );

    /** Get firing data for a turret */
    turret_data turret_query( vehicle_part &pt );
    const turret_data turret_query( const vehicle_part &pt ) const;

    turret_data turret_query( const tripoint &pos );
    const turret_data turret_query( const tripoint &pos ) const;

    /** Set targeting mode for specific turrets */
    void turrets_set_targeting();

    /** Set firing mode for specific turrets */
    void turrets_set_mode();

    /*
     * Set specific target for automatic turret fire
     * @param manual if true, allows target assignment for manually controlled turrets.
     * @param automatic if true, allows target assignment for automatically controlled turrets.
     * @param tur_part pointer to a turret aimed regardless of target mode filters, if not nullptr.
     * @returns whether a valid target was selected.
     */
    bool turrets_aim( bool manual = true, bool automatic = false,
                      vehicle_part *tur_part = nullptr );

    /*
     * Call turrets_aim and then fire turrets if we get a valid target.
     * @param manual if true, allows targeting and firing for manual turrets.
     * @param automatic if true, allows targeting and firing for automatic turrets.
     * @param tur_part pointer to a turret aimed regardless of target mode filters, if not nullptr.
     * @return the number of shots fired.
     */
    int turrets_aim_and_fire( bool manual = true, bool automatic = false,
                              vehicle_part *tur_part = nullptr );

    /*
     * Call turrets_aim and then fire a selected single turret if we have a valid target.
     * @param tur_part if not null, this turret is aimed instead of bringing up the selection menu.
     * @return the number of shots fired.
     */
    int turrets_aim_single( vehicle_part *tur_part = nullptr );
    
    /*
     * @param pt the vehicle part containing the turret we're trying to target.
     * @return npc object with suitable attributes for targeting a vehicle turret.
     */
    npc get_targeting_npc( vehicle_part &pt );
    /*@}*/

    /**
     *  Try to assign a crew member (who must be a player ally) to a specific seat
     *  @note enforces NPC's being assigned to only one seat (per-vehicle) at once
     */
    bool assign_seat( vehicle_part &pt, const npc& who );

    // Update the set of occupied points and return a reference to it
    std::set<tripoint> &get_points( bool force_refresh = false );

    // opens/closes doors or multipart doors
    void open(int part_index);
    void close(int part_index);

    // Consists only of parts with the FOLDABLE tag.
    bool is_foldable() const;
    // Restore parts of a folded vehicle.
    bool restore(const std::string &data);
    //handles locked vehicles interaction
    bool interact_vehicle_locked();
    //true if an alarm part is installed on the vehicle
    bool has_security_working() const;
    /**
     *  Opens everything that can be opened on the same tile as `p`
     */
    void open_all_at(int p);

    // upgrades/refilling/etc. see veh_interact.cpp
    void interact ();
    //scoop operation,pickups, battery drain, etc.
    void operate_scoop();
    void operate_reaper();
    void operate_plow();
<<<<<<< HEAD
    void add_toggle_to_opts(std::vector<uimenu_entry> &options, std::vector<std::function<void()>> &actions, const std::string &name, char key, const std::string &flag );
    //main method for the control of multiple electronics
    void control_electronics();
=======
    void operate_rockwheel();
>>>>>>> 446ac154
    //main method for the control of individual engines
    void control_engines();
    // shows ui menu to select an engine
    int select_engine();
    //returns whether the engine is enabled or not, and has fueltype
    bool is_engine_type_on(int e, const itype_id &ft) const;
    //returns whether the engine is enabled or not
    bool is_engine_on(int e) const;
    //returns whether the part is enabled or not
    bool is_part_on(int p) const;
    //returns whether the engine uses specified fuel type
    bool is_engine_type(int e, const itype_id &ft) const;
    //returns whether the alternator is operational
    bool is_alternator_on(int a) const;
    //mark engine as on or off
    void toggle_specific_engine(int p, bool on);
    void toggle_specific_part(int p, bool on);
    //true if an engine exists with specified type
    //If enabled true, this engine must be enabled to return true
    bool has_engine_type(const itype_id &ft, bool enabled) const;
    //true if an engine exists without the specified type
    //If enabled true, this engine must be enabled to return true
    bool has_engine_type_not(const itype_id &ft, bool enabled) const;
    //prints message relating to vehicle start failure
    void msg_start_engine_fail();
    //if necessary, damage this engine
    void do_engine_damage(size_t p, int strain);
    //remotely open/close doors
    void control_doors();
    // return a vector w/ 'direction' & 'magnitude', in its own sense of the words.
    rl_vec2d velo_vec() const;
    //normalized vectors, from tilerays face & move
    rl_vec2d face_vec() const;
    rl_vec2d move_vec() const;
    // As above, but calculated for the actually used variable `dir`
    rl_vec2d dir_vec() const;
    void on_move();
    /**
     * Update the submap coordinates smx, smy, and update the tracker info in the overmap
     * (if enabled).
     * This should be called only when the vehicle has actually been moved, not when
     * the map is just shifted (in the later case simply set smx/smy directly).
     */
    void set_submap_moved(int x, int y);
    void use_washing_machine( int p );

    const std::string disp_name() const;

    /** Required strength to be able to successfully lift the vehicle unaided by equipment */
    int lift_strength() const;

    // config values
    std::string name;   // vehicle name
    /**
     * Type of the vehicle as it was spawned. This will never change, but it can be an invalid
     * type (e.g. if the definition of the prototype has been removed from json or if it has been
     * spawned with the default constructor).
     */
    vproto_id type;
    std::vector<vehicle_part> parts;   // Parts which occupy different tiles
    int removed_part_count;            // Subtract from parts.size() to get the real part count.
    std::map<point, std::vector<int> > relative_parts;    // parts_at_relative(x,y) is used a lot (to put it mildly)
    std::set<label> labels;            // stores labels
    std::vector<int> alternators;      // List of alternator indices
    std::vector<int> engines;          // List of engine indices
    std::vector<int> reactors;         // List of reactor indices
    std::vector<int> solar_panels;     // List of solar panel indices
    std::vector<int> funnels;          // List of funnel indices
    std::vector<int> loose_parts;      // List of UNMOUNT_ON_MOVE parts
    std::vector<int> wheelcache;       // List of wheels
    std::vector<int> steering;         // List of STEERABLE parts
    std::vector<int> speciality;       // List of parts that will not be on a vehicle very often, or which only one will be present
    std::vector<int> floating;         // List of parts that provide buoyancy to boats
    std::set<std::string> tags;        // Properties of the vehicle
    std::map<itype_id,float> fuel_remainder; // After fuel consumption, this tracks the remainder of fuel < 1, and applies it the next time.
    active_item_cache active_items;

    /**
     * Submap coordinates of the currently loaded submap (see game::m)
     * that contains this vehicle. These values are changed when the map
     * shifts (but the vehicle is not actually moved than, it also stays on
     * the same submap, only the relative coordinates in map::grid have changed).
     * These coordinates must always refer to the submap in map::grid that contains
     * this vehicle.
     * When the vehicle is really moved (by map::displace_vehicle), set_submap_moved
     * is called and updates these values, when the map is only shifted or when a submap
     * is loaded into the map the values are directly set. The vehicles position does
     * not change therefor no call to set_submap_moved is required.
     */
    int smx;
    int smy;
    int smz;

    float alternator_load;

    // Points occupied by the vehicle
    std::set<tripoint> occupied_points;
    /// Time occupied points were calculated.
    time_point occupied_cache_time = calendar::before_time_starts;

    // Turn the vehicle was last processed
    time_point last_update = calendar::before_time_starts;
    // Retroactively pass time spent outside bubble
    // Funnels, solar panels
    void update_time( const time_point &update_to );

    // save values
    /**
     * Position of the vehicle *inside* the submap that contains the vehicle.
     * This will (nearly) always be in the range (0...SEEX-1).
     * Note that vehicles are "moved" by map::displace_vehicle. You should not
     * set them directly, except when initializing the vehicle or during mapgen.
     */
    int posx = 0;
    int posy = 0;
    tileray face;       // frame direction
    tileray move;       // direction we are moving
    int velocity = 0;       // vehicle current velocity, mph * 100
    int cruise_velocity = 0; // velocity vehicle's cruise control trying to achieve
    int vertical_velocity = 0; // Only used for collisions, vehicle falls instantly
    int om_id;          // id of the om_vehicle struct corresponding to this vehicle
    int turn_dir = 0;       // direction, to which vehicle is turning (player control). will rotate frame on next move

    std::array<point, 2> pivot_anchor; // points used for rotation of mount precalc values
    std::array<int, 2> pivot_rotation = {{ 0, 0 }}; // rotation used for mount precalc values

    int last_turn = 0;      // amount of last turning (for calculate skidding due to handbrake)
    float of_turn;      // goes from ~1 to ~0 while proceeding every turn
    float of_turn_carry;// leftover from previous turn

    int tracking_epower     = 0; // total power consumed by tracking devices (why would you use more than one?)
    int alarm_epower        = 0;
    int camera_epower       = 0; // power consumed by camera system
    int extra_drag          = 0;
    // TODO: change these to a bitset + enum?
    bool cruise_on                  = true;  // cruise control on/off
    bool engine_on                  = false; // at least one engine is on, of any type
    bool tracking_on                = false; // vehicle tracking on/off
    bool is_locked                  = false; // vehicle has no key
    bool is_alarm_on                = false; // vehicle has alarm on
    bool camera_on                  = false;
    bool skidding                   = false; // skidding mode
    bool check_environmental_effects= false; // has bloody or smoking parts
    bool insides_dirty              = true;  // "inside" flags are outdated and need refreshing
    bool falling                    = false; // Is the vehicle hanging in the air and expected to fall down in the next turn?

private:
    void refresh_pivot() const;                // refresh pivot_cache, clear pivot_dirty

    mutable bool pivot_dirty;                  // if true, pivot_cache needs to be recalculated
    mutable point pivot_cache;                 // cached pivot point

    void refresh_mass() const;
    void calc_mass_center( bool precalc ) const;

    /** empty the contents of a tank, battery or turret spilling liquids randomly on the ground */
    void leak_fuel( vehicle_part &pt );

    /*
     * Fire turret at automatically acquired targets
     * @return number of shots actually fired (which may be zero)
     */
    int automatic_fire_turret( vehicle_part &pt );

    mutable bool mass_dirty                     = true;
    mutable bool mass_center_precalc_dirty      = true;
    mutable bool mass_center_no_precalc_dirty   = true;

    mutable units::mass mass_cache;
    mutable point mass_center_precalc;
    mutable point mass_center_no_precalc;
};

#endif<|MERGE_RESOLUTION|>--- conflicted
+++ resolved
@@ -1140,13 +1140,10 @@
     void operate_scoop();
     void operate_reaper();
     void operate_plow();
-<<<<<<< HEAD
+    void operate_rockwheel();
     void add_toggle_to_opts(std::vector<uimenu_entry> &options, std::vector<std::function<void()>> &actions, const std::string &name, char key, const std::string &flag );
     //main method for the control of multiple electronics
     void control_electronics();
-=======
-    void operate_rockwheel();
->>>>>>> 446ac154
     //main method for the control of individual engines
     void control_engines();
     // shows ui menu to select an engine
