#include "vehicle.h"

#include "ammo.h"
#include "cata_utility.h"
#include "coordinate_conversions.h"
#include "debug.h"
#include "game.h"
#include "item.h"
#include "item_group.h"
#include "itype.h"
#include "json.h"
#include "map.h"
#include "map_iterator.h"
#include "mapbuffer.h"
#include "mapdata.h"
#include "messages.h"
#include "output.h"
#include "overmapbuffer.h"
#include "sounds.h"
#include "string_formatter.h"
#include "submap.h"
#include "translations.h"
#include "veh_interact.h"
#include "veh_type.h"
#include "vehicle_selector.h"
#include "vpart_position.h"
#include "vpart_range.h"
#include "vpart_reference.h"
#include "weather.h"

#include <algorithm>
#include <array>
#include <cassert>
#include <cmath>
#include <cstdlib>
#include <numeric>
#include <queue>
#include <set>
#include <sstream>
#include <unordered_map>

/*
 * Speed up all those if ( blarg == "structure" ) statements that are used everywhere;
 *   assemble "structure" once here instead of repeatedly later.
 */
static const itype_id fuel_type_battery( "battery" );
static const itype_id fuel_type_muscle( "muscle" );
static const std::string part_location_structure( "structure" );

static const fault_id fault_belt( "fault_engine_belt_drive" );
static const fault_id fault_immobiliser( "fault_engine_immobiliser" );
static const fault_id fault_filter_air( "fault_engine_filter_air" );
static const fault_id fault_filter_fuel( "fault_engine_filter_fuel" );

const skill_id skill_mechanics( "mechanics" );

// 1 kJ per battery charge
const int bat_energy_j = 1000;

inline int modulo( int v, int m );
//
// Point dxs for the adjacent cardinal tiles.
point vehicles::cardinal_d[5] = { point( -1, 0 ), point( 1, 0 ), point( 0, -1 ), point( 0, 1 ), point( 0, 0 ) };

// Vehicle stack methods.
std::list<item>::iterator vehicle_stack::erase( std::list<item>::iterator it )
{
    return myorigin->remove_item( part_num, it );
}

void vehicle_stack::push_back( const item &newitem )
{
    myorigin->add_item( part_num, newitem );
}

void vehicle_stack::insert_at( std::list<item>::iterator index,
                               const item &newitem )
{
    myorigin->add_item_at( part_num, index, newitem );
}

units::volume vehicle_stack::max_volume() const
{
    if( myorigin->part_flag( part_num, "CARGO" ) && myorigin->parts[part_num].is_available() ) {
        return myorigin->parts[part_num].info().size;
    }
    return 0;
}

// Vehicle class methods.

vehicle::vehicle( const vproto_id &type_id, int init_veh_fuel,
                  int init_veh_status ): type( type_id )
{
    turn_dir = 0;
    face.init( 0 );
    move.init( 0 );
    of_turn_carry = 0;

    if( !type.str().empty() && type.is_valid() ) {
        const vehicle_prototype &proto = type.obj();
        // Copy the already made vehicle. The blueprint is created when the json data is loaded
        // and is guaranteed to be valid (has valid parts etc.).
        *this = *proto.blueprint;
        init_state( init_veh_fuel, init_veh_status );
    }
    precalc_mounts( 0, pivot_rotation[0], pivot_anchor[0] );
    refresh();
}

vehicle::vehicle() : vehicle( vproto_id() )
{
    smx = 0;
    smy = 0;
    smz = 0;
}

vehicle::~vehicle() = default;

bool vehicle::player_in_control( player const &p ) const
{
    // Debug switch to prevent vehicles from skidding
    // without having to place the player in them.
    if( tags.count( "IN_CONTROL_OVERRIDE" ) ) {
        return true;
    }

    const optional_vpart_position vp = g->m.veh_at( p.pos() );
    if( vp && &vp->vehicle() == this &&
        part_with_feature( vp->part_index(), VPFLAG_CONTROLS, false ) >= 0 && p.controlling_vehicle ) {
        return true;
    }

    return remote_controlled( p );
}

bool vehicle::remote_controlled( player const &p ) const
{
    vehicle *veh = g->remoteveh();
    if( veh != this ) {
        return false;
    }

    for( const vpart_reference &vp : get_parts( "REMOTE_CONTROLS" ) ) {
        if( rl_dist( p.pos(), vp.pos() ) <= 40 ) {
            return true;
        }
    }

    add_msg( m_bad, _( "Lost connection with the vehicle due to distance!" ) );
    g->setremoteveh( nullptr );
    return false;
}

/** Checks all parts to see if frames are missing (as they might be when
 * loading from a game saved before the vehicle construction rules overhaul). */
void vehicle::add_missing_frames()
{
    static const vpart_id frame_id( "frame_vertical" );
    const vpart_info &frame_part = frame_id.obj(); // NOT static, could be different each time
    //No need to check the same (x, y) spot more than once
    std::set< std::pair<int, int> > locations_checked;
    for( auto &i : parts ) {
        int next_x = i.mount.x;
        int next_y = i.mount.y;
        std::pair<int, int> mount_location = std::make_pair( next_x, next_y );

        if( locations_checked.count( mount_location ) == 0 ) {
            std::vector<int> parts_here = parts_at_relative( point( next_x, next_y ), false );
            bool found = false;
            for( auto &elem : parts_here ) {
                if( part_info( elem ).location == part_location_structure ) {
                    found = true;
                    break;
                }
            }
            if( !found ) {
                // Install missing frame
                parts.emplace_back( frame_part.get_id(), next_x, next_y, item( frame_part.item ) );
            }
        }

        locations_checked.insert( mount_location );
    }
}

// Called when loading a vehicle that predates steerable wheels.
// Tries to convert some wheels to steerable versions on the front axle.
void vehicle::add_steerable_wheels()
{
    int axle = INT_MIN;
    std::vector< std::pair<int, vpart_id> > wheels;

    // Find wheels that have steerable versions.
    // Convert the wheel(s) with the largest x value.
    for( const vpart_reference &vp : get_parts() ) {
        if( vp.has_feature( "STEERABLE" ) || vp.has_feature( "TRACKED" ) ) {
            // Has a wheel that is inherently steerable
            // (e.g. unicycle, casters), this vehicle doesn't
            // need conversion.
            return;
        }

        if( vp.mount().x < axle ) {
            // there is another axle in front of this
            continue;
        }

        if( vp.has_feature( VPFLAG_WHEEL ) ) {
            vpart_id steerable_id( vp.info().get_id().str() + "_steerable" );
            if( steerable_id.is_valid() ) {
                // We can convert this.
                if( vp.mount().x != axle ) {
                    // Found a new axle further forward than the
                    // existing one.
                    wheels.clear();
                    axle = vp.mount().x;
                }

                wheels.push_back( std::make_pair( static_cast<int>( vp.part_index() ), steerable_id ) );
            }
        }
    }

    // Now convert the wheels to their new types.
    for( auto &wheel : wheels ) {
        parts[ wheel.first ].id = wheel.second;
    }
}

void vehicle::init_state( int init_veh_fuel, int init_veh_status )
{
    // vehicle parts excluding engines are by default turned off
    for( auto &pt : parts ) {
        pt.enabled = pt.base.is_engine();
    }

    bool destroySeats = false;
    bool destroyControls = false;
    bool destroyTank = false;
    bool destroyEngine = false;
    bool destroyTires = false;
    bool blood_covered = false;
    bool blood_inside = false;
    bool has_no_key = false;
    bool destroyAlarm = false;

    // More realistically it should be -5 days old
    last_update = 0;

    // veh_fuel_multiplier is percentage of fuel
    // 0 is empty, 100 is full tank, -1 is random 7% to 35%
    int veh_fuel_mult = init_veh_fuel;
    if( init_veh_fuel == - 1 ) {
        veh_fuel_mult = rng( 1, 7 );
    }
    if( init_veh_fuel > 100 ) {
        veh_fuel_mult = 100;
    }

    // veh_status is initial vehicle damage
    // -1 = light damage (DEFAULT)
    //  0 = undamaged
    //  1 = disabled, destroyed tires OR engine
    int veh_status = -1;
    if( init_veh_status == 0 ) {
        veh_status = 0;
    }
    if( init_veh_status == 1 ) {
        int rand = rng( 1, 100 );
        veh_status = 1;

        if( rand <= 5 ) {          //  seats are destroyed 5%
            destroySeats = true;
        } else if( rand <= 15 ) {  // controls are destroyed 10%
            destroyControls = true;
            veh_fuel_mult += rng( 0, 7 );   // add 0-7% more fuel if controls are destroyed
        } else if( rand <= 23 ) {  // battery, minireactor or gasoline tank are destroyed 8%
            destroyTank = true;
        } else if( rand <= 29 ) {  // engine are destroyed 6%
            destroyEngine = true;
            veh_fuel_mult += rng( 3, 12 );  // add 3-12% more fuel if engine is destroyed
        } else if( rand <= 66 ) {  // tires are destroyed 37%
            destroyTires = true;
            veh_fuel_mult += rng( 0, 18 );  // add 0-18% more fuel if tires are destroyed
        } else {                   // vehicle locked 34%
            has_no_key = true;
        }
    }
    // if locked, 16% chance something damaged
    if( one_in( 6 ) && has_no_key ) {
        if( one_in( 3 ) ) {
            destroyTank = true;
        } else if( one_in( 2 ) ) {
            destroyEngine = true;
        } else {
            destroyTires = true;
        }
    } else if( !one_in( 3 ) ) {
        //most cars should have a destroyed alarm
        destroyAlarm = true;
    }

    //Provide some variety to non-mint vehicles
    if( veh_status != 0 ) {
        //Leave engine running in some vehicles, if the engine has not been destroyed
        if( veh_fuel_mult > 0 && !empty( get_parts( "ENGINE" ) ) &&
            one_in( 8 ) && !destroyEngine && !has_no_key && has_engine_type_not( fuel_type_muscle, true ) ) {
            engine_on = true;
        }

        auto light_head  = one_in( 20 );
        auto light_dome  = one_in( 16 );
        auto light_aisle = one_in( 8 );
        auto light_overh = one_in( 4 );
        auto light_atom  = one_in( 2 );
        for( auto &pt : parts ) {
            if( pt.has_flag( VPFLAG_CONE_LIGHT ) ) {
                pt.enabled = light_head;
            } else if( pt.has_flag( VPFLAG_DOME_LIGHT ) ) {
                pt.enabled = light_dome;
            } else if( pt.has_flag( VPFLAG_AISLE_LIGHT ) ) {
                pt.enabled = light_aisle;
            } else if( pt.has_flag( VPFLAG_CIRCLE_LIGHT ) ) {
                pt.enabled = light_overh;
            } else if( pt.has_flag( VPFLAG_ATOMIC_LIGHT ) ) {
                pt.enabled = light_atom;
            }
        }

        if( one_in( 10 ) ) {
            blood_covered = true;
        }

        if( one_in( 8 ) ) {
            blood_inside = true;
        }

        for( const vpart_reference &vp : get_parts( "FRIDGE" ) ) {
            vp.part().enabled = true;
        }

        for( const vpart_reference &vp : get_parts( "FREEZER" ) ) {
            vp.part().enabled = true;
        }

        for( const vpart_reference &vp : get_parts( "WATER_PURIFIER" ) ) {
            vp.part().enabled = true;
        }
    }

    bool blood_inside_set = false;
    int blood_inside_x = 0;
    int blood_inside_y = 0;
    for( const vpart_reference &vp : get_parts() ) {
        const size_t p = vp.part_index();
        vehicle_part &pt = vp.part();

        if( vp.has_feature( "REACTOR" ) ) {
            // De-hardcoded reactors. Should always start active
            pt.enabled = true;
        }

        if( pt.is_battery() ) {
            if( veh_fuel_mult == 100 ) { // Mint condition vehicle
                pt.ammo_set( "battery", pt.ammo_capacity() );
            } else if( one_in( 2 ) && veh_fuel_mult > 0 ) { // Randomize battery ammo a bit
                pt.ammo_set( "battery", pt.ammo_capacity() * ( veh_fuel_mult + rng( 0, 10 ) ) / 100 );
            } else if( one_in( 2 ) && veh_fuel_mult > 0 ) {
                pt.ammo_set( "battery", pt.ammo_capacity() * ( veh_fuel_mult - rng( 0, 10 ) ) / 100 );
            } else {
                pt.ammo_set( "battery", pt.ammo_capacity() * veh_fuel_mult / 100 );
            }
        }

        if( pt.is_tank() && type->parts[p].fuel != "null" ) {
            int qty = pt.ammo_capacity() * veh_fuel_mult / 100;
            qty *= std::max( item::find_type( type->parts[p].fuel )->stack_size, 1 );
            qty /= to_milliliter( units::legacy_volume_factor );
            pt.ammo_set( type->parts[ p ].fuel, qty );
        } else if( pt.is_fuel_store() && type->parts[p].fuel != "null" ) {
            int qty = pt.ammo_capacity() * veh_fuel_mult / 100;
            pt.ammo_set( type->parts[ p ].fuel, qty );
        }

        if( vp.has_feature( "OPENABLE" ) ) { // doors are closed
            if( !pt.open && one_in( 4 ) ) {
                open( p );
            }
        }
        if( vp.has_feature( "BOARDABLE" ) ) {   // no passengers
            pt.remove_flag( vehicle_part::passenger_flag );
        }

        // initial vehicle damage
        if( veh_status == 0 ) {
            // Completely mint condition vehicle
            set_hp( pt, vp.info().durability );
        } else {
            //a bit of initial damage :)
            //clamp 4d8 to the range of [8,20]. 8=broken, 20=undamaged.
            int broken = 8;
            int unhurt = 20;
            int roll = dice( 4, 8 );
            if( roll < unhurt ) {
                if( roll <= broken ) {
                    set_hp( pt, 0 );
                    pt.ammo_unset(); //empty broken batteries and fuel tanks
                } else {
                    set_hp( pt, ( roll - broken ) / double( unhurt - broken ) * vp.info().durability );
                }
            } else {
                set_hp( pt, vp.info().durability );
            }

            if( vp.has_feature( VPFLAG_ENGINE ) ) {
                // If possible set an engine fault rather than destroying the engine outright
                if( destroyEngine && pt.faults_potential().empty() ) {
                    set_hp( pt, 0 );
                } else if( destroyEngine || one_in( 3 ) ) {
                    do {
                        pt.fault_set( random_entry( pt.faults_potential() ) );
                    } while( one_in( 3 ) );
                }

            } else if( ( destroySeats && ( vp.has_feature( "SEAT" ) || vp.has_feature( "SEATBELT" ) ) ) ||
                       ( destroyControls && ( vp.has_feature( "CONTROLS" ) || vp.has_feature( "SECURITY" ) ) ) ||
                       ( destroyAlarm && vp.has_feature( "SECURITY" ) ) ) {
                set_hp( pt, 0 );
            }

            // Fuel tanks should be emptied as well
            if( destroyTank && pt.is_fuel_store() ) {
                set_hp( pt, 0 );
                pt.ammo_unset();
            }

            //Solar panels have 25% of being destroyed
            if( vp.has_feature( "SOLAR_PANEL" ) && one_in( 4 ) ) {
                set_hp( pt, 0 );
            }

            /* Bloodsplatter the front-end parts. Assume anything with x > 0 is
            * the "front" of the vehicle (since the driver's seat is at (0, 0).
            * We'll be generous with the blood, since some may disappear before
            * the player gets a chance to see the vehicle. */
            if( blood_covered && vp.mount().x > 0 ) {
                if( one_in( 3 ) ) {
                    //Loads of blood. (200 = completely red vehicle part)
                    pt.blood = rng( 200, 600 );
                } else {
                    //Some blood
                    pt.blood = rng( 50, 200 );
                }
            }

            if( blood_inside ) {
                // blood is splattered around (blood_inside_x, blood_inside_y),
                // coordinates relative to mount point; the center is always a seat
                if( blood_inside_set ) {
                    int distSq = std::pow( ( blood_inside_x - vp.mount().x ), 2 ) +
                                 std::pow( ( blood_inside_y - vp.mount().y ), 2 );
                    if( distSq <= 1 ) {
                        pt.blood = rng( 200, 400 ) - distSq * 100;
                    }
                } else if( vp.has_feature( "SEAT" ) ) {
                    // Set the center of the bloody mess inside
                    blood_inside_x = vp.mount().x;
                    blood_inside_y = vp.mount().y;
                    blood_inside_set = true;
                }
            }
        }
        //sets the vehicle to locked, if there is no key and an alarm part exists
        if( vp.has_feature( "SECURITY" ) && has_no_key && pt.is_available() ) {
            is_locked = true;

            if( one_in( 2 ) ) {
                // if vehicle has immobilizer 50% chance to add additional fault
                pt.fault_set( fault_immobiliser );
            }
        }
    }
    // destroy tires until the vehicle is not drivable
    if( destroyTires && !wheelcache.empty() ) {
        int tries = 0;
        while( valid_wheel_config( false ) && tries < 100 ) {
            // wheel config is still valid, destroy the tire.
            set_hp( parts[random_entry( wheelcache )], 0 );
            tries++;
        }
    }

    invalidate_mass();
}

/**
 * Smashes up a vehicle that has already been placed; used for generating
 * very damaged vehicles. Additionally, any spot where two vehicles overlapped
 * (ie, any spot with multiple frames) will be completely destroyed, as that
 * was the collision point.
 */
void vehicle::smash( float hp_percent_loss_min, float hp_percent_loss_max,
                     float percent_of_parts_to_affect, point damage_origin, float damage_size )
{
    for( auto &part : parts ) {
        //Skip any parts already mashed up or removed.
        if( part.is_broken() || part.removed ) {
            continue;
        }

        std::vector<int> parts_in_square = parts_at_relative( part.mount, true );
        int structures_found = 0;
        for( auto &square_part_index : parts_in_square ) {
            if( part_info( square_part_index ).location == part_location_structure ) {
                structures_found++;
            }
        }

        if( structures_found > 1 ) {
            //Destroy everything in the square
            for( int idx : parts_in_square ) {
                mod_hp( parts[ idx ], 0 - parts[ idx ].hp(), DT_BASH );
                parts[ idx ].ammo_unset();
            }
            continue;
        }

        int roll = dice( 1, 1000 );
        int pct_af = ( percent_of_parts_to_affect * 1000.0f );
        if( roll < pct_af ) {
            point line = ( damage_origin - part.precalc[0] );
            float dist = 1.0f - ( std::sqrt( line.x * line.x + line.y * line.y ) / damage_size );
            dist = clamp( dist, 0.0f, 1.0f );
            if( damage_size == 0 ) {
                dist = 1.0f;
            }
            //Everywhere else, drop by 10-120% of max HP (anything over 100 = broken)
            if( mod_hp( part, 0 - ( rng_float( hp_percent_loss_min * dist,
                                               hp_percent_loss_max * dist ) * part.info().durability ), DT_BASH ) ) {
                part.ammo_unset();
            }
        }
    }
    // clear out any duplicated locations
    for( int p = static_cast<int>( parts.size() ) - 1; p >= 0; p-- ) {
        vehicle_part &part = parts[ p ];
        if( part.removed ) {
            continue;
        }
        std::vector<int> parts_here = parts_at_relative( part.mount, true );
        for( int other_i = static_cast<int>( parts_here.size() ) - 1; other_i >= 0; other_i -- ) {
            int other_p = parts_here[ other_i ];
            if( p == other_p ) {
                continue;
            }
            if( ( part_info( p ).location.empty() &&
                  part_info( p ).get_id() == part_info( other_p ).get_id() ) ||
                ( part_info( p ).location == part_info( other_p ).location ) ) {
                remove_part( other_p );
            }
        }
    }
}

int vehicle::lift_strength() const
{
    units::mass mass = total_mass();
    return std::max( mass / 10000_gram, 1 );
}

void vehicle::toggle_specific_engine( int e, bool on )
{
    toggle_specific_part( engines[e], on );
}
void vehicle::toggle_specific_part( int p, bool on )
{
    parts[p].enabled = on;
}
bool vehicle::is_engine_type_on( int e, const itype_id &ft ) const
{
    return is_engine_on( e ) && is_engine_type( e, ft );
}

bool vehicle::has_engine_type( const itype_id &ft, bool const enabled ) const
{
    for( size_t e = 0; e < engines.size(); ++e ) {
        if( is_engine_type( e, ft ) && ( !enabled || is_engine_on( e ) ) ) {
            return true;
        }
    }
    return false;
}
bool vehicle::has_engine_type_not( const itype_id &ft, bool const enabled ) const
{
    for( size_t e = 0; e < engines.size(); ++e ) {
        if( !is_engine_type( e, ft ) && ( !enabled || is_engine_on( e ) ) ) {
            return true;
        }
    }
    return false;
}

bool vehicle::has_engine_conflict( const vpart_info *possible_conflict,
                                   std::string &conflict_type ) const
{
    std::vector<std::string> new_excludes = possible_conflict->engine_excludes();
    // skip expensive string comparisons if there are no exclusions
    if( new_excludes.empty() ) {
        return false;
    }

    bool has_conflict = false;

    for( size_t e = 0; e < engines.size(); ++e ) {
        std::vector<std::string> install_excludes = part_info( engines[e] ).engine_excludes();
        std::vector<std::string> conflicts;
        std::set_intersection( new_excludes.begin(), new_excludes.end(), install_excludes.begin(),
                               install_excludes.end(), back_inserter( conflicts ) );
        if( !conflicts.empty() ) {
            has_conflict = true;
            conflict_type = conflicts.front();
            break;
        }
    }
    return has_conflict;
}

bool vehicle::is_engine_type( const int e, const itype_id  &ft ) const
{
    return part_info( engines[e] ).fuel_type == ft;
}

bool vehicle::is_perpetual_type( const int e ) const
{
    const itype_id  &ft = part_info( engines[e] ).fuel_type;
    return item( ft ).has_flag( "PERPETUAL" );
}

bool vehicle::is_engine_on( int const e ) const
{
    return parts[ engines[ e ] ].is_available() && is_part_on( engines[ e ] );
}

bool vehicle::is_part_on( int const p ) const
{
    return parts[p].enabled;
}

bool vehicle::is_alternator_on( int const a ) const
{
    auto alt = parts[ alternators [ a ] ];
    if( alt.is_unavailable() ) {
        return false;
    }

    return std::any_of( engines.begin(), engines.end(), [this, &alt]( int idx ) {
        auto &eng = parts [ idx ];
        return eng.enabled && eng.is_available() && eng.mount == alt.mount &&
               !eng.faults().count( fault_belt );
    } );
}

bool vehicle::has_security_working() const
{
    bool found_security = false;
    for( size_t s = 0; s < speciality.size(); s++ ) {
        if( part_flag( speciality[ s ], "SECURITY" ) && parts[ speciality[ s ] ].is_available() ) {
            found_security = true;
            break;
        }
    }
    return found_security;
}

void vehicle::backfire( const int e ) const
{
    const int power = part_vpower_w( engines[e], true );
    const tripoint pos = global_part_pos3( engines[e] );
    //~ backfire sound
    sounds::ambient_sound( pos, 40 + power / 12, _( "BANG!" ) );
}

const vpart_info &vehicle::part_info( int index, bool include_removed ) const
{
    if( index < static_cast<int>( parts.size() ) ) {
        if( !parts[index].removed || include_removed ) {
            return parts[index].info();
        }
    }
    return vpart_id::NULL_ID().obj();
}

// engines & alternators all have power.
// engines provide, whilst alternators consume.
int vehicle::part_vpower_w( int const index, bool const at_full_hp ) const
{
    const vehicle_part &vp = parts[ index ];

    int pwr = vp.info().power;
    if( part_flag( index, VPFLAG_ENGINE ) ) {
        if( pwr == 0 ) {
            pwr = vhp_to_watts( vp.base.engine_displacement() );
        }
        ///\EFFECT_STR increases power produced for MUSCLE_* vehicles
        pwr += ( g->u.str_cur - 8 ) * part_info( index ).engine_muscle_power_factor();
    }

    if( pwr < 0 ) {
        return pwr; // Consumers always draw full power, even if broken
    }
    if( at_full_hp ) {
        return pwr; // Assume full hp
    }
    // Damaged engines give less power, but some engines handle it better
    double health = parts[index].health_percent();
    // dpf is 0 for engines that scale power linearly with damage and
    // provides a floor otherwise
    float dpf = part_info( index ).engine_damaged_power_factor();
    double effective_percent = dpf + ( ( 1 - dpf ) * health );
    return static_cast<int>( pwr * effective_percent );
}

// alternators, solar panels, reactors, and accessories all have epower.
// alternators, solar panels, and reactors provide, whilst accessories consume.
// for motor consumption see @ref vpart_info::energy_consumption instead
int vehicle::part_epower_w( int const index ) const
{
    int e = part_info( index ).epower;
    if( e < 0 ) {
        return e; // Consumers always draw full power, even if broken
    }
    return e * parts[ index ].health_percent();
}

int vehicle::power_to_energy_bat( const int power_w, const time_duration t ) const
{
    // Integrate constant epower (watts) over time to get units of battery energy
    int seconds = static_cast<int>( to_minutes<double>( t ) * 60 );
    int energy_j = power_w * seconds;
    int energy_bat = energy_j / bat_energy_j;
    int sign = power_w >= 0 ? 1 : -1;
    // energy_bat remainder results in chance at additional charge/discharge
    energy_bat += x_in_y( abs( energy_j % bat_energy_j ), bat_energy_j ) ? sign : 0;
    return energy_bat;
}

int vehicle::vhp_to_watts( int const power_vhp )
{
    // Convert vhp units (0.5 HP ) to watts
    // Used primarily for calculating battery charge/discharge
    // TODO: convert batteries to use energy units based on watts (watt-ticks?)
    constexpr int conversion_factor = 373; // 373 watts == 1 power_vhp == 0.5 HP
    return power_vhp * conversion_factor;
}

bool vehicle::has_structural_part( int const dx, int const dy ) const
{
    std::vector<int> parts_here = parts_at_relative( point( dx, dy ), false );

    for( auto &elem : parts_here ) {
        if( part_info( elem ).location == part_location_structure &&
            !part_info( elem ).has_flag( "PROTRUSION" ) ) {
            return true;
        }
    }
    return false;
}

/**
 * Returns whether or not the vehicle has a structural part queued for removal,
 * @return true if a structural is queue for removal, false if not.
 * */
bool vehicle::is_structural_part_removed() const
{
    for( const vpart_reference &vp : get_parts() ) {
        if( vp.part().removed && vp.info().location == part_location_structure ) {
            return true;
        }
    }
    return false;
}

/**
 * Returns whether or not the vehicle part with the given id can be mounted in
 * the specified square.
 * @param dx The local x-coordinate to mount in.
 * @param dy The local y-coordinate to mount in.
 * @param id The id of the part to install.
 * @return true if the part can be mounted, false if not.
 */
bool vehicle::can_mount( int const dx, int const dy, const vpart_id &id ) const
{
    //The part has to actually exist.
    if( !id.is_valid() ) {
        return false;
    }

    //It also has to be a real part, not the null part
    const vpart_info &part = id.obj();
    if( part.has_flag( "NOINSTALL" ) ) {
        return false;
    }

    const std::vector<int> parts_in_square = parts_at_relative( point( dx, dy ), false );

    //First part in an empty square MUST be a structural part
    if( parts_in_square.empty() && part.location != part_location_structure ) {
        return false;
    }

    //No other part can be placed on a protrusion
    if( !parts_in_square.empty() && part_info( parts_in_square[0] ).has_flag( "PROTRUSION" ) ) {
        return false;
    }

    //No part type can stack with itself, or any other part in the same slot
    for( const auto &elem : parts_in_square ) {
        const vpart_info &other_part = parts[elem].info();

        //Parts with no location can stack with each other (but not themselves)
        if( part.get_id() == other_part.get_id() ||
            ( !part.location.empty() && part.location == other_part.location ) ) {
            return false;
        }
        // Until we have an interface for handling multiple components with CARGO space,
        // exclude them from being mounted in the same tile.
        if( part.has_flag( "CARGO" ) && other_part.has_flag( "CARGO" ) ) {
            return false;
        }

    }

    // All parts after the first must be installed on or next to an existing part
    // the exception is when a single tile only structural object is being repaired
    if( !parts.empty() ) {
        if( !is_structural_part_removed() &&
            !has_structural_part( dx, dy ) &&
            !has_structural_part( dx + 1, dy ) &&
            !has_structural_part( dx, dy + 1 ) &&
            !has_structural_part( dx - 1, dy ) &&
            !has_structural_part( dx, dy - 1 ) ) {
            return false;
        }
    }

    // only one exclusive engine allowed
    std::string empty;
    if( has_engine_conflict( &part, empty ) ) {
        return false;
    }

    // Alternators must be installed on a gas engine
    if( part.has_flag( VPFLAG_ALTERNATOR ) ) {
        bool anchor_found = false;
        for( const auto &elem : parts_in_square ) {
            if( part_info( elem ).has_flag( "E_ALTERNATOR" ) ) {
                anchor_found = true;
            }
        }
        if( !anchor_found ) {
            return false;
        }
    }

    //Seatbelts must be installed on a seat
    if( part.has_flag( "SEATBELT" ) ) {
        bool anchor_found = false;
        for( const auto &elem : parts_in_square ) {
            if( part_info( elem ).has_flag( "BELTABLE" ) ) {
                anchor_found = true;
            }
        }
        if( !anchor_found ) {
            return false;
        }
    }

    //Internal must be installed into a cargo area.
    if( part.has_flag( "INTERNAL" ) ) {
        bool anchor_found = false;
        for( const auto &elem : parts_in_square ) {
            if( part_info( elem ).has_flag( "CARGO" ) ) {
                anchor_found = true;
            }
        }
        if( !anchor_found ) {
            return false;
        }
    }

    // curtains must be installed on (reinforced)windshields
    // TODO: do this automatically using "location":"on_mountpoint"
    if( part.has_flag( "WINDOW_CURTAIN" ) ) {
        bool anchor_found = false;
        for( const auto &elem : parts_in_square ) {
            if( part_info( elem ).has_flag( "WINDOW" ) ) {
                anchor_found = true;
            }
        }
        if( !anchor_found ) {
            return false;
        }
    }

    // Security system must be installed on controls
    if( part.has_flag( "ON_CONTROLS" ) ) {
        bool anchor_found = false;
        for( std::vector<int>::const_iterator it = parts_in_square.begin();
             it != parts_in_square.end(); ++it ) {
            if( part_info( *it ).has_flag( "CONTROLS" ) ) {
                anchor_found = true;
            }
        }
        if( !anchor_found ) {
            return false;
        }
    }

    // Cargo locks must go on lockable cargo containers
    // TODO: do this automatically using "location":"on_mountpoint"
    if( part.has_flag( "CARGO_LOCKING" ) ) {
        bool anchor_found = false;
        for( std::vector<int>::const_iterator it = parts_in_square.begin();
             it != parts_in_square.end(); ++it ) {
            if( part_info( *it ).has_flag( "LOCKABLE_CARGO" ) ) {
                anchor_found = true;
            }
        }
        if( !anchor_found ) {
            return false;
        }
    }

    //Swappable storage battery must be installed on a BATTERY_MOUNT
    if( part.has_flag( "NEEDS_BATTERY_MOUNT" ) ) {
        bool anchor_found = false;
        for( const auto &elem : parts_in_square ) {
            if( part_info( elem ).has_flag( "BATTERY_MOUNT" ) ) {
                anchor_found = true;
            }
        }
        if( !anchor_found ) {
            return false;
        }
    }

    //Door motors need OPENABLE
    if( part.has_flag( "DOOR_MOTOR" ) ) {
        bool anchor_found = false;
        for( const auto &elem : parts_in_square ) {
            if( part_info( elem ).has_flag( "OPENABLE" ) ) {
                anchor_found = true;
            }
        }
        if( !anchor_found ) {
            return false;
        }
    }

    //Mirrors cannot be mounted on OPAQUE parts
    if( part.has_flag( "VISION" ) && !part.has_flag( "CAMERA" ) ) {
        for( const auto &elem : parts_in_square ) {
            if( part_info( elem ).has_flag( "OPAQUE" ) ) {
                return false;
            }
        }
    }
    //and vice versa
    if( part.has_flag( "OPAQUE" ) ) {
        for( const auto &elem : parts_in_square ) {
            if( part_info( elem ).has_flag( "VISION" ) &&
                !part_info( elem ).has_flag( "CAMERA" ) ) {
                return false;
            }
        }
    }

    //Turrets must be installed on a turret mount
    if( part.has_flag( "TURRET" ) ) {
        bool anchor_found = false;
        for( const auto &elem : parts_in_square ) {
            if( part_info( elem ).has_flag( "TURRET_MOUNT" ) ) {
                anchor_found = true;
                break;
            }
        }
        if( !anchor_found ) {
            return false;
        }
    }

    //Turret mounts must NOT be installed on other (moded) turret mounts
    if( part.has_flag( "TURRET_MOUNT" ) ) {
        for( const auto &elem : parts_in_square ) {
            if( part_info( elem ).has_flag( "TURRET_MOUNT" ) ) {
                return false;
            }
        }
    }

    //Anything not explicitly denied is permitted
    return true;
}

bool vehicle::can_unmount( int const p ) const
{
    std::string no_reason;
    return can_unmount( p, no_reason );
}

bool vehicle::can_unmount( int const p, std::string &reason ) const
{
    if( p < 0 || p > static_cast<int>( parts.size() ) ) {
        return false;
    }

    int dx = parts[p].mount.x;
    int dy = parts[p].mount.y;

    // Can't remove an engine if there's still an alternator there
    if( part_flag( p, VPFLAG_ENGINE ) && part_with_feature( p, VPFLAG_ALTERNATOR, true ) >= 0 ) {
        reason = _( "Remove attached alternator first." );
        return false;
    }

    //Can't remove a seat if there's still a seatbelt there
    if( part_flag( p, "BELTABLE" ) && part_with_feature( p, "SEATBELT", true ) >= 0 ) {
        reason = _( "Remove attached seatbelt first." );
        return false;
    }

    // Can't remove a window with curtains still on it
    if( part_flag( p, "WINDOW" ) && part_with_feature( p, "CURTAIN", true ) >= 0 ) {
        reason = _( "Remove attached curtains first." );
        return false;
    }

    //Can't remove controls if there's something attached
    if( part_flag( p, "CONTROLS" ) && part_with_feature( p, "ON_CONTROLS", true ) >= 0 ) {
        reason = _( "Remove attached part first." );
        return false;
    }

    //Can't remove a battery mount if there's still a battery there
    if( part_flag( p, "BATTERY_MOUNT" ) && part_with_feature( p, "NEEDS_BATTERY_MOUNT", true ) >= 0 ) {
        reason = _( "Remove battery from mount first." );
        return false;
    }

    //Can't remove a turret mount if there's still a turret there
    if( part_flag( p, "TURRET_MOUNT" ) && part_with_feature( p, "TURRET", true ) >= 0 ) {
        reason = _( "Remove attached mounted weapon first." );
        return false;
    }

    //Can't remove an animal part if the animal is still contained
    if( parts[p].has_flag( vehicle_part::animal_flag ) ) {
        reason = _( "Remove carried animal first." );
        return false;
    }

    //Structural parts have extra requirements
    if( part_info( p ).location == part_location_structure ) {

        std::vector<int> parts_in_square = parts_at_relative( point( dx, dy ), false );
        /* To remove a structural part, there can be only structural parts left
         * in that square (might be more than one in the case of wreckage) */
        for( auto &elem : parts_in_square ) {
            if( part_info( elem ).location != part_location_structure ) {
                reason = _( "Remove all other attached parts first." );
                return false;
            }
        }

        //If it's the last part in the square...
        if( parts_in_square.size() == 1 ) {

            /* This is the tricky part: We can't remove a part that would cause
             * the vehicle to 'break into two' (like removing the middle section
             * of a quad bike, for instance). This basically requires doing some
             * breadth-first searches to ensure previously connected parts are
             * still connected. */

            //First, find all the squares connected to the one we're removing
            std::vector<vehicle_part> connected_parts;

            for( int i = 0; i < 4; i++ ) {
                int next_x = i < 2 ? ( i == 0 ? -1 : 1 ) : 0;
                int next_y = i < 2 ? 0 : ( i == 2 ? -1 : 1 );
                std::vector<int> parts_over_there = parts_at_relative( point( dx + next_x, dy + next_y ), false );
                //Ignore empty squares
                if( !parts_over_there.empty() ) {
                    //Just need one part from the square to track the x/y
                    connected_parts.push_back( parts[parts_over_there[0]] );
                }
            }

            /* If size = 0, it's the last part of the whole vehicle, so we're OK
             * If size = 1, it's one protruding part (ie, bicycle wheel), so OK
             * Otherwise, it gets complicated... */
            if( connected_parts.size() > 1 ) {

                /* We'll take connected_parts[0] to be the target part.
                 * Every other part must have some path (that doesn't involve
                 * the part about to be removed) to the target part, in order
                 * for the part to be legally removable. */
                for( auto const &next_part : connected_parts ) {
                    if( !is_connected( connected_parts[0], next_part, parts[p] ) ) {
                        //Removing that part would break the vehicle in two
                        reason = _( "Removing this part would split the vehicle." );
                        return false;
                    }
                }

            }

        }
    }
    //Anything not explicitly denied is permitted
    return true;
}

/**
 * Performs a breadth-first search from one part to another, to see if a path
 * exists between the two without going through the excluded part. Used to see
 * if a part can be legally removed.
 * @param to The part to reach.
 * @param from The part to start the search from.
 * @param excluded_part The part that is being removed and, therefore, should not
 *        be included in the path.
 * @return true if a path exists without the excluded part, false otherwise.
 */
bool vehicle::is_connected( vehicle_part const &to, vehicle_part const &from,
                            vehicle_part const &excluded_part ) const
{
    const auto target = to.mount;
    const auto excluded = excluded_part.mount;

    //Breadth-first-search components
    std::list<vehicle_part> discovered;
    vehicle_part current_part;
    std::list<vehicle_part> searched;

    //We begin with just the start point
    discovered.push_back( from );

    while( !discovered.empty() ) {
        current_part = discovered.front();
        discovered.pop_front();
        auto current = current_part.mount;

        for( int i = 0; i < 4; i++ ) {
            point next = current + vehicles::cardinal_d[i];

            if( next == target ) {
                //Success!
                return true;
            } else if( next == excluded ) {
                //There might be a path, but we're not allowed to go that way
                continue;
            }

            std::vector<int> parts_there = parts_at_relative( next, true );

            if( !parts_there.empty() && !parts[ parts_there[ 0 ] ].removed &&
                part_info( parts_there[ 0 ] ).location == "structure" &&
                !part_info( parts_there[ 0 ] ).has_flag( "PROTRUSION" ) ) {
                //Only add the part if we haven't been here before
                bool found = false;
                for( auto &elem : discovered ) {
                    if( elem.mount == next ) {
                        found = true;
                        break;
                    }
                }
                if( !found ) {
                    for( auto &elem : searched ) {
                        if( elem.mount == next ) {
                            found = true;
                            break;
                        }
                    }
                }
                if( !found ) {
                    vehicle_part next_part = parts[parts_there[0]];
                    discovered.push_back( next_part );
                }
            }
        }
        //Now that that's done, we've finished exploring here
        searched.push_back( current_part );
    }
    //If we completely exhaust the discovered list, there's no path
    return false;
}

/**
 * Installs a part into this vehicle.
 * @param dx The x coordinate of where to install the part.
 * @param dy The y coordinate of where to install the part.
 * @param id The string ID of the part to install. (see vehicle_parts.json)
 * @param force Skip check of whether we can mount the part here.
 * @return false if the part could not be installed, true otherwise.
 */
int vehicle::install_part( int dx, int dy, const vpart_id &id, bool force )
{
    if( !( force || can_mount( dx, dy, id ) ) ) {
        return -1;
    }
    return install_part( dx, dy, vehicle_part( id, dx, dy, item( id.obj().item ) ) );
}

int vehicle::install_part( int dx, int dy, const vpart_id &id, item &&obj, bool force )
{
    if( !( force || can_mount( dx, dy, id ) ) ) {
        return -1;
    }
    return install_part( dx, dy, vehicle_part( id, dx, dy, std::move( obj ) ) );
}

int vehicle::install_part( int dx, int dy, const vehicle_part &new_part )
{
    // Should be checked before installing the part
    bool enable = false;
    if( new_part.is_engine() ) {
        enable = true;
    } else {
        // @todo: read toggle groups from JSON
        static const std::vector<std::string> enable_like = {{
                "CONE_LIGHT",
                "CIRCLE_LIGHT",
                "AISLE_LIGHT",
                "DOME_LIGHT",
                "ATOMIC_LIGHT",
                "STEREO",
                "CHIMES",
                "FRIDGE",
                "FREEZER",
                "RECHARGE",
                "PLOW",
                "REAPER",
                "PLANTER",
                "SCOOP",
                "WATER_PURIFIER",
                "ROCKWHEEL"
            }
        };

        for( const std::string &flag : enable_like ) {
            if( new_part.info().has_flag( flag ) ) {
                enable = has_part( flag, true );
                break;
            }
        }
    }

    parts.push_back( new_part );
    auto &pt = parts.back();

    pt.enabled = enable;

    pt.mount.x = dx;
    pt.mount.y = dy;

    refresh();
    return parts.size() - 1;
}

bool vehicle::find_rackable_vehicle( const std::vector<std::vector<int>> &list_of_racks )
{
    for( auto this_bike_rack : list_of_racks ) {
        std::vector<vehicle *> carry_vehs;
        carry_vehs.assign( 4, nullptr );
        vehicle *test_veh = nullptr;
        std::set<tripoint> veh_partial_match;
        std::vector<std::set<tripoint>> partial_matches;
        partial_matches.assign( 4, veh_partial_match );
        for( auto rack_part : this_bike_rack ) {
            tripoint rack_pos = global_part_pos3( rack_part );
            for( int i = 0; i < 4; i++ ) {
                tripoint search_pos( rack_pos + vehicles::cardinal_d[ i ] );
                test_veh = veh_pointer_or_null( g->m.veh_at( search_pos ) );
                if( test_veh == nullptr || test_veh == this ) {
                    continue;
                } else if( test_veh != carry_vehs[ i ] ) {
                    carry_vehs[ i ] = test_veh;
                    partial_matches[ i ].clear();
                }
                partial_matches[ i ].insert( search_pos );
                if( partial_matches[ i ] == test_veh->get_points() ) {
                    return merge_rackable_vehicle( test_veh, this_bike_rack );
                }
            }
        }
    }
    return false;
}

bool vehicle::merge_rackable_vehicle( vehicle *carry_veh, const std::vector<int> &rack_parts )
{
    struct mapping {
        std::vector<int> carry_parts_here;
        int rack_part;
        point carry_mount;
        point old_mount;
    };
    std::vector<int> carry_veh_structs = carry_veh->all_parts_at_location( part_location_structure );
    std::vector<mapping> carry_data;
    carry_data.reserve( carry_veh_structs.size() );
    bool found_all_parts = true;
    const point mount_zero = point( 0, 0 );
    std::string axis;
    if( carry_veh_structs.size() == 1 ) {
        axis = "X";
    } else {
        for( auto carry_part : carry_veh_structs ) {
            if( carry_veh->parts[ carry_part ].mount.x || carry_veh->parts[ carry_part ].mount.y ) {
                axis = carry_veh->parts[ carry_part ].mount.x ? "X" : "Y";
            }
        }
    }
    int relative_dir = modulo( carry_veh->face.dir() - face.dir(), 360 );
    int relative_180 = modulo( relative_dir, 180 );
    int face_dir_180 = modulo( face.dir(), 180 );

    // if the carrier is skewed N/S and the carried vehicle isn't aligned with
    // the carrier, force the carried vehicle to be at a right angle
    if( face_dir_180 >= 45 && face_dir_180 <= 135 ) {
        if( relative_180 >= 45 && relative_180 <= 135 ) {
            if( relative_dir < 180 ) {
                relative_dir = 90;
            } else {
                relative_dir = 270;
            }
        }
    }

    for( auto carry_part : carry_veh_structs ) {
        tripoint carry_pos = carry_veh->global_part_pos3( carry_part );
        bool merged_part = false;
        for( int rack_part : rack_parts ) {
            size_t j = 0;
            // There's no mathematical transform from global pos3 to vehicle mount, so search for the
            // carry part in global pos3 after translating
            point carry_mount;
            for( j = 0; j < 4; j++ ) {
                carry_mount = parts[ rack_part ].mount + vehicles::cardinal_d[ j ];
                tripoint possible_pos = mount_to_tripoint( carry_mount );
                if( possible_pos == carry_pos ) {
                    break;
                }
            }
            if( j < 4 ) {
                mapping carry_map;
                point old_mount = carry_veh->parts[ carry_part ].mount;
                carry_map.carry_parts_here = carry_veh->parts_at_relative( old_mount, true );
                carry_map.rack_part = rack_part;
                carry_map.carry_mount = carry_mount;
                carry_map.old_mount = old_mount;
                carry_data.push_back( carry_map );
                merged_part = true;
                break;
            }
        }
        if( !merged_part ) {
            found_all_parts = false;
            break;
        }
    }
    if( found_all_parts ) {
        for( auto carry_map : carry_data ) {
            std::string offset = string_format( "%s%3d", carry_map.old_mount == mount_zero ? axis : " ",
                                                axis == "X" ? carry_map.old_mount.x : carry_map.old_mount.y );
            std::string unique_id = string_format( "%s%3d%s", offset, relative_dir, carry_veh->name );
            for( auto carry_part : carry_map.carry_parts_here ) {
                parts.push_back( carry_veh->parts[ carry_part ] );
                vehicle_part &carried_part = parts.back();
                carried_part.mount = carry_map.carry_mount;
                carried_part.carry_names.push( unique_id );
                carried_part.enabled = false;
                carried_part.set_flag( vehicle_part::carried_flag );
                parts[ carry_map.rack_part ].set_flag( vehicle_part::carrying_flag );
            }
        }
        //~ %1$s is the vehicle being loaded onto the bicycle rack
        add_msg( _( "You load the %1$s on the rack" ), carry_veh->name );
        g->m.destroy_vehicle( carry_veh );
        g->m.dirty_vehicle_list.insert( this );
        g->m.set_transparency_cache_dirty( smz );
        refresh();
    } else {
        //~ %1$s is the vehicle being loaded onto the bicycle rack
        add_msg( m_bad, _( "You can't get the %1$s on the rack" ), carry_veh->name );
    }
    return found_all_parts;
}

/**
 * Mark a part as removed from the vehicle.
 * @return bool true if the vehicle's 0,0 point shifted.
 */
bool vehicle::remove_part( int p )
{
    if( p >= static_cast<int>( parts.size() ) ) {
        debugmsg( "Tried to remove part %d but only %d parts!", p, parts.size() );
        return false;
    }
    if( parts[p].removed ) {
        /* This happens only when we had to remove part, because it was depending on
         * other part (using recursive remove_part() call) - currently curtain
         * depending on presence of window and seatbelt depending on presence of seat.
         */
        return false;
    }

    const tripoint part_loc = global_part_pos3( p );

    // If `p` has flag `parent_flag`, remove child with flag `child_flag`
    // Returns true if removal occurs
    const auto remove_dependent_part = [&]( const std::string & parent_flag,
    const std::string & child_flag ) {
        if( part_flag( p, parent_flag ) ) {
            int dep = part_with_feature( p, child_flag, false );
            if( dep >= 0 ) {
                item it = parts[dep].properties_to_item();
                g->m.add_item_or_charges( part_loc, it );
                remove_part( dep );
                return true;
            }
        }
        return false;
    };

    // if a windshield is removed (usually destroyed) also remove curtains
    // attached to it.
    if( remove_dependent_part( "WINDOW", "CURTAIN" ) || part_flag( p, VPFLAG_OPAQUE ) ) {
        g->m.set_transparency_cache_dirty( smz );
    }

    remove_dependent_part( "SEAT", "SEATBELT" );
    remove_dependent_part( "BATTERY_MOUNT", "NEEDS_BATTERY_MOUNT" );

    // Unboard any entities standing on removed boardable parts
    if( part_flag( p, "BOARDABLE" ) ) {
        std::vector<int> bp = boarded_parts();
        for( auto &elem : bp ) {
            if( elem == p ) {
                g->m.unboard_vehicle( part_loc );
            }
        }
    }

    // Release any animal held by the part
    if( parts[p].has_flag( vehicle_part::animal_flag ) ) {
        tripoint target = part_loc;
        bool spawn = true;
        if( !g->is_empty( target ) ) {
            std::vector<tripoint> valid;
            for( const tripoint &dest : g->m.points_in_radius( target, 1 ) ) {
                if( g->is_empty( dest ) ) {
                    valid.push_back( dest );
                }
            }
            if( valid.empty() ) {
                spawn = false;
            } else {
                target = random_entry( valid );
            }
        }
        item base = item( parts[p].get_base() );
        base.release_monster( target, spawn );
        parts[p].set_base( base );
        parts[p].remove_flag( vehicle_part::animal_flag );
    }

    // Update current engine configuration if needed
    if( part_flag( p, "ENGINE" ) && engines.size() > 1 ) {
        bool any_engine_on = false;

        for( auto &e : engines ) {
            if( e != p && is_part_on( e ) ) {
                any_engine_on = true;
                break;
            }
        }

        if( !any_engine_on ) {
            engine_on = false;
            for( auto &e : engines ) {
                toggle_specific_part( e, true );
            }
        }
    }

    parts[p].removed = true;
    removed_part_count++;

    // If the player is currently working on the removed part, stop them as it's futile now.
    const player_activity &act = g->u.activity;
    if( act.id() == activity_id( "ACT_VEHICLE" ) && act.moves_left > 0 && act.values.size() > 6 ) {
        if( veh_pointer_or_null( g->m.veh_at( tripoint( act.values[0], act.values[1],
                                              g->u.posz() ) ) ) == this ) {
            if( act.values[6] >= p ) {
                g->u.cancel_activity();
                add_msg( m_info, _( "The vehicle part you were working on has gone!" ) );
            }
        }
    }

    const point &vp_mount = parts[p].mount;
    const auto iter = labels.find( label( vp_mount.x, vp_mount.y ) );
    const bool no_label = iter != labels.end();
    const bool grab_found = g->u.get_grab_type() == OBJECT_VEHICLE && g->u.grab_point == part_loc;
    // Checking these twice to avoid calling the relatively expensive parts_at_relative() unnecessarily.
    if( no_label || grab_found ) {
        if( parts_at_relative( vp_mount, false ).empty() ) {
            if( no_label ) {
                labels.erase( iter );
            }
            if( grab_found ) {
                add_msg( m_info, _( "The vehicle part you were holding has been destroyed!" ) );
                g->u.grab( OBJECT_NONE );
            }
        }
    }

    for( auto &i : get_items( p ) ) {
        // Note: this can spawn items on the other side of the wall!
        tripoint dest( part_loc.x + rng( -3, 3 ), part_loc.y + rng( -3, 3 ), part_loc.z );
        g->m.add_item_or_charges( dest, i );
    }
    g->m.dirty_vehicle_list.insert( this );
    refresh();
    return shift_if_needed();
}

void vehicle::part_removal_cleanup()
{
    bool changed = false;
    for( std::vector<vehicle_part>::iterator it = parts.begin(); it != parts.end(); /* noop */ ) {
        if( it->removed ) {
            auto items = get_items( std::distance( parts.begin(), it ) );
            while( !items.empty() ) {
                items.erase( items.begin() );
            }
            it = parts.erase( it );
            changed = true;
        } else {
            ++it;
        }
    }
    removed_part_count = 0;
    if( changed || parts.empty() ) {
        refresh();
        if( parts.empty() ) {
            g->m.destroy_vehicle( this );
            return;
        } else {
            g->m.update_vehicle_cache( this, smz );
        }
    }
    shift_if_needed();
    refresh(); // Rebuild cached indices
}

void vehicle::remove_carried_flag()
{
    for( vehicle_part &part : parts ) {
        part.carry_names.pop();
        if( part.carry_names.empty() ) {
            part.remove_flag( vehicle_part::carried_flag );
        }
    }
}

bool vehicle::remove_carried_vehicle( const std::vector<int> &carried_parts )
{
    if( carried_parts.empty() ) {
        return false;
    }
    std::string veh_record;
    tripoint new_pos3;
    bool x_aligned = false;
    for( int carried_part : carried_parts ) {
        std::string id_string = parts[ carried_part ].carry_names.top().substr( 0, 1 );
        if( id_string == "X" || id_string == "Y" ) {
            veh_record = parts[ carried_part ].carry_names.top();
            new_pos3 = global_part_pos3( carried_part );
            x_aligned = id_string == "X";
            break;
        }
    }
    if( veh_record.empty() ) {
        return false;
    }
    int new_dir = modulo( std::stoi( veh_record.substr( 4, 3 ) ) + face.dir(), 360 );
    int host_dir = modulo( face.dir(), 180 );
    // if the host is skewed N/S, and the carried vehicle is going to come at an angle,
    // force it to east/west instead
    if( host_dir >= 45 && host_dir <= 135 ) {
        if( new_dir <= 45 || new_dir >= 315 ) {
            new_dir = 0;
        } else if( new_dir >= 135 && new_dir <= 225 ) {
            new_dir = 180;
        }
    }
    vehicle *new_vehicle = g->m.add_vehicle( vproto_id( "none" ), new_pos3, new_dir );
    if( new_vehicle == nullptr ) {
        add_msg( m_debug, "Unable to unload bike rack, host face %d, new_dir %d!", face.dir(), new_dir );
        return false;
    }

    std::vector<point> new_mounts;
    new_vehicle->name = veh_record.substr( vehicle_part::name_offset );
    for( auto carried_part : carried_parts ) {
        std::string mount_str = parts[ carried_part ].carry_names.top().substr( 1, 3 );
        point new_mount;
        if( x_aligned ) {
            new_mount.x = std::stoi( mount_str );
        } else {
            new_mount.y = std::stoi( mount_str );
        }
        new_mounts.push_back( new_mount );
    }

    std::vector<vehicle *> new_vehicles;
    new_vehicles.push_back( new_vehicle );
    std::vector<std::vector<int>> carried_vehicles;
    carried_vehicles.push_back( carried_parts );
    std::vector<std::vector<point>> carried_mounts;
    carried_mounts.push_back( new_mounts );
    bool success = split_vehicles( carried_vehicles, new_vehicles, carried_mounts );
    if( success ) {
        //~ %s is the vehicle being loaded onto the bicycle rack
        add_msg( _( "You unload the %s from the bike rack. " ), new_vehicle->name );
        new_vehicle->remove_carried_flag();
        g->m.dirty_vehicle_list.insert( this );
        part_removal_cleanup();
    } else {
        //~ %s is the vehicle being loaded onto the bicycle rack
        add_msg( m_bad, _( "You can't unload the %s from the bike rack. " ), new_vehicle->name );
    }
    return success;
}

// split the current vehicle into up to 3 new vehicles that do not connect to each other
bool vehicle::find_and_split_vehicles( int exclude )
{
    std::vector<int> valid_parts = all_parts_at_location( part_location_structure );
    std::set<int> checked_parts;
    checked_parts.insert( exclude );

    std::vector<std::vector <int>> all_vehicles;

    size_t cnt;
    for( cnt = 0 ; cnt < 4 ; cnt++ ) {
        int test_part = -1;
        for( auto p : valid_parts ) {
            if( parts[ p ].removed ) {
                continue;
            }
            if( checked_parts.find( p ) == checked_parts.end() ) {
                test_part = p;
                break;
            }
        }
        if( test_part == -1 || static_cast<size_t>( test_part ) > parts.size() ) {
            break;
        }

        std::queue<std::pair<int, std::vector<int>>> search_queue;

        const auto push_neighbor = [&]( int p, std::vector<int> with_p ) {
            std::pair<int, std::vector<int>> data( p, with_p );
            search_queue.push( data );
        };
        auto pop_neighbor = [&]() {
            std::pair<int, std::vector<int>> result = search_queue.front();
            search_queue.pop();
            return result;
        };

        std::vector<int> veh_parts;
        push_neighbor( test_part, parts_at_relative( parts[ test_part ].mount, true ) );
        while( !search_queue.empty() ) {
            std::pair<int, std::vector<int>> test_set = pop_neighbor();
            test_part = test_set.first;
            if( checked_parts.find( test_part ) != checked_parts.end() ) {
                continue;
            }
            for( auto p : test_set.second ) {
                veh_parts.push_back( p );
            }
            checked_parts.insert( test_part );
            for( size_t i = 0; i < 4; i++ ) {
                int dx = parts[ test_part ].mount.x + vehicles::cardinal_d[ i ].x;
                int dy = parts[ test_part ].mount.y + vehicles::cardinal_d[ i ].y;
                std::vector<int> all_neighbor_parts = parts_at_relative( point( dx, dy ), true );
                int neighbor_struct_part = -1;
                for( int p : all_neighbor_parts ) {
                    if( parts[ p ].removed ) {
                        continue;
                    }
                    if( part_info( p ).location == part_location_structure ) {
                        neighbor_struct_part = p;
                        break;
                    }
                }
                if( neighbor_struct_part != -1 ) {
                    push_neighbor( neighbor_struct_part, all_neighbor_parts );
                }
            }
        }
        // don't include the first vehicle's worth of parts
        if( cnt > 0 ) {
            all_vehicles.push_back( veh_parts );
        }
    }

    if( !all_vehicles.empty() ) {
        bool success = split_vehicles( all_vehicles );
        if( success ) {
            // update the active cache
            shift_parts( point( 0, 0 ) );
            return true;
        }
    }
    return false;
}

void vehicle::relocate_passengers( const std::vector<player *> &passengers )
{
    const auto boardables = get_parts( "BOARDABLE" );
    for( player *passenger : passengers ) {
        for( const vpart_reference &vp : boardables ) {
            if( vp.part().passenger_id == passenger->getID() ) {
                passenger->setpos( vp.pos() );
            }
        }
    }
}

// Split a vehicle into an old vehicle and one or more new vehicles by moving vehicle_parts
// from one the old vehicle to the new vehicles.
// some of the logic borrowed from remove_part
// skipped the grab, curtain, player activity, and engine checks because they deal
// with pos, not a vehicle pointer
// @param new_vehs vector of vectors of part indexes to move to new vehicles
// @param new_vehicles vector of vehicle pointers containing the new vehicles; if empty, new
// vehicles will be created
// @param new_mounts vector of vector of mount points. must have one vector for every vehicle*
// in new_vehicles, and forces the part indices in new_vehs to be mounted on the new vehicle
// at those mount points
bool vehicle::split_vehicles( const std::vector<std::vector <int>> &new_vehs,
                              const std::vector<vehicle *> &new_vehicles,
                              const std::vector<std::vector <point>> &new_mounts )
{
    bool did_split = false;
    size_t i = 0;
    for( i = 0; i < new_vehs.size(); i ++ ) {
        std::vector<int> split_parts = new_vehs[ i ];
        if( split_parts.empty() ) {
            continue;
        }
        std::vector<point> split_mounts = new_mounts[ i ];
        did_split = true;

        vehicle *new_vehicle = nullptr;
        if( i < new_vehicles.size() ) {
            new_vehicle = new_vehicles[ i ];
        }
        int split_part0 = split_parts.front();
        tripoint new_v_pos3;
        point mnt_offset;

        decltype( labels ) new_labels;
        if( new_vehicle == nullptr ) {
            // make sure the split_part0 is a legal 0,0 part
            if( split_parts.size() > 1 ) {
                for( size_t sp = 0; sp < split_parts.size(); sp++ ) {
                    int p = split_parts[ sp ];
                    if( part_info( p ).location == part_location_structure &&
                        !part_info( p ).has_flag( "PROTRUSION" ) ) {
                        split_part0 = sp;
                        break;
                    }
                }
            }
            new_v_pos3 = global_part_pos3( parts[ split_part0 ] );
            mnt_offset = parts[ split_part0 ].mount;
            new_vehicle = g->m.add_vehicle( vproto_id( "none" ), new_v_pos3, face.dir() );
            new_vehicle->name = name;
            new_vehicle->move = move;
            new_vehicle->turn_dir = turn_dir;
            new_vehicle->velocity = velocity;
            new_vehicle->vertical_velocity = vertical_velocity;
            new_vehicle->cruise_velocity = cruise_velocity;
            new_vehicle->cruise_on = cruise_on;
            new_vehicle->engine_on = engine_on;
            new_vehicle->tracking_on = tracking_on;
            new_vehicle->camera_on = camera_on;
        }
        new_vehicle->last_fluid_check = last_fluid_check;

        std::vector<player *> passengers;
        for( size_t new_part = 0; new_part < split_parts.size(); new_part++ ) {
            int mov_part = split_parts[ new_part ];
            point cur_mount = parts[ mov_part ].mount;
            point new_mount = cur_mount;
            player *passenger = nullptr;
            // Unboard any entities standing on any transferred part
            if( part_flag( mov_part, "BOARDABLE" ) ) {
                passenger = get_passenger( mov_part );
                if( passenger ) {
                    passengers.push_back( passenger );
                }
            }


            // transfer the vehicle_part to the new vehicle
            new_vehicle->parts.emplace_back( parts[ mov_part ] );
            if( !split_mounts.empty() ) {
                new_mount = split_mounts[ new_part ];
                new_vehicle->parts.back().mount = new_mount;
            }
            // remove labels associated with the mov_part
            std::string label_str;
            const auto iter = labels.find( label( cur_mount.x, cur_mount.y ) );
            if( iter != labels.end() ) {
                label_str = iter->text;
                labels.erase( iter );
                new_labels.insert( label( new_mount.x, new_mount.y, label_str ) );
            }
            // remove the passenger from the old new vehicle
            if( passenger ) {
                parts[ mov_part ].remove_flag( vehicle_part::passenger_flag );
                parts[ mov_part ].passenger_id = 0;
            }
            // indicate the part needs to be removed from the old vehicle
            parts[ mov_part].removed = true;
            removed_part_count++;
        }
        g->m.dirty_vehicle_list.insert( new_vehicle );
        g->m.set_transparency_cache_dirty( smz );
        if( !new_labels.empty() ) {
            new_vehicle->labels = new_labels;
        }

        if( !split_mounts.empty() ) {
            // include refresh
            new_vehicle->shift_parts( point( 0, 0 ) - mnt_offset );
        } else {
            new_vehicle->refresh();
        }

        // update the precalc points
        new_vehicle->precalc_mounts( 1,
                                     new_vehicle->skidding ? new_vehicle->turn_dir : new_vehicle->face.dir(),
                                     new_vehicle->pivot_point() );
        if( !passengers.empty() ) {
            new_vehicle->relocate_passengers( passengers );
        }
    }
    return did_split;
}

bool vehicle::split_vehicles( const std::vector<std::vector <int>> &new_vehs )
{
    std::vector<vehicle *> null_vehicles;
    std::vector<std::vector <point>> null_mounts;
    std::vector<point> nothing;
    null_vehicles.assign( new_vehs.size(), nullptr );
    null_mounts.assign( new_vehs.size(), nothing );
    return split_vehicles( new_vehs, null_vehicles, null_mounts );
}

item_location vehicle::part_base( int p )
{
    return item_location( vehicle_cursor( *this, p ), &parts[ p ].base );
}

int vehicle::find_part( const item &it ) const
{
    auto idx = std::find_if( parts.begin(), parts.end(), [&it]( const vehicle_part & e ) {
        return &e.base == &it;
    } );
    return idx != parts.end() ? std::distance( parts.begin(), idx ) : INT_MIN;
}

item_group::ItemList vehicle::pieces_for_broken_part( int p )
{
    const std::string &group = part_info( p ).breaks_into_group;
    if( group.empty() ) {
        return {};
    }

    return item_group::items_from( group, calendar::turn );
}

/**
 * Breaks the specified part into the pieces defined by its breaks_into entry.
 * @param p The index of the part to break.
 * @param x The map x-coordinate to place pieces at (give or take).
 * @param y The map y-coordinate to place pieces at (give or take).
 * @param scatter If true, pieces are scattered near the target square.
 */
void vehicle::break_part_into_pieces( int p, int x, int y, bool scatter )
{
    for( item &piece : pieces_for_broken_part( p ) ) {
        // TODO: balance audit, ensure that less pieces are generated than one would need
        // to build the component (smash a vehicle box that took 10 lumps of steel,
        // find 12 steel lumps scattered after atom-smashing it with a tree trunk)
        const int actual_x = scatter ? x + rng( -SCATTER_DISTANCE, SCATTER_DISTANCE ) : x;
        const int actual_y = scatter ? y + rng( -SCATTER_DISTANCE, SCATTER_DISTANCE ) : y;
        tripoint dest( actual_x, actual_y, smz );
        g->m.add_item_or_charges( dest, piece );
    }
}

std::vector<int> vehicle::parts_at_relative( const point &dp,
        bool const use_cache ) const
{
    if( !use_cache ) {
        std::vector<int> res;
        for( const vpart_reference &vp : get_parts() ) {
            if( vp.mount() == dp && !vp.part().removed ) {
                res.push_back( static_cast<int>( vp.part_index() ) );
            }
        }
        return res;
    } else {
        const auto &iter = relative_parts.find( dp );
        if( iter != relative_parts.end() ) {
            return iter->second;
        } else {
            std::vector<int> res;
            return res;
        }
    }
}

cata::optional<vpart_reference> vpart_position::obstacle_at_part() const
{
    const cata::optional<vpart_reference> part = part_with_feature( VPFLAG_OBSTACLE, true );
    if( !part ) {
        return cata::nullopt; // No obstacle here
    }

    if( part->has_feature( VPFLAG_OPENABLE ) && part->part().open ) {
        return cata::nullopt; // Open door here
    }

    return part;
}

cata::optional<vpart_reference> vpart_position::part_with_feature( const std::string &f,
        const bool unbroken ) const
{
    const int i = vehicle().part_with_feature( part_index(), f, unbroken );
    if( i < 0 ) {
        return cata::nullopt;
    }
    return vpart_reference( vehicle(), i );
}

cata::optional<vpart_reference> vpart_position::part_with_feature( const vpart_bitflags f,
        const bool unbroken ) const
{
    const int i = vehicle().part_with_feature( part_index(), f, unbroken );
    if( i < 0 ) {
        return cata::nullopt;
    }
    return vpart_reference( vehicle(), i );
}

cata::optional<vpart_reference> optional_vpart_position::part_with_feature( const std::string &f,
        const bool unbroken ) const
{
    return has_value() ? value().part_with_feature( f, unbroken ) : cata::nullopt;
}

cata::optional<vpart_reference> optional_vpart_position::part_with_feature( const vpart_bitflags f,
        const bool unbroken ) const
{
    return has_value() ? value().part_with_feature( f, unbroken ) : cata::nullopt;
}

cata::optional<vpart_reference> optional_vpart_position::obstacle_at_part() const
{
    return has_value() ? value().obstacle_at_part() : cata::nullopt;
}

int vehicle::part_with_feature( int part, vpart_bitflags const flag, bool unbroken ) const
{
    if( part_flag( part, flag ) && ( !unbroken || !parts[part].is_broken() ) ) {
        return part;
    }
    const auto it = relative_parts.find( parts[part].mount );
    if( it != relative_parts.end() ) {
        const std::vector<int> &parts_here = it->second;
        for( auto &i : parts_here ) {
            if( part_flag( i, flag ) && ( !unbroken || !parts[i].is_broken() ) ) {
                return i;
            }
        }
    }
    return -1;
}

int vehicle::part_with_feature( int part, const std::string &flag, bool unbroken ) const
{
    return part_with_feature( parts[part].mount, flag, unbroken );
}

int vehicle::part_with_feature( const point &pt, const std::string &flag, bool unbroken ) const
{
    std::vector<int> parts_here = parts_at_relative( pt, false );
    for( auto &elem : parts_here ) {
        if( part_flag( elem, flag ) && ( !unbroken || !parts[ elem ].is_broken() ) ) {
            return elem;
        }
    }
    return -1;
}

int vehicle::avail_part_with_feature( int part, vpart_bitflags const flag, bool unbroken ) const
{
    int part_a = part_with_feature( part, flag, unbroken );
    if( ( part_a >= 0 ) && parts[ part_a ].is_available() ) {
        return part_a;
    }
    return -1;
}

int vehicle::avail_part_with_feature( int part, const std::string &flag, bool unbroken ) const
{
    return avail_part_with_feature( parts[ part ].mount, flag, unbroken );
}

int vehicle::avail_part_with_feature( const point &pt, const std::string &flag,
                                      bool unbroken ) const
{
    int part_a = part_with_feature( pt, flag, unbroken );
    if( ( part_a >= 0 ) && parts[ part_a ].is_available() ) {
        return part_a;
    }
    return -1;
}

bool vehicle::has_part( const std::string &flag, bool enabled ) const
{
    return std::any_of( parts.begin(), parts.end(), [&flag, &enabled]( const vehicle_part & e ) {
        return !e.removed && ( !enabled || e.enabled ) && !e.is_broken() && e.info().has_flag( flag );
    } );
}

bool vehicle::has_part( const tripoint &pos, const std::string &flag, bool enabled ) const
{
    const tripoint relative_pos = pos - global_pos3();

    for( const auto &e : parts ) {
        if( e.precalc[0].x != relative_pos.x || e.precalc[0].y != relative_pos.y ) {
            continue;
        }
        if( !e.removed && ( !enabled || e.enabled ) && !e.is_broken() && e.info().has_flag( flag ) ) {
            return true;
        }
    }
    return false;
}

std::vector<vehicle_part *> vehicle::get_parts( const tripoint &pos, const std::string &flag,
        bool enabled, bool include_broken_parts )
{
    const tripoint relative_pos = pos - global_pos3();
    std::vector<vehicle_part *> res;
    for( auto &e : parts ) {
        if( e.precalc[ 0 ].x != relative_pos.x || e.precalc[ 0 ].y != relative_pos.y ) {
            continue;
        }
        if( !e.removed && ( !enabled || e.enabled ) && ( !e.is_broken() || include_broken_parts ) &&
            ( flag.empty() || e.info().has_flag( flag ) ) ) {
            res.push_back( &e );
        }
    }
    return res;
}

std::vector<const vehicle_part *> vehicle::get_parts( const tripoint &pos, const std::string &flag,
        bool enabled, bool include_broken_parts ) const
{
    const tripoint relative_pos = pos - global_pos3();
    std::vector<const vehicle_part *> res;
    for( const auto &e : parts ) {
        if( e.precalc[ 0 ].x != relative_pos.x || e.precalc[ 0 ].y != relative_pos.y ) {
            continue;
        }
        if( !e.removed && ( !enabled || e.enabled ) && ( !e.is_broken() || include_broken_parts ) &&
            ( flag.empty() || e.info().has_flag( flag ) ) ) {
            res.push_back( &e );
        }
    }
    return res;
}

cata::optional<std::string> vpart_position::get_label() const
{
    const auto it = vehicle().labels.find( label( mount().x, mount().y ) );
    if( it == vehicle().labels.end() ) {
        return cata::nullopt;
    }
    if( it->text.empty() ) {
        // legacy support @todo change labels into a map and keep track of deleted labels
        return cata::nullopt;
    }
    return it->text;
}

void vpart_position::set_label( const std::string &text ) const
{
    auto &labels = vehicle().labels;
    const auto it = labels.find( label( mount().x, mount().y ) );
    //@todo empty text should remove the label instead of just storing an empty string, see get_label
    if( it == labels.end() ) {
        labels.insert( label( mount().x, mount().y, text ) );
    } else {
        // labels should really be a map
        labels.insert( labels.erase( it ), label( mount().x, mount().y, text ) );
    }
}

int vehicle::next_part_to_close( int p, bool outside ) const
{
    std::vector<int> parts_here = parts_at_relative( parts[p].mount, true );

    // We want reverse, since we close the outermost thing first (curtains), and then the innermost thing (door)
    for( std::vector<int>::reverse_iterator part_it = parts_here.rbegin();
         part_it != parts_here.rend();
         ++part_it ) {

        if( part_flag( *part_it, VPFLAG_OPENABLE )
            && parts[ *part_it ].is_available()
            && parts[*part_it].open == 1
            && ( !outside || !part_flag( *part_it, "OPENCLOSE_INSIDE" ) ) ) {
            return *part_it;
        }
    }
    return -1;
}

int vehicle::next_part_to_open( int p, bool outside ) const
{
    std::vector<int> parts_here = parts_at_relative( parts[p].mount, true );

    // We want forwards, since we open the innermost thing first (curtains), and then the innermost thing (door)
    for( auto &elem : parts_here ) {
        if( part_flag( elem, VPFLAG_OPENABLE ) && parts[ elem ].is_available() && parts[elem].open == 0 &&
            ( !outside || !part_flag( elem, "OPENCLOSE_INSIDE" ) ) ) {
            return elem;
        }
    }
    return -1;
}

vehicle_part_with_feature_range<std::string> vehicle::get_parts( std::string feature ) const
{
    return vehicle_part_with_feature_range<std::string>( const_cast<vehicle &>( *this ),
            std::move( feature ), true, false );
}

vehicle_part_with_feature_range<vpart_bitflags> vehicle::get_parts( const vpart_bitflags feature )
const
{
    return vehicle_part_with_feature_range<vpart_bitflags>( const_cast<vehicle &>( *this ), feature,
            true, false );
}

vehicle_part_with_feature_range<std::string> vehicle::get_parts_including_broken(
    std::string feature ) const
{
    return vehicle_part_with_feature_range<std::string>( const_cast<vehicle &>( *this ),
            std::move( feature ), false, false );
}

vehicle_part_with_feature_range<vpart_bitflags> vehicle::get_parts_including_broken(
    const vpart_bitflags feature ) const
{
    return vehicle_part_with_feature_range<vpart_bitflags>( const_cast<vehicle &>( *this ), feature,
            false, false );
}

vehicle_part_with_feature_range<std::string> vehicle::get_enabled_parts( std::string feature ) const
{
    return vehicle_part_with_feature_range<std::string>( const_cast<vehicle &>( *this ),
            std::move( feature ), false, true );
}

vehicle_part_with_feature_range<vpart_bitflags> vehicle::get_enabled_parts(
    const vpart_bitflags feature ) const
{
    return vehicle_part_with_feature_range<vpart_bitflags>( const_cast<vehicle &>( *this ), feature,
            false, true );
}

/**
 * Returns all parts in the vehicle that exist in the given location slot. If
 * the empty string is passed in, returns all parts with no slot.
 * @param location The location slot to get parts for.
 * @return A list of indices to all parts with the specified location.
 */
std::vector<int> vehicle::all_parts_at_location( const std::string &location ) const
{
    std::vector<int> parts_found;
    for( size_t part_index = 0; part_index < parts.size(); ++part_index ) {
        if( part_info( part_index ).location == location && !parts[part_index].removed ) {
            parts_found.push_back( part_index );
        }
    }
    return parts_found;
}

/**
 * Returns all parts in the vehicle that have the specified flag in their vpinfo and
 * are on the same X-axis or Y-axis as the input part and are contiguous with each other.
 * @param part The part to find adjacent parts to
 * @param flag The flag to match
 * @return A list of lists of indices of all parts sharing the flag and contiguous with the part
 * on the X or Y axis. Returns 0, 1, or 2 lists of indices.
 */
std::vector<std::vector<int>> vehicle::find_lines_of_parts( int part, const std::string flag )
{
    const auto possible_parts = get_parts( flag );
    std::vector<std::vector<int>> ret_parts;
    if( empty( possible_parts ) ) {
        return ret_parts;
    }

    std::vector<int> x_parts;
    std::vector<int> y_parts;
    vpart_id part_id = part_info( part ).get_id();
    // create vectors of parts on the same X or Y axis
    point target = parts[ part ].mount;
    for( const vpart_reference &vp : possible_parts ) {
        if( vp.part().is_unavailable() ||
            !vp.has_feature( "MULTISQUARE" ) ||
            vp.info().get_id() != part_id )  {
            continue;
        }
        if( vp.mount().x == target.x ) {
            x_parts.push_back( vp.part_index() );
        }
        if( vp.mount().y == target.y ) {
            y_parts.push_back( vp.part_index() );
        }
    }

    if( x_parts.size() > 1 ) {
        std::vector<int> x_ret;
        // sort by Y-axis, since they're all on the same X-axis
        const auto x_sorter = [&]( const int lhs, const int rhs ) {
            return( parts[lhs].mount.y > parts[rhs].mount.y );
        };
        std::sort( x_parts.begin(), x_parts.end(), x_sorter );
        int first_part = 0;
        int prev_y = parts[ x_parts[ 0 ] ].mount.y;
        int i;
        bool found_part = x_parts[ 0 ] == part;
        for( i = 1; static_cast<size_t>( i ) < x_parts.size(); i++ ) {
            found_part |= x_parts[ i ] == part;
            // if the Y difference is > 1, there's a break in the run
            if( std::abs( parts[ x_parts[ i ] ].mount.y - prev_y )  > 1 ) {
                // if we found the part, this is the run we wanted
                if( found_part ) {
                    break;
                }
                first_part = i;
            }
            prev_y = parts[ x_parts[ i ] ].mount.y;
        }
        for( size_t j = first_part; j < static_cast<size_t>( i ); j++ ) {
            x_ret.push_back( x_parts[ j ] );
        }
        ret_parts.push_back( x_ret );
    }
    if( y_parts.size() > 1 ) {
        std::vector<int> y_ret;
        const auto y_sorter = [&]( const int lhs, const int rhs ) {
            return( parts[lhs].mount.x > parts[rhs].mount.x );
        };
        std::sort( y_parts.begin(), y_parts.end(), y_sorter );
        int first_part = 0;
        int prev_x = parts[ y_parts[ 0 ] ].mount.x;
        int i;
        bool found_part = y_parts[ 0 ] == part;
        for( i = 1; static_cast<size_t>( i ) < y_parts.size(); i++ ) {
            found_part |= y_parts[ i ] == part;
            if( std::abs( parts[ y_parts[ i ] ].mount.x - prev_x )  > 1 ) {
                if( found_part ) {
                    break;
                }
                first_part = i;
            }
            prev_x = parts[ y_parts[ i ] ].mount.x;
        }
        for( size_t j = first_part; j < static_cast<size_t>( i ); j++ ) {
            y_ret.push_back( y_parts[ j ] );
        }
        ret_parts.push_back( y_ret );
    }
    if( y_parts.size() == 1 && x_parts.size() == 1 ) {
        ret_parts.push_back( x_parts );
    }
    return ret_parts;
}

bool vehicle::part_flag( int part, const std::string &flag ) const
{
    if( part < 0 || part >= static_cast<int>( parts.size() ) || parts[part].removed ) {
        return false;
    } else {
        return part_info( part ).has_flag( flag );
    }
}

bool vehicle::part_flag( int part, const vpart_bitflags flag ) const
{
    if( part < 0 || part >= static_cast<int>( parts.size() ) || parts[part].removed ) {
        return false;
    } else {
        return part_info( part ).has_flag( flag );
    }
}

int vehicle::part_at( int const dx, int const dy ) const
{
    for( const vpart_reference &vp : get_parts() ) {
        if( vp.part().precalc[0].x == dx && vp.part().precalc[0].y == dy && !vp.part().removed ) {
            return static_cast<int>( vp.part_index() );
        }
    }
    return -1;
}

int vehicle::global_part_at( int const x, int const y ) const
{
    return part_at( x - global_pos3().x, y - global_pos3().y );
}

/**
 * Given a vehicle part which is inside of this vehicle, returns the index of
 * that part. This exists solely because activities relating to vehicle editing
 * require the index of the vehicle part to be passed around.
 * @param part The part to find.
 * @param check_removed Check whether this part can be removed
 * @return The part index, -1 if it is not part of this vehicle.
 */
int vehicle::index_of_part( const vehicle_part *const part, bool const check_removed ) const
{
    if( part != NULL ) {
        for( const vpart_reference &vp : get_parts() ) {
            const vehicle_part &next_part = vp.part();
            if( !check_removed && next_part.removed ) {
                continue;
            }
            if( part->id == next_part.id && part->mount == vp.mount() ) {
                return vp.part_index();
            }
        }
    }
    return -1;
}

/**
 * Returns which part (as an index into the parts list) is the one that will be
 * displayed for the given square. Returns -1 if there are no parts in that
 * square.
 * @param local_x The local x-coordinate.
 * @param local_y The local y-coordinate.
 * @return The index of the part that will be displayed.
 */
int vehicle::part_displayed_at( int const local_x, int const local_y ) const
{
    // Z-order is implicitly defined in game::load_vehiclepart, but as
    // numbers directly set on parts rather than constants that can be
    // used elsewhere. A future refactor might be nice but this way
    // it's clear where the magic number comes from.
    const int ON_ROOF_Z = 9;

    std::vector<int> parts_in_square = parts_at_relative( point( local_x, local_y ), true );

    if( parts_in_square.empty() ) {
        return -1;
    }

    bool in_vehicle = g->u.in_vehicle;
    if( in_vehicle ) {
        // They're in a vehicle, but are they in /this/ vehicle?
        std::vector<int> psg_parts = boarded_parts();
        in_vehicle = false;
        for( auto &psg_part : psg_parts ) {
            if( get_passenger( psg_part ) == &( g->u ) ) {
                in_vehicle = true;
                break;
            }
        }
    }

    int hide_z_at_or_above = ( in_vehicle ) ? ( ON_ROOF_Z ) : INT_MAX;

    int top_part = 0;
    for( size_t index = 1; index < parts_in_square.size(); index++ ) {
        if( ( part_info( parts_in_square[top_part] ).z_order <
              part_info( parts_in_square[index] ).z_order ) &&
            ( part_info( parts_in_square[index] ).z_order <
              hide_z_at_or_above ) ) {
            top_part = index;
        }
    }

    return parts_in_square[top_part];
}

int vehicle::roof_at_part( const int part ) const
{
    std::vector<int> parts_in_square = parts_at_relative( parts[part].mount, true );
    for( const int p : parts_in_square ) {
        if( part_info( p ).location == "on_roof" || part_flag( p, "ROOF" ) ) {
            return p;
        }
    }

    return -1;
}

point vehicle::coord_translate( const point &p ) const
{
    point q;
    coord_translate( pivot_rotation[0], pivot_anchor[0], p, q );
    return q;
}

void vehicle::coord_translate( int dir, const point &pivot, const point &p, point &q ) const
{
    tileray tdir( dir );
    tdir.advance( p.x - pivot.x );
    q.x = tdir.dx() + tdir.ortho_dx( p.y - pivot.y );
    q.y = tdir.dy() + tdir.ortho_dy( p.y - pivot.y );
}

void vehicle::coord_translate( tileray tdir, const point &pivot, const point &p, point &q ) const
{
    tdir.clear_advance();
    tdir.advance( p.x - pivot.x );
    q.x = tdir.dx() + tdir.ortho_dx( p.y - pivot.y );
    q.y = tdir.dy() + tdir.ortho_dy( p.y - pivot.y );
}

point vehicle::rotate_mount( int old_dir, int new_dir, const point &pivot, const point &p ) const
{
    point q;
    coord_translate( new_dir - old_dir, pivot, p, q );
    return q;
}

tripoint vehicle::mount_to_tripoint( const point &mount ) const
{
    point offset_zero( 0, 0 );
    return mount_to_tripoint( mount, offset_zero );
}

tripoint vehicle::mount_to_tripoint( const point &mount, const point &offset ) const
{
    point mnt_translated;
    coord_translate( pivot_rotation[0], pivot_anchor[ 0 ], mount + offset, mnt_translated );
    return global_pos3() + mnt_translated;
}

void vehicle::precalc_mounts( int idir, int dir, const point &pivot )
{
    if( idir < 0 || idir > 1 ) {
        idir = 0;
    }
    tileray tdir( dir );
    std::unordered_map<point, point> mount_to_precalc;
    for( auto &p : parts ) {
        if( p.removed ) {
            continue;
        }
        auto q = mount_to_precalc.find( p.mount );
        if( q == mount_to_precalc.end() ) {
            coord_translate( tdir, pivot, p.mount, p.precalc[idir] );
            mount_to_precalc.insert( { p.mount, p.precalc[idir] } );
        } else {
            p.precalc[idir] = q->second;
        }
    }
    pivot_anchor[idir] = pivot;
    pivot_rotation[idir] = dir;
}

std::vector<int> vehicle::boarded_parts() const
{
    std::vector<int> res;
    for( const vpart_reference &vp : get_parts() ) {
        if( vp.has_feature( VPFLAG_BOARDABLE ) &&
            vp.part().has_flag( vehicle_part::passenger_flag ) ) {
            res.push_back( static_cast<int>( vp.part_index() ) );
        }
    }
    return res;
}

player *vehicle::get_passenger( int p ) const
{
    p = part_with_feature( p, VPFLAG_BOARDABLE, false );
    if( p >= 0 && parts[p].has_flag( vehicle_part::passenger_flag ) ) {
        return g->critter_by_id<player>( parts[p].passenger_id );
    }
    return 0;
}

tripoint vehicle::global_pos3() const
{
    return tripoint( smx * SEEX + posx, smy * SEEY + posy, smz );
}

tripoint vehicle::global_part_pos3( const int &index ) const
{
    return global_part_pos3( parts[ index ] );
}

tripoint vehicle::global_part_pos3( const vehicle_part &pt ) const
{
    return global_pos3() + pt.precalc[ 0 ];
}

void vehicle::set_submap_moved( int x, int y )
{
    const point old_msp = g->m.getabs( global_pos3().x, global_pos3().y );
    smx = x;
    smy = y;
    if( !tracking_on ) {
        return;
    }
    overmap_buffer.move_vehicle( this, old_msp );
}

units::mass vehicle::total_mass() const
{
    if( mass_dirty ) {
        refresh_mass();
    }

    return mass_cache;
}

units::volume vehicle::total_folded_volume() const
{
    units::volume m = 0;
    for( const vpart_reference &vp : get_parts() ) {
        if( vp.part().removed ) {
            continue;
        }
        m += vp.info().folded_volume;
    }
    return m;
}

const point &vehicle::rotated_center_of_mass() const
{
    // @todo: Bring back caching of this point
    calc_mass_center( true );

    return mass_center_precalc;
}

const point &vehicle::local_center_of_mass() const
{
    if( mass_center_no_precalc_dirty ) {
        calc_mass_center( false );
    }

    return mass_center_no_precalc;
}

point vehicle::pivot_displacement() const
{
    // precalc_mounts always produces a result that puts the pivot point at (0,0).
    // If the pivot point changes, this artificially moves the vehicle, as the position
    // of the old pivot point will appear to move from (posx+0, posy+0) to some other point
    // (posx+dx,posy+dy) even if there is no change in vehicle position or rotation.
    // This method finds that movement so it can be canceled out when actually moving
    // the vehicle.

    // rotate the old pivot point around the new pivot point with the old rotation angle
    point dp;
    coord_translate( pivot_rotation[0], pivot_anchor[1], pivot_anchor[0], dp );
    return dp;
}

int vehicle::fuel_left( const itype_id &ftype, bool recurse ) const
{
    int fl = std::accumulate( parts.begin(), parts.end(), 0, [&ftype]( const int &lhs,
    const vehicle_part & rhs ) {
        // don't count frozen liquid
        if( rhs.is_tank() && rhs.base.contents_made_of( SOLID ) ) {
            return static_cast<long>( lhs );
        }
        return lhs + ( rhs.ammo_current() == ftype ? rhs.ammo_remaining() : 0 );
    } );

    if( recurse && ftype == fuel_type_battery ) {
        auto fuel_counting_visitor = [&]( vehicle const * veh, int amount, int ) {
            return amount + veh->fuel_left( ftype, false );
        };

        // HAX: add 1 to the initial amount so traversal doesn't immediately stop just
        // 'cause we have 0 fuel left in the current vehicle. Subtract the 1 immediately
        // after traversal.
        fl = traverse_vehicle_graph( this, fl + 1, fuel_counting_visitor ) - 1;
    }

    //muscle engines have infinite fuel
    if( ftype == fuel_type_muscle ) {
        // @todo: Allow NPCs to power those
        const optional_vpart_position vp = g->m.veh_at( g->u.pos() );
        bool player_controlling = player_in_control( g->u );

        //if the engine in the player tile is a muscle engine, and player is controlling vehicle
        if( vp && &vp->vehicle() == this && player_controlling ) {
            const int p = part_with_feature( vp->part_index(), VPFLAG_ENGINE, true );
            if( p >= 0 && part_info( p ).fuel_type == fuel_type_muscle && is_part_on( p ) ) {
                fl += 10;
            }
        }
        // As do any other engine flagged as perpetual
    } else if( item( ftype ).has_flag( "PERPETUAL" ) ) {
        fl += 10;
    }

    return fl;
}

int vehicle::fuel_capacity( const itype_id &ftype ) const
{
    return std::accumulate( parts.begin(), parts.end(), 0, [&ftype]( const int &lhs,
    const vehicle_part & rhs ) {
        return lhs + ( rhs.ammo_current() == ftype ? rhs.ammo_capacity() : 0 );
    } );
}

int vehicle::drain( const itype_id &ftype, int amount )
{
    if( ftype == fuel_type_battery ) {
        // Batteries get special handling to take advantage of jumper
        // cables -- discharge_battery knows how to recurse properly
        // (including taking cable power loss into account).
        int remnant = discharge_battery( amount, true );

        // discharge_battery returns amount of charges that were not
        // found anywhere in the power network, whereas this function
        // returns amount of charges consumed; simple subtraction.
        return amount - remnant;
    }

    int drained = 0;
    for( auto &p : parts ) {
        if( amount <= 0 ) {
            break;
        }
        if( p.ammo_current() == ftype ) {
            int qty = p.ammo_consume( amount, global_part_pos3( p ) );
            drained += qty;
            amount -= qty;
        }
    }

    invalidate_mass();
    return drained;
}

int vehicle::drain( const int index, int amount )
{
    if( index < 0 || index >= static_cast<int>( parts.size() ) ) {
        debugmsg( "Tried to drain an invalid part index: %d", index );
        return 0;
    }
    vehicle_part &pt = parts[index];
    if( pt.ammo_current() == fuel_type_battery ) {
        return drain( fuel_type_battery, amount );
    }
    if( !pt.is_tank() || !pt.ammo_remaining() ) {
        debugmsg( "Tried to drain something without any liquid: %s amount: %d ammo: %d",
                  pt.name(), amount, pt.ammo_remaining() );
        return 0;
    }

    const int drained = pt.ammo_consume( amount, global_part_pos3( pt ) );
    invalidate_mass();
    return drained;
}

int vehicle::basic_consumption( const itype_id &ftype ) const
{
    int fcon = 0;
    for( size_t e = 0; e < engines.size(); ++e ) {
        if( is_engine_type_on( e, ftype ) ) {
            if( part_info( engines[e] ).fuel_type == fuel_type_battery &&
                part_epower_w( engines[e] ) >= 0 ) {
                // Electric engine - use epower instead
                fcon -= part_epower_w( engines[e] );

            } else if( !is_perpetual_type( e ) ) {
                fcon += part_vpower_w( engines[e] );
                if( parts[ e ].faults().count( fault_filter_air ) ) {
                    fcon *= 2;
                }
            }
        }
    }
    return fcon;
}

int vehicle::total_power_w( bool const fueled, bool const safe ) const
{
    int pwr = 0;
    int cnt = 0;

    for( size_t e = 0; e < engines.size(); e++ ) {
        int p = engines[e];
        if( is_engine_on( e ) &&
            ( !fueled || is_perpetual_type( e ) || fuel_left( part_info( p ).fuel_type ) ) ) {
            int m2c = safe ? part_info( engines[e] ).engine_m2c() : 100;
            if( parts[ engines[e] ].faults().count( fault_filter_fuel ) ) {
                m2c *= 0.6;
            }
            pwr += part_vpower_w( p ) * m2c / 100;
            cnt++;
        }
    }

    for( size_t a = 0; a < alternators.size(); a++ ) {
        int p = alternators[a];
        if( is_alternator_on( a ) ) {
            pwr += part_vpower_w( p ); // alternators have negative power
        }
    }
    pwr = std::max( 0, pwr );

    if( cnt > 1 ) {
        pwr = pwr * 4 / ( 4 + cnt - 1 );
    }
    return pwr;
}

int vehicle::acceleration( bool const fueled ) const
{
    if( ( engine_on && has_engine_type_not( fuel_type_muscle, true ) ) || skidding ) {
        return safe_velocity( fueled ) * k_mass() / ( 1 + strain() ) / 10;

    } else if( ( has_engine_type( fuel_type_muscle, true ) ) ) {
        //limit vehicle weight for muscle engines
        const units::mass mass = total_mass() / 1000;
        ///\EFFECT_STR caps vehicle weight for muscle engines
        const units::mass move_mass = std::max( g->u.str_cur * 25_gram, 150_gram ) * 1000;
        if( mass <= move_mass ) {
            return static_cast<int>( safe_velocity( fueled ) * k_mass() / ( 1 + strain() ) / 10 );
        } else {
            return 0;
        }
    } else {
        return 0;
    }
}

// used to be engine power in 1/2HP * 80 is vmiph, so vmiph = watts / 373 * 80 == watts * 0.214
static const double watts_to_vmiph = 0.2144772118;
int vehicle::max_velocity( bool const fueled ) const
{
    return total_power_w( fueled ) * watts_to_vmiph;
}

int vehicle::safe_velocity( bool const fueled ) const
{
    return total_power_w( fueled, true ) * k_dynamics() * k_mass() * watts_to_vmiph;
}

bool vehicle::do_environmental_effects()
{
    bool needed = false;
    // check for smoking parts
    for( const vpart_reference &vp : get_parts() ) {
        /* Only lower blood level if:
         * - The part is outside.
         * - The weather is any effect that would cause the player to be wet. */
        if( vp.part().blood > 0 && g->m.is_outside( vp.pos() ) ) {
            needed = true;
            if( g->weather >= WEATHER_DRIZZLE && g->weather <= WEATHER_ACID_RAIN ) {
                vp.part().blood--;
            }
        }
    }
    return needed;
}

<<<<<<< HEAD
int vehicle::safe_velocity( bool const fueled ) const
{
    int pwrs = 0;
    int cnt = 0;
    for( size_t e = 0; e < engines.size(); e++ ) {
        if( is_engine_on( e ) &&
            ( !fueled || is_perpetual_type( e ) ||
              fuel_left( part_info( engines[e] ).fuel_type ) ) ) {
            int m2c = part_info( engines[e] ).engine_m2c();

            if( parts[ engines[e] ].faults().count( fault_filter_fuel ) ) {
                m2c *= 0.6;
            }

            pwrs += part_power( engines[e] ) * m2c / 100;
            cnt++;
        }
    }
    for( int a = 0; a < static_cast<int>( alternators.size() ); a++ ) {
        if( is_alternator_on( a ) ) {
            pwrs += part_power( alternators[a] ); // alternator parts have negative power
        }
    }
    if( cnt > 0 ) {
        pwrs = pwrs * 4 / ( 4 + cnt - 1 );
    }
    return static_cast<int>( pwrs * k_dynamics() * k_mass() ) * 80;
}

=======
>>>>>>> 5f608946
void vehicle::spew_smoke( double joules, int part, int density )
{
    if( rng( 1, 10000 ) > joules ) {
        return;
    }
    point p = parts[part].mount;
    density = std::max( joules / 10000, double( density ) );
    // Move back from engine/muffler until we find an open space
    while( relative_parts.find( p ) != relative_parts.end() ) {
        p.x += ( velocity < 0 ? 1 : -1 );
    }
    point q = coord_translate( p );
    const tripoint dest = global_pos3() + tripoint( q.x, q.y, 0 );
    g->m.adjust_field_strength( dest, fd_smoke, density );
}

/**
 * Generate noise or smoke from a vehicle with engines turned on
 * load = how hard the engines are working, from 0.0 until 1.0
 * time = how many seconds to generated smoke for
 */
void vehicle::noise_and_smoke( double load, double time )
{
    const std::array<int, 8> sound_levels = {{ 0, 15, 30, 60, 100, 140, 180, INT_MAX }};
    const std::array<std::string, 8> sound_msgs = {{
            "", _( "hummm!" ), _( "whirrr!" ), _( "vroom!" ), _( "roarrr!" ), _( "ROARRR!" ),
            _( "BRRROARRR!" ), _( "BRUMBRUMBRUMBRUM!" )
        }
    };
    double noise = 0.0;
    double mufflesmoke = 0.0;
    double muffle = 1.0;
    double m = 0.0;
    int exhaust_part = -1;
    for( const vpart_reference &vp : get_parts() ) {
        if( vp.has_feature( "MUFFLER" ) ) {
            m = 1.0 - ( 1.0 - vp.info().bonus / 100.0 ) * vp.part().health_percent();
            if( m < muffle ) {
                muffle = m;
                exhaust_part = int( vp.part_index() );
            }
        }
    }

    bool bad_filter = false;

    for( size_t e = 0; e < engines.size(); e++ ) {
        int p = engines[e];
        // FIXME: fuel_left should be called with the vehicle_part's fuel_type for flexfuel support
        if( is_engine_on( e ) && ( is_perpetual_type( e ) || fuel_left( part_info( p ).fuel_type ) ) ) {
            // convert current engine load to units of watts/40K
            // then spew more smoke and make more noise as the engine load increases
            int part_watts = part_vpower_w( p, true );
            double max_stress = static_cast<double>( part_watts / 40000.0 );
            double cur_stress = load * max_stress;
            double part_noise = cur_stress * part_info( p ).engine_noise_factor();

            if( part_info( p ).has_flag( "E_COMBUSTION" ) ) {
                double health = parts[p].health_percent();
                if( parts[ p ].base.faults.count( fault_filter_fuel ) ) {
                    health = 0.0;
                }
                if( health < part_info( p ).engine_backfire_threshold() && one_in( 50 + 150 * health ) ) {
                    backfire( e );
                }
                double j = cur_stress * time * muffle;

                if( parts[ p ].base.faults.count( fault_filter_air ) ) {
                    bad_filter = true;
                    j *= j;
                }

                if( ( exhaust_part == -1 ) && engine_on ) {
                    spew_smoke( j, p, bad_filter ? MAX_FIELD_DENSITY : 1 );
                } else {
                    mufflesmoke += j;
                }
                part_noise = ( part_noise + max_stress * 3 + 5 ) * muffle;
            }
            noise = std::max( noise, part_noise ); // Only the loudest engine counts.
        }
    }

    if( ( exhaust_part != -1 ) && engine_on &&
        has_engine_type_not( fuel_type_muscle, true ) ) { // No engine, no smoke
        spew_smoke( mufflesmoke, exhaust_part, bad_filter ? MAX_FIELD_DENSITY : 1 );
    }
    // Even a vehicle with engines off will make noise traveling at high speeds
    noise = std::max( noise, double( fabs( velocity / 500.0 ) ) );
    int lvl = 0;
    if( one_in( 4 ) && rng( 0, 30 ) < noise && has_engine_type_not( fuel_type_muscle, true ) ) {
        while( noise > sound_levels[lvl] ) {
            lvl++;
        }
    }
    sounds::ambient_sound( global_pos3(), noise, sound_msgs[lvl] );
}

float vehicle::wheel_area( bool boat ) const
{
    float total_area = 0.0f;
    const auto &wheel_indices = boat ? floating : wheelcache;
    for( auto &wheel_index : wheel_indices ) {
        total_area += parts[ wheel_index ].base.wheel_area();
    }

    return total_area;
}

float vehicle::k_friction() const
{
    // calculate safe speed reduction due to wheel friction
    constexpr float fr0 = 9000.0;
    return fr0 / ( fr0 + wheel_area( false ) ) ;
}

float vehicle::k_aerodynamics() const
{
    const int max_obst = 13;
    int obst[max_obst];
    for( auto &elem : obst ) {
        elem = 0;
    }
    std::vector<int> structure_indices = all_parts_at_location( part_location_structure );
    for( auto &structure_indice : structure_indices ) {
        int p = structure_indice;
        int frame_size = part_with_feature( p, VPFLAG_OBSTACLE, true ) ? 30 : 10;
        int pos = parts[p].mount.y + max_obst / 2;
        if( pos < 0 ) {
            pos = 0;
        }
        if( pos >= max_obst ) {
            pos = max_obst - 1;
        }
        if( obst[pos] < frame_size ) {
            obst[pos] = frame_size;
        }
    }
    int frame_obst = 0;
    for( auto &elem : obst ) {
        frame_obst += elem;
    }
    float ae0 = 200.0;

    // calculate aerodynamic coefficient
    float ka = ( ae0 / ( ae0 + frame_obst ) );
    return ka;
}

float vehicle::k_dynamics() const
{
    return ( k_aerodynamics() * k_friction() );
}

float vehicle::k_mass() const
{
    // @todo: Remove this sum, apply only the relevant wheel type
    float wa = wheel_area( false ) + wheel_area( true );
    if( wa <= 0 ) {
        return 0;
    }

    float ma0 = 50.0;
    // calculate safe speed reduction due to mass
    float km = ma0 / ( ma0 + to_kilogram( total_mass() ) / ( wa * 8.0f / 9.0f ) );

    return km;
}

float vehicle::k_traction( float wheel_traction_area ) const
{
    if( wheel_traction_area <= 0.01f ) {
        return 0.0f;
    }

    const float mass_penalty = ( 1.0f - wheel_traction_area / wheel_area( !floating.empty() ) ) *
                               to_kilogram( total_mass() );

    float traction = std::min( 1.0f, wheel_traction_area / mass_penalty );
    add_msg( m_debug, "%s has traction %.2f", name, traction );
    // For now make it easy until it gets properly balanced: add a low cap of 0.1
    return std::max( 0.1f, traction );
}

int vehicle::drag() const
{
    return -extra_drag;
}

float vehicle::strain() const
{
    int mv = max_velocity();
    int sv = safe_velocity();
    if( mv <= sv ) {
        mv = sv + 1;
    }
    if( velocity < sv && velocity > -sv ) {
        return 0;
    } else {
        return static_cast<float>( abs( velocity ) - sv ) / static_cast<float>( mv - sv );
    }
}

bool vehicle::sufficient_wheel_config( bool boat ) const
{
    const auto floats = get_parts( VPFLAG_FLOATS );
    // @todo: Remove the limitations that boats can't move on land
    if( boat || !empty( floats ) ) {
        return boat && size( floats ) > 2;
    }
    const auto wheels = get_parts( VPFLAG_WHEEL );
    if( empty( wheels ) ) {
        // No wheels!
        return false;
    } else if( size( wheels ) == 1 ) {
        //Has to be a stable wheel, and one wheel can only support a 1-3 tile vehicle
        if( !wheels.begin()->has_feature( "STABLE" ) ||
            all_parts_at_location( part_location_structure ).size() > 3 ) {
            return false;
        }
    }
    return true;
}

bool vehicle::balanced_wheel_config( bool boat ) const
{
    int xmin = INT_MAX;
    int ymin = INT_MAX;
    int xmax = INT_MIN;
    int ymax = INT_MIN;
    // find the bounding box of the wheels
    // TODO: find convex hull instead
    const auto &indices = boat ? floating : wheelcache;
    for( auto &w : indices ) {
        const auto &pt = parts[ w ].mount;
        xmin = std::min( xmin, pt.x );
        ymin = std::min( ymin, pt.y );
        xmax = std::max( xmax, pt.x );
        ymax = std::max( ymax, pt.y );
    }

    const point &com = local_center_of_mass();
    if( com.x < xmin || com.x > xmax || com.y < ymin || com.y > ymax ) {
        return false; // center of mass not inside support of wheels (roughly)
    }
    return true;
}

bool vehicle::valid_wheel_config( bool boat ) const
{
    return sufficient_wheel_config( boat ) && balanced_wheel_config( boat );
}

float vehicle::steering_effectiveness() const
{
    if( !floating.empty() ) {
        // I'M ON A BOAT
        return 1.0;
    }

    if( steering.empty() ) {
        return -1.0; // No steering installed
    }

    // For now, you just need one wheel working for 100% effective steering.
    // TODO: return something less than 1.0 if the steering isn't so good
    // (unbalanced, long wheelbase, back-heavy vehicle with front wheel steering,
    // etc)
    for( int p : steering ) {
        if( parts[ p ].is_available() ) {
            return 1.0;
        }
    }

    // We have steering, but it's all broken.
    return 0.0;
}

float vehicle::handling_difficulty() const
{
    const float steer = std::max( 0.0f, steering_effectiveness() );
    const float ktraction = k_traction( g->m.vehicle_wheel_traction( *this ) );
    const float kmass = k_mass();
    const float aligned = std::max( 0.0f, 1.0f - ( face_vec() - dir_vec() ).magnitude() );

    constexpr float tile_per_turn = 10 * 100;

    // TestVehicle: perfect steering, kmass, moving on road at 100 mph (10 tiles per turn) = 0.0
    // TestVehicle but on grass (0.75 friction) = 2.5
    // TestVehicle but overloaded (0.5 kmass) = 5
    // TestVehicle but with bad steering (0.5 steer) and overloaded (0.5 kmass) = 10
    // TestVehicle but on fungal bed (0.5 friction), bad steering and overloaded = 15
    // TestVehicle but turned 90 degrees during this turn (0 align) = 10
    const float diff_mod = ( ( 1.0f - steer ) + ( 1.0f - kmass ) + ( 1.0f - ktraction ) +
                             ( 1.0f - aligned ) );
    return velocity * diff_mod / tile_per_turn;
}

std::map<itype_id, int> vehicle::fuel_usage() const
{
    std::map<itype_id, int> ret;
    for( size_t i = 0; i < engines.size(); i++ ) {
        // Note: functions with "engine" in name do NOT take part indices
        // @todo: Use part indices and not engine vector indices
        if( !is_engine_on( i ) ) {
            continue;
        }

        const size_t e = engines[ i ];
        const auto &info = part_info( e );
        static const itype_id null_fuel_type( "null" );
        if( info.fuel_type == null_fuel_type ) {
            continue;
        }

        if( !is_perpetual_type( i ) ) {
            int usage = info.energy_consumption;
            if( parts[ e ].faults().count( fault_filter_air ) ) {
                usage *= 2;
            }

            ret[ info.fuel_type ] += usage;
        }
    }

    return ret;
}

float vehicle::drain_energy( const itype_id &ftype, float energy )
{
    float drained = 0.0f;
    for( auto &p : parts ) {
        if( energy <= 0.0f ) {
            break;
        }

        float consumed = p.consume_energy( ftype, energy );
        drained += consumed;
        energy -= consumed;
    }

    invalidate_mass();
    return drained;
}

void vehicle::consume_fuel( double load = 1.0 )
{
    float st = strain();
    for( auto &fuel_pr : fuel_usage() ) {
        auto &ft = fuel_pr.first;
        int amnt_fuel_use = fuel_pr.second;

        // In kilojoules
        double amnt_precise = double( amnt_fuel_use ) / 1000;
        amnt_precise *= load * ( 1.0 + st * st * 100.0 );
        double remainder = fuel_remainder[ ft ];
        amnt_precise -= remainder;

        if( amnt_precise > 0.0f ) {
            fuel_remainder[ ft ] = drain_energy( ft, amnt_precise ) - amnt_precise;
        } else {
            fuel_remainder[ ft ] = -amnt_precise;
        }
    }
    //do this with chance proportional to current load
    // But only if the player is actually there!
    if( load > 0 && one_in( static_cast<int>( 1 / load ) ) &&
        fuel_left( fuel_type_muscle ) > 0 ) {
        //charge bionics when using muscle engine
        if( g->u.has_bionic( bionic_id( "bio_torsionratchet" ) ) ) {
            g->u.charge_power( 1 );
        }
        //cost proportional to strain
        int mod = 1 + 4 * st;
        if( one_in( 10 ) ) {
            g->u.mod_hunger( mod );
            g->u.mod_thirst( mod );
            g->u.mod_fatigue( mod );
        }
        g->u.mod_stat( "stamina", -mod * 20 );
    }
}

std::vector<vehicle_part *> vehicle::lights( bool active )
{
    std::vector<vehicle_part *> res;
    for( auto &e : parts ) {
        if( ( !active || e.enabled ) && e.is_available() && e.is_light() ) {
            res.push_back( &e );
        }
    }
    return res;
}

void vehicle::power_parts()
{
    int epower = 0;

    for( const vpart_reference &vp : get_enabled_parts( VPFLAG_ENABLED_DRAINS_EPOWER ) ) {
        epower += vp.info().epower;
    }

    // Consumers of epower
    if( is_alarm_on ) {
        epower += alarm_epower;
    }
    if( camera_on ) {
        epower += camera_epower;
    }
    // Engines: can both produce (plasma) or consume (gas, diesel)
    // Gas engines require epower to run for ignition system, ECU, etc.
    // Electric motor consumption not included, see @ref vpart_info::energy_consumption
    int engine_epower = 0;
    if( engine_on ) {
        for( size_t e = 0; e < engines.size(); ++e ) {
            if( is_engine_on( e ) ) {
                engine_epower += part_epower_w( engines[e] );
            }
        }

        epower += engine_epower;

        // Producers of epower

        // If the engine is on, the alternators are working.
        int alternators_epower = 0;
        int alternators_power = 0;
        for( size_t p = 0; p < alternators.size(); ++p ) {
            if( is_alternator_on( p ) ) {
                alternators_epower += part_info( alternators[p] ).epower;
                alternators_power += part_vpower_w( alternators[p] );
            }
        }
        if( alternators_epower > 0 ) {
            alternator_load = static_cast<float>( abs( alternators_power ) );
            epower += alternators_epower;
        }
    }

    int delta_energy_bat = power_to_energy_bat( epower, 1_turns );
    int storage_deficit_bat = std::max( 0, fuel_capacity( fuel_type_battery ) -
                                        fuel_left( fuel_type_battery ) - delta_energy_bat );
    if( !reactors.empty() && storage_deficit_bat > 0 ) {
        // Still not enough surplus epower to fully charge battery
        // Produce additional epower from any reactors
        bool reactor_working = false;
        for( auto &elem : reactors ) {
            // the amount of energy the reactor generates each turn
            const int gen_energy_bat = power_to_energy_bat( part_epower_w( elem ), 1_turns );
            if( parts[ elem ].is_unavailable() ) {
                continue;
            } else if( parts[ elem ].info().has_flag( "PERPETUAL" ) ) {
                reactor_working = true;
                delta_energy_bat += std::min( storage_deficit_bat, gen_energy_bat );
            } else if( parts[elem].ammo_remaining() > 0 ) {
                // Efficiency: one unit of fuel is this many units of battery
                // Note: One battery is 1 kJ
                const int efficiency = part_info( elem ).power;
                const int avail_fuel = parts[elem].ammo_remaining() * efficiency;
                const int elem_energy_bat = std::min( gen_energy_bat, avail_fuel );
                // Cap output at what we can achieve and utilize
                const int reactors_output_bat = std::min( elem_energy_bat, storage_deficit_bat );
                // Fuel consumed in actual units of the resource
                int fuel_consumed = reactors_output_bat / efficiency;
                // Remainder has a chance of resulting in more fuel consumption
                fuel_consumed += x_in_y( reactors_output_bat % efficiency, efficiency ) ? 1 : 0;
                parts[ elem ].ammo_consume( fuel_consumed, global_part_pos3( elem ) );
                reactor_working = true;
                delta_energy_bat += reactors_output_bat;
            }
        }

        if( !reactor_working ) {
            // All reactors out of fuel or destroyed
            for( auto &elem : reactors ) {
                parts[ elem ].enabled = false;
            }
            if( player_in_control( g->u ) || g->u.sees( global_pos3() ) ) {
                add_msg( _( "The %s's reactor dies!" ), name );
            }
        }
    }

    int battery_deficit = 0;
    if( delta_energy_bat > 0 ) {
        // store epower surplus in battery
        charge_battery( delta_energy_bat );
    } else if( epower < 0 ) {
        // draw epower deficit from battery
        battery_deficit = discharge_battery( abs( delta_energy_bat ) );
    }

    if( battery_deficit != 0 ) {
        // Scoops need a special case since they consume power during actual use
        for( const vpart_reference &vp : get_parts( "SCOOP" ) ) {
            vp.part().enabled = false;
        }
        // Rechargers need special case since they consume power on demand
        for( const vpart_reference &vp : get_parts( "RECHARGE" ) ) {
            vp.part().enabled = false;
        }

        for( const vpart_reference &vp : get_parts( VPFLAG_ENABLED_DRAINS_EPOWER ) ) {
            vehicle_part &pt = vp.part();
            if( pt.info().epower < 0 ) {
                pt.enabled = false;
            }
        }

        is_alarm_on = false;
        camera_on = false;
        if( player_in_control( g->u ) || g->u.sees( global_pos3() ) ) {
            add_msg( _( "The %s's battery dies!" ), name );
        }
        if( engine_epower < 0 ) {
            // Not enough epower to run gas engine ignition system
            engine_on = false;
            if( player_in_control( g->u ) || g->u.sees( global_pos3() ) ) {
                add_msg( _( "The %s's engine dies!" ), name );
            }
        }
    }
}

vehicle *vehicle::find_vehicle( const tripoint &where )
{
    // Is it in the reality bubble?
    tripoint veh_local = g->m.getlocal( where );
    if( const optional_vpart_position vp = g->m.veh_at( veh_local ) ) {
        return &vp->vehicle();
    }

    // Nope. Load up its submap...
    point veh_in_sm = point( where.x, where.y );
    point veh_sm = ms_to_sm_remain( veh_in_sm );

    auto sm = MAPBUFFER.lookup_submap( veh_sm.x, veh_sm.y, where.z );
    if( sm == nullptr ) {
        return nullptr;
    }

    for( auto &elem : sm->vehicles ) {
        vehicle *found_veh = elem;
        point veh_location( found_veh->posx, found_veh->posy );

        if( veh_in_sm == veh_location ) {
            return found_veh;
        }
    }

    return nullptr;
}

template <typename Func, typename Vehicle>
int vehicle::traverse_vehicle_graph( Vehicle *start_veh, int amount, Func action )
{
    // Breadth-first search! Initialize the queue with a pointer to ourselves and go!
    std::queue< std::pair<Vehicle *, int> > connected_vehs;
    std::set<Vehicle *> visited_vehs;
    connected_vehs.push( std::make_pair( start_veh, 0 ) );

    while( amount > 0 && connected_vehs.size() > 0 ) {
        auto current_node = connected_vehs.front();
        Vehicle *current_veh = current_node.first;
        int current_loss = current_node.second;

        visited_vehs.insert( current_veh );
        connected_vehs.pop();

        g->u.add_msg_if_player( m_debug, "Traversing graph with %d power", amount );

        for( auto &p : current_veh->loose_parts ) {
            if( !current_veh->part_info( p ).has_flag( "POWER_TRANSFER" ) ) {
                continue; // ignore loose parts that aren't power transfer cables
            }

            auto target_veh = vehicle::find_vehicle( current_veh->parts[p].target.second );
            if( target_veh == nullptr || visited_vehs.count( target_veh ) > 0 ) {
                // Either no destination here (that vehicle's rolled away or off-map) or
                // we've already looked at that vehicle.
                continue;
            }

            // Add this connected vehicle to the queue of vehicles to search next,
            // but only if we haven't seen this one before.
            if( visited_vehs.count( target_veh ) < 1 ) {
                int target_loss = current_loss + current_veh->part_info( p ).epower;
                connected_vehs.push( std::make_pair( target_veh, target_loss ) );

                float loss_amount = ( static_cast<float>( amount ) * static_cast<float>( target_loss ) ) / 100;
                g->u.add_msg_if_player( m_debug, "Visiting remote %p with %d power (loss %f, which is %d percent)",
                                        ( void * )target_veh, amount, loss_amount, target_loss );

                amount = action( target_veh, amount, static_cast<int>( loss_amount ) );
                g->u.add_msg_if_player( m_debug, "After remote %p, %d power", ( void * )target_veh, amount );

                if( amount < 1 ) {
                    break; // No more charge to donate away.
                }
            }
        }
    }
    return amount;
}

int vehicle::charge_battery( int amount, bool include_other_vehicles )
{
    for( auto &p : parts ) {
        if( amount <= 0 ) {
            break;
        }
        if( p.is_available() && p.is_battery() ) {
            int qty = std::min( long( amount ), p.ammo_capacity() - p.ammo_remaining() );
            p.ammo_set( fuel_type_battery, p.ammo_remaining() + qty );
            amount -= qty;
        }
    }

    auto charge_visitor = []( vehicle * veh, int amount, int lost ) {
        g->u.add_msg_if_player( m_debug, "CH: %d", amount - lost );
        return veh->charge_battery( amount - lost, false );
    };

    if( amount > 0 && include_other_vehicles ) { // still a bit of charge we could send out...
        amount = traverse_vehicle_graph( this, amount, charge_visitor );
    }

    return amount;
}

int vehicle::discharge_battery( int amount, bool recurse )
{
    for( auto &p : parts ) {
        if( amount <= 0 ) {
            break;
        }
        if( p.is_available() && p.is_battery() ) {
            amount -= p.ammo_consume( amount, global_part_pos3( p ) );
        }
    }

    auto discharge_visitor = []( vehicle * veh, int amount, int lost ) {
        g->u.add_msg_if_player( m_debug, "CH: %d", amount + lost );
        return veh->discharge_battery( amount + lost, false );
    };
    if( amount > 0 && recurse ) { // need more power!
        amount = traverse_vehicle_graph( this, amount, discharge_visitor );
    }

    return amount; // non-zero if we weren't able to fulfill demand.
}

void vehicle::do_engine_damage( size_t e, int strain )
{
    if( is_engine_on( e ) && !is_perpetual_type( e ) &&
        fuel_left( part_info( engines[e] ).fuel_type ) &&  rng( 1, 100 ) < strain ) {
        int dmg = rng( strain * 2, strain * 4 );
        damage_direct( engines[e], dmg );
        if( one_in( 2 ) ) {
            add_msg( _( "Your engine emits a high pitched whine." ) );
        } else {
            add_msg( _( "Your engine emits a loud grinding sound." ) );
        }
    }
}

void vehicle::idle( bool on_map )
{
    int engines_power = 0;
    float idle_rate;

    if( engine_on && total_power_w() > 0 ) {
        for( size_t e = 0; e < engines.size(); e++ ) {
            size_t p = engines[e];
            if( fuel_left( part_info( p ).fuel_type ) && is_engine_on( e ) ) {
                engines_power += part_vpower_w( engines[e] );
            }
        }

        idle_rate = static_cast<float>( alternator_load ) / static_cast<float>( engines_power );
        if( idle_rate < 0.01 ) {
            idle_rate = 0.01;    // minimum idle is 1% of full throttle
        }
        consume_fuel( idle_rate );

        if( on_map ) {
            noise_and_smoke( idle_rate, 6.0 );
        }
    } else {
        if( engine_on && g->u.sees( global_pos3() ) &&
            has_engine_type_not( fuel_type_muscle, true ) ) {
            add_msg( _( "The %s's engine dies!" ), name );
        }
        engine_on = false;
    }

    if( !warm_enough_to_plant() ) {
        for( const vpart_reference &vp : get_parts( "PLANTER" ) ) {
            if( g->u.sees( global_pos3() ) ) {
                add_msg( _( "The %s's planter turns off due to low temperature." ), name );
            }
            vp.part().enabled = false;
        }
    }

    if( has_part( "STEREO", true ) ) {
        play_music();
    }

    if( has_part( "CHIMES", true ) ) {
        play_chimes();
    }

    if( on_map && is_alarm_on ) {
        alarm();
    }

    if( on_map ) {
        update_time( calendar::turn );
    }
}

void vehicle::on_move()
{
    if( has_part( "SCOOP", true ) ) {
        operate_scoop();
    }
    if( has_part( "PLANTER", true ) ) {
        operate_planter();
    }
    if( has_part( "PLOW", true ) ) {
        operate_plow();
    }
    if( has_part( "REAPER", true ) ) {
        operate_reaper();
    }
    if( has_part( "ROCKWHEEL", true ) ) {
        operate_rockwheel();
    }

    occupied_cache_time = calendar::before_time_starts;
}

void vehicle::slow_leak()
{
    // for each badly damaged tanks (lower than 50% health), leak a small amount
    for( auto &p : parts ) {
        auto health = p.health_percent();
        if( health > 0.5 || p.ammo_remaining() <= 0 ) {
            continue;
        }

        auto fuel = p.ammo_current();
        int qty = std::max( ( 0.5 - health ) * ( 0.5 - health ) * p.ammo_remaining() / 10, 1.0 );

        // damaged batteries self-discharge without leaking
        if( fuel != fuel_type_battery ) {
            item leak( fuel, calendar::turn, qty );
            point q = coord_translate( p.mount );
            const tripoint dest = global_pos3() + tripoint( q.x, q.y, 0 );
            g->m.add_item_or_charges( dest, leak );
        }

        p.ammo_consume( qty, global_part_pos3( p ) );
    }
}

// total volume of all the things
units::volume vehicle::stored_volume( int const part ) const
{
    return get_items( part ).stored_volume();
}

units::volume vehicle::max_volume( int const part ) const
{
    return get_items( part ).max_volume();
}

units::volume vehicle::free_volume( int const part ) const
{
    return get_items( part ).free_volume();
}

void vehicle::make_active( item_location &loc )
{
    item *target = loc.get_item();
    if( !target->needs_processing() ) {
        return;
    }
    auto cargo_parts = get_parts( loc.position(), "CARGO", false, false );
    if( cargo_parts.empty() ) {
        return;
    }
    // System insures that there is only one part in this vector.
    vehicle_part *cargo_part = cargo_parts.front();
    auto &item_stack = cargo_part->items;
    auto item_index = std::find_if( item_stack.begin(), item_stack.end(),
    [&target]( const item & i ) {
        return &i == target;
    } );
    active_items.add( item_index, cargo_part->mount );
}

long vehicle::add_charges( int part, const item &itm )
{
    if( !itm.count_by_charges() ) {
        debugmsg( "Add charges was called for an item not counted by charges!" );
        return 0;
    }
    const long ret = get_items( part ).amount_can_fit( itm );
    if( ret == 0 ) {
        return 0;
    }

    item itm_copy = itm;
    itm_copy.charges = ret;
    return add_item( part, itm_copy ) ? ret : 0;
}

bool vehicle::add_item( int part, const item &itm )
{
    if( part < 0 || part >= static_cast<int>( parts.size() ) ) {
        debugmsg( "int part (%d) is out of range", part );
        return false;
    }
    // const int max_weight = ?! // TODO: weight limit, calculation per vpart & vehicle stats, not a hard user limit.
    // add creaking sounds and damage to overloaded vpart, outright break it past a certain point, or when hitting bumps etc

    if( parts[ part ].base.is_gun() ) {
        if( !itm.is_ammo() || itm.ammo_type() != parts[ part ].base.ammo_type() ) {
            return false;
        }
    }
    bool charge = itm.count_by_charges();
    vehicle_stack istack = get_items( part );
    const long to_move = istack.amount_can_fit( itm );
    if( to_move == 0 || ( charge && to_move < itm.charges ) ) {
        return false; // @add_charges should be used in the latter case
    }
    if( charge ) {
        item *here = istack.stacks_with( itm );
        if( here ) {
            invalidate_mass();
            return here->merge_charges( itm );
        }
    }
    return add_item_at( part, parts[part].items.end(), itm );
}

bool vehicle::add_item( vehicle_part &pt, const item &obj )
{
    int idx = index_of_part( &pt );
    if( idx < 0 ) {
        debugmsg( "Tried to add item to invalid part" );
        return false;
    }
    return add_item( idx, obj );
}

bool vehicle::add_item_at( int part, std::list<item>::iterator index, item itm )
{
    if( itm.is_bucket_nonempty() ) {
        for( auto &elem : itm.contents ) {
            g->m.add_item_or_charges( global_part_pos3( part ), elem );
        }

        itm.contents.clear();
    }

    const auto new_pos = parts[part].items.insert( index, itm );
    if( itm.needs_processing() ) {
        active_items.add( new_pos, parts[part].mount );
    }

    invalidate_mass();
    return true;
}

bool vehicle::remove_item( int part, int itemdex )
{
    if( itemdex < 0 || itemdex >= static_cast<int>( parts[part].items.size() ) ) {
        return false;
    }

    remove_item( part, std::next( parts[part].items.begin(), itemdex ) );
    return true;
}

bool vehicle::remove_item( int part, const item *it )
{
    bool rc = false;
    std::list<item> &veh_items = parts[part].items;

    for( auto iter = veh_items.begin(); iter != veh_items.end(); iter++ ) {
        //delete the item if the pointer memory addresses are the same
        if( it == &*iter ) {
            remove_item( part, iter );
            rc = true;
            break;
        }
    }
    return rc;
}

std::list<item>::iterator vehicle::remove_item( int part, std::list<item>::iterator it )
{
    std::list<item> &veh_items = parts[part].items;

    if( active_items.has( it, parts[part].mount ) ) {
        active_items.remove( it, parts[part].mount );
    }

    invalidate_mass();
    return veh_items.erase( it );
}

vehicle_stack vehicle::get_items( int const part )
{
    const tripoint pos = global_part_pos3( part );
    return vehicle_stack( &parts[part].items, point( pos.x, pos.y ), this, part );
}

vehicle_stack vehicle::get_items( int const part ) const
{
    // HACK: callers could modify items through this
    // TODO: a const version of vehicle_stack is needed
    return const_cast<vehicle *>( this )->get_items( part );
}

void vehicle::place_spawn_items()
{
    if( !type.is_valid() ) {
        return;
    }

    for( const auto &pt : type->parts ) {
        if( pt.with_ammo ) {
            int turret = part_with_feature( pt.pos, "TURRET", true );
            if( turret >= 0 && x_in_y( pt.with_ammo, 100 ) ) {
                parts[ turret ].ammo_set( random_entry( pt.ammo_types ), rng( pt.ammo_qty.first,
                                          pt.ammo_qty.second ) );
            }
        }
    }

    for( const auto &spawn : type.obj().item_spawns ) {
        if( rng( 1, 100 ) <= spawn.chance ) {
            int part = part_with_feature( spawn.pos, "CARGO", false );
            if( part < 0 ) {
                debugmsg( "No CARGO parts at (%d, %d) of %s!", spawn.pos.x, spawn.pos.y, name.c_str() );

            } else {
                // if vehicle part is broken only 50% of items spawn and they will be variably damaged
                bool broken = parts[ part ].is_broken();
                if( broken && one_in( 2 ) ) {
                    continue;
                }

                std::vector<item> created;
                for( const itype_id &e : spawn.item_ids ) {
                    created.emplace_back( item( e ).in_its_container() );
                }
                for( const std::string &e : spawn.item_groups ) {
                    item_group::ItemList group_items = item_group::items_from( e, calendar::time_of_cataclysm );
                    for( auto spawn_item : group_items ) {
                        created.emplace_back( spawn_item );
                    }
                }

                for( item &e : created ) {
                    if( e.is_null() ) {
                        continue;
                    }
                    if( broken && e.mod_damage( rng( 1, e.max_damage() ) ) ) {
                        continue; // we destroyed the item
                    }
                    if( e.is_tool() || e.is_gun() || e.is_magazine() ) {
                        bool spawn_ammo = rng( 0, 99 ) < spawn.with_ammo && e.ammo_remaining() == 0;
                        bool spawn_mag  = rng( 0, 99 ) < spawn.with_magazine && !e.magazine_integral() &&
                                          !e.magazine_current();

                        if( spawn_mag ) {
                            e.contents.emplace_back( e.magazine_default(), e.birthday() );
                        }
                        if( spawn_ammo ) {
                            e.ammo_set( e.ammo_type()->default_ammotype() );
                        }
                    }
                    add_item( part, e );
                }
            }
        }
    }
}

void vehicle::gain_moves()
{
    if( velocity != 0 || falling ) {
        if( loose_parts.size() > 0 ) {
            shed_loose_parts();
        }
        of_turn = 1 + of_turn_carry;
    } else {
        of_turn = 0;
    }
    of_turn_carry = 0;

    // cruise control TODO: enable for NPC?
    if( player_in_control( g->u ) && cruise_on && cruise_velocity != velocity ) {
        thrust( ( cruise_velocity ) > velocity ? 1 : -1 );
    }

    // Force off-map vehicles to load by visiting them every time we gain moves.
    // Shouldn't be too expensive if there aren't fifty trillion vehicles in the graph...
    // ...and if there are, it's the player's fault for putting them there.
    auto nil_visitor = []( vehicle *, int amount, int ) {
        return amount;
    };
    traverse_vehicle_graph( this, 1, nil_visitor );

    if( check_environmental_effects ) {
        check_environmental_effects = do_environmental_effects();
    }

    // turrets which are enabled will try to reload and then automatically fire
    // Turrets which are disabled but have targets set are a special case
    for( auto e : turrets() ) {
        if( e->enabled || e->target.second != e->target.first ) {
            automatic_fire_turret( *e );
        }
    }

    if( velocity < 0 ) {
        beeper_sound();
    }
}

/**
 * Refreshes all caches and refinds all parts. Used after the vehicle has had a part added or removed.
 * Makes indices of different part types so they're easy to find. Also calculates power drain.
 */
void vehicle::refresh()
{
    alternators.clear();
    engines.clear();
    reactors.clear();
    solar_panels.clear();
    funnels.clear();
    relative_parts.clear();
    loose_parts.clear();
    wheelcache.clear();
    steering.clear();
    speciality.clear();
    floating.clear();
    tracking_epower = 0;
    alternator_load = 0;
    camera_epower = 0;
    extra_drag = 0;
    // Used to sort part list so it displays properly when examining
    struct sort_veh_part_vector {
        vehicle *veh;
        inline bool operator()( const int p1, const int p2 ) {
            return veh->part_info( p1 ).list_order < veh->part_info( p2 ).list_order;
        }
    } svpv = { this };
    std::vector<int>::iterator vii;

    // Main loop over all vehicle parts.
    for( const vpart_reference &vp : get_parts() ) {
        const size_t p = vp.part_index();
        const vpart_info &vpi = vp.info();
        if( vp.part().removed ) {
            continue;
        }
        if( vpi.has_flag( VPFLAG_ALTERNATOR ) ) {
            alternators.push_back( p );
        }
        if( vpi.has_flag( VPFLAG_ENGINE ) ) {
            engines.push_back( p );
        }
        if( vpi.has_flag( "REACTOR" ) ) {
            reactors.push_back( p );
        }
        if( vpi.has_flag( VPFLAG_SOLAR_PANEL ) ) {
            solar_panels.push_back( p );
        }
        if( vpi.has_flag( "FUNNEL" ) ) {
            funnels.push_back( p );
        }
        if( vpi.has_flag( "UNMOUNT_ON_MOVE" ) ) {
            loose_parts.push_back( p );
        }
        if( vpi.has_flag( VPFLAG_WHEEL ) ) {
            wheelcache.push_back( p );
        }
        if( vpi.has_flag( "STEERABLE" ) || vpi.has_flag( "TRACKED" ) ) {
            // TRACKED contributes to steering effectiveness but
            //  (a) doesn't count as a steering axle for install difficulty
            //  (b) still contributes to drag for the center of steering calculation
            steering.push_back( p );
        }
        if( vpi.has_flag( "SECURITY" ) ) {
            speciality.push_back( p );
        }
        if( vpi.has_flag( "CAMERA" ) ) {
            camera_epower += vpi.epower;
        }
        if( vpi.has_flag( VPFLAG_FLOATS ) ) {
            floating.push_back( p );
        }
        if( vp.part().enabled && vpi.has_flag( "EXTRA_DRAG" ) ) {
            extra_drag += vpi.power;
        }
        // Build map of point -> all parts in that point
        const point pt = vp.mount();
        // This will keep the parts at point pt sorted
        vii = std::lower_bound( relative_parts[pt].begin(), relative_parts[pt].end(), static_cast<int>( p ),
                                svpv );
        relative_parts[pt].insert( vii, p );
    }

    // NB: using the _old_ pivot point, don't recalc here, we only do that when moving!
    precalc_mounts( 0, pivot_rotation[0], pivot_anchor[0] );
    check_environmental_effects = true;
    insides_dirty = true;
    invalidate_mass();
}

const point &vehicle::pivot_point() const
{
    if( pivot_dirty ) {
        refresh_pivot();
    }

    return pivot_cache;
}

void vehicle::refresh_pivot() const
{
    // Const method, but messes with mutable fields
    pivot_dirty = false;

    if( wheelcache.empty() || !valid_wheel_config( false ) ) {
        // No usable wheels, use CoM (dragging)
        pivot_cache = local_center_of_mass();
        return;
    }

    // The model here is:
    //
    //  We are trying to rotate around some point (xc,yc)
    //  This produces a friction force / moment from each wheel resisting the
    //  rotation. We want to find the point that minimizes that resistance.
    //
    //  For a given wheel w at (xw,yw), find:
    //   weight(w): a scaling factor for the friction force based on wheel
    //              size, brokenness, steerability/orientation
    //   center_dist: the distance from (xw,yw) to (xc,yc)
    //   centerline_angle: the angle between the X axis and a line through
    //                     (xw,yw) and (xc,yc)
    //
    //  Decompose the force into two components, assuming that the wheel is
    //  aligned along the X axis and we want to apply different weightings to
    //  the in-line vs perpendicular parts of the force:
    //
    //   Resistance force in line with the wheel (X axis)
    //    Fi = weightI(w) * center_dist * sin(centerline_angle)
    //   Resistance force perpendicular to the wheel (Y axis):
    //    Fp = weightP(w) * center_dist * cos(centerline_angle);
    //
    //  Then find the moment that these two forces would apply around (xc,yc)
    //    moment(w) = center_dist * cos(centerline_angle) * Fi +
    //                center_dist * sin(centerline_angle) * Fp
    //
    //  Note that:
    //    cos(centerline_angle) = (xw-xc) / center_dist
    //    sin(centerline_angle) = (yw-yc) / center_dist
    // -> moment(w) = weightP(w)*(xw-xc)^2 + weightI(w)*(yw-yc)^2
    //              = weightP(w)*xc^2 - 2*weightP(w)*xc*xw + weightP(w)*xw^2 +
    //                weightI(w)*yc^2 - 2*weightI(w)*yc*yw + weightI(w)*yw^2
    //
    //  which happily means that the X and Y axes can be handled independently.
    //  We want to minimize sum(moment(w)) due to wheels w=0,1,..., which
    //  occurs when:
    //
    //    sum( 2*xc*weightP(w) - 2*weightP(w)*xw ) = 0
    //     -> xc = (weightP(0)*x0 + weightP(1)*x1 + ...) /
    //             (weightP(0) + weightP(1) + ...)
    //    sum( 2*yc*weightI(w) - 2*weightI(w)*yw ) = 0
    //     -> yc = (weightI(0)*y0 + weightI(1)*y1 + ...) /
    //             (weightI(0) + weightI(1) + ...)
    //
    // so it turns into a fairly simple weighted average of the wheel positions.

    float xc_numerator = 0;
    float xc_denominator = 0;
    float yc_numerator = 0;
    float yc_denominator = 0;

    for( int p : wheelcache ) {
        const auto &wheel = parts[p];

        // @todo: load on tire?
        float contact_area = wheel.wheel_area();
        float weight_i;  // weighting for the in-line part
        float weight_p;  // weighting for the perpendicular part
        if( wheel.is_broken() ) {
            // broken wheels don't roll on either axis
            weight_i = contact_area * 2;
            weight_p = contact_area * 2;
        } else if( wheel.info().has_flag( "STEERABLE" ) ) {
            // Unbroken steerable wheels can handle motion on both axes
            // (but roll a little more easily inline)
            weight_i = contact_area * 0.1;
            weight_p = contact_area * 0.2;
        } else {
            // Regular wheels resist perpendicular motion
            weight_i = contact_area * 0.1;
            weight_p = contact_area;
        }

        xc_numerator += weight_p * wheel.mount.x;
        yc_numerator += weight_i * wheel.mount.y;
        xc_denominator += weight_p;
        yc_denominator += weight_i;
    }

    if( xc_denominator < 0.1 || yc_denominator < 0.1 ) {
        debugmsg( "vehicle::refresh_pivot had a bad weight: xc=%.3f/%.3f yc=%.3f/%.3f",
                  xc_numerator, xc_denominator, yc_numerator, yc_denominator );
        pivot_cache = local_center_of_mass();
    } else {
        pivot_cache.x = round( xc_numerator / xc_denominator );
        pivot_cache.y = round( yc_numerator / yc_denominator );
    }
}

void vehicle::remove_remote_part( int part_num )
{
    auto veh = find_vehicle( parts[part_num].target.second );

    // If the target vehicle is still there, ask it to remove its part
    if( veh != nullptr ) {
        const tripoint local_abs = g->m.getabs( global_part_pos3( part_num ) );

        for( size_t j = 0; j < veh->loose_parts.size(); j++ ) {
            int remote_partnum = veh->loose_parts[j];
            auto remote_part = &veh->parts[remote_partnum];

            if( veh->part_flag( remote_partnum, "POWER_TRANSFER" ) && remote_part->target.first == local_abs ) {
                veh->remove_part( remote_partnum );
                return;
            }
        }
    }
}

void vehicle::shed_loose_parts()
{
    // remove_part rebuilds the loose_parts vector, when all of those parts have been removed,
    // it will stay empty.
    while( !loose_parts.empty() ) {
        int const elem = loose_parts.front();
        if( part_flag( elem, "POWER_TRANSFER" ) ) {
            remove_remote_part( elem );
        }

        auto part = &parts[elem];
        item drop = part->properties_to_item();
        g->m.add_item_or_charges( global_part_pos3( *part ), drop );

        remove_part( elem );
    }
}

void vehicle::refresh_insides()
{
    if( !insides_dirty ) {
        return;
    }
    insides_dirty = false;
    for( const vpart_reference &vp : get_parts() ) {
        const size_t p = vp.part_index();
        if( vp.part().removed ) {
            continue;
        }
        /* If there's no roof, or there is a roof but it's broken, it's outside.
         * (Use short-circuiting && so broken frames don't screw this up) */
        if( !( part_with_feature( p, "ROOF", true ) >= 0 && vp.part().is_available() ) ) {
            vp.part().inside = false;
            continue;
        }

        parts[p].inside = true; // inside if not otherwise
        for( int i = 0; i < 4; i++ ) { // let's check four neighbor parts
            point near_mount = parts[ p ].mount + vehicles::cardinal_d[ i ];
            std::vector<int> parts_n3ar = parts_at_relative( near_mount, true );
            bool cover = false; // if we aren't covered from sides, the roof at p won't save us
            for( auto &j : parts_n3ar ) {
                // another roof -- cover
                if( part_flag( j, "ROOF" ) && parts[ j ].is_available() ) {
                    cover = true;
                    break;
                } else if( part_flag( j, "OBSTACLE" ) && parts[ j ].is_available() ) {
                    // found an obstacle, like board or windshield or door
                    if( parts[j].inside || ( part_flag( j, "OPENABLE" ) && parts[j].open ) ) {
                        continue; // door and it's open -- can't cover
                    }
                    cover = true;
                    break;
                }
                //Otherwise keep looking, there might be another part in that square
            }
            if( !cover ) {
                vp.part().inside = false;
                break;
            }
        }
    }
}

bool vpart_position::is_inside() const
{
    // TODO: this is a bit of a hack as refresh_insides has side effects
    // this should be called elsewhere and not in a function that intends to just query
    // it's also a no-op if the insides are up to date.
    vehicle().refresh_insides();
    return vehicle().parts[part_index()].inside;
}

void vehicle::unboard_all()
{
    std::vector<int> bp = boarded_parts();
    for( auto &i : bp ) {
        g->m.unboard_vehicle( global_part_pos3( i ) );
    }
}

int vehicle::damage( int p, int dmg, damage_type type, bool aimed )
{
    if( dmg < 1 ) {
        return dmg;
    }

    std::vector<int> pl = parts_at_relative( parts[p].mount, true );
    if( pl.empty() ) {
        // We ran out of non removed parts at this location already.
        return dmg;
    }

    if( !aimed ) {
        bool found_obs = false;
        for( auto &i : pl ) {
            if( part_flag( i, "OBSTACLE" ) &&
                ( !part_flag( i, "OPENABLE" ) || !parts[i].open ) ) {
                found_obs = true;
                break;
            }
        }

        if( !found_obs ) { // not aimed at this tile and no obstacle here -- fly through
            return dmg;
        }
    }

    int target_part = random_entry( pl );

    // door motor mechanism is protected by closed doors
    if( part_flag( target_part, "DOOR_MOTOR" ) ) {
        // find the most strong openable that is not open
        int strongest_door_part = -1;
        int strongest_door_durability = INT_MIN;
        for( int part : pl ) {
            if( part_flag( part, "OPENABLE" ) && !parts[part].open ) {
                int door_durability = part_info( part ).durability;
                if( door_durability > strongest_door_durability ) {
                    strongest_door_part = part;
                    strongest_door_durability = door_durability;
                }
            }
        }

        // if we found a closed door, target it instead of the door_motor
        if( strongest_door_part != -1 ) {
            target_part = strongest_door_part;
        }
    }

    int damage_dealt;

    int armor_part = part_with_feature( p, "ARMOR", true );
    if( armor_part < 0 ) {
        // Not covered by armor -- damage part
        damage_dealt = damage_direct( target_part, dmg, type );
    } else {
        // Covered by armor -- hit both armor and part, but reduce damage by armor's reduction
        int protection = part_info( armor_part ).damage_reduction[ type ];
        // Parts on roof aren't protected
        bool overhead = part_flag( target_part, "ROOF" ) || part_info( target_part ).location == "on_roof";
        // Calling damage_direct may remove the damaged part
        // completely, therefore the other index (target_part) becomes
        // wrong if target_part > armor_part.
        // Damaging the part with the higher index first is save,
        // as removing a part only changes indices after the
        // removed part.
        if( armor_part < target_part ) {
            damage_direct( target_part, overhead ? dmg : dmg - protection, type );
            damage_dealt = damage_direct( armor_part, dmg, type );
        } else {
            damage_dealt = damage_direct( armor_part, dmg, type );
            damage_direct( target_part, overhead ? dmg : dmg - protection, type );
        }
    }

    return damage_dealt;
}

void vehicle::damage_all( int dmg1, int dmg2, damage_type type, const point &impact )
{
    if( dmg2 < dmg1 ) {
        std::swap( dmg1, dmg2 );
    }

    if( dmg1 < 1 ) {
        return;
    }

    for( const vpart_reference &vp : get_parts() ) {
        const size_t p = vp.part_index();
        int distance = 1 + square_dist( vp.mount().x, vp.mount().y, impact.x, impact.y );
        if( distance > 1 && part_info( p ).location == part_location_structure &&
            !part_info( p ).has_flag( "PROTRUSION" ) ) {
            damage_direct( p, rng( dmg1, dmg2 ) / ( distance * distance ), type );
        }
    }
}

/**
 * Shifts all parts of the vehicle by the given amounts, and then shifts the
 * vehicle itself in the opposite direction. The end result is that the vehicle
 * appears to have not moved. Useful for re-zeroing a vehicle to ensure that a
 * (0, 0) part is always present.
 * @param delta How much to shift along each axis
 */
void vehicle::shift_parts( const point delta )
{
    // Don't invalidate the active item cache's location!
    active_items.subtract_locations( delta );
    for( auto &elem : parts ) {
        elem.mount -= delta;
    }

    decltype( labels ) new_labels;
    for( auto &l : labels ) {
        new_labels.insert( label( l.x - delta.x, l.y - delta.y, l.text ) );
    }
    labels = new_labels;

    pivot_anchor[0] -= delta;
    refresh();

    //Need to also update the map after this
    g->m.reset_vehicle_cache( smz );
}

/**
 * Detect if the vehicle is currently missing a 0,0 part, and
 * adjust if necessary.
 * @return bool true if the shift was needed.
 */
bool vehicle::shift_if_needed()
{
    std::vector<int> vehicle_origin = parts_at_relative( point( 0, 0 ), true );
    if( !vehicle_origin.empty() && !parts[ vehicle_origin[ 0 ] ].removed ) {
        // Shifting is not needed.
        return false;
    }
    //Find a frame, any frame, to shift to
    for( const vpart_reference &vp : get_parts() ) {
        if( vp.info().location == "structure"
            && !vp.has_feature( "PROTRUSION" )
            && !vp.part().removed ) {
            shift_parts( vp.mount() );
            refresh();
            return true;
        }
    }
    // There are only parts with PROTRUSION left, choose one of them.
    for( const vpart_reference &vp : get_parts() ) {
        if( !vp.part().removed ) {
            shift_parts( vp.mount() );
            refresh();
            return true;
        }
    }
    return false;
}

int vehicle::break_off( int p, int dmg )
{
    /* Already-destroyed part - chance it could be torn off into pieces.
     * Chance increases with damage, and decreases with part max durability
     * (so lights, etc are easily removed; frames and plating not so much) */
    if( rng( 0, part_info( p ).durability / 10 ) >= dmg ) {
        return dmg;
    }

    const tripoint pos = global_part_pos3( p );
    if( part_info( p ).location == part_location_structure ) {
        // For structural parts, remove other parts first
        std::vector<int> parts_in_square = parts_at_relative( parts[p].mount, true );
        for( int index = parts_in_square.size() - 1; index >= 0; index-- ) {
            // Ignore the frame being destroyed
            if( parts_in_square[index] == p ) {
                continue;
            }

            if( parts[ parts_in_square[ index ] ].is_broken() ) {
                // Tearing off a broken part - break it up
                if( g->u.sees( pos ) ) {
                    add_msg( m_bad, _( "The %s's %s breaks into pieces!" ), name,
                             parts[ parts_in_square[ index ] ].name() );
                }
                break_part_into_pieces( parts_in_square[index], pos.x, pos.y, true );
            } else {
                // Intact (but possibly damaged) part - remove it in one piece
                if( g->u.sees( pos ) ) {
                    add_msg( m_bad, _( "The %1$s's %2$s is torn off!" ), name,
                             parts[ parts_in_square[ index ] ].name() );
                }
                item part_as_item = parts[parts_in_square[index]].properties_to_item();
                g->m.add_item_or_charges( pos, part_as_item );
            }
            remove_part( parts_in_square[index] );
        }
        // After clearing the frame, remove it.
        if( g->u.sees( pos ) ) {
            add_msg( m_bad, _( "The %1$s's %2$s is destroyed!" ), name, parts[ p ].name() );
        }
        break_part_into_pieces( p, pos.x, pos.y, true );
        remove_part( p );
        find_and_split_vehicles( p );
    } else {
        //Just break it off
        if( g->u.sees( pos ) ) {
            add_msg( m_bad, _( "The %1$s's %2$s is destroyed!" ), name, parts[ p ].name() );
        }

        break_part_into_pieces( p, pos.x, pos.y, true );
        remove_part( p );
    }

    return dmg;
}

bool vehicle::explode_fuel( int p, damage_type type )
{
    const itype_id &ft = part_info( p ).fuel_type;
    item fuel = item( ft );
    if( !fuel.has_explosion_data() ) {
        return false;
    }
    fuel_explosion data = fuel.get_explosion_data();

    if( parts[ p ].is_broken() ) {
        leak_fuel( parts[ p ] );
    }

    int explosion_chance = type == DT_HEAT ? data.explosion_chance_hot : data.explosion_chance_cold;
    if( one_in( explosion_chance ) ) {
        g->u.add_memorial_log( pgettext( "memorial_male", "The fuel tank of the %s exploded!" ),
                               pgettext( "memorial_female", "The fuel tank of the %s exploded!" ),
                               name.c_str() );
        const int pow = 120 * ( 1 - exp( data.explosion_factor / -5000 *
                                         ( parts[p].ammo_remaining() * data.fuel_size_factor ) ) );
        //debugmsg( "damage check dmg=%d pow=%d amount=%d", dmg, pow, parts[p].amount );

        g->explosion( global_part_pos3( p ), pow, 0.7, data.fiery_explosion );
        mod_hp( parts[p], 0 - parts[ p ].hp(), DT_HEAT );
        parts[p].ammo_unset();
    }

    return true;
}

int vehicle::damage_direct( int p, int dmg, damage_type type )
{
    // Make sure p is within range and hasn't been removed already
    if( ( static_cast<size_t>( p ) >= parts.size() ) || parts[p].removed ) {
        return dmg;
    }
    if( parts[p].is_broken() ) {
        return break_off( p, dmg );
    }

    int tsh = std::min( 20, part_info( p ).durability / 10 );
    if( dmg < tsh && type != DT_TRUE ) {
        if( type == DT_HEAT && parts[p].is_fuel_store() ) {
            explode_fuel( p, type );
        }

        return dmg;
    }

    dmg -= std::min<int>( dmg, part_info( p ).damage_reduction[ type ] );
    int dres = dmg - parts[p].hp();
    if( mod_hp( parts[ p ], 0 - dmg, type ) ) {
        insides_dirty = true;
        pivot_dirty = true;

        // destroyed parts lose any contained fuels, battery charges or ammo
        leak_fuel( parts [ p ] );

        for( const auto &e : parts[p].items ) {
            g->m.add_item_or_charges( global_part_pos3( p ), e );
        }
        parts[p].items.clear();

        invalidate_mass();
    }

    if( parts[p].is_fuel_store() ) {
        explode_fuel( p, type );
    } else if( parts[ p ].is_broken() && part_flag( p, "UNMOUNT_ON_DAMAGE" ) ) {
        g->m.spawn_item( global_part_pos3( p ), part_info( p ).item, 1, 0, calendar::turn );
        remove_part( p );
    }

    return std::max( dres, 0 );
}

void vehicle::leak_fuel( vehicle_part &pt )
{
    // only liquid fuels from non-empty tanks can leak out onto map tiles
    if( !pt.is_tank() || pt.ammo_remaining() <= 0 ) {
        return;
    }

    // leak in random directions but prefer closest tiles and avoid walls or other obstacles
    auto tiles = closest_tripoints_first( 1, global_part_pos3( pt ) );
    tiles.erase( std::remove_if( tiles.begin(), tiles.end(), []( const tripoint & e ) {
        return !g->m.passable( e );
    } ), tiles.end() );

    // leak up to 1/3 of remaining fuel per iteration and continue until the part is empty
    auto *fuel = item::find_type( pt.ammo_current() );
    while( !tiles.empty() && pt.ammo_remaining() ) {
        int qty = pt.ammo_consume( rng( 0, std::max( pt.ammo_remaining() / 3, 1L ) ),
                                   global_part_pos3( pt ) );
        if( qty > 0 ) {
            g->m.add_item_or_charges( random_entry( tiles ), item( fuel, calendar::turn, qty ) );
        }
    }

    pt.ammo_unset();
}

std::map<itype_id, long> vehicle::fuels_left() const
{
    std::map<itype_id, long> result;
    for( const auto &p : parts ) {
        if( p.is_fuel_store() && p.ammo_current() != "null" ) {
            result[ p.ammo_current() ] += p.ammo_remaining();
        }
    }
    return result;
}

bool vehicle::is_foldable() const
{
    for( const vpart_reference &vp : get_parts() ) {
        if( !vp.has_feature( "FOLDABLE" ) ) {
            return false;
        }
    }
    return true;
}

bool vehicle::restore( const std::string &data )
{
    std::istringstream veh_data( data );
    try {
        JsonIn json( veh_data );
        parts.clear();
        json.read( parts );
    } catch( const JsonError &e ) {
        debugmsg( "Error restoring vehicle: %s", e.c_str() );
        return false;
    }
    refresh();
    face.init( 0 );
    turn_dir = 0;
    turn( 0 );
    precalc_mounts( 0, pivot_rotation[0], pivot_anchor[0] );
    precalc_mounts( 1, pivot_rotation[1], pivot_anchor[1] );
    return true;
}

std::set<tripoint> &vehicle::get_points( const bool force_refresh )
{
    if( force_refresh || occupied_cache_time != calendar::turn ) {
        occupied_cache_time = calendar::turn;
        occupied_points.clear();
        for( const auto &p : parts ) {
            occupied_points.insert( global_part_pos3( p ) );
        }
    }

    return occupied_points;
}

vehicle_part &vpart_reference::part() const
{
    assert( part_index() < vehicle().parts.size() );
    return vehicle().parts[part_index()];
}

const vpart_info &vpart_reference::info() const
{
    return part().info();
}

point vpart_position::mount() const
{
    return vehicle().parts[part_index()].mount;
}

tripoint vpart_position::pos() const
{
    return vehicle().global_part_pos3( part_index() );
}

bool vpart_reference::has_feature( const std::string &f ) const
{
    return info().has_flag( f );
}

bool vpart_reference::has_feature( const vpart_bitflags f ) const
{
    return info().has_flag( f );
}

inline int modulo( int v, int m )
{
    // C++11: negative v and positive m result in negative v%m (or 0),
    // but this is supposed to be mathematical modulo: 0 <= v%m < m,
    const int r = v % m;
    // Adding m in that (and only that) case.
    return r >= 0 ? r : r + m;
}

bool is_sm_tile_outside( const tripoint &real_global_pos )
{
    const tripoint smp = ms_to_sm_copy( real_global_pos );
    const int px = modulo( real_global_pos.x, SEEX );
    const int py = modulo( real_global_pos.y, SEEY );
    auto sm = MAPBUFFER.lookup_submap( smp );
    if( sm == nullptr ) {
        debugmsg( "is_sm_tile_outside(): couldn't find submap %d,%d,%d", smp.x, smp.y, smp.z );
        return false;
    }

    if( px < 0 || px >= SEEX || py < 0 || py >= SEEY ) {
        debugmsg( "err %d,%d", px, py );
        return false;
    }

    return !( sm->ter[px][py].obj().has_flag( TFLAG_INDOORS ) ||
              sm->get_furn( px, py ).obj().has_flag( TFLAG_INDOORS ) );
}

void vehicle::update_time( const time_point &update_to )
{
    if( smz < 0 ) {
        return;
    }

    const time_point update_from = last_update;
    if( update_to < update_from ) {
        // Special case going backwards in time - that happens
        last_update = update_to;
        return;
    }

    if( update_to >= update_from && update_to - update_from < 1_minutes ) {
        // We don't need to check every turn
        return;
    }
    time_duration elapsed = update_to - last_update;
    last_update = update_to;

    // Weather stuff, only for z-levels >= 0
    // TODO: Have it wash cars from blood?
    if( funnels.empty() && solar_panels.empty() ) {
        return;
    }

    // Get one weather data set per vehicle, they don't differ much across vehicle area
    auto accum_weather = sum_conditions( update_from, update_to, g->m.getabs( global_pos3() ) );
    // make some reference objects to use to check for reload
    const item water( "water" );
    const item water_clean( "water_clean" );

    for( int idx : funnels ) {
        const auto &pt = parts[idx];

        // we need an unbroken funnel mounted on the exterior of the vehicle
        if( pt.is_unavailable() || !is_sm_tile_outside( g->m.getabs( global_part_pos3( pt ) ) ) ) {
            continue;
        }

        // we need an empty tank (or one already containing water) below the funnel
        auto tank = std::find_if( parts.begin(), parts.end(), [&]( const vehicle_part & e ) {
            return pt.mount == e.mount && e.is_tank() &&
                   ( e.can_reload( water ) || e.can_reload( water_clean ) );
        } );

        if( tank == parts.end() ) {
            continue;
        }

        double area = pow( pt.info().size / units::legacy_volume_factor, 2 ) * M_PI;
        int qty = divide_roll_remainder( funnel_charges_per_turn( area, accum_weather.rain_amount ), 1.0 );
        int c_qty = qty + ( tank->can_reload( water_clean ) ?  tank->ammo_remaining() : 0 );
        int cost_to_purify = c_qty * item::find_type( "water_purifier" )->charges_to_use();

        if( qty > 0 ) {
            if( has_part( global_part_pos3( pt ), "WATER_PURIFIER", true ) &&
                ( fuel_left( "battery" ) > cost_to_purify ) ) {
                tank->ammo_set( "water_clean", c_qty );
                discharge_battery( cost_to_purify );
            } else {
                tank->ammo_set( "water", tank->ammo_remaining() + qty );
            }
            invalidate_mass();
        }
    }

    if( !solar_panels.empty() ) {
        int epower_w = 0;
        for( int part : solar_panels ) {
            if( parts[ part ].is_unavailable() ) {
                continue;
            }

            if( !is_sm_tile_outside( g->m.getabs( global_part_pos3( part ) ) ) ) {
                continue;
            }

            epower_w += part_epower_w( part );
        }
        double intensity = accum_weather.sunlight / DAYLIGHT_LEVEL / to_turns<double>( elapsed );
        int energy_bat = power_to_energy_bat( epower_w * intensity, elapsed );
        if( energy_bat > 0 ) {
            add_msg( m_debug, "%s got %d kJ energy from solar panels", name, energy_bat );
            charge_battery( energy_bat );
        }
    }
}

void vehicle::invalidate_mass()
{
    mass_dirty = true;
    mass_center_precalc_dirty = true;
    mass_center_no_precalc_dirty = true;
    // Anything that affects mass will also affect the pivot
    pivot_dirty = true;
}

void vehicle::refresh_mass() const
{
    calc_mass_center( true );
}

void vehicle::calc_mass_center( bool use_precalc ) const
{
    units::quantity<float, units::mass::unit_type> xf = 0;
    units::quantity<float, units::mass::unit_type> yf = 0;
    units::mass m_total = 0;
    for( const vpart_reference &vp : get_parts() ) {
        const size_t i = vp.part_index();
        if( vp.part().removed ) {
            continue;
        }

        units::mass m_part = 0;
        m_part += vp.part().base.weight();
        for( const auto &j : get_items( i ) ) {
            //m_part += j.type->weight;
            // Change back to the above if it runs too slowly
            m_part += j.weight();
        }

        if( vp.has_feature( VPFLAG_BOARDABLE ) && vp.part().has_flag( vehicle_part::passenger_flag ) ) {
            const player *p = get_passenger( i );
            // Sometimes flag is wrongly set, don't crash!
            m_part += p != nullptr ? p->get_weight() : units::mass( 0 );
        }

        if( vp.part().has_flag( vehicle_part::animal_flag ) ) {
            int animal_mass = vp.part().base.get_var( "weight", 0 );
            m_part += units::from_gram( animal_mass );
        }

        if( use_precalc ) {
            xf += vp.part().precalc[0].x * m_part;
            yf += vp.part().precalc[0].y * m_part;
        } else {
            xf += vp.mount().x * m_part;
            yf += vp.mount().y * m_part;
        }

        m_total += m_part;
    }

    mass_cache = m_total;
    mass_dirty = false;

    const float x = xf / mass_cache;
    const float y = yf / mass_cache;
    if( use_precalc ) {
        mass_center_precalc.x = round( x );
        mass_center_precalc.y = round( y );
        mass_center_precalc_dirty = false;
    } else {
        mass_center_no_precalc.x = round( x );
        mass_center_no_precalc.y = round( y );
        mass_center_no_precalc_dirty = false;
    }
}

bounding_box vehicle::get_bounding_box()
{
    int min_x = INT_MAX;
    int max_x = INT_MIN;
    int min_y = INT_MAX;
    int max_y = INT_MIN;

    face.init( turn_dir );

    precalc_mounts( 0, turn_dir, point() );

    int i_use = 0;
    for( const auto &p : get_points( true ) ) {
        point pv = parts[part_at( p.x, p.y )].precalc[i_use];
        point pt = pv;// (p.x + pv.x, p.y + pv.y);
        if( pt.x < min_x ) {
            min_x = pt.x;
        }
        if( pt.x > max_x ) {
            max_x = pt.x;
        }
        if( pt.y < min_y ) {
            min_y = pt.y;
        }
        if( pt.y > max_y ) {
            max_y = pt.y;
        }
    }
    bounding_box b;
    b.p1 = point( min_x, min_y );
    b.p2 = point( max_x, max_y );
    return b;
}

vehicle_part_range vehicle::get_parts() const
{
    return vehicle_part_range( const_cast<vehicle &>( *this ) );
}

template<>
bool vehicle_part_with_feature_range<std::string>::contained( const size_t part ) const
{
    const vehicle_part &vp = this->vehicle().parts[part];
    return vp.info().has_flag( feature_ ) &&
           !vp.removed &&
           ( !unbroken_ || !vp.is_broken() ) &&
           ( !enabled_ || vp.enabled );
}

template<>
bool vehicle_part_with_feature_range<vpart_bitflags>::contained( const size_t part ) const
{
    const vehicle_part &vp = this->vehicle().parts[part];
    return vp.info().has_flag( feature_ ) &&
           !vp.removed &&
           ( !unbroken_ || !vp.is_broken() ) &&
           ( !enabled_ || vp.enabled );
}<|MERGE_RESOLUTION|>--- conflicted
+++ resolved
@@ -2804,38 +2804,6 @@
     return needed;
 }
 
-<<<<<<< HEAD
-int vehicle::safe_velocity( bool const fueled ) const
-{
-    int pwrs = 0;
-    int cnt = 0;
-    for( size_t e = 0; e < engines.size(); e++ ) {
-        if( is_engine_on( e ) &&
-            ( !fueled || is_perpetual_type( e ) ||
-              fuel_left( part_info( engines[e] ).fuel_type ) ) ) {
-            int m2c = part_info( engines[e] ).engine_m2c();
-
-            if( parts[ engines[e] ].faults().count( fault_filter_fuel ) ) {
-                m2c *= 0.6;
-            }
-
-            pwrs += part_power( engines[e] ) * m2c / 100;
-            cnt++;
-        }
-    }
-    for( int a = 0; a < static_cast<int>( alternators.size() ); a++ ) {
-        if( is_alternator_on( a ) ) {
-            pwrs += part_power( alternators[a] ); // alternator parts have negative power
-        }
-    }
-    if( cnt > 0 ) {
-        pwrs = pwrs * 4 / ( 4 + cnt - 1 );
-    }
-    return static_cast<int>( pwrs * k_dynamics() * k_mass() ) * 80;
-}
-
-=======
->>>>>>> 5f608946
 void vehicle::spew_smoke( double joules, int part, int density )
 {
     if( rng( 1, 10000 ) > joules ) {
