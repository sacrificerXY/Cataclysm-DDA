#include "vehicle.h"
#include "map.h"
#include "output.h"
#include "game.h"
#include "item.h"
#include "item_factory.h"
#include "veh_interact.h"
#include <fstream>
#include <sstream>
#include <stdlib.h>
#include "cursesdef.h"
#include "catacharset.h"
#include "overmapbuffer.h"
#include "messages.h"

#include "debug.h"

const ammotype fuel_types[num_fuel_types] = { "gasoline", "battery", "plutonium", "plasma", "water" };
/*
 * Speed up all those if ( blarg == "structure" ) statements that are used everywhere;
 *   assemble "structure" once here instead of repeatedly later.
 */
static const std::string fuel_type_gasoline("gasoline");
static const std::string fuel_type_battery("battery");
static const std::string fuel_type_plutonium("plutonium");
static const std::string fuel_type_plasma("plasma");
static const std::string fuel_type_water("water");
static const std::string fuel_type_muscle("muscle");
static const std::string part_location_structure("structure");

enum vehicle_controls {
 toggle_cruise_control,
 toggle_lights,
 toggle_overhead_lights,
 toggle_turrets,
 toggle_stereo,
 toggle_tracker,
 activate_horn,
 release_control,
 control_cancel,
 convert_vehicle,
 toggle_reactor,
 toggle_engine,
 toggle_fridge,
 toggle_recharger
};

vehicle::vehicle(std::string type_id, int init_veh_fuel, int init_veh_status): type(type_id)
{
    posx = 0;
    posy = 0;
    velocity = 0;
    turn_dir = 0;
    face.init(0);
    move.init(0);
    last_turn = 0;
    last_repair_turn = -1;
    of_turn_carry = 0;
    turret_mode = 0;
    lights_epower = 0;
    overhead_epower = 0;
    fridge_epower = 0;
    recharger_epower = 0;
    tracking_epower = 0;
    cruise_velocity = 0;
    music_id = "";
    skidding = false;
    cruise_on = true;
    lights_on = false;
    stereo_on = false;
    tracking_on = false;
    overhead_lights_on = false;
    fridge_on = false;
    recharger_on = false;
    insides_dirty = true;
    reactor_on = false;
    engine_on = false;
    has_pedals = false;
    has_paddles = false;
    has_hand_rims = false;

    //type can be null if the type_id parameter is omitted
    if(type != "null") {
      if(g->vtypes.count(type) > 0) {
        //If this template already exists, copy it
        *this = *(g->vtypes[type]);
        init_state(init_veh_fuel, init_veh_status);
      }
    }
    precalc_mounts(0, face.dir());
    refresh();
}

vehicle::~vehicle()
{
}

bool vehicle::player_in_control (player *p)
{
    int veh_part;
    vehicle *veh = g->m.veh_at (p->posx, p->posy, veh_part);
    if (veh == NULL || veh != this)
        return false;
    return part_with_feature(veh_part, VPFLAG_CONTROLS, false) >= 0 && p->controlling_vehicle;
}

void vehicle::load (std::ifstream &stin)
{
    getline(stin, type);

    if ( type.size() > 1 && ( type[0] == '{' || type[1] == '{' ) ) {
        std::stringstream derp;
        derp << type;
        JsonIn jsin(derp);
        try {
            deserialize(jsin);
        } catch (std::string jsonerr) {
            debugmsg("Bad vehicle json\n%s", jsonerr.c_str() );
        }
    } else {
        load_legacy(stin);
    }
    refresh(); // part index lists are lost on save??
    shift_if_needed();
}

/** Checks all parts to see if frames are missing (as they might be when
 * loading from a game saved before the vehicle construction rules overhaul). */
void vehicle::add_missing_frames()
{
    //No need to check the same (x, y) spot more than once
    std::set< std::pair<int, int> > locations_checked;
    for (int i = 0; i < parts.size(); i++) {
        int next_x = parts[i].mount_dx;
        int next_y = parts[i].mount_dy;
        std::pair<int, int> mount_location = std::make_pair(next_x, next_y);

        if(locations_checked.count(mount_location) == 0) {
            std::vector<int> parts_here = parts_at_relative(next_x, next_y, false);
            bool found = false;
            for(std::vector<int>::iterator here = parts_here.begin();
                    here != parts_here.end(); here++) {
                if(part_info(*here).location == part_location_structure) {
                    found = true;
                    break;
                }
            }
            if(!found) {
                //No frame here! Install one.
                vehicle_part new_part;
                new_part.setid("frame_vertical");
                new_part.mount_dx = next_x;
                new_part.mount_dy = next_y;
                new_part.hp = vehicle_part_types["frame_vertical"].durability;
                new_part.amount = 0;
                new_part.blood = 0;
                new_part.bigness = 0;
                parts.push_back (new_part);
            }
        }

        locations_checked.insert(mount_location);
    }
}

void vehicle::save (std::ofstream &stout)
{
    serialize(stout);
    stout << std::endl;
    return;
}

void vehicle::init_state(int init_veh_fuel, int init_veh_status)
{
    bool destroySeats = false;
    bool destroyControls = false;
    bool destroyTank = false;
    bool destroyEngine = false;
    bool destroyTires = false;
    bool blood_covered = false;
    bool blood_inside = false;

    std::map<std::string, int> consistent_bignesses;

    // veh_fuel_multiplier is percentage of fuel
    // 0 is empty, 100 is full tank, -1 is random 1% to 7%
    int veh_fuel_mult = init_veh_fuel;
    if (init_veh_fuel == - 1) {
        veh_fuel_mult = rng (1,7);
    }
    if (init_veh_fuel > 100) {
        veh_fuel_mult = 100;
    }

    // veh_status is initial vehicle damage
    // -1 = light damage (DEFAULT)
    //  0 = undamaged
    //  1 = disabled, destroyed tires OR engine
    int veh_status = -1;
    if (init_veh_status == 0) {
        veh_status = 0;
    }
    if (init_veh_status == 1) {
     veh_status = 1;
     if (one_in(5)) {           //  seats are destroyed 20%
      destroySeats = true;
     } else if (one_in(5)) {    // controls are destroyed 16%
      destroyControls = true;
     } else if (one_in(5)) {    // battery, minireactor or gasoline tank are destroyed 13%
      destroyTank = true;
     } else if (one_in(5)) {   // engine are destroyed 10%
      destroyEngine = true;
     } else {                   // tires are destroyed 41%
      destroyTires = true;
     }
    }

    //Provide some variety to non-mint vehicles
    if(veh_status != 0) {

        //Leave engine running in some vehicles, if the engine has not been destroyed
        if(veh_fuel_mult > 0
                && all_parts_with_feature("ENGINE", true).size() > 0
                && one_in(8)
                && !destroyEngine) {
            engine_on = true;
        }

        //Turn on lights on some vehicles
        if(one_in(20)) {
            lights_on = true;
        }

        //Turn flasher/overhead lights on separately (more likely since these are rarer)
        if(one_in(4)) {
            overhead_lights_on = true;
        }

        if(one_in(10)) {
            blood_covered = true;
        }

        if(one_in(8)) {
            blood_inside = true;
        }

        //Fridge should always start out activated if present
        if(all_parts_with_feature("FRIDGE").size() > 0) {
            fridge_on = true;
        }
    }

    // Reactor should always start out activated if present
    std::vector<int> fuel_tanks = all_parts_with_feature(VPFLAG_FUEL_TANK);
    for( size_t p = 0; p < fuel_tanks.size(); ++p ) {
        if(part_info(fuel_tanks[p]).fuel_type == fuel_type_plutonium) {
            reactor_on = true;
            break;
        }
    }

    bool blood_inside_set = false;
    int blood_inside_x = 0;
    int blood_inside_y = 0;
    for (int p = 0; p < parts.size(); p++)
    {
        if (part_flag(p, "VARIABLE_SIZE")){ // generate its bigness attribute.?
            if(consistent_bignesses.count(parts[p].id) < 1){
                //generate an item for this type, & cache its bigness
                item tmp (part_info(p).item, 0);
                consistent_bignesses[parts[p].id] = tmp.bigness;
            }
            parts[p].bigness = consistent_bignesses[parts[p].id];
        }
        if (part_flag(p, "FUEL_TANK")) {   // set fuel status
          parts[p].amount = part_info(p).size * veh_fuel_mult / 100;
        }

        if (part_flag(p, "OPENABLE")) {    // doors are closed
            if(!parts[p].open && one_in(4)) {
              open(p);
            }
        }
        if (part_flag(p, "BOARDABLE")) {      // no passengers
            parts[p].remove_flag(vehicle_part::passenger_flag);
        }

        // initial vehicle damage
        if (veh_status == 0) {
            // Completely mint condition vehicle
            parts[p].hp= part_info(p).durability;
        } else {
         //a bit of initial damage :)
         //clamp 4d8 to the range of [8,20]. 8=broken, 20=undamaged.
         int broken = 8, unhurt = 20;
         int roll = dice(4,8);
         if(roll < unhurt){
            if (roll <= broken) {
               parts[p].hp= 0;
               parts[p].amount= 0; //empty broken batteries and fuel tanks
            }
            else
               parts[p].hp= ((float)(roll-broken) / (unhurt-broken)) * part_info(p).durability;
            }
         else // new.
         {
            parts[p].hp= part_info(p).durability;
         }

         if (destroySeats) { // vehicle is disabled because no seats
          if (part_flag(p, "SEAT")) {
           parts[p].hp= 0;
          }
          if (part_flag(p, "SEATBELT")) {
           parts[p].hp= 0;
          }
         }
         if (destroyControls) { // vehicle is disabled because no controls
          if (part_flag(p, "CONTROLS")) {
           parts[p].hp= 0;
          }
         }
         if (destroyTank) { // vehicle is disabled because no battery, minireactor or gasoline tank
          if (part_flag(p, "FUEL_TANK")) {
           parts[p].hp= 0;
           parts[p].amount = 0;
          }
         }
         if (destroyEngine) { // vehicle is disabled because engine is dead
          if (part_flag(p, "ENGINE")) {
           parts[p].hp= 0;
          }
         }
         if (destroyTires) { // vehicle is disabled because flat tires
          if (part_flag(p, "WHEEL")) {
             parts[p].hp= 0;
          }
         }
         if (part_flag(p, "SOLAR_PANEL") && one_in(4)) {//Solar panels have a 1 in four chance of being broken.
            parts[p].hp= 0;
         }

         /* Bloodsplatter the front-end parts. Assume anything with x > 0 is
          * the "front" of the vehicle (since the driver's seat is at (0, 0).
          * We'll be generous with the blood, since some may disappear before
          * the player gets a chance to see the vehicle. */
         if(blood_covered && parts[p].mount_dx > 0) {
           if(one_in(3)) {
             //Loads of blood. (200 = completely red vehicle part)
             parts[p].blood = rng(200, 600);
           } else {
             //Some blood
             parts[p].blood = rng(50, 200);
           }
         }

         if(blood_inside) {
        // blood is splattered around (blood_inside_x, blood_inside_y),
        // coords relative to mount point; the center is always a seat
            if (blood_inside_set) {
                int distSq = std::pow((blood_inside_x - parts[p].mount_dx), 2) + \
                    std::pow((blood_inside_y - parts[p].mount_dy), 2);
                if (distSq <= 1) {
                    parts[p].blood = rng(200, 400) - distSq*100;
                }
            } else if (part_flag(p, "SEAT")) {
                // Set the center of the bloody mess inside
                blood_inside_x = parts[p].mount_dx;
                blood_inside_y = parts[p].mount_dy;
                blood_inside_set = true;
            }
         }

        }

    }
}
/**
 * Smashes up a vehicle that has already been placed; used for generating
 * very damaged vehicles. Additionally, any spot where two vehicles overlapped
 * (ie, any spot with multiple frames) will be completely destroyed, as that
 * was the collision point.
 */
void vehicle::smash() {
    for (int part_index = 0; part_index < parts.size(); part_index++) {
        //Skip any parts already mashed up or removed.
        if(parts[part_index].hp == 0 || parts[part_index].removed) {
            continue;
        }

        vehicle_part next_part = parts[part_index];
        std::vector<int> parts_in_square = parts_at_relative(next_part.mount_dx, next_part.mount_dy);
        int structures_found = 0;
        for (int square_part_index = 0; square_part_index < parts_in_square.size(); square_part_index++) {
            if (part_info(parts_in_square[square_part_index]).location == part_location_structure) {
                structures_found++;
            }
        }

        if(structures_found > 1) {
            //Destroy everything in the square
            for (int square_part_index = 0; square_part_index < parts_in_square.size(); square_part_index++) {
                parts[parts_in_square[square_part_index]].hp = 0;
            }
            continue;
        }

        //Everywhere else, drop by 10-120% of max HP (anything over 100 = broken)
        int damage = (int) (dice(1, 12) * 0.1 * part_info(part_index).durability);
        parts[part_index].hp -= damage;
        if (parts[part_index].hp <= 0) {
            parts[part_index].hp = 0;
            parts[part_index].amount = 0;
        }
    }
}

void vehicle::use_controls()
{
    std::vector<vehicle_controls> options_choice;
    std::vector<uimenu_entry> options_message;
    int vpart;
    // Always have this option


    // Let go without turning the engine off.
    if (g->u.controlling_vehicle &&
        g->m.veh_at(g->u.posx, g->u.posy, vpart) == this) {
        options_choice.push_back(release_control);
        options_message.push_back(uimenu_entry(_("Let go of controls"), 'l'));
    }


    bool has_lights = false;
    bool has_stereo = false;
    bool has_overhead_lights = false;
    bool has_horn = false;
    bool has_turrets = false;
    bool has_tracker = false;
    bool has_reactor = false;
    bool has_engine = false;
    bool has_fridge = false;
    bool has_recharger = false;
    for (int p = 0; p < parts.size(); p++) {
        if (part_flag(p, "CONE_LIGHT")) {
            has_lights = true;
        }
        if (part_flag(p, "CIRCLE_LIGHT")) {
            has_overhead_lights = true;
        }
        if (part_flag(p, "LIGHT")) {
            has_lights = true;
        }
        else if (part_flag(p, "TURRET")) {
            has_turrets = true;
        }
        else if (part_flag(p, "HORN")) {
            has_horn = true;
        }
        else if (part_flag(p, "TRACK")) {
            has_tracker = true;
        }
        else if (part_flag(p, "STEREO")) {
            has_stereo = true;
        }
        else if (part_flag(p, VPFLAG_FUEL_TANK) &&
                 part_info(p).fuel_type == fuel_type_plutonium) {
            has_reactor = true;
        }
        else if (part_flag(p, "ENGINE")) {
            has_engine = true;
        }
        else if (part_flag(p, "FRIDGE")) {
            has_fridge = true;
        }
        else if (part_flag(p, "RECHARGE")) {
            has_recharger = true;
        }
    }

    // Toggle engine on/off, stop driving if we are driving.
    if( !has_pedals && !has_hand_rims && !has_paddles && has_engine ) {
        options_choice.push_back(toggle_engine);
        if (g->u.controlling_vehicle) {
            options_message.push_back(uimenu_entry(_("Stop driving."), 's'));
        } else {
            options_message.push_back(uimenu_entry((engine_on) ? _("Turn off the engine") :
                                                   _("Turn on the engine"), 'e'));
        }
    }

    options_choice.push_back(toggle_cruise_control);
    options_message.push_back(uimenu_entry((cruise_on) ? _("Disable cruise control") :
                                           _("Enable cruise control"), 'c'));


    // Lights if they are there - Note you can turn them on even when damaged, they just don't work
    if (has_lights) {
        options_choice.push_back(toggle_lights);
        options_message.push_back(uimenu_entry((lights_on) ? _("Turn off headlights") :
                                               _("Turn on headlights"), 'h'));
    }

    if (has_stereo) {
        options_choice.push_back(toggle_stereo);
        options_message.push_back(uimenu_entry((stereo_on) ? _("Turn off stereo") :
                                               _("Turn on stereo"), 'm'));
    }

   if (has_overhead_lights) {
       options_choice.push_back(toggle_overhead_lights);
       options_message.push_back(uimenu_entry(overhead_lights_on ? _("Turn off overhead lights") :
                                              _("Turn on overhead lights"), 'v'));
   }

    //Honk the horn!
    if (has_horn) {
        options_choice.push_back(activate_horn);
        options_message.push_back(uimenu_entry(_("Honk horn"), 'o'));
    }

    // Turrets: off or burst mode
    if (has_turrets) {
        options_choice.push_back(toggle_turrets);
        options_message.push_back(uimenu_entry((0 == turret_mode) ? _("Switch turrets to burst mode") :
                                               _("Disable turrets"), 't'));
    }

    // Turn the fridge on/off
    if (has_fridge) {
        options_choice.push_back(toggle_fridge);
        options_message.push_back(uimenu_entry(fridge_on ? _("Turn off fridge") :
                                               _("Turn on fridge"), 'f'));
    }

    // Turn the recharging station on/off
    if (has_recharger) {
        options_choice.push_back(toggle_recharger);
        options_message.push_back(uimenu_entry(recharger_on ? _("Turn off recharger") :
                                               _("Turn on recharger"), 'r'));
    }

    // Tracking on the overmap
    if (has_tracker) {
        options_choice.push_back(toggle_tracker);
        options_message.push_back(uimenu_entry((tracking_on) ? _("Disable tracking device") :
                                                _("Enable tracking device"), 'g'));

    }

    const bool can_be_folded = is_foldable();
    const bool is_convertible = (tags.count("convertible") > 0);
    if( can_be_folded || is_convertible ) {
        options_choice.push_back(convert_vehicle);
        options_message.push_back(uimenu_entry(string_format(_("Fold %s"), name.c_str()), 'f'));
    }

    // Turn the reactor on/off
    if (has_reactor) {
        options_choice.push_back(toggle_reactor);
        options_message.push_back(uimenu_entry(reactor_on ? _("Turn off reactor") :
                                               _("Turn on reactor"), 'k'));
    }

    options_choice.push_back(control_cancel);
    options_message.push_back(uimenu_entry(_("Do nothing"), ' '));

    uimenu selectmenu;
    selectmenu.return_invalid = true;
    selectmenu.text = _("Vehicle controls");
    selectmenu.entries = options_message;
    selectmenu.query();
    int select = selectmenu.ret;

    if (select < 0) {
        return;
    }

    switch(options_choice[select]) {
    case toggle_cruise_control:
        cruise_on = !cruise_on;
        add_msg((cruise_on) ? _("Cruise control turned on") : _("Cruise control turned off"));
        break;
    case toggle_lights:
        if(lights_on || fuel_left(fuel_type_battery) ) {
            lights_on = !lights_on;
            add_msg((lights_on) ? _("Headlights turned on") : _("Headlights turned off"));
        } else {
            add_msg(_("The headlights won't come on!"));
        }
        break;
    case toggle_stereo:
        if((stereo_on || fuel_left(fuel_type_battery))) {
            stereo_on = !stereo_on;
            int music_index = 0;
            std::vector<item*> music_inv = g->u.inv.all_items_with_flag("CD");
            std::vector<itype_id> music_types;
            std::vector<std::string> music_names;
            add_msg((stereo_on) ? _("Loading...") : _("Ejecting..."));
            if (!g->u.has_item_with_flag("CD")&& stereo_on == true) {
                add_msg(_("You don't have anything to play!"));
                stereo_on = false;
            } else if (stereo_on == false) {
                item cd( music_id, 0 );
                add_msg(_("Ejected the %s"), cd.tname().c_str());
                g->u.i_add(cd);
            } else {
            for (std::vector<item*>::iterator it = music_inv.begin() ; it != music_inv.end(); it++){
                if (std::find(music_types.begin(), music_types.end(), (*it)->typeId()) == music_types.end()){
                music_types.push_back((*it)->typeId());
                music_names.push_back((*it)->tname());
                }
            }
            if (music_types.size() > 1) {
                music_names.push_back(_("Cancel"));
                music_index = menu_vec(false, _("Use which item?"), music_names) - 1;
            if (music_index == music_names.size() - 1)
            music_index = -1;
            } else {
                music_index = 0;
            }

            if (music_index < 0) {
                add_msg(_("You decided not to play anything"));
                stereo_on = false;
                return;
            } else {
                add_msg(_("Inserted the %s"), music_names[music_index].c_str());
                g->u.inv.remove_item(music_types[music_index]);
                music_id = music_types[music_index];
            }
            }
        } else {
                add_msg(_("The stereo won't come on!"));
        }
        break;
    case toggle_overhead_lights:
        if( !overhead_lights_on || fuel_left(fuel_type_battery) ) {
            overhead_lights_on = !overhead_lights_on;
            add_msg((overhead_lights_on) ? _("Overhead lights turned on") :
                       _("Overhead lights turned off"));
        } else {
            add_msg(_("The lights won't come on!"));
        }
        break;
    case activate_horn:
        add_msg(_("You honk the horn!"));
        honk_horn();
        break;
    case toggle_turrets:
        cycle_turret_mode();
        break;
    case toggle_fridge:
        if( !fridge_on || fuel_left(fuel_type_battery) ) {
            fridge_on = !fridge_on;
            add_msg((fridge_on) ? _("Fridge turned on") :
                       _("Fridge turned off"));
        } else {
            add_msg(_("The fridge won't turn on!"));
        }
        break;
    case toggle_recharger:
        if( !recharger_on || fuel_left(fuel_type_battery) ) {
            recharger_on = !recharger_on;
            add_msg((recharger_on) ? _("Recharger turned on") :
                       _("Recharger turned off"));
        } else {
            add_msg(_("The recharger won't turn on!"));
        }
        break;
    case toggle_reactor:
        if(!reactor_on || fuel_left(fuel_type_plutonium)) {
            reactor_on = !reactor_on;
            add_msg((reactor_on) ? _("Reactor turned on") :
                       _("Reactor turned off"));
        }
        else {
            add_msg(_("The reactor won't turn on!"));
        }
        break;
    case toggle_engine:
        if (g->u.controlling_vehicle) {
            if (engine_on) {
                engine_on = false;
                add_msg(_("You turn the engine off and let go of the controls."));
            } else {
                add_msg(_("You let go of the controls."));
            }
            g->u.controlling_vehicle = false;
            break;
        } else if (engine_on) {
            engine_on = false;
            add_msg(_("You turn the engine off."));
        } else {
          if (total_power () < 1) {
              if (total_power (false) < 1) {
                  add_msg (m_info, _("The %s doesn't have an engine!"), name.c_str());
              } else if( has_pedals ) {
                  add_msg (m_info, _("The %s's pedals are out of reach!"), name.c_str());
              } else if (has_paddles) {
                  add_msg(m_info, _("The %s's paddles are out of reach!"), name.c_str());
              } else if( has_hand_rims ) {
                  add_msg (m_info, _("The %s's hand rims are out of reach!"), name.c_str());
              } else {
                  add_msg (_("The %s's engine emits a sneezing sound."), name.c_str());
              }
          }
          else {
              start_engine();
          }
        }
        break;
    case release_control:
        g->u.controlling_vehicle = false;
        add_msg(_("You let go of the controls."));
        break;
    case convert_vehicle:
    {
        if(g->u.controlling_vehicle) {
            add_msg(m_warning, _("As the pitiless metal bars close on your nether regions, you reconsider trying to fold the %s while riding it."), name.c_str());
            break;
        }
        add_msg(_("You painstakingly pack the %s into a portable configuration."), name.c_str());
        std::string itype_id = "folding_bicycle";
        for(std::set<std::string>::const_iterator a = tags.begin(); a != tags.end(); ++a) {
            if (a->compare(0, 12, "convertible:") == 0) {
                itype_id = a->substr(12);
                break;
            }
        }
        // create a folding bicycle item
        item bicycle;
        if (can_be_folded) {
            bicycle.make( "generic_folded_vehicle" );
        } else {
            bicycle.make( "folding_bicycle" );
        }

        // Drop stuff in containers on ground
        for (int p = 0; p < parts.size(); p++) {
            if( part_flag( p, "CARGO" ) ) {
                for( std::vector<item>::iterator it = parts[p].items.begin();
                     it != parts[p].items.end(); ++it ) {
                    g->m.add_item_or_charges( g->u.posx, g->u.posy, *it );
                }
                parts[p].items.clear();
            }
        }

        unboard_all();

        // Store data of all parts, iuse::unfold_bicyle only loads
        // some of them (like bigness), some are expect to be
        // vehicle specific and therefor constant (like id, mount_dx).
        // Writing everything here is easier to manage, as only
        // iuse::unfold_bicyle has to adopt to changes.
        try {
            std::ostringstream veh_data;
            JsonOut json(veh_data);
            json.write(parts);
            bicycle.item_vars["folding_bicycle_parts"] = veh_data.str();
        } catch(std::string e) {
            debugmsg("Error storing vehicle: %s", e.c_str());
        }
        if (can_be_folded) {
            std::ostringstream tmpstream;
            tmpstream.imbue(std::locale::classic());
            tmpstream << (total_mass() * 1000);
            bicycle.item_vars["weight"] = tmpstream.str();
            // TODO: how to calculate the volume?
            tmpstream.str(std::string());
            tmpstream << (total_mass() * 10);
            bicycle.item_vars["volume"] = tmpstream.str();
            bicycle.item_vars["name"] = string_format(_("folded %s"), name.c_str());
            bicycle.item_vars["vehicle_name"] = name;
            // TODO: a better description?
            bicycle.item_vars["description"] = string_format(_("A folded %s."), name.c_str());
        }

        g->m.add_item_or_charges(g->u.posx, g->u.posy, bicycle);
        g->m.destroy_vehicle(this);

        g->u.moves -= 500;
        break;
    }
    case toggle_tracker:
        if (tracking_on)
        {
            overmap_buffer.remove_vehicle( this );
            tracking_on = false;
            add_msg(_("tracking device disabled"));
        } else if (fuel_left(fuel_type_battery))
        {
            overmap_buffer.add_vehicle( this );
            tracking_on = true;
            add_msg(_("tracking device enabled"));
        } else {
            add_msg(_("tracking device won't turn on"));
        }
        break;
    case control_cancel:
        break;
    }
}

void vehicle::start_engine()
{
    bool muscle_powered = false;
    // TODO: Make chance of success based on engine condition.
    for( size_t p = 0; p < engines.size(); ++p ) {
        if(parts[engines[p]].hp > 0) {
            if(part_info(engines[p]).fuel_type == fuel_type_gasoline) {
                int engine_power = part_power(engines[p]);
                if(engine_power < 50) {
                    // Small engines can be pull-started
                    engine_on = true;
                } else {
                    // Starter motor battery draw proportional to engine power
                    if(!discharge_battery(engine_power / 10)) {
                        engine_on = true;
                    }
                }
            } else if (part_info(engines[p]).fuel_type == fuel_type_muscle) {
                muscle_powered = true;
            } else {
                // Electric & plasma engines
                engine_on = true;
            }
        }
    }

    if(engine_on == true) {
        add_msg(_("The %s's engine starts up."), name.c_str());
    } else if (!muscle_powered) {
        add_msg (_("The %s's engine fails to start."), name.c_str());
    }
}

void vehicle::honk_horn()
{
    for( size_t p = 0; p < parts.size(); ++p ) {
        if( ! part_flag( p, "HORN" ) )
            continue;
        //Get global position of horn
        const int horn_x = global_x() + parts[p].precalc_dx[0];
        const int horn_y = global_y() + parts[p].precalc_dy[0];
        //Determine sound
        vpart_info &horn_type=part_info(p);
        if( horn_type.bonus >= 40 ){
            g->sound( horn_x, horn_y, horn_type.bonus, _("HOOOOORNK!") );
        } else if( horn_type.bonus >= 20 ){
            g->sound( horn_x, horn_y, horn_type.bonus, _("BEEEP!") );
        } else{
            g->sound( horn_x, horn_y, horn_type.bonus, _("honk.") );
        }
    }
}

void vehicle::play_music()
{
    for( size_t p = 0; p < parts.size(); ++p ) {
        if ( ! part_flag( p, "STEREO" ) )
            continue;
        // epower is negative for consumers
        if( drain( fuel_type_battery, -part_epower( p ) ) == 0 ) {
            stereo_on = false;
            return;
        }
        std::string sound = "";
        const int radio_x = global_x() + parts[p].precalc_dx[0];
        const int radio_y = global_y() + parts[p].precalc_dy[0];
        if (int(calendar::turn) % 5 == 0) {
            switch (rng(1, 5)) {
            case 1: sound = _("a sweet guitar solo!");
            case 2: sound = _("a funky bassline."); break;
            case 3: sound = _("some amazing vocals."); break;
            case 4: sound = _("some pumping bass."); break;
            case 5: sound = _("dramatic classical music.");
            }

        }
<<<<<<< HEAD
        if( g->ambient_sound( radio_x, radio_y, 15, sound ) ) {
            g->u.add_morale(MORALE_MUSIC,5,20,30,1);
=======
        g->ambient_sound( radio_x, radio_y, 15, sound );
        if ((g->u.posx < radio_x + 15 && g->u.posy < radio_y + 15) && (g->u.posx > radio_x - 15 && g->u.posy > radio_y - 15)) {
            if (!g->u.has_effect("music")){
                g->u.add_effect("music", 1);
                g->u.add_morale(MORALE_MUSIC, 5, 20, 30, 1);
            }
>>>>>>> bb9543cf
        }
    }
}
vpart_info& vehicle::part_info (int index, bool include_removed) const
{
    if (index >= 0 && index < parts.size()) {
        if (!parts[index].removed || include_removed) {
            return vehicle_part_int_types[parts[index].iid];
            // slow autovivication // vehicle_part_types[parts[index].id];
        }
    }
    return vehicle_part_int_types[0];//"null"];
}

// engines & alternators all have power.
// engines provide, whilst alternators consume.
int vehicle::part_power( int index, bool at_full_hp ) {
    if( !part_flag(index, VPFLAG_ENGINE) &&
        !part_flag(index, VPFLAG_ALTERNATOR) ) {
       return 0; // not an engine.
    }
    int pwr;
    if( part_flag (index, VPFLAG_VARIABLE_SIZE) ) { // example: 2.42-L V-twin engine
       pwr = parts[index].bigness;
    } else { // example: foot crank
       pwr = part_info(index).power;
    }
    if( pwr < 0 ) {
        return pwr; // Consumers always draw full power, even if broken
    }
    if( at_full_hp ) {
        return pwr; // Assume full hp
    }
    // The more damaged a part is, the less power it gives
    return pwr * parts[index].hp / part_info(index).durability;
 }

// alternators, solar panels, reactors, and accessories all have epower.
// alternators, solar panels, and reactors provide, whilst accessories consume.
int vehicle::part_epower( int index ) {
    int e = part_info(index).epower;
    if( e < 0 ) {
        return e; // Consumers always draw full power, even if broken
    }
    return e * parts[index].hp / part_info(index).durability;
}

int vehicle::epower_to_power (int epower) {
    // Convert epower units (watts) to power units
    // Used primarily for calculating battery charge/discharge
    // TODO: convert batteries to use energy units based on watts (watt-ticks?)
    const int conversion_factor = 373; // 373 epower == 373 watts == 1 power == 0.5 HP
    int power = epower / conversion_factor;
    // epower remainder results in chance at additional charge/discharge
    if (x_in_y(abs(epower % conversion_factor), conversion_factor)) {
        power += epower >= 0 ? 1 : -1;
    }
    return power;
}

int vehicle::power_to_epower (int power) {
    // Convert power units to epower units (watts)
    // Used primarily for calculating battery charge/discharge
    // TODO: convert batteries to use energy units based on watts (watt-ticks?)
    const int conversion_factor = 373; // 373 epower == 373 watts == 1 power == 0.5 HP
    return power * conversion_factor;
}

bool vehicle::has_structural_part(int dx, int dy)
{
    std::vector<int> parts_here = parts_at_relative(dx, dy, false);

    for( std::vector<int>::iterator it = parts_here.begin(); it != parts_here.end(); ++it ) {
        if(part_info(*it).location == part_location_structure && !part_info(*it).has_flag("PROTRUSION")) {
            return true;
        }
    }
    return false;
}

/**
 * Returns whether or not the vehicle part with the given id can be mounted in
 * the specified square.
 * @param dx The local x-coordinate to mount in.
 * @param dy The local y-coordinate to mount in.
 * @param id The id of the part to install.
 * @return true if the part can be mounted, false if not.
 */
bool vehicle::can_mount (int dx, int dy, std::string id)
{
    //The part has to actually exist.
    if(vehicle_part_types.count(id) == 0) {
        return false;
    }

    //It also has to be a real part, not the null part
    const vpart_info part = vehicle_part_types[id];
    if(part.has_flag("NOINSTALL")) {
        return false;
    }

    const std::vector<int> parts_in_square = parts_at_relative(dx, dy, false);

    //First part in an empty square MUST be a structural part
    if(parts_in_square.empty() && part.location != part_location_structure) {
        return false;
    }

    //No other part can be placed on a protrusion
    if(!parts_in_square.empty() && part_info(parts_in_square[0]).has_flag("PROTRUSION")) {
        return false;
    }

    //No part type can stack with itself, or any other part in the same slot
    for( std::vector<int>::const_iterator part_it = parts_in_square.begin();
         part_it != parts_in_square.end(); ++part_it ) {
        const vpart_info other_part = vehicle_part_types[parts[*part_it].id];

        //Parts with no location can stack with each other (but not themselves)
        if(part.id == other_part.id ||
                (!part.location.empty() && part.location == other_part.location)) {
            return false;
        }
        // Until we have an interface for handling multiple components with CARGO space,
        // exclude them from being mounted in the same tile.
        if( part.has_flag( "CARGO" ) && other_part.has_flag( "CARGO" ) ) {
            return false;
        }

    }

    //All parts after the first must be installed on or next to an existing part
    if(!parts.empty()) {
        if(!has_structural_part(dx, dy) &&
                !has_structural_part(dx+1, dy) &&
                !has_structural_part(dx, dy+1) &&
                !has_structural_part(dx-1, dy) &&
                !has_structural_part(dx, dy-1)) {
            return false;
        }
    }

    // Pedals and engines can't both be installed
    if( part.has_flag("PEDALS") && !engines.empty() ) {
        return false;
    }
    if( part.has_flag(VPFLAG_ENGINE) && (has_pedals || has_hand_rims || has_paddles) ) {
        return false;
    }

    // Alternators must be installed on a gas engine
    if(vehicle_part_types[id].has_flag(VPFLAG_ALTERNATOR)) {
        bool anchor_found = false;
        for(std::vector<int>::const_iterator it = parts_in_square.begin();
            it != parts_in_square.end(); ++it ) {
            if(part_info(*it).has_flag(VPFLAG_ENGINE) &&
               part_info(*it).fuel_type == fuel_type_gasoline) {
                anchor_found = true;
            }
        }
        if(!anchor_found) {
            return false;
        }
    }

    //Seatbelts must be installed on a seat
    if(vehicle_part_types[id].has_flag("SEATBELT")) {
        bool anchor_found = false;
        for( std::vector<int>::const_iterator it = parts_in_square.begin();
             it != parts_in_square.end(); ++it ) {
            if(part_info(*it).has_flag("BELTABLE")) {
                anchor_found = true;
            }
        }
        if(!anchor_found) {
            return false;
        }
    }

    //Internal must be installed into a cargo area.
    if(vehicle_part_types[id].has_flag("INTERNAL")) {
        bool anchor_found = false;
        for( std::vector<int>::const_iterator it = parts_in_square.begin();
             it != parts_in_square.end(); ++it ) {
            if(part_info(*it).has_flag("CARGO")) {
                anchor_found = true;
            }
        }
        if(!anchor_found) {
            return false;
        }
    }

    // curtains must be installed on (reinforced)windshields
    // TODO: do this automatically using "location":"on_mountpoint"
    if (vehicle_part_types[id].has_flag("CURTAIN")) {
        bool anchor_found = false;
        for ( std::vector<int>::const_iterator it = parts_in_square.begin();
                it != parts_in_square.end(); it++) {
            if (part_info(*it).has_flag("WINDOW")) {
                anchor_found = true;
            }
        }
        if (!anchor_found) {
            return false;
        }
    }

    //Anything not explicitly denied is permitted
    return true;
}

bool vehicle::can_unmount (int p)
{
    if(p < 0 || p > parts.size()) {
        return false;
    }

    int dx = parts[p].mount_dx;
    int dy = parts[p].mount_dy;

    std::vector<int> parts_in_square = parts_at_relative(dx, dy, false);

    // Can't remove an engine if there's still an alternator there
    if(part_flag(p, VPFLAG_ENGINE) && part_with_feature(p, VPFLAG_ALTERNATOR) >= 0) {
        return false;
    }

    //Can't remove a seat if there's still a seatbelt there
    if(part_flag(p, "BELTABLE") && part_with_feature(p, "SEATBELT") >= 0) {
        return false;
    }

    // Can't remove a window with curtains still on it
    if(part_flag(p, "WINDOW") && part_with_feature(p, "CURTAIN") >=0) {
        return false;
    }

    //Structural parts have extra requirements
    if(part_info(p).location == part_location_structure) {

        /* To remove a structural part, there can be only structural parts left
         * in that square (might be more than one in the case of wreckage) */
        for( size_t part_index = 0; part_index < parts_in_square.size(); ++part_index ) {
            if(part_info(parts_in_square[part_index]).location != part_location_structure) {
                return false;
            }
        }

        //If it's the last part in the square...
        if(parts_in_square.size() == 1) {

            /* This is the tricky part: We can't remove a part that would cause
             * the vehicle to 'break into two' (like removing the middle section
             * of a quad bike, for instance). This basically requires doing some
             * breadth-first searches to ensure previously connected parts are
             * still connected. */

            //First, find all the squares connected to the one we're removing
            std::vector<vehicle_part> connected_parts;

            for(int i = 0; i < 4; i++) {
                int next_x = i < 2 ? (i == 0 ? -1 : 1) : 0;
                int next_y = i < 2 ? 0 : (i == 2 ? -1 : 1);
                std::vector<int> parts_over_there = parts_at_relative(dx + next_x, dy + next_y, false);
                //Ignore empty squares
                if(!parts_over_there.empty()) {
                    //Just need one part from the square to track the x/y
                    connected_parts.push_back(parts[parts_over_there[0]]);
                }
            }

            /* If size = 0, it's the last part of the whole vehicle, so we're OK
             * If size = 1, it's one protruding part (ie, bicycle wheel), so OK
             * Otherwise, it gets complicated... */
            if(connected_parts.size() > 1) {

                /* We'll take connected_parts[0] to be the target part.
                 * Every other part must have some path (that doesn't involve
                 * the part about to be removed) to the target part, in order
                 * for the part to be legally removable. */
                for(int next_part = 1; next_part < connected_parts.size(); next_part++) {
                    if(!is_connected(connected_parts[0], connected_parts[next_part], parts[p])) {
                        //Removing that part would break the vehicle in two
                        return false;
                    }
                }

            }

        }

    }

    //Anything not explicitly denied is permitted
    return true;
}

/**
 * Performs a breadth-first search from one part to another, to see if a path
 * exists between the two without going through the excluded part. Used to see
 * if a part can be legally removed.
 * @param to The part to reach.
 * @param from The part to start the search from.
 * @param excluded The part that is being removed and, therefore, should not
 *        be included in the path.
 * @return true if a path exists without the excluded part, false otherwise.
 */
bool vehicle::is_connected(vehicle_part &to, vehicle_part &from, vehicle_part &excluded)
{
    int target_x = to.mount_dx;
    int target_y = to.mount_dy;

    int excluded_x = excluded.mount_dx;
    int excluded_y = excluded.mount_dy;

    //Breadth-first-search components
    std::list<vehicle_part> discovered;
    vehicle_part current_part;
    std::list<vehicle_part> searched;

    //We begin with just the start point
    discovered.push_back(from);

    while(!discovered.empty()) {
        current_part = discovered.front();
        discovered.pop_front();
        int current_x = current_part.mount_dx;
        int current_y = current_part.mount_dy;

        for(int i = 0; i < 4; i++) {
            int next_x = current_x + (i < 2 ? (i == 0 ? -1 : 1) : 0);
            int next_y = current_y + (i < 2 ? 0 : (i == 2 ? -1 : 1));

            if(next_x == target_x && next_y == target_y) {
                //Success!
                return true;
            } else if(next_x == excluded_x && next_y == excluded_y) {
                //There might be a path, but we're not allowed to go that way
                continue;
            }

            std::vector<int> parts_there = parts_at_relative(next_x, next_y);

            if(!parts_there.empty()) {
                vehicle_part next_part = parts[parts_there[0]];
                //Only add the part if we haven't been here before
                bool found = false;
                for(std::list<vehicle_part>::iterator it = discovered.begin();
                        it != discovered.end(); it++) {
                    if(it->mount_dx == next_x && it->mount_dy == next_y) {
                        found = true;
                        break;
                    }
                }
                if(!found) {
                    for(std::list<vehicle_part>::iterator it = searched.begin();
                        it != searched.end(); it++) {
                        if(it->mount_dx == next_x && it->mount_dy == next_y) {
                            found = true;
                            break;
                        }
                    }
                }
                if(!found) {
                    discovered.push_back(next_part);
                }
            }
        }

        //Now that that's done, we've finished exploring here
        searched.push_back(current_part);

    }

    //If we completely exhaust the discovered list, there's no path
    return false;
}

/**
 * Installs a part into this vehicle.
 * @param dx The x coordinate of where to install the part.
 * @param dy The y coordinate of where to install the part.
 * @param id The string ID of the part to install. (see vehicle_parts.json)
 * @param hp The starting HP of the part. If negative, default to max HP.
 * @param force true if the part should be installed even if not legal,
 *              false if illegal part installation should fail.
 * @return false if the part could not be installed, true otherwise.
 */
int vehicle::install_part (int dx, int dy, std::string id, int hp, bool force)
{
    if (!force && !can_mount (dx, dy, id)) {
        return -1;  // no money -- no ski!
    }
    item tmp(vehicle_part_types[id].item, 0);
    vehicle_part new_part(id, dx, dy, &tmp);
    if (hp >= 0) {
        new_part.hp = hp;
    }
    return install_part(dx, dy, new_part);
}

int vehicle::install_part (int dx, int dy, const std::string &id, const item &used_item)
{
    if (!can_mount (dx, dy, id)) {
        return -1;  // no money -- no ski!
    }
    vehicle_part new_part(id, dx, dy, &used_item);
    return install_part(dx, dy, new_part);
}

int vehicle::install_part( int dx, int dy, const vehicle_part &new_part )
{
    parts.push_back( new_part );
    parts.back().mount_dx = dx;
    parts.back().mount_dy = dy;
    refresh();
    return parts.size() - 1;
}

void vehicle_part::properties_from_item( const item &used_item )
{
    const vpart_info &vpinfo = vehicle_part_int_types[iid];
    if( used_item.type->is_var_veh_part() ) {
        bigness = used_item.bigness;
    }
    // item damage is 0,1,2,3, or 4. part hp is 1..durability.
    // assuming it rusts. other item materials disentigrate at different rates...
    int health = 5 - used_item.damage;
    health *= vpinfo.durability; //[0,dur]
    health /= 5;
    hp = std::max( 1, health );
    // Transfer fuel from item to tank
    const ammotype &desired_liquid = vpinfo.fuel_type;
    if( used_item.charges > 0 && desired_liquid == fuel_type_battery ) {
        amount = std::min<int>( used_item.charges, vpinfo.size );
    } else if( !used_item.contents.empty() ) {
        const item &liquid = used_item.contents[0];
        if( liquid.type->id == default_ammo( desired_liquid ) ) {
            amount = std::min<int>( liquid.charges, vpinfo.size );
        }
    }
}

item vehicle_part::properties_to_item() const
{
    const vpart_info &vpinfo = vehicle_part_int_types[iid];
    item tmp( vpinfo.item, calendar::turn );
    if( tmp.type->is_var_veh_part() ) {
        tmp.bigness = bigness;
    }
    // tools go unloaded to prevent user from exploiting this to
    // refill their (otherwise not refillable) tools
    if( tmp.type->is_tool() ) {
        tmp.charges = 0;
    }
    // translate part damage to item damage.
    // max damage is 4, min damage 0.
    // this is very lossy.
    float hpofdur = ( float )hp / vpinfo.durability;
    tmp.damage = std::min( 4, std::max<int>( 0, ( 1 - hpofdur ) * 5 ) );
    // Transfer fuel back to tank
    if( !vpinfo.fuel_type.empty() && vpinfo.fuel_type != "NULL" && amount > 0 ) {
        const ammotype &desired_liquid = vpinfo.fuel_type;
        if( desired_liquid == fuel_type_battery ) {
            tmp.charges = amount;
        } else {
            item liquid( default_ammo( desired_liquid ), calendar::turn );
            liquid.charges = amount;
            tmp.put_in( liquid );
        }
    }
    return tmp;
}

/**
 * Mark a part as removed from the vehicle.
 * @return bool true if the vehicle's 0,0 point shifted.
 */
bool vehicle::remove_part (int p)
{
    if (p >= parts.size()) {
        debugmsg("Tried to remove part %d but only %d parts!", p, parts.size());
        return false;
    }
    if (parts[p].removed) {
        debugmsg("Part already removed!");
        // Part already removed.
        return false;
    }
    if (part_flag(p, "TRACK")) {
        // disable tracking if there are no other trackers installed.
        if (tracking_on)
        {
            bool has_tracker = false;
            for (int i = 0; i != parts.size(); i++){
                if (i != p && part_flag(i, "TRACK")){
                    has_tracker = true;
                    break;
                }
            }
            if (!has_tracker){ // disable tracking
                overmap_buffer.remove_vehicle( this );
                tracking_on = false;
            }
        }
    }

    // if a windshield is removed (usually destroyed) also remove curtains
    // attached to it.
    if(part_flag(p, "WINDOW")) {
        int curtain = part_with_feature(p, "CURTAIN", false);
        if (curtain >= 0) {
            int x = parts[curtain].precalc_dx[0], y = parts[curtain].precalc_dy[0];
            item it = parts[curtain].properties_to_item();
            g->m.add_item_or_charges(global_x() + x, global_y() + y, it, 2);
            remove_part(curtain);
        }
    }

    //Ditto for seatbelts
    if(part_flag(p, "SEAT")) {
        int seatbelt = part_with_feature(p, "SEATBELT", false);
        if (seatbelt >= 0) {
            int x = parts[seatbelt].precalc_dx[0], y = parts[seatbelt].precalc_dy[0];
            item it = parts[seatbelt].properties_to_item();
            g->m.add_item_or_charges(global_x() + x, global_y() + y, it, 2);
            remove_part(seatbelt);
        }
        // Also unboard entity if seat gets removed
        std::vector<int> bp = boarded_parts();
        for( size_t i = 0; i < bp.size(); i++ ) {
            if( bp[i] == p ) {
                g->m.unboard_vehicle( global_x() + parts[p].precalc_dx[0],
                                      global_y() + parts[p].precalc_dy[0] );
            }
        }
    }

    parts[p].removed = true;
    removed_part_count++;

    const int dx = global_x() + parts[p].precalc_dx[0];
    const int dy = global_y() + parts[p].precalc_dy[0];
    for (int i = 0; i < parts[p].items.size(); i++) {
        g->m.add_item_or_charges(dx + rng(-3, +3), dy + rng(-3, +3), parts[p].items[i]);
    }
    g->m.dirty_vehicle_list.insert(this);
    refresh();
    return shift_if_needed();
}

void vehicle::part_removal_cleanup() {
    bool changed = false;
    for (std::vector<vehicle_part>::iterator it = parts.begin(); it != parts.end(); /* noop */) {
        if ((*it).removed) {
            it = parts.erase(it);
            changed = true;
        }
        else {
            ++it;
        }
    }
    removed_part_count = 0;
    if (changed || parts.empty()) {
        refresh();
        if(parts.empty()) {
            g->m.destroy_vehicle(this);
            return;
        } else {
            g->m.update_vehicle_cache(this, false);
        }
    }
    shift_if_needed();
    refresh(); // Rebuild cached indices
}

/**
 * Breaks the specified part into the pieces defined by its breaks_into entry.
 * @param p The index of the part to break.
 * @param x The map x-coordinate to place pieces at (give or take).
 * @param y The map y-coordinate to place pieces at (give or take).
 * @param scatter If true, pieces are scattered near the target square.
 */
void vehicle::break_part_into_pieces(int p, int x, int y, bool scatter) {
    std::vector<break_entry> break_info = part_info(p).breaks_into;
    for( size_t index = 0; index < break_info.size(); ++index ) {
        int quantity = rng(break_info[index].min, break_info[index].max);
        for(int num = 0; num < quantity; num++) {
            const int actual_x = scatter ? x + rng(-SCATTER_DISTANCE, SCATTER_DISTANCE) : x;
            const int actual_y = scatter ? y + rng(-SCATTER_DISTANCE, SCATTER_DISTANCE) : y;
            item piece(break_info[index].item_id, calendar::turn);
            g->m.add_item_or_charges(actual_x, actual_y, piece);
        }
    }
}

const std::vector<int> vehicle::parts_at_relative (const int dx, const int dy, bool use_cache)
{
    if ( use_cache == false ) {
        std::vector<int> res;
        for (int i = 0; i < parts.size(); i++) {
            if (parts[i].mount_dx == dx && parts[i].mount_dy == dy && !parts[i].removed) {
                res.push_back (i);
            }
        }
        return res;
    } else {
        if ( relative_parts.find( point(dx, dy) ) != relative_parts.end() ) {
            return relative_parts[ point(dx, dy) ];
        } else {
            std::vector<int> res;
            return res;
        }
    }
}

int vehicle::part_with_feature (int part, const vpart_bitflags &flag, bool unbroken) {
    if (part_flag(part, flag)) {
        return part;
    }
    std::map<point, std::vector<int> >::const_iterator it = relative_parts.find( point( parts[part].mount_dx, parts[part].mount_dy ) );
    if ( it != relative_parts.end() ) {
        const std::vector<int> & parts_here = it->second;
        for (int i = 0; i < parts_here.size(); i++) {
            if (part_flag(parts_here[i], flag) && (!unbroken || parts[parts_here[i]].hp > 0)) {
                return parts_here[i];
            }
        }
    }
    return -1;
}

int vehicle::part_with_feature (int part, const std::string &flag, bool unbroken)
{
    std::vector<int> parts_here = parts_at_relative(parts[part].mount_dx, parts[part].mount_dy);
    for( std::vector<int>::iterator part_it = parts_here.begin();
         part_it != parts_here.end(); ++part_it ) {
        if (part_flag(*part_it, flag) && (!unbroken || parts[*part_it].hp > 0)) {
            return *part_it;
        }
    }
    return -1;
}

/**
 * Returns the label at the coordinates given (mount coordinates)
 */
const std::string vehicle::get_label(int x, int y) {
	std::set<label>::const_iterator it = labels.find(label(x, y));
    if (it != labels.end()) {
    	return it->text;
    }
    return "";
}

/**
 * Sets the label at the coordinates given (mount coordinates)
 */
void vehicle::set_label(int x, int y, std::string text) {
    labels.erase(label(x, y));
    if (text != "")
    	labels.insert(label(x, y, text));
}

int vehicle::next_part_to_close(int p, bool outside)
{
    std::vector<int> parts_here = parts_at_relative(parts[p].mount_dx, parts[p].mount_dy);

    // We want reverse, since we close the outermost thing first (curtains), and then the innermost thing (door)
    for(std::vector<int>::reverse_iterator part_it = parts_here.rbegin();
        part_it != parts_here.rend();
        ++part_it)
    {

        if(part_flag(*part_it, VPFLAG_OPENABLE)
           && parts[*part_it].hp > 0  // 0 HP parts can't be opened or closed
           && parts[*part_it].open == 1
           && (!outside || !part_flag(*part_it, "OPENCLOSE_INSIDE")) )
        {
            return *part_it;
        }
    }
    return -1;
}

int vehicle::next_part_to_open(int p, bool outside)
{
    std::vector<int> parts_here = parts_at_relative(parts[p].mount_dx, parts[p].mount_dy);

    // We want forwards, since we open the innermost thing first (curtains), and then the innermost thing (door)
    for(std::vector<int>::iterator part_it = parts_here.begin();
        part_it != parts_here.end();
        ++part_it)
    {
        if(part_flag(*part_it, VPFLAG_OPENABLE)
           && parts[*part_it].hp > 0
           && parts[*part_it].open == 0
           && (!outside || !part_flag(*part_it, "OPENCLOSE_INSIDE")) )
        {
            return *part_it;
        }
    }
    return -1;
}

/**
 * Returns all parts in the vehicle with the given flag, optionally checking
 * to only return unbroken parts.
 * If performance becomes an issue, certain lists (such as wheels) could be
 * cached and fast-returned here, but this is currently linear-time with
 * respect to the number of parts in the vehicle.
 * @param feature The flag (such as "WHEEL" or "CONE_LIGHT") to find.
 * @param unbroken true if only unbroken parts should be returned, false to
 *        return all matching parts.
 * @return A list of indices to all the parts with the specified feature.
 */
std::vector<int> vehicle::all_parts_with_feature(const std::string& feature, bool unbroken)
{
    std::vector<int> parts_found;
    for( size_t part_index = 0; part_index < parts.size(); ++part_index ) {
        if(part_info(part_index).has_flag(feature) &&
                (!unbroken || parts[part_index].hp > 0)) {
            parts_found.push_back(part_index);
        }
    }
    return parts_found;
}

std::vector<int> vehicle::all_parts_with_feature(const vpart_bitflags & feature, bool unbroken)
{
    std::vector<int> parts_found;
    for( size_t part_index = 0; part_index < parts.size(); ++part_index ) {
        if(part_info(part_index).has_flag(feature) &&
                (!unbroken || parts[part_index].hp > 0)) {
            parts_found.push_back(part_index);
        }
    }
    return parts_found;
}

/**
 * Returns all parts in the vehicle that exist in the given location slot. If
 * the empty string is passed in, returns all parts with no slot.
 * @param location The location slot to get parts for.
 * @return A list of indices to all parts with the specified location.
 */
std::vector<int> vehicle::all_parts_at_location(const std::string& location)
{
    std::vector<int> parts_found;
    for( size_t part_index = 0; part_index < parts.size(); ++part_index ) {
        if(part_info(part_index).location == location && !parts[part_index].removed) {
            parts_found.push_back(part_index);
        }
    }
    return parts_found;
}

bool vehicle::part_flag (int part, const std::string &flag) const
{
    if (part < 0 || part >= parts.size() || parts[part].removed) {
        return false;
    } else {
        return part_info(part).has_flag(flag);
    }
}

bool vehicle::part_flag( int part, const vpart_bitflags &flag) const
{
   if (part < 0 || part >= parts.size() || parts[part].removed) {
        return false;
    } else {
        return part_info(part).has_flag(flag);
    }
}

int vehicle::part_at(int dx, int dy)
{
    for (int p = 0; p < parts.size(); p++) {
        if (parts[p].precalc_dx[0] == dx && parts[p].precalc_dy[0] == dy && !parts[p].removed) {
            return p;
        }
    }
    return -1;
}

int vehicle::global_part_at(int x, int y)
{
 int dx = x - global_x();
 int dy = y - global_y();
 return part_at(dx,dy);
}

/**
 * Given a vehicle part which is inside of this vehicle, returns the index of
 * that part. This exists solely because activities relating to vehicle editing
 * require the index of the vehicle part to be passed around.
 * @param part The part to find.
 * @return The part index, -1 if it is not part of this vehicle.
 */
int vehicle::index_of_part(vehicle_part *part, bool check_removed)
{
  if(part != NULL) {
    for( size_t index = 0; index < parts.size(); ++index ) {
      // @note Doesn't this have a bunch of copy overhead?
      vehicle_part next_part = parts[index];
      if (!check_removed && next_part.removed) {
        continue;
      }
      if(part->id == next_part.id &&
              part->mount_dx == next_part.mount_dx &&
              part->mount_dy == next_part.mount_dy &&
              part->hp == next_part.hp) {
        return index;
      }
    }
  }
  return -1;
}

/**
 * Returns which part (as an index into the parts list) is the one that will be
 * displayed for the given square. Returns -1 if there are no parts in that
 * square.
 * @param local_x The local x-coordinate.
 * @param local_y The local y-coordinate.
 * @return The index of the part that will be displayed.
 */
int vehicle::part_displayed_at(int local_x, int local_y)
{
    // Z-order is implicitly defined in game::load_vehiclepart, but as
    // numbers directly set on parts rather than constants that can be
    // used elsewhere. A future refactor might be nice but this way
    // it's clear where the magic number comes from.
    const int ON_ROOF_Z = 9;

    std::vector<int> parts_in_square = parts_at_relative(local_x, local_y);

    if(parts_in_square.empty()) {
        return -1;
    }

    bool in_vehicle = g->u.in_vehicle;
    if (in_vehicle) {
        // They're in a vehicle, but are they in /this/ vehicle?
        std::vector<int> psg_parts = boarded_parts();
        in_vehicle = false;
        for (size_t p = 0; p < psg_parts.size(); ++p) {
            if(get_passenger(psg_parts[p]) == &(g->u)) {
                in_vehicle = true;
                break;
            }
        }
    }

    int hide_z_at_or_above = (in_vehicle) ? (ON_ROOF_Z) : INT_MAX;

    int top_part = 0;
    for(int index = 1; index < parts_in_square.size(); index++) {
        if((part_info(parts_in_square[top_part]).z_order <
            part_info(parts_in_square[index]).z_order) &&
           (part_info(parts_in_square[index]).z_order <
            hide_z_at_or_above)) {
            top_part = index;
        }
    }

    return parts_in_square[top_part];
}

char vehicle::part_sym (int p)
{
    if (p < 0 || p >= parts.size() || parts[p].removed) {
        return ' ';
    }

    int displayed_part = part_displayed_at(parts[p].mount_dx, parts[p].mount_dy);

    if (part_flag (displayed_part, VPFLAG_OPENABLE) && parts[displayed_part].open) {
        return '\''; // open door
    } else {
        return parts[displayed_part].hp <= 0 ?
            part_info(displayed_part).sym_broken : part_info(displayed_part).sym;
    }
}

// similar to part_sym(int p) but for use when drawing SDL tiles. Called only by cata_tiles during draw_vpart
// vector returns at least 1 element, max of 2 elements. If 2 elements the second denotes if it is open or damaged
std::string vehicle::part_id_string(int p, char &part_mod)
{
    part_mod = 0;
    std::string idinfo;
    if( p < 0 || p >= parts.size() || parts[p].removed ) {
        return "";
    }

    int displayed_part = part_displayed_at(parts[p].mount_dx, parts[p].mount_dy);
    idinfo = parts[displayed_part].id;

    if (part_flag (displayed_part, VPFLAG_OPENABLE) && parts[displayed_part].open) {
        part_mod = 1; // open
    } else if (parts[displayed_part].hp <= 0){
        part_mod = 2; // broken
    }

    return idinfo;
}

nc_color vehicle::part_color (int p)
{
    if (p < 0 || p >= parts.size()) {
        return c_black;
    }

    nc_color col;

    int parm = -1;

    //If armoring is present and the option is set, it colors the visible part
    if (OPTIONS["VEHICLE_ARMOR_COLOR"] == true)
      parm = part_with_feature(p, VPFLAG_ARMOR, false);

    if (parm >= 0) {
        col = part_info(parm).color;
    } else {

        int displayed_part = part_displayed_at(parts[p].mount_dx, parts[p].mount_dy);

        if (displayed_part < 0 || displayed_part >= parts.size()) {
            return c_black;
        }
        if (parts[displayed_part].blood > 200) {
            col = c_red;
        } else if (parts[displayed_part].blood > 0) {
            col = c_ltred;
        } else if (parts[displayed_part].hp <= 0) {
            col = part_info(displayed_part).color_broken;
        } else {
            col = part_info(displayed_part).color;
        }

    }

    // curtains turn windshields gray
    int curtains = part_with_feature(p, VPFLAG_CURTAIN, false);
    if (curtains >= 0) {
        if (part_with_feature(p, VPFLAG_WINDOW, true) >= 0 && !parts[curtains].open)
            col = part_info(curtains).color;
    }

    //Invert colors for cargo parts with stuff in them
    int cargo_part = part_with_feature(p, VPFLAG_CARGO);
    if(cargo_part > 0 && !parts[cargo_part].items.empty()) {
        return invert_color(col);
    } else {
        return col;
    }
}

/**
 * Prints a list of all parts to the screen inside of a boxed window, possibly
 * highlighting a selected one.
 * @param w The window to draw in.
 * @param y1 The y-coordinate to start drawing at.
 * @param width The width of the window.
 * @param p The index of the part being examined.
 * @param hl The index of the part to highlight (if any).
 */
int vehicle::print_part_desc(WINDOW *win, int y1, int width, int p, int hl /*= -1*/)
{
    if (p < 0 || p >= parts.size()) {
        return y1;
    }
    std::vector<int> pl = this->parts_at_relative(parts[p].mount_dx, parts[p].mount_dy);
    int y = y1;
    for (int i = 0; i < pl.size(); i++)
    {
        int dur = part_info (pl[i]).durability;
        int per_cond = parts[pl[i]].hp * 100 / (dur < 1? 1 : dur);
        nc_color col_cond = getDurabilityColor(per_cond);

        std::string partname;
        // part bigness, if that's relevant.
        if (part_flag(pl[i], "VARIABLE_SIZE") && part_flag(pl[i], "ENGINE")) {
            //~ 2.8-Liter engine
            partname = string_format(_("%4.2f-Liter %s"),
                                     (float)(parts[pl[i]].bigness) / 100,
                                     part_info(pl[i]).name.c_str());
        } else if (part_flag(pl[i], "VARIABLE_SIZE") && part_flag(pl[i], "WHEEL")) {
            //~ 14" wheel
            partname = string_format(_("%d\" %s"),
                                     parts[pl[i]].bigness,
                                     part_info(pl[i]).name.c_str());
        } else {
            partname = part_info(pl[i]).name;
        }
        if( part_flag( pl[i], "CARGO" ) ) {
            //~ used/total volume of a cargo vehicle part
            partname += string_format(_(" (vol: %d/%d)"), stored_volume( pl[i] ), max_volume( pl[i] ) );
        }

        bool armor = part_flag(pl[i], "ARMOR");
        std::string left_sym, right_sym;
        if(armor) {
            left_sym = "("; right_sym = ")";
        } else if(part_info(pl[i]).location == part_location_structure) {
            left_sym = "["; right_sym = "]";
        } else {
            left_sym = "-"; right_sym = "-";
        }

        mvwprintz(win, y, 1, i == hl? hilite(c_ltgray) : c_ltgray, "%s", left_sym.c_str());
        mvwprintz(win, y, 2, i == hl? hilite(col_cond) : col_cond, "%s", partname.c_str());
        mvwprintz(win, y, 2 + utf8_width(partname.c_str()), i == hl? hilite(c_ltgray) : c_ltgray, "%s", right_sym.c_str());
//         mvwprintz(win, y, 3 + utf8_width(part_info(pl[i]).name), c_ltred, "%d", parts[pl[i]].blood);

        if (i == 0 && is_inside(pl[i])) {
            //~ indicates that a vehicle part is inside
            mvwprintz(win, y, width-2-utf8_width(_("In")), c_ltgray, _("In"));
        } else if (i == 0) {
            //~ indicates that a vehicle part is outside
            mvwprintz(win, y, width-2-utf8_width(_("Out")), c_ltgray, _("Out"));
        }
    	y++;
    }

    // print the label for this location
    const std::string label = get_label(parts[p].mount_dx, parts[p].mount_dy);
    if (label != "")
    	mvwprintz(win, y + 1, 1, c_ltred, _("Label: %s"), label.c_str());

    return y;
}

void vehicle::print_fuel_indicator (void *w, int y, int x, bool fullsize, bool verbose, bool desc)
{
    WINDOW *win = (WINDOW *) w;
    const nc_color fcs[num_fuel_types] = { c_ltred, c_yellow, c_ltgreen, c_ltblue, c_ltcyan };
    const char fsyms[5] = { 'E', '\\', '|', '/', 'F' };
    nc_color col_indf1 = c_ltgray;
    int yofs = 0;
    for (int i = 0; i < num_fuel_types; i++) {
        int cap = fuel_capacity(fuel_types[i]);
        if (cap > 0 && ( basic_consumption(fuel_types[i]) > 0 || fullsize ) ) {
            mvwprintz(win, y + yofs, x, col_indf1, "E...F");
            int amnt = cap > 0? fuel_left(fuel_types[i]) * 99 / cap : 0;
            int indf = (amnt / 20) % 5;
            mvwprintz(win, y + yofs, x + indf, fcs[i], "%c", fsyms[indf]);
            if (verbose) {
                if (g->debugmon) {
                    mvwprintz(win, y + yofs, x + 6, fcs[i], "%d/%d", fuel_left(fuel_types[i]), cap);
                } else {
                    mvwprintz(win, y + yofs, x + 6, fcs[i], "%d", (fuel_left(fuel_types[i]) * 100) / cap);
                    wprintz(win, c_ltgray, "%c", 045);
                }
            }
            if (desc) {
                wprintz(win, c_ltgray, " - %s", ammo_name(fuel_types[i]).c_str() );
            }
            if (fullsize) {
                yofs++;
            }
        }
    }
}

void vehicle::coord_translate (int reldx, int reldy, int &dx, int &dy)
{
    tileray tdir (face.dir());
    tdir.advance (reldx);
    dx = tdir.dx() + tdir.ortho_dx(reldy);
    dy = tdir.dy() + tdir.ortho_dy(reldy);
}

void vehicle::coord_translate (int dir, int reldx, int reldy, int &dx, int &dy)
{
    tileray tdir (dir);
    tdir.advance (reldx);
    dx = tdir.dx() + tdir.ortho_dx(reldy);
    dy = tdir.dy() + tdir.ortho_dy(reldy);
}

void vehicle::precalc_mounts (int idir, int dir)
{
    if (idir < 0 || idir > 1)
        idir = 0;
    for (int p = 0; p < parts.size(); p++)
    {
        if (parts[p].removed) {
            continue;
        }
        int dx, dy;
        coord_translate (dir, parts[p].mount_dx, parts[p].mount_dy, dx, dy);
        parts[p].precalc_dx[idir] = dx;
        parts[p].precalc_dy[idir] = dy;
    }
}

std::vector<int> vehicle::boarded_parts()
{
    std::vector<int> res;
    for (int p = 0; p < parts.size(); p++) {
        if (part_flag (p, VPFLAG_BOARDABLE) &&
                parts[p].has_flag(vehicle_part::passenger_flag)) {
            res.push_back (p);
        }
    }
    return res;
}

int vehicle::free_seat()
{
    for (int p = 0; p < parts.size(); p++) {
        if (part_flag (p, VPFLAG_BOARDABLE) &&
               !parts[p].has_flag(vehicle_part::passenger_flag)) {
            return p;
        }
    }
    return -1;
}

player *vehicle::get_passenger (int p)
{
    p = part_with_feature (p, VPFLAG_BOARDABLE, false);
    if (p >= 0 && parts[p].has_flag(vehicle_part::passenger_flag))
    {
     const int player_id = parts[p].passenger_id;
     if( player_id == g->u.getID()) {
      return &g->u;
     }
     int npcdex = g->npc_by_id (player_id);
     if (npcdex >= 0) {
      return g->active_npc[npcdex];
     }
    }
    return 0;
}

int vehicle::global_x() const
{
    return smx * SEEX + posx;
}

int vehicle::global_y() const
{
    return smy * SEEY + posy;
}

point vehicle::real_global_pos() const
{
    return g->m.getabs( global_x(), global_y() );
}

void vehicle::set_submap_moved( int x, int y )
{
    const point old_msp = real_global_pos();
    smx = x;
    smy = y;
    if( !tracking_on ) {
        return;
    }
    overmap_buffer.move_vehicle( this, old_msp );
}

int vehicle::total_mass()
{
    int m = 0;
    for (int i = 0; i < parts.size(); i++)
    {
        if (parts[i].removed) {
          continue;
        }
        m += itypes[part_info(i).item]->weight;
        for (int j = 0; j < parts[i].items.size(); j++) {
            m += parts[i].items[j].type->weight;
        }
        if (part_flag(i,VPFLAG_BOARDABLE) && parts[i].has_flag(vehicle_part::passenger_flag)) {
            m += 81500; // TODO: get real weight
        }
    }
    return m/1000;
}

void vehicle::center_of_mass(int &x, int &y)
{
    float xf = 0, yf = 0;
    int m_total = total_mass();
    for (int i = 0; i < parts.size(); i++)
    {
        if (parts[i].removed) {
          continue;
        }
        int m_part = 0;
        m_part += itypes[part_info(i).item]->weight;
        for (int j = 0; j < parts[i].items.size(); j++) {
            m_part += parts[i].items[j].type->weight;
        }
        if (part_flag(i,VPFLAG_BOARDABLE) && parts[i].has_flag(vehicle_part::passenger_flag)) {
            m_part += 81500; // TODO: get real weight
        }
        xf += parts[i].precalc_dx[0] * m_part / 1000;
        yf += parts[i].precalc_dy[0] * m_part / 1000;
    }
    xf /= m_total;
    yf /= m_total;
    x = int(xf + 0.5); //round to nearest
    y = int(yf + 0.5);
}

int vehicle::fuel_left (const ammotype & ftype)
{
    int fl = 0;
    for( size_t p = 0; p < fuel.size(); ++p ) {
        if(ftype == part_info(fuel[p]).fuel_type) {
            fl += parts[fuel[p]].amount;
        }
    }
    return fl;
}

int vehicle::fuel_capacity (const ammotype & ftype)
{
    int cap = 0;
    for( size_t p = 0; p < fuel.size(); ++p ) {
        if(ftype == part_info(fuel[p]).fuel_type) {
            cap += part_info(fuel[p]).size;
        }
    }
    return cap;
}

int vehicle::refill (const ammotype & ftype, int amount)
{
    for (int p = 0; p < parts.size(); p++)
    {
        if (part_flag(p, VPFLAG_FUEL_TANK) &&
            part_info(p).fuel_type == ftype &&
            parts[p].amount < part_info(p).size &&
            parts[p].hp > 0)
        {
            int need = part_info(p).size - parts[p].amount;
            if (amount < need)
            {
                parts[p].amount += amount;
                return 0;
            }
            else
            {
                parts[p].amount += need;
                amount -= need;
            }
        }
    }
    return amount;
}

int vehicle::drain (const ammotype & ftype, int amount) {
  int drained = 0;

  for (int p = 0; p < fuel.size(); p++) {
    vehicle_part &tank=parts[fuel[p]];
    if (part_info(fuel[p]).fuel_type == ftype && tank.amount > 0) {
      if (tank.amount > (amount - drained)) {
        tank.amount -= (amount - drained);
        drained = amount;
        break;
      } else {
        drained += tank.amount;
        tank.amount = 0;
      }
    }
  }

  return drained;
}

int vehicle::basic_consumption (const ammotype & ftype)
{
    int fcon = 0;
    for( size_t p = 0; p < engines.size(); ++p ) {
        if(ftype == part_info(engines[p]).fuel_type && parts[engines[p]].hp > 0) {
            if(part_info(engines[p]).fuel_type == fuel_type_battery) {
                // electric engine - use epower instead
                fcon += abs(epower_to_power(part_epower(engines[p])));
            }
            else {
                fcon += part_power(engines[p]);
            }
        }
    }
    return fcon;
}

int vehicle::total_power (bool fueled)
{
    static const std::string ftype_str_muscle(fuel_type_muscle);
    int pwr = 0;
    int cnt = 0;
    int part_under_player;
    g->m.veh_at(g->u.posx, g->u.posy, part_under_player);
    bool player_controlling = player_in_control(&(g->u));
    for (int p = 0; p < parts.size(); p++) {
        if (part_flag(p, VPFLAG_ENGINE) &&
            (fuel_left (part_info(p).fuel_type) || !fueled ||
             ((part_info(p).fuel_type == fuel_type_muscle) && player_controlling &&
             part_with_feature(part_under_player, VPFLAG_ENGINE) == p)) &&
            parts[p].hp > 0)
        {
            pwr += part_power(p);
            cnt++;
        }
        else if (part_flag(p, VPFLAG_ALTERNATOR) &&
                 parts[p].hp > 0)
        {
            pwr += part_power(p); // alternators have negative power
        }
    }
    if (cnt > 1) {
        pwr = pwr * 4 / (4 + cnt -1);
    }
    return pwr;
}

int vehicle::solar_epower ()
{
    int epower = 0;
    for( size_t p = 0; p < solar_panels.size(); ++p ) {
        if(parts[solar_panels[p]].hp > 0) {
            int part_x = global_x() + parts[solar_panels[p]].precalc_dx[0];
            int part_y = global_y() + parts[solar_panels[p]].precalc_dy[0];
            // Can't use g->in_sunlight() because it factors in vehicle roofs.
            if( !g->m.has_flag_ter_or_furn( TFLAG_INDOORS, part_x, part_y ) ) {
                epower += (part_epower(solar_panels[p]) * g->natural_light_level()) / DAYLIGHT_LEVEL;
            }
        }
    }
    return epower;
}

int vehicle::acceleration (bool fueled)
{
    if ( (engine_on || skidding) || (has_pedals || has_paddles || has_hand_rims)) {
        return (int) (safe_velocity (fueled) * k_mass() / (1 + strain ()) / 10);
    }
    else {
        return 0;
    }
}

int vehicle::max_velocity (bool fueled)
{
    return total_power (fueled) * 80;
}

bool vehicle::do_environmental_effects()
{
    bool needed = false;
    // check for smoking parts
    for( size_t p = 0; p < parts.size(); p++ ) {
        int part_x = global_x() + parts[p].precalc_dx[0];
        int part_y = global_y() + parts[p].precalc_dy[0];

        /* Only lower blood level if:
         * - The part is outside.
         * - The weather is any effect that would cause the player to be wet. */
        if( parts[p].blood > 0 && g->m.is_outside(part_x, part_y) && g->levz >= 0 ) {
            needed = true;
            if( g->weather >= WEATHER_DRIZZLE && g->weather <= WEATHER_ACID_RAIN ) {
                parts[p].blood--;
            }
        }
        if( part_flag(p, VPFLAG_ENGINE) && parts[p].hp <= 0 && parts[p].amount > 0 ) {
            needed = true;
            parts[p].amount--;
            for( int ix = -1; ix <= 1; ix++ ) {
                for( int iy = -1; iy <= 1; iy++ ) {
                    if( !rng(0, 2) ) {
                        g->m.add_field( part_x + ix, part_y + iy, fd_smoke, rng(2, 4) );
                    }
                }
            }
        }
    }
    return needed;
}

int vehicle::safe_velocity (bool fueled)
{
    int pwrs = 0;
    int cnt = 0;
    for (int p = 0; p < parts.size(); p++) {
        if (part_flag(p, VPFLAG_ENGINE) &&
            (fuel_left (part_info(p).fuel_type) || !fueled ||
             part_info(p).fuel_type == fuel_type_muscle) &&
            parts[p].hp > 0) {
            int m2c = 100;

            if ( part_info(p).fuel_type == fuel_type_gasoline ) {
                m2c = 60;
            } else if( part_info(p).fuel_type == fuel_type_plasma ) {
                m2c = 75;
            } else if( part_info(p).fuel_type == fuel_type_battery ) {
                m2c = 90;
            } else if( part_info(p).fuel_type == fuel_type_muscle ) {
                m2c = 45;
            }

            pwrs += part_power(p) * m2c / 100;
            cnt++;
        } else if (part_flag(p, VPFLAG_ALTERNATOR) && parts[p].hp > 0) { // factor in m2c?
            pwrs += part_power(p); // alternator parts have negative power
        }
    }
    if (cnt > 0) {
        pwrs = pwrs * 4 / (4 + cnt -1);
    }
    return (int) (pwrs * k_dynamics() * k_mass()) * 80;
}

void vehicle::spew_smoke( double joules, int part )
{
    if( rng(1, 100000) > joules ) {
        return;
    }
    point p( parts[part].mount_dx, parts[part].mount_dy );
    int smoke = int(std::max(joules / 10000 , 1.0));
    // Move back from engine/muffler til we find an open space
    while( relative_parts.find(p) != relative_parts.end() ) {
        p.x += ( velocity < 0 ? 1 : -1 );
    }
    int rdx, rdy;
    coord_translate( p.x, p.y, rdx, rdy );
    g->m.add_field( global_x() + rdx, global_y() + rdy, fd_smoke, smoke );
}

/**
 * Generate noise or smoke from a vehicle with engines turned on
 * load = how hard the engines are working, from 0.0 til 1.0
 * time = how many seconds to generated smoke for
 */
void vehicle::noise_and_smoke( double load, double time )
{
    const int sound_levels[] = { 0, 15, 30, 60, 100, 140, 180, INT_MAX };
    const char *sound_msgs[] = { "", "hummm!", "whirrr!", "vroom!", "roarrr!", "ROARRR!",
                                 "BRRROARRR!!", "BRUMBRUMBRUMBRUM!!!" };
    double noise = 0.0;
    double mufflesmoke = 0.0;
    double muffle = 1.0, m;
    int exhaust_part = -1;
    for( size_t p = 0; p < parts.size(); p++ ) {
        if( part_flag(p, "MUFFLER") ) {
            m = 1.0 - (1.0 - part_info(p).bonus / 100.0) * parts[p].hp / part_info(p).durability;
            if( m < muffle ) {
                muffle = m;
                exhaust_part = int(p);
            }
        }
    }

    for( size_t e = 0; e < engines.size(); e++ ) {
        int p = engines[e];
        if( parts[p].hp > 0 &&
                (fuel_left (part_info(p).fuel_type) ||
                 part_info(p).fuel_type == fuel_type_muscle) ) {
            double pwr = 10.0; // Default noise if nothing else found, shouldn't happen
            double max_pwr = double(power_to_epower(part_power(p, true)))/40000;
            double cur_pwr = load * max_pwr;

            if( part_info(p).fuel_type == fuel_type_gasoline ) {
                double j = power_to_epower(part_power(p, true)) * load * time * muffle;
                if( (exhaust_part == -1) && engine_on ) {
                    spew_smoke( j, p );
                } else {
                    mufflesmoke += j;
                }
                pwr = (cur_pwr*15 + max_pwr*3 + 5) * muffle;
            } else if( part_info(p).fuel_type == fuel_type_plasma ) {
                pwr = (cur_pwr*9 + 1) * muffle;
            } else if( part_info(p).fuel_type == fuel_type_battery ) {
                pwr = cur_pwr*3;
            } else if( part_info(p).fuel_type == fuel_type_muscle ) {
                pwr = cur_pwr*5;
            }
            noise = std::max(noise, pwr); // Only the loudest engine counts.
        }
    }

    if( (exhaust_part != -1) && engine_on ) { // No engine, no smoke
        spew_smoke( mufflesmoke, exhaust_part );
    }
    // Even a car with engines off will make noise traveling at high speeds
    noise = std::max( noise, double(fabs(velocity/500.0)) );
    int lvl = 0;
    if( !has_pedals && !has_hand_rims && !has_paddles && one_in(4) && rng(0, 30) < noise ) {
       while( noise > sound_levels[lvl] ) {
           lvl++;
       }
    }
    g->ambient_sound( global_x(), global_y(), noise, sound_msgs[lvl] );
}

float vehicle::wheels_area (int *cnt)
{
    int count = 0;
    int total_area = 0;
    std::vector<int> wheel_indices = all_parts_with_feature(VPFLAG_WHEEL);
    for (size_t i = 0; i < wheel_indices.size(); ++i) {
        int p = wheel_indices[i];
        int width = part_info(p).wheel_width;
        int bigness = parts[p].bigness;
        // 9 inches, for reference, is about normal for cars.
        total_area += ((float)width / 9) * bigness;
        count++;
    }
    if (cnt) {
        *cnt = count;
    }

    if (all_parts_with_feature("FLOATS").size() > 0) {
        return 13;
    }

    return total_area;
}

float vehicle::k_friction ()
{
    // calculate safe speed reduction due to wheel friction
    float fr0 = 1000.0;
    float kf = ( fr0 / (fr0 + wheels_area()) );
    return kf;
}

float vehicle::k_aerodynamics ()
{
    const int max_obst = 13;
    int obst[max_obst];
    for (int o = 0; o < max_obst; ++o) {
        obst[o] = 0;
    }
    std::vector<int> structure_indices = all_parts_at_location(part_location_structure);
    for (size_t i = 0; i < structure_indices.size(); ++i) {
        int p = structure_indices[i];
        int frame_size = part_with_feature(p, VPFLAG_OBSTACLE) ? 30 : 10;
        int pos = parts[p].mount_dy + max_obst / 2;
        if (pos < 0) {
            pos = 0;
        }
        if (pos >= max_obst) {
            pos = max_obst -1;
        }
        if (obst[pos] < frame_size) {
            obst[pos] = frame_size;
        }
    }
    int frame_obst = 0;
    for (int o = 0; o < max_obst; ++o) {
        frame_obst += obst[o];
    }
    float ae0 = 200.0;

    // calculate aerodynamic coefficient
    float ka = ( ae0 / (ae0 + frame_obst) );
    return ka;
}

float vehicle::k_dynamics ()
{
    return ( k_aerodynamics() * k_friction() );
}

float vehicle::k_mass ()
{
    float wa = wheels_area();
    if (wa <= 0)
       return 0;

    float ma0 = 50.0;

    // calculate safe speed reduction due to mass
    float km = ma0 / (ma0 + (total_mass() / 8) / (8 * (float) wa));

    return km;
}

float vehicle::strain ()
{
    int mv = max_velocity();
    int sv = safe_velocity();
    if (mv <= sv)
        mv = sv + 1;
    if (velocity < safe_velocity())
        return 0;
    else
        return (float) (velocity - sv) / (float) (mv - sv);
}

bool vehicle::valid_wheel_config ()
{
    std::vector<int> floats = all_parts_with_feature(VPFLAG_FLOATS);
    if( !floats.empty() ) {
        return floats.size() > 2;
    }

    int x1 = 0, y1 = 0, x2 = 0, y2 = 0;
    int count = 0;
    std::vector<int> wheel_indices = all_parts_with_feature(VPFLAG_WHEEL);
    if(wheel_indices.empty()) {
        //No wheels!
        return false;
    } else if(wheel_indices.size() == 1) {
        //Has to be a stable wheel
        if(part_info(wheel_indices[0]).has_flag("STABLE")) {
            //Valid only if the vehicle is 1 square in size (1 structural part)
            return (all_parts_at_location(part_location_structure).size() == 1);
        } else {
            return false;
        }
    }
    for (int w = 0; w < wheel_indices.size(); w++) {
        int p = wheel_indices[w];
        if (!count) {
            x1 = x2 = parts[p].mount_dx;
            y1 = y2 = parts[p].mount_dy;
        }
        if (parts[p].mount_dx < x1) {
            x1 = parts[p].mount_dx;
        }
        if (parts[p].mount_dx > x2) {
            x2 = parts[p].mount_dx;
        }
        if (parts[p].mount_dy < y1) {
            y1 = parts[p].mount_dy;
        }
        if (parts[p].mount_dy > y2) {
            y2 = parts[p].mount_dy;
        }
        count++;
    }
    float xo = 0, yo = 0;
    float wo = 0, w2;
    for (int p = 0; p < parts.size(); p++)
    { // lets find vehicle's center of masses
        if (parts[p].removed) {
          continue;
        }
        w2 = itypes[part_info(p).item]->weight;
        if (w2 < 1)
            continue;
        xo = xo * wo / (wo + w2) + parts[p].mount_dx * w2 / (wo + w2);
        yo = yo * wo / (wo + w2) + parts[p].mount_dy * w2 / (wo + w2);
        wo += w2;
    }
//    add_msg("cm x=%.3f y=%.3f m=%d  x1=%d y1=%d x2=%d y2=%d", xo, yo, (int) wo, x1, y1, x2, y2);
    if ((int)xo < x1 || (int)xo > x2 || (int)yo < y1 || (int)yo > y2) {
        return false; // center of masses not inside support of wheels (roughly)
    }
    return true;
}

/**
 * Power for batteries are in W, but usage for rest is in 0.5*HP, so coeff is 373
 * This does not seem to match up for consumption, as old coeff is 100
 * Keeping coeff of 100, but should probably be adjusted later
 * http://en.wikipedia.org/wiki/Energy_density -> 46MJ/kg, 36MJ/l for gas
 * Gas tanks are 6000 and 30000, assuming that's in milliliters, so 36000J/ml
 * Battery sizes are 1k, 12k, 30k, 50k, and 100k. present day = 53kWh(200MJ) for 450kg
 * Efficiency tank to wheel is roughly 15% for gas, 85% for electric
 */
void vehicle::consume_fuel( double load = 1.0 )
{
    ammotype ftypes[3] = { fuel_type_gasoline, fuel_type_battery, fuel_type_plasma };
    int ftype_coeff[3] = {                100,                 1,              100 };
    for( int ft = 0; ft < 3; ft++ ) {
        double amnt_precise = double(basic_consumption(ftypes[ft])) / ftype_coeff[ft];
        float st = strain() * 10;
        amnt_precise *= load * (1.0 + st * st);
        int amnt = int(amnt_precise);
        // consumption remainder results in chance at additional fuel consumption
        if( x_in_y(int(amnt_precise*1000) % 1000, 1000) ) {
            amnt += 1;
        }
        for( size_t p = 0; p < fuel.size(); p++ ) {
            if( part_info(fuel[p]).fuel_type == ftypes[ft] ) {
                if( parts[fuel[p]].amount >= amnt ) {
                    // enough fuel located in this part
                    parts[fuel[p]].amount -= amnt;
                    break;
                } else {
                    amnt -= parts[fuel[p]].amount;
                    parts[fuel[p]].amount = 0;
                }
            }
        }
    }
}

void vehicle::power_parts ()//TODO: more categories of powered part!
{
    int epower = 0;

    // Consumers of epower
    int gas_epower = 0;
    if(engine_on) {
        // Gas engines require epower to run for ignition system, ECU, etc.
        for( size_t p = 0; p < engines.size(); ++p ) {
            if(parts[engines[p]].hp > 0 &&
               part_info(engines[p]).fuel_type == fuel_type_gasoline) {
                gas_epower += part_info(engines[p]).epower;
            }
        }
        epower += gas_epower;
    }

    if(lights_on) epower += lights_epower;
    if(overhead_lights_on) epower += overhead_epower;
    if(tracking_on) epower += tracking_epower;
    if(fridge_on) epower += fridge_epower;
    if(recharger_on) epower += recharger_epower;

    // Producers of epower
    epower += solar_epower();

    if(engine_on) {
        // Plasma engines generate epower if turned on
        int plasma_epower = 0;
        for( size_t p = 0; p < engines.size(); ++p ) {
            if(parts[engines[p]].hp > 0 &&
               part_info(engines[p]).fuel_type == fuel_type_plasma) {
                plasma_epower += part_info(engines[p]).epower;
            }
        }
        epower += plasma_epower;
    }

    int battery_discharge = power_to_epower(fuel_capacity(fuel_type_battery) - fuel_left(fuel_type_battery));
    if(engine_on && (battery_discharge - epower > 0)) {
        // Not enough surplus epower to fully charge battery
        // Produce additional epower from any alternators
        int alternators_epower = 0;
        int alternators_power = 0;
        for( size_t p = 0; p < alternators.size(); ++p ) {
            if(parts[alternators[p]].hp > 0) {
                alternators_epower += part_info(alternators[p]).epower;
                alternators_power += part_power(alternators[p]);
            }
        }
        if(alternators_epower > 0) {
            int alternator_output;
            if (battery_discharge - epower > alternators_epower) {
                alternator_output = alternators_epower;
            }
            else {
                alternator_output = battery_discharge - epower;
            }
            alternator_load = (float)alternator_output / (float)alternators_epower *
                (float)abs(alternators_power);
            epower += alternator_output;
        }
    }

    if(reactor_on && battery_discharge - epower > 0) {
        // Still not enough surplus epower to fully charge battery
        // Produce additional epower from any reactors
        int reactors_epower = 0;
        int reactors_fuel_epower = 0;
        for( size_t p = 0; p < reactors.size(); ++p ) {
            if(parts[reactors[p]].hp > 0) {
                reactors_epower += part_info(reactors[p]).epower;
                reactors_fuel_epower += power_to_epower(parts[reactors[p]].amount);
            }
        }
        // check if enough fuel for full reactor output
        if(reactors_fuel_epower < reactors_epower) {
            // partial reactor output
            reactors_epower = reactors_fuel_epower;
        }
        if(reactors_epower > 0) {
            int reactors_output;
            if (battery_discharge - epower > reactors_epower) {
                reactors_output = reactors_epower;
            }
            else {
                reactors_output = battery_discharge - epower;
            }
            // calculate battery-equivalent fuel consumption
            int battery_consumed = epower_to_power(reactors_output);
            // 1 plutonium == 100 battery - divide consumption by 100
            int plutonium_consumed = battery_consumed / 100;
            // battery remainder results in chance at additional plutonium consumption
            if (x_in_y(battery_consumed % 100, 100)) {
                plutonium_consumed += 1;
            }
            for(int p = 0; p < reactors.size() && plutonium_consumed > 0; p++) {
                int avail_plutonium = parts[reactors[p]].amount;
                if(avail_plutonium < plutonium_consumed) {
                    plutonium_consumed -= avail_plutonium;
                    parts[reactors[p]].amount = 0;
                }
                else {
                    parts[reactors[p]].amount -= plutonium_consumed;
                    plutonium_consumed = 0;
                }
            }
            epower += reactors_output;
        }
        else {
            // all reactors out of fuel or destroyed
            reactor_on = false;
            if(player_in_control(&g->u) || g->u_see(global_x(), global_y())) {
                add_msg(_("The %s's reactor dies!"), name.c_str());
            }
        }
    }

    int battery_deficit = 0;
    if(epower > 0) {
        // store epower surplus in battery
        charge_battery(epower_to_power(epower));
    } else if(epower < 0) {
        // draw epower deficit from battery
        battery_deficit = discharge_battery(abs(epower_to_power(epower)));
    }

    if(battery_deficit) {
        lights_on = false;
        tracking_on = false;
        overhead_lights_on = false;
        fridge_on = false;
        stereo_on = false;
        recharger_on = false;
        if(player_in_control(&g->u) || g->u_see(global_x(), global_y())) {
            add_msg("The %s's battery dies!",name.c_str());
        }
        if(gas_epower < 0) {
            // Not enough epower to run gas engine ignition system
            engine_on = false;
            if(player_in_control(&g->u) || g->u_see(global_x(), global_y())) {
                add_msg("The %s's engine dies!",name.c_str());
            }
        }
    }
}

void vehicle::charge_battery (int amount)
{
    for(int f=0;f<fuel.size() && amount > 0;f++)
    {
        if(part_info(fuel[f]).fuel_type == fuel_type_battery)
        {
            int empty = part_info(fuel[f]).size - parts[fuel[f]].amount;
            if(empty < amount)
            {
                amount -= empty;
                parts[fuel[f]].amount = part_info(fuel[f]).size;
            }
            else
            {
                parts[fuel[f]].amount += amount;
                amount = 0;
            }
        }
    }
}

int vehicle::discharge_battery (int amount)
{
    int avail_charge;

    for(int f = 0; f < fuel.size() && amount > 0; f++) {
        if(part_info(fuel[f]).fuel_type == fuel_type_battery) {
            avail_charge = parts[fuel[f]].amount;
            if(avail_charge < amount) {
                amount -= avail_charge;
                parts[fuel[f]].amount = 0;
            }
            else {
                parts[fuel[f]].amount -= amount;
                amount = 0;
            }
        }
    }

    return amount; // non-zero if discharge amount exceeds available battery charge
}

void vehicle::idle() {
    int engines_power = 0;
    float idle_rate;

    if( engine_on && total_power() > 0 && !has_pedals && !has_hand_rims && !has_paddles) {
        int strn = (int)(strain() * strain() * 100);
        for (int p = 0; p < parts.size(); p++) {
            if (part_flag(p, VPFLAG_ENGINE)) {
                if (fuel_left(part_info(p).fuel_type) && parts[p].hp > 0) {
                    engines_power += part_power(p);
                    if (one_in(6) && rng(1, 100) < strn) {
                        int dmg = rng(strn * 2, strn * 4);
                        damage_direct(p, dmg, 0);
                        if(one_in(2))
                            add_msg(_("Your engine emits a high pitched whine."));
                        else
                            add_msg(_("Your engine emits a loud grinding sound."));
                    }
                }
            }
        }

        idle_rate = (float)alternator_load / (float)engines_power;
        if (idle_rate < 0.01) idle_rate = 0.01; // minimum idle is 1% of full throttle
        consume_fuel(idle_rate);
        noise_and_smoke( idle_rate );
    }
    else {
        if (g->u_see(global_x(), global_y()) && engine_on) {
            add_msg(_("The %s's engine dies!"), name.c_str());
        }
        engine_on = false;
    }
    if (stereo_on == true) {
        play_music();
    }
    slow_leak();
}

void vehicle::slow_leak()
{
    //for each of your badly damaged tanks (lower than 50% health), leak a small amount of liquid
    // damaged batteries self-discharge without leaking
    for( size_t p = 0; p < fuel.size(); ++p ) {
        vehicle_part &part = parts[fuel[p]];
        vpart_info pinfo = part_info( fuel[p] );
        if( pinfo.fuel_type != fuel_type_gasoline &&
            pinfo.fuel_type != fuel_type_battery && pinfo.fuel_type != fuel_type_water ) {
            // Not a liquid fuel or battery
            continue;
        }
        float damage_ratio = ( float )part.hp / ( float )pinfo.durability;
        if( part.amount > 0 && damage_ratio < 0.5f ) {
            int leak_amount = ( 0.5 - damage_ratio ) * ( 0.5 - damage_ratio ) * part.amount / 10;
            int gx, gy;
            if( leak_amount < 1 ) {
                leak_amount = 1;
            }
            // Don't leak batteries from a damaged battery
            if( pinfo.fuel_type != fuel_type_battery ) {
                coord_translate( part.mount_dx, part.mount_dy, gx, gy );
                // m.spawn_item() will spawn water in bottles, so instead we create
                //   the leak manually and directly call m.add_item_or_charges().
                item leak( pinfo.fuel_type, calendar::turn );
                leak.charges = leak_amount;
                g->m.add_item_or_charges( global_x() + gx, global_y() + gy, leak );
            }
            part.amount -= leak_amount;
        }
    }
}

void vehicle::thrust (int thd) {
    if( velocity == 0 ) {
        turn_dir = face.dir();
        move = face;
        of_turn_carry = 0;
        last_turn = 0;
        skidding = false;
    }

    if( !thd ) {
        return;
    }

    bool pl_ctrl = player_in_control( &g->u );

    if( !valid_wheel_config() && velocity == 0 ) {
        if (pl_ctrl) {
            if (all_parts_with_feature(VPFLAG_FLOATS).empty()) {
                add_msg(_("The %s doesn't have enough wheels to move!"), name.c_str());
            } else {
                add_msg(_("The %s is too leaky!"), name.c_str());
            }
        }
        return;
    }

    bool thrusting = true;
    if( velocity ) { //brake?
       int sgn = velocity < 0? -1 : 1;
       thrusting = sgn == thd;
    }

    int accel = acceleration();
    int max_vel = max_velocity();
    int brake = 30 * k_mass();
    int brk = abs(velocity) * brake / 100;
    if (brk < accel) {
        brk = accel;
    }
    if (brk < 10 * 100) {
        brk = 10 * 100;
    }
    int vel_inc = (thrusting? accel : brk) * thd;
    if( thd == -1 && thrusting ) { // reverse accel.
        vel_inc = .6 * vel_inc;
    }

    // Keep exact cruise control speed
    if( cruise_on ) {
        if( thd > 0 ) {
            vel_inc = std::min( vel_inc, cruise_velocity - velocity );
        } else {
            vel_inc = std::max( vel_inc, cruise_velocity - velocity );
        }
    }

    double load;
    if( cruise_on ) {
        load = abs(vel_inc) / std::max((thrusting ? accel : brk),1);
    } else {
        load = (thrusting ? 1.0 : 0.0);
    }
    if( load < 0.01 ) {
        load = 0.01;
    }
    noise_and_smoke( load );
    // Ugly hack, use full engine power occasionally when thrusting slightly
    // up to cruise control speed. Loses some extra power when in reverse.
    if (thrusting && rng(1, accel) <= vel_inc ) {
        if (total_power () < 1) {
            if (pl_ctrl) {
                if (total_power (false) < 1) {
                    add_msg (m_info, _("The %s doesn't have an engine!"), name.c_str());
                } else if( has_pedals ) {
                    add_msg (m_info, _("The %s's pedals are out of reach!"), name.c_str());
                } else if (has_paddles) {
                    add_msg(m_info, _("The %s's paddles are out of reach!"), name.c_str());
                } else if (has_hand_rims) {
                    add_msg (m_info, _("The %s's hand rims are out of reach!"), name.c_str());
                } else {
                    add_msg (m_info, _("The %s's engine emits a sneezing sound."), name.c_str());
                }
            }
            cruise_velocity = 0;
            return;
        } else if (!engine_on && !has_pedals && !has_hand_rims && !has_paddles) {
          add_msg (_("The %s's engine isn't on!"), name.c_str());
          cruise_velocity = 0;
          return;
        } else if (has_pedals || has_hand_rims || has_paddles) {
            if (g->u.has_bionic("bio_torsionratchet")
                && calendar::turn.get_turn() % 60 == 0) {
                g->u.charge_power(1);
            }
        }

        consume_fuel ();

        int strn = (int) (strain () * strain() * 100);

        for( int p = 0; p < parts.size(); p++ ) {
            if( part_flag(p, VPFLAG_ENGINE) ) {
                if( fuel_left(part_info(p).fuel_type) && parts[p].hp > 0 && rng (1, 100) < strn ) {
                    int dmg = rng (strn * 2, strn * 4);
                    damage_direct (p, dmg, 0);
                    if(one_in(2)) {
                     add_msg(_("Your engine emits a high pitched whine."));
                    } else {
                     add_msg(_("Your engine emits a loud grinding sound."));
                    }
                }
            }
        }
    }

    if (skidding) {
        return;
    }

    if ((velocity > 0 && velocity + vel_inc < 0) ||
        (velocity < 0 && velocity + vel_inc > 0)) {
        stop ();
    } else {
        velocity += vel_inc;
        if (velocity > max_vel) {
            velocity = max_vel;
        } else {
            if (velocity < -max_vel / 4) {
                velocity = -max_vel / 4;
            }
        }
    }
    if (stereo_on == true) {
        play_music();
    }
}

void vehicle::cruise_thrust (int amount)
{
    if (!amount) {
        return;
    }
    int max_vel = (safe_velocity() * 11 / 10000 + 1) * 1000;
    cruise_velocity += amount;
    cruise_velocity = cruise_velocity / abs(amount) * abs(amount);
    if (cruise_velocity > max_vel) {
        cruise_velocity = max_vel;
    } else {
        if (-cruise_velocity > max_vel / 4) {
            cruise_velocity = -max_vel / 4;
        }
    }
}

void vehicle::turn (int deg)
{
    if (deg == 0) {
        return;
    }
    if (velocity < 0) {
        deg = -deg;
    }
    last_turn = deg;
    turn_dir += deg;
    if (turn_dir < 0) {
        turn_dir += 360;
    }
    if (turn_dir >= 360) {
        turn_dir -= 360;
    }
}

void vehicle::stop ()
{
    velocity = 0;
    skidding = false;
    move = face;
    last_turn = 0;
    of_turn_carry = 0;
}

bool vehicle::collision( std::vector<veh_collision> &veh_veh_colls,
                         std::vector<veh_collision> &veh_misc_colls, int dx, int dy,
                         bool &can_move, int &imp, bool just_detect )
{
    std::vector<int> structural_indices = all_parts_at_location(part_location_structure);
    for( int i = 0; i < structural_indices.size() && can_move; i++ ) {
        const int p = structural_indices[i];
        // coords of where part will go due to movement (dx/dy)
        // and turning (precalc_dx/dy [1])
        const int dsx = global_x() + dx + parts[p].precalc_dx[1];
        const int dsy = global_y() + dy + parts[p].precalc_dy[1];
        veh_collision coll = part_collision( p, dsx, dsy, just_detect );
        if( coll.type != veh_coll_nothing && just_detect ) {
            return true;
        } else if( coll.type == veh_coll_veh ) {
            veh_veh_colls.push_back( coll );
        } else if( coll.type != veh_coll_nothing ) { //run over someone?
            veh_misc_colls.push_back(coll);
            if( can_move ) {
                imp += coll.imp;
            }
            if( velocity == 0 ) {
                can_move = false;
            }
        }
    }
    return false;
}

veh_collision vehicle::part_collision (int part, int x, int y, bool just_detect)
{
    bool pl_ctrl = player_in_control (&g->u);
    int mondex = g->mon_at(x, y);
    int npcind = g->npc_at(x, y);
    bool u_here = x == g->u.posx && y == g->u.posy && !g->u.in_vehicle;
    monster *z = mondex >= 0? &g->zombie(mondex) : NULL;
    player *ph = (npcind >= 0? g->active_npc[npcind] : (u_here? &g->u : 0));

    // if in a vehicle assume it's this one
    if (ph && ph->in_vehicle) {
        ph = 0;
    }

    int target_part = -1;
    vehicle *oveh = g->m.veh_at (x, y, target_part);
    bool is_veh_collision = oveh && (oveh->posx != posx || oveh->posy != posy);
    bool is_body_collision = ph || mondex >= 0;

    veh_coll_type collision_type = veh_coll_nothing;
    std::string obs_name = g->m.name(x, y).c_str();

    // vehicle collisions are a special case. just return the collision.
    // the map takes care of the dynamic stuff.
    if (is_veh_collision) {
       veh_collision ret;
       ret.type = veh_coll_veh;
       //"imp" is too simplistic for veh-veh collisions
       ret.part = part;
       ret.target = oveh;
       ret.target_part = target_part;
       ret.target_name = oveh->name.c_str();
       return ret;
    }

    //Damage armor before damaging any other parts
    int parm = part_with_feature (part, VPFLAG_ARMOR);
    if (parm < 0) {
        parm = part;
    }
    int dmg_mod = part_info(parm).dmg_mod;
    // let's calculate type of collision & mass of object we hit
    float mass = total_mass();
    float mass2=0;
    float e= 0.3; // e = 0 -> plastic collision
    // e = 1 -> inelastic collision
    int part_dens = 0; //part density

    if (is_body_collision) {
        // then, check any monster/NPC/player on the way
        collision_type = veh_coll_body; // body
        e=0.30;
        part_dens = 15;
        if (z) {
            switch (z->type->size) {
            case MS_TINY:    // Rodent
                mass2 = 1;
                break;
            case MS_SMALL:   // Half human
                mass2 = 41;
                break;
            default:
            case MS_MEDIUM:  // Human
                mass2 = 82;
                break;
            case MS_LARGE:   // Cow
                mass2 = 120;
                break;
            case MS_HUGE:     // TAAAANK
                mass2 = 200;
                break;
            }
        } else {
            mass2 = 82;// player or NPC
        }
    } else if (g->m.has_flag_ter_or_furn ("THIN_OBSTACLE", x, y)) {
        // if all above fails, go for terrain which might obstruct moving
        collision_type = veh_coll_thin_obstacle; // some fence
        mass2 = 10;
        e=0.30;
        part_dens = 20;
    } else if (g->m.has_flag_ter_or_furn("BASHABLE", x, y)) {
        collision_type = veh_coll_bashable; // (door, window)
        mass2 = 50;
        e=0.30;
        part_dens = 20;
    } else if (g->m.move_cost_ter_furn(x, y) == 0) {
        if(g->m.is_destructable_ter_furn(x, y)) {
            collision_type = veh_coll_destructable; // destructible (wall)
            mass2 = 200;
            e=0.30;
            part_dens = 60;
        } else {
            collision_type = veh_coll_other; // not destructible
            mass2 = 1000;
            e=0.10;
            part_dens = 80;
        }
    }

    if (collision_type == veh_coll_nothing) {  // hit nothing
        veh_collision ret;
        ret.type = veh_coll_nothing;
        return ret;
    } else if( just_detect ) {
        veh_collision ret;
        ret.type = collision_type;
        return ret;
    }

    int degree = rng (70, 100);

    //Calculate damage resulting from d_E
    material_type* vpart_item_mat1 = material_type::find_material(itypes[part_info(parm).item]->m1);
    material_type* vpart_item_mat2 = material_type::find_material(itypes[part_info(parm).item]->m2);
    int vpart_dens;
    if(vpart_item_mat2->ident() == "null") {
        vpart_dens = vpart_item_mat1->density();
    } else {
        vpart_dens = (vpart_item_mat1->density() + vpart_item_mat2->density())/2; //average
    }

    //k=100 -> 100% damage on part
    //k=0 -> 100% damage on obj
    float material_factor = (part_dens - vpart_dens)*0.5;
    if ( material_factor >= 25) material_factor = 25; //saturation
    if ( material_factor < -25) material_factor = -25;
    float weight_factor;
    //factor = -25 if mass is much greater than mass2
    if ( mass >= mass2 ) weight_factor = -25 * ( log(mass) - log(mass2) ) / log(mass);
    //factor = +25 if mass2 is much greater than mass
    else weight_factor = 25 * ( log(mass2) - log(mass) ) / log(mass2) ;

    float k = 50 + material_factor + weight_factor;
    if(k > 90) k = 90;  //saturation
    if(k < 10) k = 10;

    bool smashed = true;
    std::string snd;
    float part_dmg = 0.0;
    float dmg = 0.0;
    //Calculate Impulse of car
    const float prev_velocity = velocity / 100;
    int turns_stunned = 0;

    do {
        //Impulse of object
        const float vel1 = velocity / 100;

        //Assumption: velocitiy of hit object = 0 mph
        const float vel2 = 0;
        //lost energy at collision -> deformation energy -> damage
        const float d_E = ((mass*mass2)*(1-e)*(1-e)*(vel1-vel2)*(vel1-vel2)) / (2*mass + 2*mass2);
        //velocity of car after collision
        const float vel1_a = (mass2*vel2*(1+e) + vel1*(mass - e*mass2)) / (mass + mass2);
        //velocity of object after collision
        const float vel2_a = (mass*vel1*(1+e) + vel2*(mass2 - e*mass)) / (mass + mass2);

        //Damage calculation
        //damage dealt overall
        dmg += abs(d_E / k_mvel);
        //damage for vehicle-part - only if not a hallucination
        if(!z || !z->is_hallucination()) {
            part_dmg = dmg * k / 100;
        }
        //damage for object
        const float obj_dmg  = dmg * (100-k)/100;

        if (collision_type == veh_coll_bashable) {
            // something bashable -- use map::bash to determine outcome
            int absorb = -1;
            g->m.bash(x, y, obj_dmg, false, &absorb);
            smashed = obj_dmg > absorb;
        } else if (collision_type >= veh_coll_thin_obstacle) {
            // some other terrain
            smashed = obj_dmg > mass2;
            if (smashed) {
                // destroy obstacle
                switch (collision_type) {
                case veh_coll_thin_obstacle:
                    if (g->m.has_furn(x, y)) {
                        g->m.furn_set(x, y, f_null);
                    } else {
                        g->m.ter_set(x, y, t_dirt);
                    }
                    break;
                case veh_coll_destructable:
                    g->m.destroy(x, y, false);
                    snd = _("crash!");
                    break;
                case veh_coll_other:
                    smashed = false;
                    break;
                default:;
                }
            }
        }
        if (collision_type == veh_coll_body) {
            int dam = obj_dmg*dmg_mod/100;
            if (z) {
                int z_armor = part_flag(part, "SHARP")? z->type->armor_cut : z->type->armor_bash;
                if (z_armor < 0) {
                    z_armor = 0;
                }
                dam -= z_armor;
            }
            if (dam < 0) { dam = 0; }

            //No blood from hallucinations
            if(z && !z->is_hallucination()) {
                if (part_flag(part, "SHARP")) {
                    parts[part].blood += (20 + dam) * 5;
                } else if (dam > rng (10, 30)) {
                    parts[part].blood += (10 + dam / 2) * 5;
                }
                check_environmental_effects = true;
            }

            turns_stunned = rng (0, dam) > 10? rng (1, 2) + (dam > 40? rng (1, 2) : 0) : 0;
            if (part_flag(part, "SHARP")) {
                turns_stunned = 0;
            }
            if (turns_stunned > 6) {
                turns_stunned = 6;
            }
            if (turns_stunned > 0 && z) {
                z->add_effect("stunned", turns_stunned);
            }

            int angle = (100 - degree) * 2 * (one_in(2)? 1 : -1);
            if (z) {
                z->apply_damage( nullptr, bp_torso, dam); // TODO: get the driver and make them responsible.

            } else {
                ph->hitall (dam, 40);
            }
            if (vel2_a > rng (10, 20)) {
                g->fling_creature( z != nullptr ? static_cast<Creature*>( z)  : ph,
                                   move.dir() + angle, vel2_a );
            }
        }

        velocity = vel1_a*100;

    } while( !smashed && velocity != 0 );

    // Apply special effects from collision.
    if (!is_body_collision) {
        if (pl_ctrl) {
            if (snd.length() > 0) {
                add_msg (m_warning, _("Your %s's %s rams into a %s with a %s"), name.c_str(),
                            part_info(part).name.c_str(), obs_name.c_str(), snd.c_str());
            } else {
                add_msg (m_warning, _("Your %s's %s rams into a %s."), name.c_str(),
                            part_info(part).name.c_str(), obs_name.c_str());
            }
        } else if (snd.length() > 0) {
            add_msg (m_warning, _("You hear a %s"), snd.c_str());
        }
        g->sound(x, y, smashed? 80 : 50, "");
    } else {
        std::string dname;
        if (z) {
            dname = z->name().c_str();
        } else {
            dname = ph->name;
        }
        if (pl_ctrl) {
            add_msg (m_warning, _("Your %s's %s rams into %s%s!"),
                        name.c_str(), part_info(part).name.c_str(), dname.c_str(),
                        turns_stunned > 0 && z? _(" and stuns it") : "");
        }

        if (part_flag(part, "SHARP")) {
            g->m.adjust_field_strength(point(x, y), fd_blood, 1 );
        } else {
            g->sound(x, y, 20, "");
        }
    }

    if( smashed ) {

        int turn_amount = rng (1, 3) * sqrt ((double)dmg);
        turn_amount /= 15;
        if (turn_amount < 1) {
            turn_amount = 1;
        }
        turn_amount *= 15;
        if (turn_amount > 120) {
            turn_amount = 120;
        }
        int turn_roll = rng (0, 100);
        //probability of skidding increases with higher delta_v
        if (turn_roll < abs(prev_velocity - (float)(velocity / 100)) * 2 ) {
            //delta_v = vel1 - vel1_a
            //delta_v = 50 mph -> 100% probability of skidding
            //delta_v = 25 mph -> 50% probability of skidding
            skidding = true;
            turn (one_in (2)? turn_amount : -turn_amount);
        }
    }
    damage (parm, part_dmg, 1);

    veh_collision ret;
    ret.part = part;
    ret.type = collision_type;
    ret.imp = part_dmg;
    return ret;
}

void vehicle::handle_trap (int x, int y, int part)
{
    int pwh = part_with_feature (part, VPFLAG_WHEEL);
    if (pwh < 0) {
        return;
    }
    trap_id t = g->m.tr_at(x, y);
    if (t == tr_null) {
        return;
    }
    int noise = 0;
    int chance = 100;
    int expl = 0;
    int shrap = 0;
    bool wreckit = false;
    std::string msg (_("The %s's %s runs over %s."));
    std::string snd;
    // todo; make trapfuncv?

    if ( t == tr_bubblewrap ) {
        noise = 18;
        snd = _("Pop!");
    } else if ( t == tr_beartrap ||
                t == tr_beartrap_buried ) {
        noise = 8;
        snd = _("SNAP!");
        wreckit = true;
        g->m.remove_trap(x, y);
        g->m.spawn_item(x, y, "beartrap");
    } else if ( t == tr_nailboard ) {
        wreckit = true;
    } else if ( t == tr_blade ) {
        noise = 1;
        snd = _("Swinnng!");
        wreckit = true;
    } else if ( t == tr_crossbow ) {
        chance = 30;
        noise = 1;
        snd = _("Clank!");
        wreckit = true;
        g->m.remove_trap(x, y);
        g->m.spawn_item(x, y, "crossbow");
        g->m.spawn_item(x, y, "string_6");
        if (!one_in(10)) {
            g->m.spawn_item(x, y, "bolt_steel");
        }
    } else if ( t == tr_shotgun_2 ||
                t == tr_shotgun_1 ) {
        noise = 60;
        snd = _("Bang!");
        chance = 70;
        wreckit = true;
        if (t == tr_shotgun_2) {
            g->m.add_trap(x, y, tr_shotgun_1);
        } else {
            g->m.remove_trap(x, y);
            g->m.spawn_item(x, y, "shotgun_sawn");
            g->m.spawn_item(x, y, "string_6");
        }
    } else if ( t == tr_landmine_buried ||
                t == tr_landmine ) {
        expl = 10;
        shrap = 8;
        g->m.remove_trap(x, y);
    } else if ( t == tr_boobytrap ) {
        expl = 18;
        shrap = 12;
    } else if ( t == tr_dissector ) {
        noise = 10;
        snd = _("BRZZZAP!");
        wreckit = true;
    } else if ( t == tr_sinkhole ||
                t == tr_pit ||
                t == tr_spike_pit ||
                t == tr_ledge ) {
        wreckit = true;
    } else if ( t == tr_goo ||
                t == tr_portal ||
                t == tr_telepad ||
                t == tr_temple_flood ||
                t == tr_temple_toggle ) {
        msg.clear();
    }
    if (!msg.empty() && g->u_see(x, y)) {
        add_msg (m_bad, msg.c_str(), name.c_str(), part_info(part).name.c_str(), traplist[t]->name.c_str());
    }
    if (noise > 0) {
        g->sound(x, y, noise, snd);
    }
    if (wreckit && chance >= rng (1, 100)) {
        damage (part, 500);
    }
    if (expl > 0) {
        g->explosion(x, y, expl, shrap, false);
    }
}

// total volume of all the things
int vehicle::stored_volume(int part) {
   if (!part_flag(part, "CARGO")) {
        return 0;
   }
   int cur_volume = 0;
   for (int i = 0; i < parts[part].items.size(); i++) {
       cur_volume += parts[part].items[i].volume();
   }
   return cur_volume;
}

int vehicle::max_volume(int part) {
    if (part_flag(part, "CARGO")) {
        return vehicle_part_types[parts[part].id].size;
    }
    return 0;
}

// free space
int vehicle::free_volume(int part) {
   const int maxvolume = this->max_volume(part);
   return ( maxvolume - stored_volume(part) );
}

// returns true if full, modified by arguments:
// (none):                            size >= max || volume >= max
// (addvolume >= 0):                  size+1 > max || volume + addvolume > max
// (addvolume >= 0, addnumber >= 0):  size + addnumber > max || volume + addvolume > max
bool vehicle::is_full(const int part, const int addvolume, const int addnumber) {
   const int maxitems = MAX_ITEM_IN_VEHICLE_STORAGE;
   const int maxvolume = this->max_volume(part);

   if ( addvolume == -1 ) {
       if ( parts[part].items.size() < maxitems ) return true;
       int cur_volume=stored_volume(part);
       return (cur_volume >= maxvolume ? true : false );
   } else {
       if ( parts[part].items.size() + ( addnumber == -1 ? 1 : addnumber ) > maxitems ) return true;
       int cur_volume=stored_volume(part);
       return ( cur_volume + addvolume > maxvolume ? true : false );
   }

}

bool vehicle::add_item (int part, item itm)
{
    const int max_storage = MAX_ITEM_IN_VEHICLE_STORAGE; // (game.h)
    const int maxvolume = this->max_volume(part);         // (game.h => vehicle::max_volume(part) ) in theory this could differ per vpart ( seat vs trunk )

    // const int max_weight = ?! // TODO: weight limit, calc per vpart & vehicle stats, not a hard user limit.
    // add creaking sounds and damage to overloaded vpart, outright break it past a certian point, or when hitting bumps etc

    if (!part_flag(part, "CARGO")) {
        return false;
    }

    if (parts[part].items.size() >= max_storage)
        return false;
    it_ammo *ammo = dynamic_cast<it_ammo*> (itm.type);
    if (part_flag(part, "TURRET")) {
        if (!ammo || (ammo->type != part_info(part).fuel_type ||
                 ammo->type == fuel_type_gasoline ||
                 ammo->type == fuel_type_plasma)) {
            return false;
        }
    }
    int cur_volume = 0;
    int add_volume = itm.volume();
    bool tryaddcharges=(itm.charges  != -1 && (itm.is_food() || itm.is_ammo()));
    // iterate anyway since we need a volume total
      for (int i = 0; i < parts[part].items.size(); i++) {
        cur_volume += parts[part].items[i].volume();
        if( tryaddcharges && parts[part].items[i].type->id == itm.type->id ) {
          parts[part].items[i].charges+=itm.charges;
          return true;
        }
      }

    if ( cur_volume + add_volume > maxvolume ) {
      return false;
    }
    parts[part].items.push_back (itm);
    return true;
}

void vehicle::remove_item (int part, int itemdex)
{
    if (itemdex < 0 || itemdex >= parts[part].items.size())
        return;
    parts[part].items.erase (parts[part].items.begin() + itemdex);
}

void vehicle::remove_item (int part, item *it)
{
    std::vector<item>& veh_items = parts[part].items;

    for(auto iter = veh_items.begin(); iter < veh_items.end(); iter++)
    {
        //delete the item if the pointer memory addresses are the same
        if(it == &*iter) {
            veh_items.erase(iter);
            break;
        }
    }
}

void vehicle::place_spawn_items()
{
    for(std::vector<vehicle_item_spawn>::iterator next_spawn = item_spawns.begin();
            next_spawn != item_spawns.end(); next_spawn++) {
        if(rng(1, 100) <= next_spawn->chance) {
            //Find the cargo part in that square
            int part = part_at(next_spawn->x, next_spawn->y);
            part = part_with_feature(part, "CARGO", false);
            if(part < 0) {
                debugmsg("No CARGO parts at (%d, %d) of %s!",
                        next_spawn->x, next_spawn->y, name.c_str());
            } else {
                bool partbroken = ( parts[part].hp < 1 );
                int idmg = 0;
                for(std::vector<std::string>::iterator next_id = next_spawn->item_ids.begin();
                        next_id != next_spawn->item_ids.end(); next_id++) {
                    if ( partbroken ) {
                        int idmg = rng(1, 10);
                        if ( idmg > 5 ) {
                            continue;
                        }
                    }
                    item new_item(*next_id, calendar::turn);
                    new_item = new_item.in_its_container();
                    if ( idmg > 0 ) {
                        new_item.damage = (signed char)idmg;
                    }
                    add_item(part, new_item);
                }
                for(std::vector<std::string>::iterator next_group_id = next_spawn->item_groups.begin();
                        next_group_id != next_spawn->item_groups.end(); next_group_id++) {
                    if ( partbroken ) {
                        int idmg = rng(1, 10);
                        if ( idmg > 5 ) {
                            continue;
                        }
                    }
                    Item_tag group_tag = item_controller->id_from(*next_group_id);
                    item new_item(group_tag, calendar::turn);
                    new_item = new_item.in_its_container();
                    if ( idmg > 0 ) {
                        new_item.damage = (signed char)idmg;
                    }
                    add_item(part, new_item);
                }
            }
        }
    }
}

void vehicle::gain_moves()
{
    if (velocity) {
        of_turn = 1 + of_turn_carry;
    } else {
        of_turn = 0;
    }
    of_turn_carry = 0;

    // cruise control TODO: enable for NPC?
    if (player_in_control(&g->u) && cruise_on && cruise_velocity != velocity )
        thrust (cruise_velocity > velocity? 1 : -1);

    if( check_environmental_effects ) {
        check_environmental_effects = do_environmental_effects();
    }

    if( turret_mode ) { // handle turrets
        bool can_fire = false;
        for( int p = 0; p < parts.size(); p++ ) {
            if( fire_turret (p) ) {
                can_fire = true;
            }
        }
        if( !can_fire ) {
            if( player_in_control(&g->u) || g->u_see(global_x(), global_y()) ) {
                add_msg(m_warning, _("The %s's turrets run out of ammo and switch off."), name.c_str() );
            }
           turret_mode = 0;
        }
    }
}

/**
 * Refreshes all caches and refinds all parts. Used after the vehicle has had a part added or removed.
 * Makes indices of different part types so they're easy to find. Also calculates power drain.
 */
void vehicle::refresh()
{
    lights.clear();
    alternators.clear();
    fuel.clear();
    engines.clear();
    reactors.clear();
    solar_panels.clear();
    relative_parts.clear();
    lights_epower = 0;
    overhead_epower = 0;
    tracking_epower = 0;
    fridge_epower = 0;
    recharger_epower = 0;
    alternator_load = 0;
    has_pedals = false;
    has_paddles = false;
    has_hand_rims = false;

    // Used to sort part list so it displays properly when examining
    struct sort_veh_part_vector {
        vehicle *veh;
        inline bool operator() (const int p1, const int p2) {
            return veh->part_info(p1).list_order < veh->part_info(p2).list_order;
        }
    } svpv = { this };
    std::vector<int>::iterator vii;

    // Main loop over all vehicle parts.
    for( size_t p = 0; p < parts.size(); p++ ) {
        const vpart_info& vpi = part_info( p );
        if( parts[p].removed )
            continue;
        if( vpi.has_flag(VPFLAG_LIGHT) || vpi.has_flag(VPFLAG_CONE_LIGHT) ) {
            lights.push_back( p );
            lights_epower += vpi.epower;
        }
        if( vpi.has_flag(VPFLAG_CIRCLE_LIGHT) ) {
            overhead_epower += vpi.epower;
        }
        if( vpi.has_flag(VPFLAG_TRACK) ) {
            tracking_epower += vpi.epower;
        }
        if( vpi.has_flag(VPFLAG_FRIDGE) ) {
            fridge_epower += vpi.epower;
        }
        if( vpi.has_flag(VPFLAG_RECHARGE) ) {
            recharger_epower += vpi.epower;
        }
        if( vpi.has_flag(VPFLAG_ALTERNATOR) ) {
            alternators.push_back( p );
        }
        if( vpi.has_flag(VPFLAG_FUEL_TANK) ) {
            fuel.push_back( p );
        }
        if( vpi.has_flag(VPFLAG_ENGINE) ) {
            engines.push_back( p );
        }
        if( vpi.has_flag(VPFLAG_FUEL_TANK) && vpi.fuel_type == fuel_type_plutonium ) {
            reactors.push_back( p );
        }
        if( vpi.has_flag(VPFLAG_SOLAR_PANEL) ) {
            solar_panels.push_back( p );
        }
        if( vpi.has_flag("PEDALS") ) {
            has_pedals = true;
        }
        if (vpi.has_flag("PADDLES")) {
            has_paddles = true;
        }
        if( vpi.has_flag("HAND_RIMS") ) {
            has_hand_rims = true;
        }
        // Build map of point -> all parts in that point
        point pt( parts[p].mount_dx, parts[p].mount_dy );
        // This will keep the parts at point pt sorted
        vii = std::lower_bound( relative_parts[pt].begin(), relative_parts[pt].end(), p, svpv );
        relative_parts[pt].insert( vii, p );
    }

    precalc_mounts( 0, face.dir() );
    check_environmental_effects = true;
    insides_dirty = true;
}

void vehicle::refresh_insides ()
{
    insides_dirty = false;
    for (int p = 0; p < parts.size(); p++) {
        if (parts[p].removed) {
          continue;
        }
        /* If there's no roof, or there is a roof but it's broken, it's outside.
         * (Use short-circuiting && so broken frames don't screw this up) */
        if ( !(part_with_feature(p, "ROOF") >= 0 && parts[p].hp > 0) ) {
            parts[p].inside = false;
            continue;
        }

        parts[p].inside = true; // inside if not otherwise
        for (int i = 0; i < 4; i++) { // let's check four neighbour parts
            int ndx = i < 2? (i == 0? -1 : 1) : 0;
            int ndy = i < 2? 0 : (i == 2? - 1: 1);
            std::vector<int> parts_n3ar = parts_at_relative (parts[p].mount_dx + ndx,
                                                             parts[p].mount_dy + ndy);
            bool cover = false; // if we aren't covered from sides, the roof at p won't save us
            for (int j = 0; j < parts_n3ar.size(); j++) {
                int pn = parts_n3ar[j];
                if (part_flag(pn, "ROOF") && parts[pn].hp > 0) { // another roof -- cover
                    cover = true;
                    break;
                }
                else
                if (part_flag(pn, "OBSTACLE") && parts[pn].hp > 0) {
                    // found an obstacle, like board or windshield or door
                    if (parts[pn].inside || (part_flag(pn, "OPENABLE") && parts[pn].open)) {
                        continue; // door and it's open -- can't cover
                    }
                    cover = true;
                    break;
                }
                //Otherwise keep looking, there might be another part in that square
            }
            if (!cover) {
                parts[p].inside = false;
                break;
            }
        }
    }
}

bool vehicle::is_inside (int p)
{
    if (p < 0 || p >= parts.size()) {
        return false;
    }
    if (insides_dirty) {
        refresh_insides ();
    }
    return parts[p].inside;
}

void vehicle::unboard_all ()
{
    std::vector<int> bp = boarded_parts ();
    for (int i = 0; i < bp.size(); i++) {
        g->m.unboard_vehicle (global_x() + parts[bp[i]].precalc_dx[0],
                              global_y() + parts[bp[i]].precalc_dy[0]);
    }
}

int vehicle::damage (int p, int dmg, int type, bool aimed)
{
    if (dmg < 1) {
        return dmg;
    }

    std::vector<int> pl = parts_at_relative(parts[p].mount_dx, parts[p].mount_dy);
    if (pl.empty()) {
      // We ran out of non removed parts at this location already.
      return dmg;
    }
    if (!aimed)
    {
        bool found_obs = false;
        for (int i = 0; i < pl.size(); i++)
            if (part_flag (pl[i], "OBSTACLE") &&
                (!part_flag (pl[i], "OPENABLE") || !parts[pl[i]].open))
            {
                found_obs = true;
                break;
            }
        if (!found_obs) // not aimed at this tile and no obstacle here -- fly through
            return dmg;
    }
    int parm = part_with_feature (p, "ARMOR");
    int pdm = pl[rng (0, pl.size()-1)];
    int dres;
    if (parm < 0)
        // not covered by armor -- damage part
        dres = damage_direct (pdm, dmg, type);
    else
    {
        // covered by armor -- damage armor first
        // half damage for internal part(over parts not covered)
        bool overhead = part_flag(pdm, "ROOF") ||
                        part_info(pdm).location == "on_roof";
        // Calling damage_direct may remove the damaged part
        // completely, therefor the other indes (pdm) becames
        // wrong if pdm > parm.
        // Damaging the part with the higher index first is save,
        // as removing a part only changes indizes after the
        // removed part.
        if(parm < pdm) {
            damage_direct (pdm, overhead ? dmg : dmg / 2, type);
            dres = damage_direct (parm, dmg, type);
        } else {
            dres = damage_direct (parm, dmg, type);
            damage_direct (pdm, overhead ? dmg : dmg / 2, type);
        }
    }
    return dres;
}

void vehicle::damage_all (int dmg1, int dmg2, int type, const point &impact)
{
    if (dmg2 < dmg1) { std::swap(dmg1, dmg2); }
    if (dmg1 < 1) { return; }
    for (int p = 0; p < parts.size(); p++) {
        int distance = 1 + square_dist( parts[p].mount_dx, parts[p].mount_dy, impact.x, impact.y );
        if( distance > 1 && part_info(p).location == part_location_structure ) {
            damage_direct (p, rng( dmg1, dmg2 ) / (distance * distance), type);
        }
    }
}

/**
 * Shifts all parts of the vehicle by the given amounts, and then shifts the
 * vehicle itself in the opposite direction. The end result is that the vehicle
 * appears to have not moved. Useful for re-zeroing a vehicle to ensure that a
 * (0, 0) part is always present.
 * @param dx How much to shift on the x-axis.
 * @param dy How much to shift on the y-axis.
 */
void vehicle::shift_parts(const int dx, const int dy)
{
    for(unsigned int p = 0; p < parts.size(); p++) {
        parts[p].mount_dx -= dx;
        parts[p].mount_dy -= dy;
    }

    //Don't use the cache as it hasn't been updated yet
    std::vector<int> origin_parts = parts_at_relative(0, 0, false);

    posx += parts[origin_parts[0]].precalc_dx[0];
    posy += parts[origin_parts[0]].precalc_dy[0];

    refresh();

    //Need to also update the map after this
    g->m.reset_vehicle_cache();

}

/**
 * Detect if the vehicle is currently missing a 0,0 part, and
 * adjust if necessary.
 * @return bool true if the shift was needed.
 */
bool vehicle::shift_if_needed() {
    if (parts_at_relative(0, 0).empty()) {
        //Find a frame, any frame, to shift to
        for ( size_t next_part = 0; next_part < parts.size(); ++next_part ) {
            if ( part_info(next_part).location == "structure"
                    && !part_info(next_part).has_flag("PROTRUSION")
                    && !parts[next_part].removed) {
                shift_parts(parts[next_part].mount_dx, parts[next_part].mount_dy);
                break;
            }
        }
        refresh();
        return true;
    }
    return false;
}

int vehicle::damage_direct (int p, int dmg, int type)
{
    if (parts[p].hp <= 0) {
        /* Already-destroyed part - chance it could be torn off into pieces.
         * Chance increases with damage, and decreases with part max durability
         * (so lights, etc are easily removed; frames and plating not so much) */
        if(rng(0, part_info(p).durability / 10) < dmg) {
            int x_pos = global_x() + parts[p].precalc_dx[0];
            int y_pos = global_y() + parts[p].precalc_dy[0];
            if(part_info(p).location == part_location_structure) {
                //For structural parts, remove other parts first
                std::vector<int> parts_in_square = parts_at_relative(parts[p].mount_dx, parts[p].mount_dy);
                for(int index = parts_in_square.size() - 1; index >= 0; index--) {
                    //Ignore the frame being destroyed
                    if(parts_in_square[index] != p) {
                        if(parts[parts_in_square[index]].hp == 0) {
                            //Tearing off a broken part - break it up
                            if(g->u_see(x_pos, y_pos)) {
                                add_msg(m_bad, _("The %s's %s breaks into pieces!"), name.c_str(),
                                        part_info(parts_in_square[index]).name.c_str());
                            }
                            break_part_into_pieces(parts_in_square[index], x_pos, y_pos, true);
                        } else {
                            //Intact (but possibly damaged) part - remove it in one piece
                            if(g->u_see(x_pos, y_pos)) {
                                add_msg(m_bad, _("The %s's %s is torn off!"), name.c_str(),
                                        part_info(parts_in_square[index]).name.c_str());
                            }
                            item part_as_item = parts[parts_in_square[index]].properties_to_item();
                            g->m.add_item_or_charges(x_pos, y_pos, part_as_item, true);
                            remove_part(parts_in_square[index]);
                        }
                    }
                }
                /* After clearing the frame, remove it if normally legal to do
                 * so (it's not holding the vehicle together). At a later date,
                 * some more complicated system (such as actually making two
                 * vehicles from the split parts) would be ideal. */
                if(can_unmount(p)) {
                    if(g->u_see(x_pos, y_pos)) {
                        add_msg(m_bad, _("The %s's %s is destroyed!"),
                                name.c_str(), part_info(p).name.c_str());
                    }
                    break_part_into_pieces(p, x_pos, y_pos, true);
                    remove_part(p);
                }
            } else {
                //Just break it off
                if(g->u_see(x_pos, y_pos)) {
                    add_msg(m_bad, _("The %s's %s is destroyed!"),
                                    name.c_str(), part_info(p).name.c_str());
                }
                break_part_into_pieces(p, x_pos, y_pos, true);
                remove_part(p);
            }
        }
        return dmg;
    }

    int tsh = part_info(p).durability / 10;
    if (tsh > 20) {
        tsh = 20;
    }
    int dres = dmg;
    if (dmg >= tsh || type != 1)
    {
        dres -= parts[p].hp;
        int last_hp = parts[p].hp;
        parts[p].hp -= dmg;
        if (parts[p].hp < 0)
            parts[p].hp = 0;
        if (!parts[p].hp && last_hp > 0)
            insides_dirty = true;
        if (part_flag(p, "FUEL_TANK"))
        {
            ammotype ft = part_info(p).fuel_type;
            if (ft == fuel_type_gasoline || ft == fuel_type_plasma)
            {
                int pow = parts[p].amount / 40;
    //            debugmsg ("damage check dmg=%d pow=%d", dmg, pow);
                if (parts[p].hp <= 0)
                    leak_fuel (p);
                if (type == 2 ||
                    (one_in (ft == fuel_type_gasoline ? 2 : 4) && pow > 5 && rng (75, 150) < dmg))
                {
                    g->u.add_memorial_log(pgettext("memorial_male","The fuel tank of the %s exploded!"),
                        pgettext("memorial_female", "The fuel tank of the %s exploded!"),
                        name.c_str());
                    g->explosion (global_x() + parts[p].precalc_dx[0], global_y() + parts[p].precalc_dy[0],
                                pow, 0, ft == fuel_type_gasoline);
                    parts[p].hp = 0;
                }
            }
        }
        else
        if (parts[p].hp <= 0 && part_flag(p, "UNMOUNT_ON_DAMAGE"))
        {
            g->m.spawn_item(global_x() + parts[p].precalc_dx[0],
                           global_y() + parts[p].precalc_dy[0],
                           part_info(p).item, 1, 0, calendar::turn);
            remove_part (p);
        }
    }
    if (dres < 0)
        dres = 0;
    return dres;
}

void vehicle::leak_fuel (int p)
{
    if (!part_flag(p, "FUEL_TANK"))
        return;
    ammotype ft = part_info(p).fuel_type;
    if (ft == fuel_type_gasoline)
    {
        int x = global_x();
        int y = global_y();
        for (int i = x - 2; i <= x + 2; i++)
            for (int j = y - 2; j <= y + 2; j++)
                if (g->m.move_cost(i, j) > 0 && one_in(2))
                {
                    if (parts[p].amount < 100)
                    {
                        parts[p].amount = 0;
                        return;
                    }
                    g->m.spawn_item(i, j, fuel_type_gasoline);
                    g->m.spawn_item(i, j, fuel_type_gasoline);
                    parts[p].amount -= 100;
                }
    }
    parts[p].amount = 0;
}

void vehicle::cycle_turret_mode()
{
    if( ++turret_mode > 1 ) {
        turret_mode = 0;
    }
    add_msg( (0 == turret_mode) ? _("Turrets: Disabled") : _("Turrets: Burst mode") );
}

bool vehicle::fire_turret (int p, bool burst)
{
    if (!part_flag (p, "TURRET"))
        return false;
    it_gun *gun = dynamic_cast<it_gun*> (itypes[part_info(p).item]);
    if (!gun) {
        return false;
    }
    // Check for available power for turrets that use it.
    const int power = fuel_left(fuel_type_battery);
    if( gun->item_tags.count( "USE_UPS" ) && power < 5 ) {
        return false;
    } else if( gun->item_tags.count( "USE_UPS_20" ) && power < 20 ) {
        return false;
    } else if( gun->item_tags.count( "USE_UPS_40" ) && power < 40 ) {
        return false;
    }
    long charges = burst? gun->burst : 1;
    std::string whoosh = "";
    if (!charges)
        charges = 1;
    ammotype amt = part_info (p).fuel_type;
    if (amt == fuel_type_gasoline || amt == fuel_type_plasma || amt == fuel_type_battery)
    {
        if (amt == fuel_type_gasoline) {
            charges = 20; // hacky
        } else if (amt == fuel_type_battery) {
            if (one_in(100)) {
                //~ the sound of a charge-rifle firing a massive ball of plasma
                whoosh = _("whoosh!");
                charges = rng(5,8); // kaboom
            } else {
                charges = rng(1,4);
            }
        }
        int fleft = fuel_left (amt);
        if (fleft < 1) {
            return false;
        }
        it_ammo *ammo = dynamic_cast<it_ammo*>(itypes[amt]);
        if (!ammo) {
            return false;
        }
        if (fire_turret_internal (p, *gun, *ammo, charges, whoosh)) {
            // consume fuel
            if (amt == fuel_type_plasma) {
                charges *= 10; // hacky, too
            } else if (amt == fuel_type_battery) {
                charges *= charges * 5;
            }
            for( size_t p = 0; p < parts.size(); p++ ) {
                if (part_flag(p, "FUEL_TANK") &&
                        part_info(p).fuel_type == amt &&
                        parts[p].amount > 0) {
                    parts[p].amount -= charges;
                    if (parts[p].amount < 0) {
                        parts[p].amount = 0;
                    }
                }
            }
        }
    } else {
        if( parts[p].items.empty() ) {
            return false;
        }
        it_ammo *ammo = dynamic_cast<it_ammo*> (parts[p].items[0].type);
        if( !ammo || ammo->type != amt || parts[p].items[0].charges < 1 ) {
            return false;
        }
        if( charges > parts[p].items[0].charges ) {
            charges = parts[p].items[0].charges;
        }
        if( fire_turret_internal (p, *gun, *ammo, charges) ) {
            // consume ammo
            if( charges >= parts[p].items[0].charges ) {
                parts[p].items.erase( parts[p].items.begin() );
            } else {
                parts[p].items[0].charges -= charges;
            }
        }
    }
    return true;
}

bool vehicle::fire_turret_internal (int p, it_gun &gun, it_ammo &ammo, long charges, const std::string &extra_sound)
{
    int x = global_x() + parts[p].precalc_dx[0];
    int y = global_y() + parts[p].precalc_dy[0];
    // code copied form mattack::smg, mattack::flamethrower
    int range = ammo.type == fuel_type_gasoline ? 5 : 12;

    npc tmp;
    tmp.set_fake( true );
    tmp.name = rmp_format(_("<veh_player>The %s"), part_info(p).name.c_str());
    tmp.skillLevel(gun.skill_used).level(8);
    tmp.skillLevel("gun").level(4);
    tmp.recoil = abs(velocity) / 100 / 4;
    tmp.posx = x;
    tmp.posy = y;
    tmp.str_cur = 16;
    tmp.dex_cur = 8;
    tmp.per_cur = 12;
    tmp.weapon = item(gun.id, 0);
    it_ammo curam = ammo;
    tmp.weapon.curammo = &curam;
    tmp.weapon.charges = charges;

    const bool u_see = g->u_see(x, y);

    int fire_t, boo_hoo;
    Creature *target = tmp.auto_find_hostile_target(range, boo_hoo, fire_t);
    if (target == NULL) {
        if (u_see && boo_hoo) {
            add_msg(m_warning, ngettext("%s points in your direction and emits an IFF warning beep.",
                                        "%s points in your direction and emits %d annoyed sounding beeps.",
                                         boo_hoo),
                       tmp.name.c_str(), boo_hoo);
        }
        return false;
    }

    // make a noise, if extra noise is to be made
    if (extra_sound != "") {
        g->sound(x, y, 20, extra_sound);
    }
    // notify player if player can see the shot
    if( g->u_see(x, y) ) {
        add_msg(_("The %s fires its %s!"), name.c_str(), part_info(p).name.c_str());
    }
    // Spawn a fake UPS to power any turreted weapons that need electricity.
    item tmp_ups( "UPS_on", 0 );
    // Drain a ton of power
    tmp_ups.charges = drain( fuel_type_battery, 1000 );
    item &ups_ref = tmp.i_add(tmp_ups);
    tmp.fire_gun(target->xpos(), target->ypos(), true);
    // Return whatever is left.
    refill( fuel_type_battery, ups_ref.charges );

    return true;
}

/**
 * Opens an openable part at the specified index. If it's a multipart, opens
 * all attached parts as well.
 * @param part_index The index in the parts list of the part to open.
 */
void vehicle::open(int part_index)
{
  if(!part_info(part_index).has_flag("OPENABLE")) {
    debugmsg("Attempted to open non-openable part %d (%s) on a %s!", part_index,
               vehicle_part_types[parts[part_index].id].name.c_str(), name.c_str());
  } else {
    open_or_close(part_index, true);
  }
}

/**
 * Opens an openable part at the specified index. If it's a multipart, opens
 * all attached parts as well.
 * @param part_index The index in the parts list of the part to open.
 */
void vehicle::close(int part_index)
{
  if(!part_info(part_index).has_flag("OPENABLE")) {
    debugmsg("Attempted to close non-closeable part %d (%s) on a %s!", part_index,
               vehicle_part_types[parts[part_index].id].name.c_str(), name.c_str());
  } else {
    open_or_close(part_index, false);
  }
}

void vehicle::open_all_at(int p)
{
    std::vector<int> parts_here = parts_at_relative(parts[p].mount_dx, parts[p].mount_dy);
    for(std::vector<int>::iterator part_it = parts_here.begin();
        part_it != parts_here.end(); ++part_it) {
        if(part_flag(*part_it, VPFLAG_OPENABLE)){
            // Note that this will open mutlisquare and non-multipart parts in the tile. This
            // means that adjacent open multisquare openables can still have closed stuff
            // on same tile after this function returns
            open(*part_it);
        }
    }
}

void vehicle::open_or_close(int part_index, bool opening)
{
  parts[part_index].open = opening ? 1 : 0;
  insides_dirty = true;

  if(part_info(part_index).has_flag("MULTISQUARE")) {
    /* Find all other closed parts with the same ID in adjacent squares.
     * This is a tighter restriction than just looking for other Multisquare
     * Openable parts, and stops trunks from opening side doors and the like. */
    for( size_t next_index = 0; next_index < parts.size(); ++next_index ) {
      if (parts[next_index].removed) {
        continue;
      }
      //Look for parts 1 square off in any cardinal direction
      int xdiff = parts[next_index].mount_dx - parts[part_index].mount_dx;
      int ydiff = parts[next_index].mount_dy - parts[part_index].mount_dy;
      if((xdiff * xdiff + ydiff * ydiff == 1) && // (x^2 + y^2) == 1
              (part_info(next_index).id == part_info(part_index).id) &&
              (parts[next_index].open == opening ? 0 : 1)) {
        open_or_close(next_index, opening);
      }
    }
  }
}

// a chance to stop skidding if moving in roughly the faced direction
void vehicle::possibly_recover_from_skid(){
   if (last_turn > 13)
      //turning on the initial skid is delayed, so move==face, initially. This filters out that case.
      return;
   rl_vec2d mv = move_vec();
   rl_vec2d fv = face_vec();
   float dot = mv.dot_product(fv);
   //threshold of recovery is gaussianesque.

   if (fabs(dot) * 100 > dice(9,20)){
      add_msg(_("The %s recovers from its skid."), name.c_str());
      skidding = false; //face_vec takes over.
      velocity *= dot; //wheels absorb horizontal velocity.
      if(dot < -.8){
         //pointed backwards, velo-wise.
         velocity *= -1; //move backwards.
      }
      move = face;
   }
}

// if not skidding, move_vec == face_vec, mv <dot> fv == 1, velocity*1 is returned.
float vehicle::forward_velocity(){
   rl_vec2d mv = move_vec();
   rl_vec2d fv = face_vec();
   float dot = mv.dot_product(fv);
   return velocity * dot;
}

rl_vec2d vehicle::velo_vec(){
    rl_vec2d ret;
    if(skidding)
       ret = move_vec();
    else
       ret = face_vec();
    ret = ret.normalized();
    ret = ret * velocity;
    return ret;
}

// normalized.
rl_vec2d vehicle::move_vec(){
    float mx,my;
    mx = cos (move.dir() * M_PI/180);
    my = sin (move.dir() * M_PI/180);
    rl_vec2d ret(mx,my);
    return ret;
}

// normalized.
rl_vec2d vehicle::face_vec(){
    float fx,fy;
    fx = cos (face.dir() * M_PI/180);
    fy = sin (face.dir() * M_PI/180);
    rl_vec2d ret(fx,fy);
    return ret;
}

float get_collision_factor(float delta_v)
{
    if (abs(delta_v) <= 31) {
        return ( 1 - ( 0.9 * abs(delta_v) ) / 31 );
    } else {
        return 0.1;
    }
}

bool vehicle::is_foldable() const
{
    for (size_t i = 0; i < parts.size(); i++) {
        if (!part_flag(i, "FOLDABLE")) {
            return false;
        }
    }
    return true;
}

bool vehicle::restore(const std::string &data)
{
    std::istringstream veh_data(data);
    try {
        JsonIn json(veh_data);
        parts.clear();
        json.read(parts);
    } catch(std::string e) {
        debugmsg("Error restoring vehicle: %s", e.c_str());
        return false;
    }
    refresh();
    face.init(0);
    turn_dir = 0;
    turn(0);
    precalc_mounts(0, 0);
    precalc_mounts(1, 0);
    return true;
}<|MERGE_RESOLUTION|>--- conflicted
+++ resolved
@@ -879,17 +879,9 @@
             }
 
         }
-<<<<<<< HEAD
-        if( g->ambient_sound( radio_x, radio_y, 15, sound ) ) {
-            g->u.add_morale(MORALE_MUSIC,5,20,30,1);
-=======
-        g->ambient_sound( radio_x, radio_y, 15, sound );
-        if ((g->u.posx < radio_x + 15 && g->u.posy < radio_y + 15) && (g->u.posx > radio_x - 15 && g->u.posy > radio_y - 15)) {
-            if (!g->u.has_effect("music")){
-                g->u.add_effect("music", 1);
-                g->u.add_morale(MORALE_MUSIC, 5, 20, 30, 1);
-            }
->>>>>>> bb9543cf
+        if( g->ambient_sound( radio_x, radio_y, 15, sound ) && !g->u.has_effect("music") ){
+            g->u.add_effect("music", 1);
+            g->u.add_morale(MORALE_MUSIC, 5, 20, 30, 1);
         }
     }
 }
