--- conflicted
+++ resolved
@@ -133,7 +133,7 @@
             messages.pop_front();
         }
 
-        messages.emplace_back(std::move(msg), type);
+        messages.emplace_back(remove_color_tags(std::move(msg)), type);
     }
 
     std::vector<std::pair<std::string, std::string>> recent_messages(const size_t count) const {
@@ -237,22 +237,9 @@
 
         int line = 1;
         int lasttime = -1;
-<<<<<<< HEAD
-        for (size_t i = offset; i < size() && line <= bottom; i++) {
-            const game_message &m = player_messages.messages[size() - i - 1];
-            const std::string mstr = remove_color_tags( m.get_with_count() );
-            const nc_color col = m.get_color();
-            calendar timepassed = calendar::turn - m.turn;
-            if (int(timepassed) > lasttime) {
-                mvwprintz(w, line, 3, c_ltblue, _("%s ago:"),
-                          timepassed.textify_period().c_str());
-                line++;
-                lasttime = int(timepassed);
-=======
         for (auto i = offset; i < msg_count; ++i) {
             if (line > bottom) {
                 break;
->>>>>>> 3db3f899
             }
 
             auto const &m         = player_messages.impl_->history(i);
@@ -303,15 +290,6 @@
     
     int const maxlength = right - left;
     int line = bottom;
-<<<<<<< HEAD
-    for (int i = size() - 1; i >= 0 && line >= top; i--) {
-        const game_message &m = player_messages.messages[i];
-        const std::string mstr = remove_color_tags( m.get_with_count() );
-        const nc_color col = m.get_color();
-        std::vector<std::string> folded = foldstring(mstr, maxlength);
-        for (int j = folded.size() - 1; j >= 0 && line >= top; j--, line--) {
-            mvwprintz(ipk_target, line, left, col, "%s", folded[j].c_str());
-=======
 
     for (auto i = size() - 1; i >= 0; --i) {
         if (line < top) {
@@ -326,7 +304,6 @@
                 break;
             }
             mvwprintz(ipk_target, line--, left, col, "%s", folded.c_str());
->>>>>>> 3db3f899
         }
     }
 
