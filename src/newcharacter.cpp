#include "cata_utility.h"
#include "player.h"
#include "profession.h"
#include "recipe_dictionary.h"
#include "scenario.h"
#include "start_location.h"
#include "input.h"
#include "output.h"
#include "bionics.h"
#include "units.h"
#include "rng.h"
#include "game.h"
#include "name.h"
#include "string_formatter.h"
#include "options.h"
#include "skill.h"
#include "catacharset.h"
#include "debug.h"
#include "char_validity_check.h"
#include "path_info.h"
#include "mapsharing.h"
#include "translations.h"
#include "martialarts.h"
#include "addiction.h"
#include "ui.h"
#include "mutation.h"
#include "crafting.h"
#include "string_input_popup.h"
#include "worldfactory.h"

#ifndef _MSC_VER
#include <unistd.h>
#endif
#include <cstring>
#include <sstream>
#include <vector>
#include <algorithm>
#include <cassert>

// Colors used in this file: (Most else defaults to c_light_gray)
#define COL_STAT_ACT        c_white   // Selected stat
#define COL_STAT_BONUS      c_light_green // Bonus
#define COL_STAT_NEUTRAL    c_white   // Neutral Property
#define COL_STAT_PENALTY    c_light_red   // Penalty
#define COL_TR_GOOD         c_green   // Good trait descriptive text
#define COL_TR_GOOD_OFF_ACT c_light_gray  // A toggled-off good trait
#define COL_TR_GOOD_ON_ACT  c_light_green // A toggled-on good trait
#define COL_TR_GOOD_OFF_PAS c_dark_gray  // A toggled-off good trait
#define COL_TR_GOOD_ON_PAS  c_green   // A toggled-on good trait
#define COL_TR_BAD          c_red     // Bad trait descriptive text
#define COL_TR_BAD_OFF_ACT  c_light_gray  // A toggled-off bad trait
#define COL_TR_BAD_ON_ACT   c_light_red   // A toggled-on bad trait
#define COL_TR_BAD_OFF_PAS  c_dark_gray  // A toggled-off bad trait
#define COL_TR_BAD_ON_PAS   c_red     // A toggled-on bad trait
#define COL_SKILL_USED      c_green   // A skill with at least one point
#define COL_HEADER          c_white   // Captions, like "Profession items"
#define COL_NOTE_MAJOR      c_green   // Important note
#define COL_NOTE_MINOR      c_light_gray  // Just regular note

#define HIGH_STAT 14 // The point after which stats cost double
#define MAX_STAT 20 // The point after which stats can not be increased further

#define NEWCHAR_TAB_MAX 6 // The ID of the rightmost tab

void draw_tabs( const catacurses::window &w, std::string sTab );
void draw_points( const catacurses::window &w, points_left &points, int netPointCost = 0 );
static int skill_increment_cost( const Character &u, const skill_id &skill );

struct points_left {
    int stat_points = 0;
    int trait_points = 0;
    int skill_points = 0;

    enum point_limit {
        FREEFORM = 0,
        ONE_POOL,
        MULTI_POOL
    } limit;

    points_left()
    {
        limit = MULTI_POOL;
        init_from_options();
    }

    void init_from_options()
    {
        stat_points = get_option<int>( "INITIAL_STAT_POINTS" );
        trait_points = get_option<int>( "INITIAL_TRAIT_POINTS" );
        skill_points = get_option<int>( "INITIAL_SKILL_POINTS" );
    }

    // Highest amount of points to spend on stats without points going invalid
    int stat_points_left() const
    {
        switch( limit ) {
            case FREEFORM:
            case ONE_POOL:
                return stat_points + trait_points + skill_points;
            case MULTI_POOL:
                return std::min( trait_points_left(),
                                 stat_points + std::min( 0, trait_points + skill_points ) );
        }

        return 0;
    }

    int trait_points_left() const
    {
        switch( limit ) {
            case FREEFORM:
            case ONE_POOL:
                return stat_points + trait_points + skill_points;
            case MULTI_POOL:
                return stat_points + trait_points + std::min( 0, skill_points );
        }

        return 0;
    }

    int skill_points_left() const
    {
        switch( limit ) {
            case FREEFORM:
            case ONE_POOL:
                return stat_points + trait_points + skill_points;
            case MULTI_POOL:
                return stat_points + trait_points + skill_points;
        }

        return 0;
    }

    bool is_valid()
    {
        return limit == FREEFORM ||
            (stat_points_left() >= 0 && trait_points_left() >= 0 &&
            skill_points_left() >= 0);
    }

    bool has_spare()
    {
        return limit != FREEFORM && is_valid() && skill_points_left() > 0;
    }

    std::string to_string()
    {
        if( limit == MULTI_POOL ) {
            return string_format( _("Points left: <color_%s>%d</color>%c<color_%s>%d</color>%c<color_%s>%d</color>=<color_%s>%d</color>"),
                stat_points_left() >= 0 ? "light_gray" : "red", stat_points,
                trait_points >= 0 ? '+' : '-',
                trait_points_left() >= 0 ? "light_gray" : "red", abs(trait_points),
                skill_points >= 0 ? '+' : '-',
                skill_points_left() >= 0 ? "light_gray" : "red", abs(skill_points),
                is_valid() ? "light_gray" : "red", stat_points + trait_points + skill_points );
        } else if( limit == ONE_POOL ) {
            return string_format( _("Points left: %4d"), skill_points_left() );
        } else {
            return _("Freeform");
        }
    }
};

enum struct tab_direction {
    NONE,
    FORWARD,
    BACKWARD,
    QUIT
};

tab_direction set_points( const catacurses::window &w, player *u, points_left &points );
tab_direction set_stats( const catacurses::window &w, player *u, points_left &points );
tab_direction set_traits( const catacurses::window &w, player *u, points_left &points );
tab_direction set_scenario( const catacurses::window &w, player *u, points_left &points );
tab_direction set_profession( const catacurses::window &w, player *u, points_left &points );
tab_direction set_skills( const catacurses::window &w, player *u, points_left &points );
tab_direction set_description( const catacurses::window &w, player *u, bool allow_reroll, points_left &points );

void save_template( player *u, std::string name = "" );
void reset_scenario( player *u, const scenario *scen );

void Character::pick_name(bool bUseDefault)
{
    if (bUseDefault && !get_option<std::string>( "DEF_CHAR_NAME" ).empty() ) {
        name = get_option<std::string>( "DEF_CHAR_NAME" );
    } else {
        name = Name::generate(male);
    }
}

matype_id choose_ma_style( const character_type type, const std::vector<matype_id> &styles )
{
    if( type == PLTYPE_NOW ) {
        return random_entry( styles );
    }
    if( styles.size() == 1 ) {
        return styles.front();
    }
    uimenu menu;
    menu.text = _( "Pick your style:" );
    menu.desc_enabled = true;
    for( auto & s : styles ) {
        auto &style = s.obj();
        menu.addentry_desc( style.name, style.description );
    }
    menu.selected = 0;
    while( true ) {
        menu.query(true);
        auto &selected = styles[menu.ret];
        if( query_yn( _( "Use this style?" ) ) ) {
            return selected;
        }
    }
}

bool player::load_template( const std::string &template_name )
{
    return read_from_file( FILENAMES["templatedir"] + utf8_to_native( template_name ) + ".template", [&]( std::istream &fin ) {
        std::string data;
        getline( fin, data );
        load_info( data );

        if( MAP_SHARING::isSharing() ) {
            // just to make sure we have the right name
            name = MAP_SHARING::getUsername();
        }
    } );
}

void player::randomize( const bool random_scenario, points_left &points )
{

    const int max_trait_points = get_option<int>( "MAX_TRAIT_POINTS" );
    // Reset everything to the defaults to have a clean state.
    *this = player();

    g->u.male = (rng(1, 100) > 50);
    if(!MAP_SHARING::isSharing()) {
        g->u.pick_name(true);
    } else {
        g->u.name = MAP_SHARING::getUsername();
    }
    bool cities_enabled = world_generator->active_world->WORLD_OPTIONS["CITY_SIZE"].getValue() != "0";
    if( random_scenario ) {
        std::vector<const scenario *> scenarios;
        for( const auto &scen : scenario::get_all() ) {
            if( !scen.has_flag( "CHALLENGE" ) &&
                ( !scen.has_flag( "CITY_START" ) || cities_enabled ) ) {
                scenarios.emplace_back( &scen );
            }
        }
        g->scen = random_entry( scenarios );
    } else if( !cities_enabled ) {
        static const string_id<scenario> wilderness_only_scenario( "wilderness" );
        g->scen = &wilderness_only_scenario.obj();
    }

    g->u.prof = g->scen->weighted_random_profession();
    g->u.start_location = g->scen->random_start_location();

    str_max = rng( 6, HIGH_STAT - 2 );
    dex_max = rng( 6, HIGH_STAT - 2 );
    int_max = rng( 6, HIGH_STAT - 2 );
    per_max = rng( 6, HIGH_STAT - 2 );
    points.stat_points = points.stat_points - str_max - dex_max - int_max - per_max;
    points.skill_points = points.skill_points - g->u.prof->point_cost() - g->scen->point_cost();
    // The default for each stat is 8, and that default does not cost any points.
    // Values below give points back, values above require points. The line above has removed
    // to many points, therefore they are added back.
    points.stat_points += 8 * 4;

    int num_gtraits = 0, num_btraits = 0, tries = 0;
    add_traits(); // adds mandatory profession/scenario traits.
    for( const auto &mut : my_mutations ) {
        const mutation_branch &mut_info = mut.first.obj();
        if( mut_info.profession ) {
            continue;
        }
        // Scenario/profession traits do not cost any points, but they are counted toward
        // the limit (MAX_TRAIT_POINTS)
        if( mut_info.points >= 0 ) {
            num_gtraits += mut_info.points;
        } else {
            num_btraits -= mut_info.points;
        }
    }

    /* The loops variable is used to prevent the algorithm running in an infinite loop */
    unsigned int loops = 0;

    while( loops <= 100000 && ( !points.is_valid() || rng(-3, 20) > points.skill_points_left() ) ) {
        loops++;
        trait_id rn;
        if (num_btraits < max_trait_points && one_in(3)) {
            tries = 0;
            do {
                rn = random_bad_trait();
                tries++;
            } while( ( has_trait( rn ) || num_btraits - rn->points > max_trait_points ) &&
                     tries < 5 );

            if (tries < 5 && !has_conflicting_trait(rn)) {
                toggle_trait(rn);
                points.trait_points -= rn->points;
                num_btraits -= rn->points;
            }
        } else {
            switch (rng(1, 4)) {
            case 1:
                if (str_max > 5) {
                    str_max--;
                    points.stat_points++;
                }
                break;
            case 2:
                if (dex_max > 5) {
                    dex_max--;
                    points.stat_points++;
                }
                break;
            case 3:
                if (int_max > 5) {
                    int_max--;
                    points.stat_points++;
                }
                break;
            case 4:
                if (per_max > 5) {
                    per_max--;
                    points.stat_points++;
                }
                break;
            }
        }
    }

    loops = 0;
    while( points.has_spare() && loops <= 100000 ) {
        const bool allow_stats = points.stat_points_left() > 0;
        const bool allow_traits = points.trait_points_left() > 0 && num_gtraits < max_trait_points;
        int r = rng( 1, 9 );
        trait_id rn;
        switch( r ) {
        case 1:
        case 2:
        case 3:
        case 4:
            if( allow_traits ) {
                rn = random_good_trait();
                auto &mdata = rn.obj();
                if( !has_trait(rn) && points.trait_points_left() >= mdata.points &&
                    num_gtraits + mdata.points <= max_trait_points && !has_conflicting_trait( rn ) ) {
                    toggle_trait(rn);
                    points.trait_points -= mdata.points;
                    num_gtraits += mdata.points;
                }
                break;
            }
            /* fallthrough */
        case 5:
            if( allow_stats ) {
                switch (rng(1, 4)) {
                case 1:
                    if( str_max < HIGH_STAT ) {
                        str_max++;
                        points.stat_points--;
                    } else if( points.stat_points_left() >= 2 && str_max < MAX_STAT ) {
                        str_max++;
                        points.stat_points = points.stat_points - 2;
                    }
                    break;
                case 2:
                    if( dex_max < HIGH_STAT ) {
                        dex_max++;
                        points.stat_points--;
                    } else if( points.stat_points_left() >= 2 && dex_max < MAX_STAT ) {
                        dex_max++;
                        points.stat_points = points.stat_points - 2;
                    }
                    break;
                case 3:
                    if( int_max < HIGH_STAT ) {
                        int_max++;
                        points.stat_points--;
                    } else if( points.stat_points_left() >= 2 && int_max < MAX_STAT ) {
                        int_max++;
                        points.stat_points = points.stat_points - 2;
                    }
                    break;
                case 4:
                    if( per_max < HIGH_STAT ) {
                        per_max++;
                        points.stat_points--;
                    } else if( points.stat_points_left() >= 2 && per_max < MAX_STAT ) {
                        per_max++;
                        points.stat_points = points.stat_points - 2;
                    }
                    break;
                }
                break;
            }
            /* fallthrough */
        case 6:
        case 7:
        case 8:
        case 9:
            const skill_id aSkill = Skill::random_skill();
            const int level = get_skill_level(aSkill);

            if (level < points.skill_points_left() && level < MAX_SKILL && (level <= 10 || loops > 10000)) {
                points.skill_points -= skill_increment_cost( *this, aSkill );
                // For balance reasons, increasing a skill from level 0 gives you 1 extra level for free
                set_skill_level( aSkill, ( level == 0 ? 2 : level + 1 )  );
            }
            break;
        }
        loops++;
    }
}

bool player::create(character_type type, std::string tempname)
{
    weapon = item("null", 0);

    g->u.prof = profession::generic();
    g->scen = scenario::generic();


    catacurses::window w;
    if( type != PLTYPE_NOW ) {
        w = catacurses::newwin( TERMY, TERMX, 0, 0 );
    }

    int tab = 0;
    points_left points = points_left();

    switch (type) {
    case PLTYPE_CUSTOM:
        break;
    case PLTYPE_NOW:
    case PLTYPE_RANDOM:
        randomize( false, points );
        tab = NEWCHAR_TAB_MAX;
        break;
    case PLTYPE_TEMPLATE:
        if( !load_template( tempname ) ) {
            return false;
        }
        points.stat_points = 0;
        points.trait_points = 0;
        points.skill_points = 0;
        // We want to prevent recipes known by the template from being applied to the
        // new character. The recipe list will be rebuilt when entering the game.
        learned_recipes.clear();
        tab = NEWCHAR_TAB_MAX;
        break;
    }

    auto nameExists = [&]( const std::string &name ) {
        return world_generator->active_world->save_exists( save_t::from_player_name( name ) ) &&
                    !query_yn( string_format( _("A character with the name '%s' already exists in this world.\n"
                        "Saving will override the already existing character.\n\n"
                        "Continue anyways?" ), name ) );
    };

    const bool allow_reroll = type == PLTYPE_RANDOM;
    do {
        if( !w ) {
            // assert( type == PLTYPE_NOW );
            // no window is created because "Play now"  does not require any configuration
            if( nameExists( g->u.name ) ) {
                return false;
            }

            break;
        }
        werase( w );
        wrefresh( w );
        tab_direction result = tab_direction::QUIT;
        switch( tab ) {
            case 0:
                result = set_points     ( w, this, points );
                break;
            case 1:
                result = set_scenario   ( w, this, points );
                break;
            case 2:
                result = set_profession ( w, this, points );
                break;
            case 3:
                result = set_traits     ( w, this, points );
                break;
            case 4:
                result = set_stats      ( w, this, points );
                break;
            case 5:
                result = set_skills     ( w, this, points );
                break;
            case 6:
                result = set_description( w, this, allow_reroll, points );
                break;
        }

        switch( result ) {
            case tab_direction::NONE:
                break;
            case tab_direction::FORWARD:
                tab++;
                break;
            case tab_direction::BACKWARD:
                tab--;
                break;
            case tab_direction::QUIT:
                tab = -1;
                break;
        }

        if( !( tab >= 0 && tab <= NEWCHAR_TAB_MAX ) ) {
            if( tab != -1 && nameExists( g->u.name ) ) {
                tab = NEWCHAR_TAB_MAX;
            } else {
                break;
            }
        }

    } while( true );

    if( tab < 0 ) {
        return false;
    }

    save_template( this, _("Last Character") );

    recalc_hp();
    for (int i = 0; i < num_hp_parts; i++) {
        hp_cur[i] = hp_max[i];
    }

    if( has_trait( trait_id( "SMELLY" ) ) ) {
        scent = 800;
    }
    if( has_trait( trait_id( "WEAKSCENT" ) ) ) {
        scent = 300;
    }

    ret_null = item("null", 0);
    weapon = ret_null;

    // Grab the skills from the profession, if there are any
    // We want to do this before the recipes
    for( auto &e : g->u.prof->skills() ) {
        mod_skill_level( e.first, e.second );
    }

    // Learn recipes
    for( const auto &e : recipe_dict ) {
        const auto &r = e.second;
        if( !knows_recipe( &r ) && has_recipe_requirements( r ) ) {
            learn_recipe( &r );
        }
    }

    std::list<item> prof_items = g->u.prof->items( g->u.male, g->u.get_mutations() );

    for( item &it : prof_items ) {
        // TODO: debugmsg if food that isn't a seed is inedible
        if( it.has_flag( "no_auto_equip" ) ) {
            it.unset_flag( "no_auto_equip" );
            inv.push_back( it );
        } else if( it.is_armor() ) {
            // TODO: debugmsg if wearing fails
            wear_item( it, false );
        } else if( it.has_flag( "WET" ) ) {
            it.active = true;
            it.item_counter = 450; // Give it some time to dry off
            inv.push_back( it );
        } else {
            inv.push_back( it );
        }
        if( it.is_book() ) {
            items_identified.insert( it.typeId() );
        }
    }

    std::vector<addiction> prof_addictions = g->u.prof->addictions();
    for (std::vector<addiction>::const_iterator iter = prof_addictions.begin();
         iter != prof_addictions.end(); ++iter) {
        g->u.addictions.push_back(*iter);
    }

    for( auto &bio : prof->CBMs() ) {
        add_bionic( bio );
    }
    // Adjust current energy level to maximum
    power_level = max_power_level;

    for( auto &t : get_base_traits() ) {
        std::vector<matype_id> styles;
        for( auto &s : t->initial_ma_styles ) {
            if( !has_martialart( s ) ) {
                styles.push_back( s );
            }
        }
        if( !styles.empty() ) {
            const auto ma_type = choose_ma_style( type, styles );
            ma_styles.push_back( ma_type );
            style_selected = ma_type;
        }
    }

    // Activate some mutations right from the start.
    for( const trait_id &mut : get_mutations() ) {
        const auto &branch = mut.obj();
        if( branch.starts_active ) {
            my_mutations[mut].powered = true;
        }
    }

    // Ensure that persistent morale effects (e.g. Optimist) are present at the start.
    apply_persistent_morale();

    return true;
}

void draw_tabs( const catacurses::window &w, std::string sTab )
{
    for (int i = 1; i < TERMX - 1; i++) {
        mvwputch(w, 2, i, BORDER_COLOR, LINE_OXOX);
        mvwputch(w, 4, i, BORDER_COLOR, LINE_OXOX);
        mvwputch(w, TERMY - 1, i, BORDER_COLOR, LINE_OXOX);

        if (i > 2 && i < TERMY - 1) {
            mvwputch(w, i, 0, BORDER_COLOR, LINE_XOXO);
            mvwputch(w, i, TERMX - 1, BORDER_COLOR, LINE_XOXO);
        }
    }

    std::vector<std::string> tab_captions;
    tab_captions.push_back(_("POINTS"));
    tab_captions.push_back(_("SCENARIO"));
    tab_captions.push_back(_("PROFESSION"));
    tab_captions.push_back(_("TRAITS"));
    tab_captions.push_back(_("STATS"));
    tab_captions.push_back(_("SKILLS"));
    tab_captions.push_back(_("DESCRIPTION"));

    size_t temp_len = 0;
    size_t tabs_length = 0;
    std::vector<int> tab_len;
    for (auto tab_name : tab_captions) {
        // String length + borders
        temp_len = utf8_width(tab_name) + 2;
        tabs_length += temp_len;
        tab_len.push_back(temp_len);
    }

    int next_pos = 2;
    // Free space on tabs window. '<', '>' symbols is drawing on free space.
    // Initial value of next_pos is free space too.
    // '1' is used for SDL/curses screen column reference.
    int free_space = (TERMX - tabs_length - 1 - next_pos);
    int spaces = free_space / ((int)tab_captions.size() - 1);
    if (spaces < 0) {
        spaces = 0;
    }
    for (size_t i = 0; i < tab_captions.size(); ++i) {
        draw_tab(w, next_pos, tab_captions[i].c_str(), (sTab == tab_captions[i]));
        next_pos += tab_len[i] + spaces;
    }

    mvwputch(w, 2,  0, BORDER_COLOR, LINE_OXXO); // |^
    mvwputch(w, 2, TERMX - 1, BORDER_COLOR, LINE_OOXX); // ^|

    mvwputch(w, 4, 0, BORDER_COLOR, LINE_XXXO); // |-
    mvwputch(w, 4, TERMX - 1, BORDER_COLOR, LINE_XOXX); // -|

    mvwputch(w, TERMY - 1, 0, BORDER_COLOR, LINE_XXOO); // |_
    mvwputch(w, TERMY - 1, TERMX - 1, BORDER_COLOR, LINE_XOOX); // _|
}
void draw_points( const catacurses::window &w, points_left &points, int netPointCost )
{
    // Clear line (except borders)
    mvwprintz( w, 3, 2, c_black, std::string( getmaxx( w ) - 3, ' ' ).c_str() );
    std::string points_msg = points.to_string();
    int pMsg_length = utf8_width( remove_color_tags( points_msg ), true );
    nc_color color = c_light_gray;
    print_colored_text( w, 3, 2, color, c_light_gray, points_msg );
    if( netPointCost > 0 ) {
        mvwprintz( w, 3, pMsg_length + 2, c_red, "(-%d)", std::abs( netPointCost ) );
    } else if( netPointCost < 0 ) {
        mvwprintz( w, 3, pMsg_length + 2, c_green, "(+%d)", std::abs( netPointCost ) );
    }
}

template <class Compare>
void draw_sorting_indicator( const catacurses::window &w_sorting, input_context ctxt, Compare sorter )
{
    auto const sort_order = sorter.sort_by_points ? _("points") : _("name");
    auto const sort_help = string_format( _("(Press <color_light_green>%s</color> to change)"),
                                           ctxt.get_desc("SORT").c_str() );
    wprintz(w_sorting, COL_HEADER, _("Sort by:"));
    wprintz(w_sorting, c_light_gray, " %s", sort_order);
    fold_and_print(w_sorting, 0, 16, (TERMX / 2), c_light_gray, sort_help);
}

tab_direction set_points( const catacurses::window &w, player *, points_left &points )
{
    tab_direction retval = tab_direction::NONE;
    const int content_height = TERMY - 6;
    catacurses::window w_description = catacurses::newwin( content_height, TERMX - 35,
                                    5 + getbegy( w ), 31 + getbegx( w ) );

    draw_tabs( w, _("POINTS") );

    input_context ctxt("NEW_CHAR_POINTS");
    ctxt.register_cardinal();
    ctxt.register_action("PREV_TAB");
    ctxt.register_action("HELP_KEYBINDINGS");
    ctxt.register_action("NEXT_TAB");
    ctxt.register_action("QUIT");
    ctxt.register_action("CONFIRM");

    const std::string point_pool = get_option<std::string>( "CHARACTER_POINT_POOLS" );

    using point_limit_tuple = std::tuple<points_left::point_limit, std::string, std::string>;
    std::vector<point_limit_tuple> opts;


    const point_limit_tuple multi_pool = std::make_tuple( points_left::MULTI_POOL, _( "Multiple pools" ),
                         _( "Stats, traits and skills have separate point pools.\n\
Putting stat points into traits and skills is allowed and putting trait points into skills is allowed.\n\
Scenarios and professions affect skill point pool" ) );

    const point_limit_tuple one_pool = std::make_tuple( points_left::ONE_POOL, _( "Single pool" ),
                         _( "Stats, traits and skills share a single point pool." ) );

    const point_limit_tuple freeform = std::make_tuple( points_left::FREEFORM, _( "Freeform" ),
                         _( "No point limits are enforced" ) );


    if( point_pool == "multi_pool" ) {
        opts = {{ multi_pool }};
    } else if( point_pool == "no_freeform" ) {
        opts={{ multi_pool, one_pool }};
    } else {
        opts={{ multi_pool, one_pool, freeform }};
    }

    int highlighted = 0;

    do {
        if( highlighted < 0 ) {
            highlighted = opts.size() - 1;
        } else if( highlighted >= (int)opts.size() ) {
            highlighted = 0;
        }

        const auto &cur_opt = opts[highlighted];

        draw_points( w, points );

        // Clear the bottom of the screen.
        werase( w_description );

        for( int i = 0; i < (int)opts.size(); i++ ) {
            nc_color color = (points.limit == std::get<0>( opts[i] ) ? COL_SKILL_USED : c_light_gray);
            if( highlighted == i ) {
                color = hilite( color );
            }
            mvwprintz( w, 5 + i,  2, color, std::get<1>( opts[i] ).c_str() );
        }

        fold_and_print( w_description, 0, 0, getmaxx( w_description ),
                        COL_SKILL_USED, std::get<2>( cur_opt ).c_str() );

        wrefresh( w );
        wrefresh( w_description );
        const std::string action = ctxt.handle_input();
        if( action == "DOWN" ) {
            highlighted++;
        } else if( action == "UP" ) {
            highlighted--;
        } else if( action == "PREV_TAB" && query_yn(_("Return to main menu?") ) ) {
            retval = tab_direction::BACKWARD;
        } else if( action == "NEXT_TAB" ) {
            retval = tab_direction::FORWARD;
        } else if( action == "QUIT" && query_yn( _("Return to main menu?") ) ) {
            retval = tab_direction::QUIT;
        } else if( action == "HELP_KEYBINDINGS" ) {
            // Need to redraw since the help window obscured everything.
            draw_tabs( w, _("POINTS") );
        } else if( action == "CONFIRM" ) {
            points.limit = std::get<0>( cur_opt );
        }
    } while( retval == tab_direction::NONE );

    return retval;
}

tab_direction set_stats( const catacurses::window &w, player *u, points_left &points )
{
    unsigned char sel = 1;
    const int iSecondColumn = 27;
    input_context ctxt("NEW_CHAR_STATS");
    ctxt.register_cardinal();
    ctxt.register_action("PREV_TAB");
    ctxt.register_action("HELP_KEYBINDINGS");
    ctxt.register_action("NEXT_TAB");
    ctxt.register_action("QUIT");
    int read_spd;
    catacurses::window w_description = catacurses::newwin( 8, TERMX - iSecondColumn - 1, 6 + getbegy( w ),
                                   iSecondColumn + getbegx(w));
    // There is no map loaded currently, so any access to the map will
    // fail (player::suffer, called from player::reset_stats), might access
    // the map:
    // There are traits that check/change the radioactivity on the map,
    // that check if in sunlight...
    // Setting the position to -1 ensures that the INBOUNDS check in
    // map.cpp is triggered. This check prevents access to invalid position
    // on the map (like -1,0) and instead returns a dummy default value.
    u->setx( -1 );
    u->reset();

    do {
        werase(w);
        draw_tabs(w, _("STATS"));
        fold_and_print(w, 16, 2, getmaxx(w) - 4, COL_NOTE_MINOR, _("\
    <color_light_green>%s</color> / <color_light_green>%s</color> to select a statistic.\n\
    <color_light_green>%s</color> to increase the statistic.\n\
    <color_light_green>%s</color> to decrease the statistic."),
                       ctxt.get_desc("UP").c_str(), ctxt.get_desc("DOWN").c_str(),
                       ctxt.get_desc("RIGHT").c_str(), ctxt.get_desc("LEFT").c_str()
                      );

        mvwprintz(w, TERMY - 4, 2, COL_NOTE_MAJOR,
                  _("%s lets you view and alter keybindings."), ctxt.get_desc("HELP_KEYBINDINGS").c_str());
        mvwprintz(w, TERMY - 3, 2, COL_NOTE_MAJOR, _("%s takes you to the next tab."),
                  ctxt.get_desc("NEXT_TAB").c_str());
        mvwprintz(w, TERMY - 2, 2, COL_NOTE_MAJOR, _("%s returns you to the main menu."),
                  ctxt.get_desc("PREV_TAB").c_str());

        // This is description line, meaning its length excludes first column and border
        const std::string clear_line( getmaxx( w ) - iSecondColumn - 1, ' ' );
        mvwprintz(w, 3, iSecondColumn, c_black, clear_line.c_str() );
        for (int i = 6; i < 13; i++) {
            mvwprintz(w, i, iSecondColumn, c_black, clear_line.c_str() );
        }

        draw_points( w, points );

        mvwprintz(w, 6,  2, c_light_gray, _("Strength:"));
        mvwprintz(w, 6, 16, c_light_gray, "%2d", u->str_max);
        mvwprintz(w, 7,  2, c_light_gray, _("Dexterity:"));
        mvwprintz(w, 7, 16, c_light_gray, "%2d", u->dex_max);
        mvwprintz(w, 8,  2, c_light_gray, _("Intelligence:"));
        mvwprintz(w, 8, 16, c_light_gray, "%2d", u->int_max);
        mvwprintz(w, 9,  2, c_light_gray, _("Perception:"));
        mvwprintz(w, 9, 16, c_light_gray, "%2d", u->per_max);

        werase(w_description);
        switch (sel) {
        case 1:
            mvwprintz(w, 6, 2, COL_STAT_ACT, _("Strength:"));
            mvwprintz(w, 6, 16, COL_STAT_ACT, "%2d", u->str_max);
            if (u->str_max >= HIGH_STAT) {
                mvwprintz(w, 3, iSecondColumn, c_light_red, _("Increasing Str further costs 2 points."));
            }
            u->recalc_hp();
            mvwprintz(w_description, 0, 0, COL_STAT_NEUTRAL, _("Base HP: %d"), u->hp_max[0]);
            mvwprintz(w_description, 1, 0, COL_STAT_NEUTRAL, _("Carry weight: %.1f %s"),
                      convert_weight(u->weight_capacity()), weight_units());
            mvwprintz(w_description, 2, 0, COL_STAT_NEUTRAL, _("Melee damage bonus: %.1f"),
                      u->bonus_damage(false) );
            fold_and_print(w_description, 4, 0, getmaxx(w_description) - 1, COL_STAT_NEUTRAL,
                           _("Strength also makes you more resistant to many diseases and poisons, and makes actions which require brute force more effective."));
            break;

        case 2:
            mvwprintz(w, 7,  2, COL_STAT_ACT, _("Dexterity:"));
            mvwprintz(w, 7,  16, COL_STAT_ACT, "%2d", u->dex_max);
            if (u->dex_max >= HIGH_STAT) {
                mvwprintz(w, 3, iSecondColumn, c_light_red, _("Increasing Dex further costs 2 points."));
            }
            mvwprintz(w_description, 0, 0, COL_STAT_BONUS, _("Melee to-hit bonus: +%.2f"),
                      u->get_hit_base());
            mvwprintz( w_description, 1, 0, COL_STAT_BONUS, _("Throwing penalty per target's dodge: +%d"),
                       u->throw_dispersion_per_dodge( false ) );
            if( u->ranged_dex_mod() != 0 ) {
                mvwprintz( w_description, 2, 0, COL_STAT_PENALTY, _( "Ranged penalty: -%d" ),
                           std::abs( u->ranged_dex_mod() ) );
            }
            fold_and_print(w_description, 4, 0, getmaxx(w_description) - 1, COL_STAT_NEUTRAL,
                           _("Dexterity also enhances many actions which require finesse."));
            break;

        case 3:
            mvwprintz(w, 8,  2, COL_STAT_ACT, _("Intelligence:"));
            mvwprintz(w, 8,  16, COL_STAT_ACT, "%2d", u->int_max);
            if (u->int_max >= HIGH_STAT) {
                mvwprintz(w, 3, iSecondColumn, c_light_red, _("Increasing Int further costs 2 points."));
            }
            read_spd = u->read_speed(false);
            mvwprintz(w_description, 0, 0, (read_spd == 100 ? COL_STAT_NEUTRAL :
                                            (read_spd < 100 ? COL_STAT_BONUS : COL_STAT_PENALTY)),
                      _("Read times: %d%%"), read_spd);
            mvwprintz(w_description, 1, 0, COL_STAT_PENALTY, _("Skill rust: %d%%"),
                      u->rust_rate(false));
            fold_and_print(w_description, 3, 0, getmaxx(w_description) - 1, COL_STAT_NEUTRAL,
                           _("Intelligence is also used when crafting, installing bionics, and interacting with NPCs."));
            break;

        case 4:
            mvwprintz( w, 9,  2, COL_STAT_ACT, _( "Perception:" ) );
            mvwprintz( w, 9,  16, COL_STAT_ACT, "%2d", u->per_max );
            if( u->per_max >= HIGH_STAT ) {
                mvwprintz( w, 3, iSecondColumn, c_light_red, _( "Increasing Per further costs 2 points." ) );
            }
            if( u->ranged_per_mod() > 0 ) {
                mvwprintz( w_description, 0, 0, COL_STAT_PENALTY, _( "Aiming penalty: -%d" ),
                           u->ranged_per_mod() );
            }
            fold_and_print( w_description, 2, 0, getmaxx( w_description ) - 1, COL_STAT_NEUTRAL,
                            _( "Perception is also used for detecting traps and other things of interest." ) );
            break;
        }

        wrefresh(w);
        wrefresh(w_description);
        const std::string action = ctxt.handle_input();
        if (action == "DOWN") {
            if (sel < 4) {
                sel++;
            } else {
                sel = 1;
            }
        } else if (action == "UP") {
            if (sel > 1) {
                sel--;
            } else {
                sel = 4;
            }
        } else if (action == "LEFT") {
            if (sel == 1 && u->str_max > 4) {
                if (u->str_max > HIGH_STAT) {
                    points.stat_points++;
                }
                u->str_max--;
                points.stat_points++;
            } else if (sel == 2 && u->dex_max > 4) {
                if (u->dex_max > HIGH_STAT) {
                    points.stat_points++;
                }
                u->dex_max--;
                points.stat_points++;
            } else if (sel == 3 && u->int_max > 4) {
                if (u->int_max > HIGH_STAT) {
                    points.stat_points++;
                }
                u->int_max--;
                points.stat_points++;
            } else if (sel == 4 && u->per_max > 4) {
                if (u->per_max > HIGH_STAT) {
                    points.stat_points++;
                }
                u->per_max--;
                points.stat_points++;
            }
        } else if (action == "RIGHT") {
            if (sel == 1 && u->str_max < MAX_STAT) {
                points.stat_points--;
                if (u->str_max >= HIGH_STAT) {
                    points.stat_points--;
                }
                u->str_max++;
            } else if (sel == 2 && u->dex_max < MAX_STAT) {
                points.stat_points--;
                if (u->dex_max >= HIGH_STAT) {
                    points.stat_points--;
                }
                u->dex_max++;
            } else if (sel == 3 && u->int_max < MAX_STAT) {
                points.stat_points--;
                if (u->int_max >= HIGH_STAT) {
                    points.stat_points--;
                }
                u->int_max++;
            } else if (sel == 4 && u->per_max < MAX_STAT) {
                points.stat_points--;
                if (u->per_max >= HIGH_STAT) {
                    points.stat_points--;
                }
                u->per_max++;
            }
        } else if (action == "PREV_TAB") {
            return tab_direction::BACKWARD;
        } else if (action == "NEXT_TAB") {
            return tab_direction::FORWARD;
        } else if( action == "HELP_KEYBINDINGS" ) {
            // Need to redraw since the help window obscured everything.
            draw_tabs( w, _("STATS") );
        } else if (action == "QUIT" && query_yn(_("Return to main menu?"))) {
            return tab_direction::QUIT;
        }
    } while (true);
}

tab_direction set_traits( const catacurses::window &w, player *u, points_left &points )
{
    const int max_trait_points = get_option<int>( "MAX_TRAIT_POINTS" );

    draw_tabs( w, _("TRAITS") );

    catacurses::window w_description = catacurses::newwin( 3, TERMX - 2, TERMY - 4 + getbegy( w ),
                                   1 + getbegx(w));
    // Track how many good / bad POINTS we have; cap both at MAX_TRAIT_POINTS
    int num_good = 0, num_bad = 0;

    std::vector<trait_id> vStartingTraits[2];

    for( auto &traits_iter : mutation_branch::get_all() ) {
        // Don't list blacklisted traits
        if( mutation_branch::trait_is_blacklisted( traits_iter.first ) ) {
            continue;
        }

        // We show all starting traits, even if we can't pick them, to keep the interface consistent.
        if( traits_iter.second.startingtrait || g->scen->traitquery( traits_iter.first ) ) {
            if( traits_iter.second.points >= 0 ) {
                vStartingTraits[0].push_back( traits_iter.first );

                if( u->has_trait( traits_iter.first ) ) {
                    num_good += traits_iter.second.points;
                }
            } else {
                vStartingTraits[1].push_back( traits_iter.first );

                if( u->has_trait( traits_iter.first ) ) {
                    num_bad += traits_iter.second.points;
                }
            }
        }
    }

    for( auto &vStartingTrait : vStartingTraits ) {
        std::sort( vStartingTrait.begin(), vStartingTrait.end(), trait_display_sort );
    }

    nc_color col_on_act, col_off_act, col_on_pas, col_off_pas, hi_on, hi_off, col_tr;

    const size_t iContentHeight = TERMY - 9;
    int iCurWorkingPage = 0;

    int iStartPos[2];
    iStartPos[0] = 0;
    iStartPos[1] = 0;

    int iCurrentLine[2];
    iCurrentLine[0] = 0;
    iCurrentLine[1] = 0;

    size_t traits_size[2];
    traits_size[0] = vStartingTraits[0].size();
    traits_size[1] = vStartingTraits[1].size();

    const size_t page_width = 38;

    input_context ctxt("NEW_CHAR_TRAITS");
    ctxt.register_cardinal();
    ctxt.register_action("CONFIRM");
    ctxt.register_action("PREV_TAB");
    ctxt.register_action("NEXT_TAB");
    ctxt.register_action("HELP_KEYBINDINGS");
    ctxt.register_action("QUIT");

    do {
        draw_points( w, points );
        mvwprintz(w, 3, 26, c_light_green, "%2d/%-2d", num_good, max_trait_points);
        mvwprintz(w, 3, 32, c_light_red, "%3d/-%-2d ", num_bad, max_trait_points);

        // Clear the bottom of the screen.
        werase(w_description);

        for (int iCurrentPage = 0; iCurrentPage < 2; iCurrentPage++) { //Good/Bad
            if (iCurrentPage == 0) {
                col_on_act  = COL_TR_GOOD_ON_ACT;
                col_off_act = COL_TR_GOOD_OFF_ACT;
                col_on_pas  = COL_TR_GOOD_ON_PAS;
                col_off_pas = COL_TR_GOOD_OFF_PAS;
                col_tr = COL_TR_GOOD;
                hi_on  = hilite(col_on_act);
                hi_off = hilite(col_off_act);
            } else {
                col_on_act  = COL_TR_BAD_ON_ACT;
                col_off_act = COL_TR_BAD_OFF_ACT;
                col_on_pas  = COL_TR_BAD_ON_PAS;
                col_off_pas = COL_TR_BAD_OFF_PAS;
                col_tr = COL_TR_BAD;
                hi_on  = hilite(col_on_act);
                hi_off = hilite(col_off_act);
            }

            int start_y = iStartPos[iCurrentPage];
            int cur_line_y = iCurrentLine[iCurrentPage];
            calcStartPos( start_y, cur_line_y, iContentHeight,
                         traits_size[iCurrentPage]);

            //Draw Traits
            for( int i = start_y; i < (int)traits_size[iCurrentPage]; i++ ) {
                if( i < start_y ||
                    i >= start_y + ( int )std::min( traits_size[iCurrentPage], iContentHeight ) ) {
                    continue;
                }
                auto &cur_trait = vStartingTraits[iCurrentPage][i];
                auto &mdata = cur_trait.obj();
                if (cur_line_y == i && iCurrentPage == iCurWorkingPage) {
                    // Clear line from 41 to end of line (minus border)
                    mvwprintz( w, 3, 41, c_light_gray, std::string( getmaxx( w ) - 41 - 1, ' ' ).c_str() );
                    int points = mdata.points;
                    bool negativeTrait = points < 0;
                    if (negativeTrait) {
                        points *= -1;
                    }
                    mvwprintz(w,  3, 41, col_tr, ngettext("%s %s %d point", "%s %s %d points", points),
                              mdata.name.c_str(),
                              negativeTrait ? _("earns") : _("costs"),
                              points);
                    fold_and_print(w_description, 0, 0,
                                   TERMX - 2, col_tr,
                                   mdata.description);
                }

                nc_color cLine = col_off_pas;
                if (iCurWorkingPage == iCurrentPage) {
                    cLine = col_off_act;
                    if( cur_line_y == i ) {
                        cLine = hi_off;
                        if (u->has_conflicting_trait(cur_trait)) {
                            cLine = hilite(c_dark_gray);
                        } else if (u->has_trait(cur_trait)) {
                            cLine = hi_on;
                        }
                    } else {
                        if (u->has_conflicting_trait(cur_trait) || g->scen->is_forbidden_trait(cur_trait)) {
                            cLine = c_dark_gray;

                        } else if (u->has_trait(cur_trait)) {
                            cLine = col_on_act;
                        }
                    }
                } else if (u->has_trait(cur_trait)) {
                    cLine = col_on_pas;

                } else if (u->has_conflicting_trait(cur_trait) || g->scen->is_forbidden_trait(cur_trait)) {
                    cLine = c_light_gray;
                }

                // Clear the line
                int cur_line_y = 5 + i - start_y;
                int cur_line_x = 2 + iCurrentPage * page_width;
                mvwprintz( w, cur_line_y, cur_line_x, c_light_gray, std::string( page_width, ' ' ).c_str() );
                mvwprintz( w, cur_line_y, cur_line_x, cLine, mdata.name.c_str() );
            }

            //Draw Scrollbar, one for good and one for bad traits
            draw_scrollbar(w, iCurrentLine[0], iContentHeight, traits_size[0], 5);
            draw_scrollbar(w, iCurrentLine[1], iContentHeight, traits_size[1], 5, getmaxx(w) - 1);
        }

        wrefresh(w);
        wrefresh(w_description);
        const std::string action = ctxt.handle_input();
        if (action == "LEFT") {
            iCurWorkingPage--;
            if (iCurWorkingPage < 0) {
                iCurWorkingPage = 1;
            }
        } else if (action == "RIGHT") {
            iCurWorkingPage++;
            if (iCurWorkingPage > 1) {
                iCurWorkingPage = 0;
            }
        } else if (action == "UP") {
            if (iCurrentLine[iCurWorkingPage] == 0) {
                iCurrentLine[iCurWorkingPage] = traits_size[iCurWorkingPage] - 1;
            } else {
                iCurrentLine[iCurWorkingPage]--;
            }
        } else if (action == "DOWN") {
            iCurrentLine[iCurWorkingPage]++;
            if ((size_t) iCurrentLine[iCurWorkingPage] >= traits_size[iCurWorkingPage]) {
                iCurrentLine[iCurWorkingPage] = 0;
            }
        } else if (action == "CONFIRM") {
            int inc_type = 0;
            const trait_id cur_trait = vStartingTraits[iCurWorkingPage][iCurrentLine[iCurWorkingPage]];
            const mutation_branch &mdata = cur_trait.obj();
            if (u->has_trait(cur_trait)) {

                inc_type = -1;

                if( g->scen->is_locked_trait( cur_trait ) ) {
                    inc_type = 0;
                    popup( _( "Your scenario of %s prevents you from removing this trait." ),
                           g->scen->gender_appropriate_name( u->male ).c_str() );
                } else if( u->prof->is_locked_trait( cur_trait ) ) {
                    inc_type = 0;
                    popup( _( "Your profession of %s prevents you from removing this trait." ),
                           u->prof->gender_appropriate_name( u->male ).c_str() );
                }
            } else if(u->has_conflicting_trait(cur_trait)) {
                popup(_("You already picked a conflicting trait!"));
            } else if( g->scen->is_forbidden_trait( cur_trait ) ) {
                popup(_("The scenario you picked prevents you from taking this trait!"));
            } else if (iCurWorkingPage == 0 && num_good + mdata.points >
                       max_trait_points) {
                popup(ngettext("Sorry, but you can only take %d point of advantages.",
                               "Sorry, but you can only take %d points of advantages.", max_trait_points),
                      max_trait_points);

            } else if (iCurWorkingPage != 0 && num_bad + mdata.points <
                       -max_trait_points) {
                popup(ngettext("Sorry, but you can only take %d point of disadvantages.",
                               "Sorry, but you can only take %d points of disadvantages.", max_trait_points),
                      max_trait_points);

            } else {
                inc_type = 1;
            }

            //inc_type is either -1 or 1, so we can just multiply by it to invert
            if(inc_type != 0) {
                u->toggle_trait(cur_trait);
                points.trait_points -= mdata.points * inc_type;
                if (iCurWorkingPage == 0) {
                    num_good += mdata.points * inc_type;
                } else {
                    num_bad += mdata.points * inc_type;
                }
            }
        } else if (action == "PREV_TAB") {
            return tab_direction::BACKWARD;
        } else if (action == "NEXT_TAB") {
            return tab_direction::FORWARD;
        } else if( action == "HELP_KEYBINDINGS" ) {
            // Need to redraw since the help window obscured everything.
            draw_tabs( w, _("TRAITS") );
        } else if (action == "QUIT" && query_yn(_("Return to main menu?"))) {
            return tab_direction::QUIT;
        }
    } while (true);
}

struct {
    bool sort_by_points = true;
    bool male;
    /** @related player */
    bool operator() ( const string_id<profession> &a, const string_id<profession> &b )
    {
        // The generic ("Unemployed") profession should be listed first.
        const profession *gen = profession::generic();
        if( &b.obj() == gen ) {
            return false;
        } else if( &a.obj() == gen ) {
            return true;
        }

        if (sort_by_points) {
            return a->point_cost() < b->point_cost();
        } else {
            return a->gender_appropriate_name(male) <
                   b->gender_appropriate_name(male);
        }
    }
} profession_sorter;

/** Handle the profession tab of teh character generation menu */
tab_direction set_profession( const catacurses::window &w, player *u, points_left &points )
{
    draw_tabs( w, _("PROFESSION") );
    int cur_id = 0;
    tab_direction retval = tab_direction::NONE;
    int desc_offset = 0;
    const int iContentHeight = TERMY - 10;
    int iStartPos = 0;

    catacurses::window w_description = catacurses::newwin( 4, TERMX - 2,
                                   TERMY - 5 + getbegy(w), 1 + getbegx(w));

    catacurses::window w_sorting    = catacurses::newwin( 1,                  55,  5 + getbegy( w ), ( TERMX / 2 ) + getbegx( w ) );
    catacurses::window w_genderswap = catacurses::newwin( 1,                  55,  6 + getbegy( w ), ( TERMX / 2 ) + getbegx( w ) );
    catacurses::window w_items      = catacurses::newwin( iContentHeight - 2, 55,  7 + getbegy( w ), ( TERMX / 2 ) + getbegx( w ) );

    input_context ctxt("NEW_CHAR_PROFESSIONS");
    ctxt.register_cardinal();
    ctxt.register_action("CONFIRM");
    ctxt.register_action("CHANGE_GENDER");
    ctxt.register_action("PREV_TAB");
    ctxt.register_action("NEXT_TAB");
    ctxt.register_action("SORT");
    ctxt.register_action("HELP_KEYBINDINGS");
    ctxt.register_action("FILTER");
    ctxt.register_action("QUIT");

    bool recalc_profs = true;
    int profs_length = 0;
    std::string filterstring;
    std::vector<string_id<profession>> sorted_profs;

    do {
        if (recalc_profs) {
            sorted_profs = g->scen->permitted_professions();
            const auto new_end = std::remove_if( sorted_profs.begin(), sorted_profs.end(), [&]( const string_id<profession> &arg ) {
                return !lcmatch( arg->gender_appropriate_name( u->male ), filterstring );
            } );
            sorted_profs.erase( new_end, sorted_profs.end() );
            profs_length = sorted_profs.size();
            if (profs_length == 0) {
                popup(_("Nothing found.")); // another case of black box in tiles
                filterstring.clear();
                continue;
            }

            // Sort professions by points.
            // profession_display_sort() keeps "unemployed" at the top.
            profession_sorter.male = u->male;
            std::stable_sort(sorted_profs.begin(), sorted_profs.end(), profession_sorter);

            // Select the current profession, if possible.
            for (int i = 0; i < profs_length; ++i) {
                if( sorted_profs[i] == u->prof->ident() ) {
                    cur_id = i;
                    break;
                }
            }
            if (cur_id > profs_length - 1) {
                cur_id = 0;
            }

            // Draw filter indicator
            for (int i = 1; i < TERMX - 1; i++) {
                mvwputch(w, TERMY - 1, i, BORDER_COLOR, LINE_OXOX);
            }
            const auto filter_indicator = filterstring.empty() ? _("no filter")
                                          : filterstring;
            mvwprintz(w, getmaxy(w) - 1, 2, c_light_gray, "<%s>", filter_indicator.c_str());

            recalc_profs = false;
        }

        int netPointCost = sorted_profs[cur_id]->point_cost() - u->prof->point_cost();
        bool can_pick = sorted_profs[cur_id]->can_pick(u, points.skill_points_left());
        const std::string clear_line( getmaxx( w ) - 2, ' ' );

        // Clear the bottom of the screen and header.
        werase(w_description);
        mvwprintz( w, 3, 1, c_light_gray, clear_line.c_str() );

        int pointsForProf = sorted_profs[cur_id]->point_cost();
        bool negativeProf = pointsForProf < 0;
        if (negativeProf) {
            pointsForProf *= -1;
        }
        // Draw header.
        draw_points( w, points, netPointCost );
        std::string prof_msg_temp;
        if (negativeProf) {
            //~ 1s - profession name, 2d - current character points.
            prof_msg_temp = ngettext("Profession %1$s earns %2$d point",
                                     "Profession %1$s earns %2$d points",
                                     pointsForProf);
        } else {
            //~ 1s - profession name, 2d - current character points.
            prof_msg_temp = ngettext("Profession %1$s costs %2$d point",
                                     "Profession %1$s costs %2$d points",
                                     pointsForProf);
        }

        int pMsg_length = utf8_width( remove_color_tags( points.to_string() ) );
        mvwprintz(w, 3, pMsg_length + 9, can_pick ? c_green : c_light_red, prof_msg_temp.c_str(),
                  sorted_profs[cur_id]->gender_appropriate_name(u->male).c_str(),
                  pointsForProf);

        fold_and_print(w_description, 0, 0, TERMX - 2, c_green,
                       sorted_profs[cur_id]->description(u->male));

        //Draw options
        calcStartPos(iStartPos, cur_id, iContentHeight, profs_length);
        const int end_pos = iStartPos + ((iContentHeight > profs_length) ?
                            profs_length : iContentHeight);
        int i;
        for (i = iStartPos; i < end_pos; i++) {
            mvwprintz(w, 5 + i - iStartPos, 2, c_light_gray, "\
                                             "); // Clear the line
            nc_color col;
            if( u->prof != &sorted_profs[i].obj() ) {
                col = (sorted_profs[i] == sorted_profs[cur_id] ? h_light_gray : c_light_gray);
            } else {
                col = (sorted_profs[i] == sorted_profs[cur_id] ? hilite(COL_SKILL_USED) : COL_SKILL_USED);
            }
            mvwprintz(w, 5 + i - iStartPos, 2, col,
                      sorted_profs[i]->gender_appropriate_name(u->male).c_str());
        }
        //Clear rest of space in case stuff got filtered out
        for (; i < iStartPos + iContentHeight; ++i) {
            mvwprintz(w, 5 + i - iStartPos, 2, c_light_gray, "\
                                             "); // Clear the line
        }

        std::ostringstream buffer;

        // Profession addictions
        const auto prof_addictions = sorted_profs[cur_id]->addictions();
        if( !prof_addictions.empty() ) {
            buffer << "<color_light_blue>" << _( "Addictions:" ) << "</color>\n";
            for( const auto &a : prof_addictions ) {
                const auto format = pgettext( "set_profession_addictions", "%1$s (%2$d)" );
                buffer << string_format( format, addiction_name( a ).c_str(), a.intensity ) << "\n";
            }
        }

        // Profession traits
        const auto prof_traits = sorted_profs[cur_id]->get_locked_traits();
        buffer << "<color_light_blue>" << _( "Profession traits:" ) << "</color>\n";
        if( prof_traits.empty() ) {
            buffer << pgettext( "set_profession_trait", "None" ) << "\n";
        } else {
            for( const auto &t : prof_traits ) {
                buffer << mutation_branch::get_name( t ) << "\n";
            }
        }

        // Profession skills
        const auto prof_skills = sorted_profs[cur_id]->skills();
        buffer << "<color_light_blue>" << _( "Profession skills:" ) << "</color>\n";
        if( prof_skills.empty() ) {
            buffer << pgettext( "set_profession_skill", "None" ) << "\n";
        } else {
            for( const auto &sl : prof_skills ) {
                const auto format = pgettext( "set_profession_skill", "%1$s (%2$d)" );
                buffer << string_format( format, sl.first.obj().name().c_str(), sl.second ) << "\n";
            }
        }

        // Profession items
        const auto prof_items = sorted_profs[cur_id]->items( u->male, u->get_mutations() );
        if( prof_items.empty() ) {
            buffer << pgettext( "set_profession_item", "None" ) << "\n";
        } else {
            buffer << "<color_light_blue>" << _( "Profession items:" ) << "</color>\n";
            for( const auto &i : prof_items ) {
                // TODO: If the item group is randomized *at all*, these will be different each time
                // and it won't match what you actually start with
                // TODO: Put like items together like the inventory does, so we don't have to scroll
                // through a list of a dozen forks.
                buffer << i.display_name() << "\n";
            }
        }

        // Profession bionics, active bionics shown first
        auto prof_CBMs = sorted_profs[cur_id]->CBMs();
        std::sort(begin(prof_CBMs), end(prof_CBMs), [](bionic_id const &a, bionic_id const &b) {
            return a->activated && !b->activated;
        });
        buffer << "<color_light_blue>" << _( "Profession bionics:" ) << "</color>\n";
        if( prof_CBMs.empty() ) {
            buffer << pgettext( "set_profession_bionic", "None" ) << "\n";
        } else {
            for( const auto &b : prof_CBMs ) {
                auto const &cbm = b.obj();

                if (cbm.activated && cbm.toggled) {
                    buffer << cbm.name << " (" << _("toggled") << ")\n";
                } else if (cbm.activated) {
                    buffer << cbm.name << " (" << _("activated") << ")\n";
                } else {
                    buffer << cbm.name << "\n";
                }
            }
        }

        werase( w_items );
        const auto scroll_msg = string_format( _( "Press <color_light_green>%1$s</color> or <color_light_green>%2$s</color> to scroll." ),
                                               ctxt.get_desc("LEFT").c_str(),
                                               ctxt.get_desc("RIGHT").c_str() );
        const int iheight = print_scrollable( w_items, desc_offset, buffer.str(), c_light_gray, scroll_msg );

        werase(w_sorting);
        draw_sorting_indicator(w_sorting, ctxt, profession_sorter);

        werase(w_genderswap);
        //~ Gender switch message. 1s - change key name, 2s - profession name.
        std::string g_switch_msg = u->male ? _("Press %1$s to switch to %2$s(female).") :
                                   _("Press %1$s to switch to %2$s(male).");
        mvwprintz(w_genderswap, 0, 0, c_magenta, g_switch_msg.c_str(),
                  ctxt.get_desc("CHANGE_GENDER").c_str(),
                  sorted_profs[cur_id]->gender_appropriate_name(!u->male).c_str());

        draw_scrollbar(w, cur_id, iContentHeight, profs_length, 5);

        wrefresh(w);
        wrefresh(w_description);
        wrefresh(w_items);
        wrefresh(w_genderswap);
        wrefresh(w_sorting);

        const std::string action = ctxt.handle_input();
        if (action == "DOWN") {
            cur_id++;
            if (cur_id > (int)profs_length - 1) {
                cur_id = 0;
            }
            desc_offset = 0;
        } else if (action == "UP") {
            cur_id--;
            if (cur_id < 0) {
                cur_id = profs_length - 1;
            }
            desc_offset = 0;
        } else if( action == "LEFT" ) {
            if( desc_offset > 0 ) {
                desc_offset--;
            }
        } else if( action == "RIGHT" ) {
            if( desc_offset < iheight ) {
                desc_offset++;
            }
        } else if (action == "CONFIRM") {
            // Remove old profession-specific traits (e.g. pugilist for boxers)
            for( const trait_id &old_trait : u->prof->get_locked_traits() ) {
                u->toggle_trait( old_trait );
            }
            u->prof = &sorted_profs[cur_id].obj();
            // Add traits for the new profession (and perhaps scenario, if, for example,
            // both the scenario and old profession require the same trait)
            u->add_traits();
            points.skill_points -= netPointCost;
        } else if (action == "CHANGE_GENDER") {
            u->male = !u->male;
            profession_sorter.male = u->male;
            if (!profession_sorter.sort_by_points) {
                std::sort(sorted_profs.begin(), sorted_profs.end(), profession_sorter);
            }
        } else if (action == "PREV_TAB") {
            retval = tab_direction::BACKWARD;
        } else if (action == "NEXT_TAB") {
            retval = tab_direction::FORWARD;
        } else if (action == "SORT") {
            profession_sorter.sort_by_points = !profession_sorter.sort_by_points;
            recalc_profs = true;
        } else if (action == "FILTER") {
            string_input_popup()
            .title( _( "Search:" ) )
            .width( 60 )
            .description( _( "Search by profession name." ) )
            .edit( filterstring );
            recalc_profs = true;
        } else if( action == "HELP_KEYBINDINGS" ) {
            // Need to redraw since the help window obscured everything.
            draw_tabs( w, _("PROFESSION") );
        } else if (action == "QUIT" && query_yn(_("Return to main menu?"))) {
            retval = tab_direction::QUIT;
        }

    } while( retval == tab_direction::NONE );

    return retval;
}

/**
 * @return The skill points to consume when a skill is increased (by one level) from the
 * current level.
 *
 * @note: There is one exception: if the current level is 0, it can be boosted by 2 levels for 1 point.
 */
static int skill_increment_cost( const Character &u, const skill_id &skill )
{
    return std::max( 1, ( u.get_skill_level( skill ) + 1 ) / 2 );
}

tab_direction set_skills( const catacurses::window &w, player *u, points_left &points )
{
    draw_tabs( w, _("SKILLS") );
    const int iContentHeight = TERMY - 6;
    catacurses::window w_description = catacurses::newwin( iContentHeight, TERMX - 35,
                                   5 + getbegy(w), 31 + getbegx(w));

    auto sorted_skills = Skill::get_skills_sorted_by([](Skill const &a, Skill const &b) {
        return a.name() < b.name();
    });

    const int num_skills = sorted_skills.size();
    int cur_offset = 0;
    int cur_pos = 0;
    const Skill* currentSkill = sorted_skills[cur_pos];
    int selected = 0;

    input_context ctxt("NEW_CHAR_SKILLS");
    ctxt.register_cardinal();
    ctxt.register_action("SCROLL_DOWN");
    ctxt.register_action("SCROLL_UP");
    ctxt.register_action("PREV_TAB");
    ctxt.register_action("NEXT_TAB");
    ctxt.register_action("HELP_KEYBINDINGS");
    ctxt.register_action("QUIT");

    std::map<skill_id, int> prof_skills;
    const auto &pskills = u->prof->skills();

    std::copy( pskills.begin(), pskills.end(),
               std::inserter( prof_skills, prof_skills.begin() ) );

    do {
        draw_points( w, points );
        // Clear the bottom of the screen.
        werase(w_description);
        mvwprintz(w, 3, 31, c_light_gray, std::string( getmaxx( w ) - 32, ' ' ).c_str() );
        const int cost = skill_increment_cost( *u, currentSkill->ident() );
        mvwprintz(w, 3, 31, points.skill_points_left() >= cost ? COL_SKILL_USED : c_light_red,
                  ngettext("Upgrading %s costs %d point", "Upgrading %s costs %d points", cost),
                  currentSkill->name().c_str(), cost);

        // We want recipes from profession skills displayed, but without boosting the skills
        // Hack: copy the entire player, boost the clone's skills
        player prof_u = *u;
        for( const auto &sk : prof_skills ) {
            prof_u.mod_skill_level( sk.first, sk.second );
        }

        std::map<std::string, std::vector<std::pair<std::string, int> > > recipes;
        for( const auto &e : recipe_dict ) {
            const auto &r = e.second;
            //Find out if the current skill and its level is in the requirement list
            auto req_skill = r.required_skills.find( currentSkill->ident() );
            int skill = req_skill != r.required_skills.end() ? req_skill->second : 0;

            if( !prof_u.knows_recipe( &r ) &&
                ( r.skill_used == currentSkill->ident() || skill > 0 ) &&
                prof_u.has_recipe_requirements( r ) )  {

                recipes[r.skill_used->name()].emplace_back(
                    r.result_name(),
                    (skill > 0) ? skill : r.difficulty
                );
            }
        }

        std::string rec_disp = "";

        for( auto &elem : recipes ) {
            std::sort( elem.second.begin(), elem.second.end(),
                       []( const std::pair<std::string, int>& lhs,
                           const std::pair<std::string, int>& rhs ) {
                           return lhs.second < rhs.second ||
                                               ( lhs.second == rhs.second && lhs.first < rhs.first );
                       } );

            const std::string rec_temp = enumerate_as_string( elem.second.begin(), elem.second.end(),
            []( const std::pair<std::string, int> &rec ) {
                return string_format( "%s (%d)", rec.first.c_str(), rec.second );
            } );

            if( elem.first == currentSkill->name() ) {
                rec_disp = "\n \n<color_c_brown>" + rec_temp + "</color>" + rec_disp;
            } else {
                rec_disp += "\n \n<color_c_light_gray>[" + elem.first + "]\n" + rec_temp + "</color>";
            }
        }

        rec_disp = currentSkill->description() + rec_disp;

        const auto vFolded = foldstring( rec_disp, getmaxx( w_description ) );
        int iLines = vFolded.size();

        if( selected < 0 ) {
            selected = 0;
        } else if( iLines < iContentHeight ) {
            selected = 0;
        } else if( selected >= iLines - iContentHeight ) {
            selected = iLines - iContentHeight;
        }

        fold_and_print_from( w_description, 0, 0, getmaxx( w_description ),
                             selected, COL_SKILL_USED, rec_disp );

        draw_scrollbar( w, selected, iContentHeight, iLines,
                        5, getmaxx(w) - 1, BORDER_COLOR, true );

        calcStartPos( cur_offset, cur_pos, iContentHeight, num_skills );
        for( int i = cur_offset; i < num_skills && i - cur_offset < iContentHeight; ++i ) {
            const int y = 5 + i - cur_offset;
            const Skill* thisSkill = sorted_skills[i];
            // Clear the line
            mvwprintz(w, y, 2, c_light_gray, std::string( getmaxx( w ) - 3, ' ' ).c_str() );
            if (u->get_skill_level(thisSkill->ident()) == 0) {
                mvwprintz(w, y, 2,
                          (i == cur_pos ? h_light_gray : c_light_gray), thisSkill->name().c_str());
            } else {
                mvwprintz(w, y, 2,
                          ( i == cur_pos ? hilite( COL_SKILL_USED ) : COL_SKILL_USED ),
                          thisSkill->name() );
                wprintz(w, (i == cur_pos ? hilite(COL_SKILL_USED) : COL_SKILL_USED),
                        " (%d)", u->get_skill_level(thisSkill->ident()));
            }
            for( auto &prof_skill : u->prof->skills() ) {
                if( prof_skill.first == thisSkill->ident() ) {
                    wprintz( w, ( i == cur_pos ? h_white : c_white ), " (+%d)",
                             int( prof_skill.second ) );
                    break;
                }
            }
        }

        draw_scrollbar(w, cur_pos, iContentHeight, num_skills, 5);

        wrefresh(w);
        wrefresh(w_description);
        const std::string action = ctxt.handle_input();
        if (action == "DOWN") {
            cur_pos++;
            if (cur_pos >= num_skills) {
                cur_pos = 0;
            }
            currentSkill = sorted_skills[cur_pos];
        } else if (action == "UP") {
            cur_pos--;
            if (cur_pos < 0) {
                cur_pos = num_skills - 1;
            }
            currentSkill = sorted_skills[cur_pos];
        } else if (action == "LEFT") {
            const int level = u->get_skill_level( currentSkill->ident() );
            if( level > 0 ) {
                // For balance reasons, increasing a skill from level 0 gives 1 extra level for free, but
                // decreasing it from level 2 forfeits the free extra level (thus changes it to 0)
                u->mod_skill_level( currentSkill->ident(), level == 2 ? -2 : -1 );
                // Done *after* the decrementing to get the original cost for incrementing back.
                points.skill_points += skill_increment_cost( *u, currentSkill->ident() );
            }
        } else if (action == "RIGHT") {
            const int level = u->get_skill_level( currentSkill->ident() );
            if( level < MAX_SKILL ) {
                points.skill_points -= skill_increment_cost( *u, currentSkill->ident() );
                // For balance reasons, increasing a skill from level 0 gives 1 extra level for free
                u->mod_skill_level( currentSkill->ident(), level == 0 ? +2 : +1 );
            }
        } else if (action == "SCROLL_DOWN") {
            selected++;
        } else if (action == "SCROLL_UP") {
            selected--;
        } else if (action == "PREV_TAB") {
            return tab_direction::BACKWARD;
        } else if (action == "NEXT_TAB") {
            return tab_direction::FORWARD;
        } else if( action == "HELP_KEYBINDINGS" ) {
            // Need to redraw since the help window obscured everything.
            draw_tabs( w, _("SKILLS") );
        } else if (action == "QUIT" && query_yn(_("Return to main menu?"))) {
            return tab_direction::QUIT;
        }
    } while (true);
}

struct {
    bool sort_by_points = true;
    bool male;
    bool cities_enabled;
    /** @related player */
    bool operator() (const scenario *a, const scenario *b)
    {
        if( cities_enabled ) {
            // The generic ("Unemployed") profession should be listed first.
            const scenario *gen = scenario::generic();
            if( b == gen ) {
                return false;
            } else if( a == gen ) {
                return true;
            }
        }

        if( !cities_enabled && a->has_flag( "CITY_START" ) != b->has_flag( "CITY_START" ) ) {
            return a->has_flag( "CITY_START" ) < b->has_flag( "CITY_START" );
        } else if ( sort_by_points ) {
            return a->point_cost() < b->point_cost();
        } else {
            return a->gender_appropriate_name(male) <
                   b->gender_appropriate_name(male);
        }
    }
} scenario_sorter;

tab_direction set_scenario( const catacurses::window &w, player *u, points_left &points )
{
    draw_tabs( w, _("SCENARIO") );

    int cur_id = 0;
    tab_direction retval = tab_direction::NONE;
    const int iContentHeight = TERMY - 10;
    int iStartPos = 0;

    catacurses::window w_description = catacurses::newwin( 4, TERMX - 2, TERMY - 5 + getbegy( w ), 1 + getbegx( w ) );
    catacurses::window w_sorting = catacurses::newwin( 2, ( TERMX / 2 ) - 1, 5 + getbegy( w ),  ( TERMX / 2 ) + getbegx( w ) );
    catacurses::window w_profession = catacurses::newwin(4, (TERMX / 2) - 1, 7 + getbegy(w),  (TERMX / 2) + getbegx(w));
    catacurses::window w_location = catacurses::newwin(3, (TERMX / 2) - 1, 11 + getbegy(w), (TERMX / 2) + getbegx(w));

    // 9 = 2 + 4 + 3, so we use rest of space for flags
    catacurses::window w_flags = catacurses::newwin(iContentHeight - 9, (TERMX / 2) - 1, 14 + getbegy(w), (TERMX / 2) + getbegx(w));

    input_context ctxt("NEW_CHAR_SCENARIOS");
    ctxt.register_cardinal();
    ctxt.register_action("CONFIRM");
    ctxt.register_action("PREV_TAB");
    ctxt.register_action("NEXT_TAB");
    ctxt.register_action("SORT");
    ctxt.register_action("HELP_KEYBINDINGS");
    ctxt.register_action("FILTER");
    ctxt.register_action("QUIT");

    bool recalc_scens = true;
    int scens_length = 0;
    std::string filterstring;
    std::vector<const scenario *> sorted_scens;

    do {
        if (recalc_scens) {
            sorted_scens.clear();
            auto &wopts = world_generator->active_world->WORLD_OPTIONS;
            for( const auto &scen : scenario::get_all() ) {
                if( !lcmatch( scen.gender_appropriate_name( u->male ), filterstring ) ) {
                    continue;
                }
                sorted_scens.push_back( &scen );
            }
            scens_length = sorted_scens.size();
            if (scens_length == 0) {
                popup(_("Nothing found.")); // another case of black box in tiles
                filterstring.clear();
                continue;
            }

            // Sort scenarios by points.
            // scenario_display_sort() keeps "Evacuee" at the top.
            scenario_sorter.male = u->male;
            scenario_sorter.cities_enabled = wopts["CITY_SIZE"].getValue() != "0";
            std::stable_sort(sorted_scens.begin(), sorted_scens.end(), scenario_sorter);

            // If city size is 0 but the current scenario requires cities reset the scenario
            if( !scenario_sorter.cities_enabled && g->scen->has_flag( "CITY_START" ) ) {
                reset_scenario( u, sorted_scens[0] );
                points.init_from_options();
                points.skill_points -= sorted_scens[cur_id]->point_cost();
            }

            // Select the current scenario, if possible.
            for (int i = 0; i < scens_length; ++i) {
                if (sorted_scens[i]->ident() == g->scen->ident()) {
                    cur_id = i;
                    break;
                }
            }
            if (cur_id > scens_length - 1) {
                cur_id = 0;
            }

            // Draw filter indicator
            for (int i = 1; i < TERMX - 1; i++) {
                mvwputch(w, TERMY - 1, i, BORDER_COLOR, LINE_OXOX);
            }
            const auto filter_indicator = filterstring.empty() ? _("no filter")
                                          : filterstring;
            mvwprintz(w, getmaxy(w) - 1, 2, c_light_gray, "<%s>", filter_indicator.c_str());

            recalc_scens = false;
        }

        int netPointCost = sorted_scens[cur_id]->point_cost() - g->scen->point_cost();
        bool can_pick = sorted_scens[cur_id]->can_pick( *g->scen, points.skill_points_left() );
        const std::string clear_line( getmaxx( w_description ), ' ' );

        // Clear the bottom of the screen and header.
        werase(w_description);
        mvwprintz(w, 3, 1, c_light_gray, clear_line.c_str());

        int pointsForScen = sorted_scens[cur_id]->point_cost();
        bool negativeScen = pointsForScen < 0;
        if (negativeScen) {
            pointsForScen *= -1;
        }

        // Draw header.
        draw_points( w, points, netPointCost );

        std::string scen_msg_temp;
        if (negativeScen) {
            //~ 1s - scenario name, 2d - current character points.
            scen_msg_temp = ngettext("Scenario %1$s earns %2$d point",
                                     "Scenario %1$s earns %2$d points",
                                     pointsForScen);
        } else {
            //~ 1s - scenario name, 2d - current character points.
            scen_msg_temp = ngettext("Scenario %1$s costs %2$d point",
                                     "Scenario %1$s cost %2$d points",
                                     pointsForScen);
        }

        int pMsg_length = utf8_width( remove_color_tags( points.to_string() ) );
        mvwprintz(w, 3, pMsg_length + 9, can_pick ? c_green : c_light_red, scen_msg_temp.c_str(),
                  sorted_scens[cur_id]->gender_appropriate_name(u->male).c_str(),
                  pointsForScen);

        std::string scenUnavailable = _( "This scenario is not available in this world due to city size settings. " );
        std::string scenDesc = sorted_scens[cur_id]->description( u->male );

        if( sorted_scens[cur_id]->has_flag( "CITY_START" ) && !scenario_sorter.cities_enabled ) {
            fold_and_print( w_description, 0, 0, TERMX - 2, c_red, scenUnavailable );
            fold_and_print( w_description, 1, 0, TERMX - 2, c_green, scenDesc );
        } else {
            fold_and_print( w_description, 0, 0, TERMX - 2, c_green, scenDesc );
        }

        //Draw options
        calcStartPos(iStartPos, cur_id, iContentHeight, scens_length);
        const int end_pos = iStartPos + ((iContentHeight > scens_length) ?
                            scens_length : iContentHeight);
        int i;
        for (i = iStartPos; i < end_pos; i++) {
            mvwprintz(w, 5 + i - iStartPos, 2, c_light_gray, "\
                                             ");
            nc_color col;
            if (g->scen != sorted_scens[i]) {
                if( sorted_scens[i] == sorted_scens[cur_id] && (sorted_scens[i]->has_flag( "CITY_START" ) && !scenario_sorter.cities_enabled ) ) {
                    col = h_dark_gray;
                } else if( sorted_scens[i] != sorted_scens[cur_id] && (sorted_scens[i]->has_flag( "CITY_START" ) && !scenario_sorter.cities_enabled) ) {
                    col = c_dark_gray;
                } else {
                    col = (sorted_scens[i] == sorted_scens[cur_id] ? h_light_gray : c_light_gray);
                }
            } else {
                col = (sorted_scens[i] == sorted_scens[cur_id] ? hilite(COL_SKILL_USED) : COL_SKILL_USED);
            }
            mvwprintz(w, 5 + i - iStartPos, 2, col,
                      sorted_scens[i]->gender_appropriate_name(u->male).c_str());

        }
        //Clear rest of space in case stuff got filtered out
        for (; i < iStartPos + iContentHeight; ++i) {
            mvwprintz(w, 5 + i - iStartPos, 2, c_light_gray, "\
                                             "); // Clear the line
        }

        werase(w_sorting);
        werase(w_profession);
        werase(w_location);
        werase(w_flags);

        draw_sorting_indicator(w_sorting, ctxt, scenario_sorter);

        mvwprintz(w_profession, 0, 0, COL_HEADER, _("Professions:"));
        wprintz( w_profession, c_light_gray,
                 string_format( _( "\n%s" ), sorted_scens[cur_id]->prof_count_str().c_str() ).c_str() );
        wprintz(w_profession, c_light_gray, _(", default:\n"));

        auto psorter = profession_sorter;
        psorter.sort_by_points = true;
        const auto permitted = sorted_scens[cur_id]->permitted_professions();
        const auto default_prof = *std::min_element( permitted.begin(), permitted.end(), psorter );
        const int prof_points = default_prof->point_cost();
        wprintz( w_profession, prof_points > 0 ? c_green : c_light_gray,
                 default_prof->gender_appropriate_name( u->male ).c_str() );
        if ( prof_points > 0 ) {
            wprintz(w_profession, c_green, " (+%d)", prof_points);
        }

        mvwprintz(w_location, 0, 0, COL_HEADER, _("Scenario Location:"));
        wprintz(w_location, c_light_gray, ("\n"));
        wprintz(w_location, c_light_gray, sorted_scens[cur_id]->start_name().c_str());

        mvwprintz(w_flags, 0, 0, COL_HEADER, _("Scenario Flags:"));
        wprintz(w_flags, c_light_gray, ("\n"));

        if ( sorted_scens[cur_id]->has_flag("SPR_START")) {
            wprintz(w_flags, c_light_gray, _("Spring start"));
            wprintz(w_flags, c_light_gray, ("\n"));
        } else if ( sorted_scens[cur_id]->has_flag("SUM_START")) {
            wprintz(w_flags, c_light_gray, _("Summer start"));
            wprintz(w_flags, c_light_gray, ("\n"));
        } else if ( sorted_scens[cur_id]->has_flag("AUT_START")) {
            wprintz(w_flags, c_light_gray, _("Autumn start"));
            wprintz(w_flags, c_light_gray, ("\n"));
        } else if ( sorted_scens[cur_id]->has_flag("WIN_START")) {
            wprintz(w_flags, c_light_gray, _("Winter start"));
            wprintz(w_flags, c_light_gray, ("\n"));
        } else if ( sorted_scens[cur_id]->has_flag("SUM_ADV_START")) {
            wprintz(w_flags, c_light_gray, _("Next summer start"));
            wprintz(w_flags, c_light_gray, ("\n"));
        }

        if ( sorted_scens[cur_id]->has_flag("INFECTED") ) {
            wprintz(w_flags, c_light_gray, _("Infected player"));
            wprintz(w_flags, c_light_gray, ("\n"));
        }
        if ( sorted_scens[cur_id]->has_flag("BAD_DAY") ) {
            wprintz(w_flags, c_light_gray, _("Drunk and sick player"));
            wprintz(w_flags, c_light_gray, ("\n"));
        }
        if ( sorted_scens[cur_id]->has_flag("FIRE_START") ) {
            wprintz(w_flags, c_light_gray, _("Fire nearby"));
            wprintz(w_flags, c_light_gray, ("\n"));
        }
        if ( sorted_scens[cur_id]->has_flag("SUR_START") ) {
            wprintz(w_flags, c_light_gray, _("Zombies nearby"));
            wprintz(w_flags, c_light_gray, ("\n"));
        }
        if ( sorted_scens[cur_id]->has_flag("HELI_CRASH") ) {
            wprintz(w_flags, c_light_gray, _("Various limb wounds"));
            wprintz(w_flags, c_light_gray, ("\n"));
        }

        draw_scrollbar(w, cur_id, iContentHeight, scens_length, 5);
        wrefresh(w);
        wrefresh(w_description);
        wrefresh(w_sorting);
        wrefresh(w_profession);
        wrefresh(w_location);
        wrefresh(w_flags);

        const std::string action = ctxt.handle_input();
        if (action == "DOWN") {
            cur_id++;
            if (cur_id > scens_length - 1) {
                cur_id = 0;
            }
        } else if (action == "UP") {
            cur_id--;
            if (cur_id < 0) {
                cur_id = scens_length - 1;
            }
        } else if (action == "CONFIRM") {
            if( sorted_scens[cur_id]->has_flag( "CITY_START" ) && !scenario_sorter.cities_enabled ) {
                continue;
            }
            reset_scenario( u, sorted_scens[cur_id] );
            points.init_from_options();
            points.skill_points -= sorted_scens[cur_id]->point_cost();
        } else if( action == "PREV_TAB" ) {
            retval = tab_direction::BACKWARD;
        } else if( action == "NEXT_TAB" ) {
            retval = tab_direction::FORWARD;
        } else if (action == "SORT") {
            scenario_sorter.sort_by_points = !scenario_sorter.sort_by_points;
            recalc_scens = true;
        } else if (action == "FILTER") {
            string_input_popup()
            .title( _( "Search:" ) )
            .width( 60 )
            .description( _( "Search by scenario name." ) )
            .edit( filterstring );
            recalc_scens = true;
        } else if( action == "HELP_KEYBINDINGS" ) {
            // Need to redraw since the help window obscured everything.
            draw_tabs( w, _("SCENARIO") );
        } else if (action == "QUIT" && query_yn(_("Return to main menu?"))) {
            retval = tab_direction::QUIT;
        }
    } while( retval == tab_direction::NONE );

    return retval;
}

tab_direction set_description( const catacurses::window &w, player *u, const bool allow_reroll, points_left &points )
{
    draw_tabs( w, _("DESCRIPTION") );

    catacurses::window w_name = catacurses::newwin(2, 42, getbegy(w) + 5, getbegx(w) + 2);
    catacurses::window w_gender = catacurses::newwin(2, 33, getbegy(w) + 5, getbegx(w) + 46);
    catacurses::window w_location = catacurses::newwin(1, 76, getbegy(w) + 7, getbegx(w) + 2);
    catacurses::window w_stats = catacurses::newwin(6, 20, getbegy(w) + 9, getbegx(w) + 2);
    catacurses::window w_traits = catacurses::newwin(13, 24, getbegy(w) + 9, getbegx(w) + 22);
    catacurses::window w_scenario = catacurses::newwin(1, 33, getbegy(w) + 9, getbegx(w) + 46);
    catacurses::window w_profession = catacurses::newwin(1, 33, getbegy(w) + 10, getbegx(w) + 46);
    catacurses::window w_skills = catacurses::newwin(9, 33, getbegy(w) + 11, getbegx(w) + 46);
    catacurses::window w_guide = catacurses::newwin(TERMY - getbegy(w) - 19 - 1, TERMX - 3, getbegy(w) + 19, getbegx(w) + 2);

    draw_points( w, points );

    const unsigned namebar_pos = 1 + utf8_width(_("Name:"));
    unsigned male_pos = 1 + utf8_width(_("Gender:"));
    unsigned female_pos = 2 + male_pos + utf8_width(_("Male"));
    bool redraw = true;

    input_context ctxt("NEW_CHAR_DESCRIPTION");
    ctxt.register_action("SAVE_TEMPLATE");
    ctxt.register_action("PICK_RANDOM_NAME");
    ctxt.register_action("CHANGE_GENDER");
    ctxt.register_action("PREV_TAB");
    ctxt.register_action("NEXT_TAB");
    ctxt.register_action("HELP_KEYBINDINGS");
    ctxt.register_action("CHOOSE_LOCATION");
    ctxt.register_action("REROLL_CHARACTER");
    ctxt.register_action("REROLL_CHARACTER_WITH_SCENARIO");
    ctxt.register_action("ANY_INPUT");
    ctxt.register_action("QUIT");

    uimenu select_location;
    select_location.text = _("Select a starting location.");
    int offset = 0;
    for( const auto &loc : start_location::get_all() ) {
        if( g->scen->allowed_start( loc.ident() ) ) {
            select_location.entries.push_back( uimenu_entry( loc.name() ) );
            if( loc.ident() == u->start_location ) {
                select_location.selected = offset;
            }
            offset++;
        }
    }
    select_location.setup();
    if(MAP_SHARING::isSharing()) {
        u->name = MAP_SHARING::getUsername();  // set the current username as default character name
    } else if( !get_option<std::string>( "DEF_CHAR_NAME" ).empty() ) {
        u->name = get_option<std::string>( "DEF_CHAR_NAME" );
    }
    do {
        if (redraw) {
            //Draw the line between editable and non-editable stuff.
            for (int i = 0; i < getmaxx(w); ++i) {
                if (i == 0) {
                    mvwputch(w, 8, i, BORDER_COLOR, LINE_XXXO);
                } else if (i == getmaxx(w) - 1) {
                    wputch(w, BORDER_COLOR, LINE_XOXX);
                } else {
                    wputch(w, BORDER_COLOR, LINE_OXOX);
                }
            }
            wrefresh(w);

            wclear(w_stats);
            wclear(w_traits);
            wclear(w_skills);
            wclear(w_guide);

            std::vector<std::string> vStatNames;
            mvwprintz(w_stats, 0, 0, COL_HEADER, _("Stats:"));
            vStatNames.push_back(_("Strength:"));
            vStatNames.push_back(_("Dexterity:"));
            vStatNames.push_back(_("Intelligence:"));
            vStatNames.push_back(_("Perception:"));
            int pos = 0;
            for (size_t i = 0; i < vStatNames.size(); i++) {
                pos = (utf8_width(vStatNames[i]) > pos ?
                       utf8_width(vStatNames[i]) : pos);
                mvwprintz(w_stats, i + 1, 0, c_light_gray, vStatNames[i].c_str());
            }
            mvwprintz(w_stats, 1, pos + 1, c_light_gray, "%2d", u->str_max);
            mvwprintz(w_stats, 2, pos + 1, c_light_gray, "%2d", u->dex_max);
            mvwprintz(w_stats, 3, pos + 1, c_light_gray, "%2d", u->int_max);
            mvwprintz(w_stats, 4, pos + 1, c_light_gray, "%2d", u->per_max);
            wrefresh(w_stats);

            mvwprintz(w_traits, 0, 0, COL_HEADER, _("Traits: "));
            std::vector<trait_id> current_traits = u->get_base_traits();
            if (current_traits.empty()) {
                wprintz(w_traits, c_light_red, _("None!"));
            } else {
                for( auto &current_trait : current_traits ) {
                    wprintz(w_traits, c_light_gray, "\n");
                    wprintz( w_traits, current_trait->get_display_color(), current_trait->name.c_str() );
                }
            }
            wrefresh(w_traits);

            mvwprintz(w_skills, 0, 0, COL_HEADER, _("Skills:"));

            auto skillslist = Skill::get_skills_sorted_by([&](Skill const& a, Skill const& b) {
                int const level_a = u->get_skill_level_object( a.ident() ).exercised_level();
                int const level_b = u->get_skill_level_object( b.ident() ).exercised_level();
                return level_a > level_b || (level_a == level_b && a.name() < b.name());
            });

            int line = 1;
            bool has_skills = false;
            profession::StartingSkillList list_skills = u->prof->skills();
            for( auto &elem : skillslist ) {
                int level = u->get_skill_level( elem->ident() );
                profession::StartingSkillList::iterator i = list_skills.begin();
                while (i != list_skills.end()) {
                    if( i->first == ( elem )->ident() ) {
                        level += i->second;
                        break;
                    }
                    ++i;
                }

                if (level > 0) {
                    mvwprintz( w_skills, line, 0, c_light_gray,
                               elem->name() + ":" );
                    mvwprintz(w_skills, line, 23, c_light_gray, "%-2d", (int)level);
                    line++;
                    has_skills = true;
                }
            }
            if (!has_skills) {
                mvwprintz(w_skills, 0, utf8_width(_("Skills:")) + 1, c_light_red, _("None!"));
            } else if (line > 10) {
                mvwprintz(w_skills, 0, utf8_width(_("Skills:")) + 1, c_light_gray, _("(Top 8)"));
            }
            wrefresh(w_skills);

            mvwprintz(w_guide, getmaxy( w_guide ) - 1, 0, c_green,
                      _("Press %s to finish character creation or %s to go back."),
                      ctxt.get_desc("NEXT_TAB").c_str(),
                      ctxt.get_desc("PREV_TAB").c_str());
            if( allow_reroll ) {
                mvwprintz( w_guide, getmaxy( w_guide ) - 2, 0, c_green,
                               _("Press %s to save character template, %s to re-roll or %s for random scenario."),
                               ctxt.get_desc("SAVE_TEMPLATE").c_str(),
                               ctxt.get_desc("REROLL_CHARACTER").c_str(),
                               ctxt.get_desc("REROLL_CHARACTER_WITH_SCENARIO").c_str());
            } else {
                mvwprintz(w_guide, getmaxy( w_guide ) - 2, 0, c_green, _("Press %s to save a template of this character."),
                    ctxt.get_desc("SAVE_TEMPLATE").c_str());
            }
            wrefresh(w_guide);

            redraw = false;
        }

        //We draw this stuff every loop because this is user-editable
        mvwprintz(w_name, 0, 0, c_light_gray, _("Name:"));
        mvwprintz(w_name, 0, namebar_pos, c_light_gray, "_______________________________");
        mvwprintz( w_name, 0, namebar_pos, c_white, u->name );
        wprintz(w_name, h_light_gray, "_");

        if(!MAP_SHARING::isSharing()) { // no random names when sharing maps
            mvwprintz(w_name, 1, 0, c_light_gray, _("Press %s to pick a random name."),
                      ctxt.get_desc("PICK_RANDOM_NAME").c_str());
        }
        wrefresh(w_name);

        mvwprintz(w_gender, 0, 0, c_light_gray, _("Gender:"));
        mvwprintz(w_gender, 0, male_pos, (u->male ? c_light_red : c_light_gray), _("Male"));
        mvwprintz(w_gender, 0, female_pos, (u->male ? c_light_gray : c_light_red), _("Female"));
        mvwprintz(w_gender, 1, 0, c_light_gray, _("Press %s to switch gender"),
                  ctxt.get_desc("CHANGE_GENDER").c_str());
        wrefresh(w_gender);

        const std::string location_prompt = string_format(_("Press %s to select location."),
                                            ctxt.get_desc("CHOOSE_LOCATION").c_str() );
        const int prompt_offset = utf8_width( location_prompt );
        werase(w_location);
        mvwprintz( w_location, 0, 0, c_light_gray, location_prompt.c_str() );
        mvwprintz( w_location, 0, prompt_offset + 1, c_light_gray, _("Starting location:") );
        // ::find will return empty location if id was not found. Debug msg will be printed too.
        mvwprintz( w_location, 0, prompt_offset + utf8_width(_("Starting location:")) + 2,
                   c_light_gray, u->start_location.obj().name().c_str());
        wrefresh(w_location);

        werase(w_scenario);
        mvwprintz(w_scenario, 0, 0, COL_HEADER, _("Scenario: "));
        wprintz(w_scenario, c_light_gray, g->scen->gender_appropriate_name(u->male).c_str());
        wrefresh(w_scenario);

        werase(w_profession);
        mvwprintz(w_profession, 0, 0, COL_HEADER, _("Profession: "));
        wprintz (w_profession, c_light_gray, u->prof->gender_appropriate_name(u->male).c_str());
        wrefresh(w_profession);

        const std::string action = ctxt.handle_input();

        if (action == "NEXT_TAB") {
            if (!points.is_valid() ) {
                if( points.skill_points_left() < 0 ) {
                        popup(_("Too many points allocated, change some features and try again."));
                } else if( points.trait_points_left() < 0 ) {
                        popup(_("Too many trait points allocated, change some traits or lower some stats and try again."));
                } else if( points.stat_points_left() < 0 ) {
                        popup(_("Too many stat points allocated, lower some stats and try again."));
                } else {
                        popup(_("Too many points allocated, change some features and try again."));
                }
                redraw = true;
                continue;
            } else if( points.has_spare() &&
                       !query_yn(_("Remaining points will be discarded, are you sure you want to proceed?"))) {
                redraw = true;
                continue;
            } else if (u->name.empty()) {
                mvwprintz(w_name, 0, namebar_pos, h_light_gray, _("______NO NAME ENTERED!!!______"));
                wrefresh(w_name);
                if (!query_yn(_("Are you SURE you're finished? Your name will be randomly generated."))) {
                    redraw = true;
                    continue;
                } else {
                    u->pick_name();
                    return tab_direction::FORWARD;
                }
            } else if (query_yn(_("Are you SURE you're finished?"))) {
                return tab_direction::FORWARD;
            } else {
                redraw = true;
                continue;
            }
        } else if (action == "PREV_TAB") {
            return tab_direction::BACKWARD;
        } else if (action == "REROLL_CHARACTER" && allow_reroll ) {
            points.init_from_options();
            u->randomize( false, points );
            // Return tab_direction::NONE so we re-enter this tab again, but it forces a complete redrawing of it.
            return tab_direction::NONE;
        } else if (action == "REROLL_CHARACTER_WITH_SCENARIO" && allow_reroll ) {
            points.init_from_options();
            u->randomize( true, points );
            // Return tab_direction::NONE so we re-enter this tab again, but it forces a complete redrawing of it.
            return tab_direction::NONE;
        } else if (action == "SAVE_TEMPLATE") {
            if( points.has_spare() ) {
                if(query_yn(_("You are attempting to save a template with unused points. "
                              "Any unspent points will be lost, are you sure you want to proceed?"))) {
                    save_template(u);
                }
            } else if( !points.is_valid() ) {
                if( points.skill_points_left() < 0 ) {
                    popup( _( "You cannot save a template with this many points allocated, change some features and try again." ) );
                } else if( points.trait_points_left() < 0 ) {
                    popup( _( "You cannot save a template with this many trait points allocated, change some traits or lower some stats and try again." ) );
                } else if( points.stat_points_left() < 0 ) {
                    popup( _( "You cannot save a template with this many stat points allocated, lower some stats and try again." ) );
                } else {
                    popup( _( "You cannot save a template with negative unused points." ) );
                }

            } else {
                save_template(u);
            }
            redraw = true;
        } else if (action == "PICK_RANDOM_NAME") {
            if(!MAP_SHARING::isSharing()) { // Don't allow random names when sharing maps. We don't need to check at the top as you won't be able to edit the name
                u->pick_name();
            }
        } else if (action == "CHANGE_GENDER") {
            u->male = !u->male;
        } else if ( action == "CHOOSE_LOCATION" ) {
            select_location.redraw();
            select_location.query();
            for( const auto &loc : start_location::get_all() ) {
                if( loc.name() == select_location.entries[ select_location.selected ].txt ) {
                    u->start_location = loc.ident();
                }
            }
            werase(select_location.window);
            select_location.refresh();
            redraw = true;
        } else if( action == "HELP_KEYBINDINGS" ) {
            // Need to redraw since the help window obscured everything.
            draw_tabs( w, _("DESCRIPTION") );
            draw_points( w, points );
            redraw = true;
        } else if (action == "ANY_INPUT" &&
                   !MAP_SHARING::isSharing()) {  // Don't edit names when sharing maps
            const long ch = ctxt.get_raw_input().get_first_input();
            utf8_wrapper wrap(u->name);
            if( ch == KEY_BACKSPACE ) {
                if( !wrap.empty() ) {
                    wrap.erase( wrap.length() - 1, 1 );
                    u->name = wrap.str();
                }
            } else if(ch == KEY_F(2)) {
                utf8_wrapper tmp(get_input_string_from_file());
                if(!tmp.empty() && tmp.length() + wrap.length() < 30) {
                    u->name.append(tmp.str());
                }
            } else if( ch == '\n' ) {
                // nope, we ignore this newline, don't want it in char names
            } else {
                wrap.append( ctxt.get_raw_input().text );
                u->name = wrap.str();
            }
        } else if (action == "QUIT" && query_yn(_("Return to main menu?"))) {
            return tab_direction::QUIT;
        }
    } while (true);
}

std::vector<trait_id> Character::get_base_traits() const
{
    return std::vector<trait_id>( my_traits.begin(), my_traits.end() );
}

std::vector<trait_id> Character::get_mutations() const
{
    std::vector<trait_id> result;
    for( auto &t : my_mutations ) {
        result.push_back( t.first );
    }
    return result;
}

void Character::empty_traits()
{
    for( auto &mut : my_mutations ) {
        on_mutation_loss( mut.first );
    }
    my_traits.clear();
    my_mutations.clear();
}

void Character::empty_skills()
{
    for( auto &sk : *_skills ) {
        sk.second.level( 0 );
    }
}

void Character::add_traits()
{
    for( const trait_id &tr : g->u.prof->get_locked_traits() ) {
        if( !has_trait( tr ) ) {
            toggle_trait( tr );
        }
    }
    for( const trait_id &tr : g->scen->get_locked_traits() ) {
        if( !has_trait( tr ) ) {
            toggle_trait( tr );
        }
    }
}

trait_id Character::random_good_trait()
{
    std::vector<trait_id> vTraitsGood;

    for( auto &traits_iter : mutation_branch::get_all() ) {
        if( traits_iter.second.points >= 0 && g->scen->traitquery( traits_iter.first ) ) {
            vTraitsGood.push_back( traits_iter.first );
        }
    }

    return random_entry( vTraitsGood );
}

trait_id Character::random_bad_trait()
{
    std::vector<trait_id> vTraitsBad;

    for( auto &traits_iter : mutation_branch::get_all() ) {
        if( traits_iter.second.points < 0 && g->scen->traitquery( traits_iter.first ) ) {
            vTraitsBad.push_back( traits_iter.first );
        }
    }

    return random_entry( vTraitsBad );
}

void save_template( player *u, std::string name )
{
<<<<<<< HEAD
    if( name.empty() ) {
        name = string_input_popup()
               .title( _( "Name of template:" ) )
               .width( 40 )
               .query_string();

        if( name.empty() ) {
            return;
        }
=======
    const std::set<long> fname_char_blacklist = {
#if (defined _WIN32 || defined __WIN32__)
        '\"'  , '*'   , '/'   , ':'   , '<'   , '>'   , '?'   , '\\'  , '|'   ,
        '\x01', '\x02', '\x03', '\x04', '\x05', '\x06', '\x07',         '\x09',
                '\x0B', '\x0C',         '\x0E', '\x0F', '\x10', '\x11', '\x12',
        '\x13', '\x14',         '\x16', '\x17', '\x18', '\x19', '\x1A',
        '\x1C', '\x1D', '\x1E', '\x1F'
#else
        '/'
#endif
    };
    std::string title = _( "Name of template:" );
    std::string desc = _( "Keep in mind you may not use special characters like / in filenames" );

    input_context ctxt( "default" );
    ctxt.register_action( "ANY_INPUT" );

    string_input_popup spop;
    spop.title( title );
    spop.description( desc );
    spop.width( FULL_SCREEN_WIDTH - utf8_width( title ) - 8 );
    spop.context( ctxt );
    spop.ch_code_blacklist = fname_char_blacklist;

    std::string name = spop.query_string( true );
    if( name.empty() ) {
        return;
>>>>>>> 2d380d05
    }

    std::string native = utf8_to_native( name );
#if (defined _WIN32 || defined __WIN32__)
    if( name.find_first_of( "\"*/:<>?\\|"
                            "\x01\x02\x03\x04\x05\x06\x07\x08\x09"
                            "\x0A\x0B\x0C\x0D\x0E\x0F\x10\x11\x12"
                            "\x13\x14\x15\x16\x17\x18\x19\x1A\x1B"
                            "\x1C\x1D\x1E\x1F"
                            ) != std::string::npos ) {
        popup( _( "Conversion of your filename to your native character set resulted in some unsafe characters, please try an alphanumeric filename instead" ) );
        return;
    }
#endif
    std::string playerfile = FILENAMES["templatedir"] + native + ".template";
    write_to_file( playerfile, [&]( std::ostream &fout ) {
        fout << u->save_info();
    }, _( "player template" ) );
}

void reset_scenario( player *u, const scenario *scen ) {
    auto psorter = profession_sorter;
    psorter.sort_by_points = true;
    const auto permitted = scen->permitted_professions();
    const auto default_prof = *std::min_element( permitted.begin(), permitted.end(), psorter );

    u->start_location = scen->start_location();
    u->str_max = 8;
    u->dex_max = 8;
    u->int_max = 8;
    u->per_max = 8;
    g->scen = scen;
    u->prof = &default_prof.obj();
    u->empty_traits();
    u->empty_skills();
    u->add_traits();
}<|MERGE_RESOLUTION|>--- conflicted
+++ resolved
@@ -2451,50 +2451,42 @@
 
 void save_template( player *u, std::string name )
 {
-<<<<<<< HEAD
     if( name.empty() ) {
-        name = string_input_popup()
-               .title( _( "Name of template:" ) )
-               .width( 40 )
-               .query_string();
-
+        static const std::set<long> fname_char_blacklist = {
+#if (defined _WIN32 || defined __WIN32__)
+            '\"'  , '*'   , '/'   , ':'   , '<'   , '>'   , '?'   , '\\'  , '|'   ,
+            '\x01', '\x02', '\x03', '\x04', '\x05', '\x06', '\x07',         '\x09',
+                    '\x0B', '\x0C',         '\x0E', '\x0F', '\x10', '\x11', '\x12',
+            '\x13', '\x14',         '\x16', '\x17', '\x18', '\x19', '\x1A',
+            '\x1C', '\x1D', '\x1E', '\x1F'
+#else
+            '/'
+#endif
+        };
+        std::string title = _( "Name of template:" );
+        std::string desc = _( "Keep in mind you may not use special characters like / in filenames" );
+
+        input_context ctxt( "default" );
+        ctxt.register_action( "ANY_INPUT" );
+
+        string_input_popup spop;
+        spop.title( title );
+        spop.description( desc );
+        spop.width( FULL_SCREEN_WIDTH - utf8_width( title ) - 8 );
+        spop.context( ctxt );
+        for( long character : fname_char_blacklist ) {
+            spop.callbacks[ character ] = [](){ return true; };
+        }
+
+        std::string name = spop.query_string( true );
         if( name.empty() ) {
             return;
         }
-=======
-    const std::set<long> fname_char_blacklist = {
-#if (defined _WIN32 || defined __WIN32__)
-        '\"'  , '*'   , '/'   , ':'   , '<'   , '>'   , '?'   , '\\'  , '|'   ,
-        '\x01', '\x02', '\x03', '\x04', '\x05', '\x06', '\x07',         '\x09',
-                '\x0B', '\x0C',         '\x0E', '\x0F', '\x10', '\x11', '\x12',
-        '\x13', '\x14',         '\x16', '\x17', '\x18', '\x19', '\x1A',
-        '\x1C', '\x1D', '\x1E', '\x1F'
-#else
-        '/'
-#endif
-    };
-    std::string title = _( "Name of template:" );
-    std::string desc = _( "Keep in mind you may not use special characters like / in filenames" );
-
-    input_context ctxt( "default" );
-    ctxt.register_action( "ANY_INPUT" );
-
-    string_input_popup spop;
-    spop.title( title );
-    spop.description( desc );
-    spop.width( FULL_SCREEN_WIDTH - utf8_width( title ) - 8 );
-    spop.context( ctxt );
-    spop.ch_code_blacklist = fname_char_blacklist;
-
-    std::string name = spop.query_string( true );
-    if( name.empty() ) {
-        return;
->>>>>>> 2d380d05
     }
 
     std::string native = utf8_to_native( name );
 #if (defined _WIN32 || defined __WIN32__)
-    if( name.find_first_of( "\"*/:<>?\\|"
+    if( native.find_first_of( "\"*/:<>?\\|"
                             "\x01\x02\x03\x04\x05\x06\x07\x08\x09"
                             "\x0A\x0B\x0C\x0D\x0E\x0F\x10\x11\x12"
                             "\x13\x14\x15\x16\x17\x18\x19\x1A\x1B"
