#include "mapgen.h"
#include "mapgen_functions.h"
#include "output.h"
#include "item_factory.h"
#include "line.h"
#include "mapgenformat.h"
#include "overmap.h"
#include "monstergenerator.h"
mapgendata::mapgendata(oter_id north, oter_id east, oter_id south, oter_id west, oter_id northeast,
                       oter_id northwest, oter_id southeast, oter_id southwest, oter_id up, int z, const regional_settings * rsettings, map * mp) :
    default_groundcover(0,1,0)
{
    t_nesw[0] = north;
    t_nesw[1] = east;
    t_nesw[2] = south;
    t_nesw[3] = west;
    t_nesw[4] = northeast;
    t_nesw[5] = southeast;
    t_nesw[6] = northwest;
    t_nesw[7] = southwest;
    t_above = up;
    zlevel = z;
    n_fac = 0;
    e_fac = 0;
    s_fac = 0;
    w_fac = 0;
    ne_fac = 0;
    se_fac = 0;
    nw_fac = 0;
    sw_fac = 0;
    region = rsettings;
    m = mp;
    // making a copy so we can fudge values if desired
    default_groundcover.chance = region->default_groundcover.chance;
    default_groundcover.primary = region->default_groundcover.primary;
    default_groundcover.secondary = region->default_groundcover.secondary;

}

std::map<std::string, building_gen_pointer> mapgen_cfunction_map;

void init_mapgen_builtin_functions() {
    mapgen_cfunction_map.clear();
    mapgen_cfunction_map["null"]             = &mapgen_null;
    mapgen_cfunction_map["crater"]           = &mapgen_crater;
    mapgen_cfunction_map["field"]            = &mapgen_field;
    mapgen_cfunction_map["dirtlot"]          = &mapgen_dirtlot;
    mapgen_cfunction_map["forest"]           = &mapgen_forest_general;
    mapgen_cfunction_map["hive"]             = &mapgen_hive;
    mapgen_cfunction_map["spider_pit"]       = &mapgen_spider_pit;
    mapgen_cfunction_map["fungal_bloom"]     = &mapgen_fungal_bloom;
    mapgen_cfunction_map["road_straight"]    = &mapgen_road_straight;
    mapgen_cfunction_map["road_curved"]      = &mapgen_road_curved;
    mapgen_cfunction_map["road_tee"]         = &mapgen_road_tee;
    mapgen_cfunction_map["road_four_way"]    = &mapgen_road_four_way;
    mapgen_cfunction_map["field"]            = &mapgen_field;
    mapgen_cfunction_map["bridge"]           = &mapgen_bridge;
    mapgen_cfunction_map["highway"]          = &mapgen_highway;
    mapgen_cfunction_map["river_center"] = &mapgen_river_center;
    mapgen_cfunction_map["river_curved_not"] = &mapgen_river_curved_not;
    mapgen_cfunction_map["river_straight"]   = &mapgen_river_straight;
    mapgen_cfunction_map["river_curved"]     = &mapgen_river_curved;
    mapgen_cfunction_map["parking_lot"]      = &mapgen_parking_lot;
    mapgen_cfunction_map["pool"]             = &mapgen_pool;
    mapgen_cfunction_map["park_playground"]             = &mapgen_park_playground;
    mapgen_cfunction_map["park_basketball"]             = &mapgen_park_basketball;
    mapgen_cfunction_map["s_gas"]      = &mapgen_gas_station;
    mapgen_cfunction_map["house_generic_boxy"]      = &mapgen_generic_house_boxy;
    mapgen_cfunction_map["house_generic_big_livingroom"]      = &mapgen_generic_house_big_livingroom;
    mapgen_cfunction_map["house_generic_center_hallway"]      = &mapgen_generic_house_center_hallway;
    mapgen_cfunction_map["church_new_england"]             = &mapgen_church_new_england;
    mapgen_cfunction_map["church_gothic"]             = &mapgen_church_gothic;
    mapgen_cfunction_map["s_pharm"]             = &mapgen_pharm;
    mapgen_cfunction_map["office_cubical"]             = &mapgen_office_cubical;
    mapgen_cfunction_map["spider_pit"] = mapgen_spider_pit;
    mapgen_cfunction_map["s_grocery"] = mapgen_s_grocery;
    mapgen_cfunction_map["s_hardware"] = mapgen_s_hardware;
    mapgen_cfunction_map["s_electronics"] = mapgen_s_electronics;
    mapgen_cfunction_map["s_sports"] = mapgen_s_sports;
    mapgen_cfunction_map["s_liquor"] = mapgen_s_liquor;
    mapgen_cfunction_map["s_gun"] = mapgen_s_gun;
    mapgen_cfunction_map["s_clothes"] = mapgen_s_clothes;
    mapgen_cfunction_map["s_library"] = mapgen_s_library;
    mapgen_cfunction_map["s_restaurant"] = mapgen_s_restaurant;
    mapgen_cfunction_map["s_restaurant_fast"] = mapgen_s_restaurant_fast;
    mapgen_cfunction_map["s_restaurant_coffee"] = mapgen_s_restaurant_coffee;
    mapgen_cfunction_map["shelter"] = &mapgen_shelter;
    mapgen_cfunction_map["shelter_under"] = &mapgen_shelter_under;
    mapgen_cfunction_map["lmoe"] = &mapgen_lmoe;
    mapgen_cfunction_map["lmoe_under"] = &mapgen_lmoe_under;

    mapgen_cfunction_map["basement_generic_layout"] = &mapgen_basement_generic_layout; // empty, not bound
    mapgen_cfunction_map["basement_junk"] = &mapgen_basement_junk;
    mapgen_cfunction_map["basement_guns"] = &mapgen_basement_guns;
    mapgen_cfunction_map["basement_survivalist"] = &mapgen_basement_survivalist;
    mapgen_cfunction_map["basement_chemlab"] = &mapgen_basement_chemlab;
    mapgen_cfunction_map["basement_weed"] = &mapgen_basement_weed;

    mapgen_cfunction_map["office_doctor"] = &mapgen_office_doctor;
    mapgen_cfunction_map["sub_station"] = &mapgen_sub_station;
    mapgen_cfunction_map["s_garage"] = &mapgen_s_garage;
    mapgen_cfunction_map["cabin_strange"] = &mapgen_cabin_strange;
    mapgen_cfunction_map["cabin_strange_b"] = &mapgen_cabin_strange_b;
    mapgen_cfunction_map["cabin"] = &mapgen_cabin;
//    mapgen_cfunction_map["farm"] = &mapgen_farm;
//    mapgen_cfunction_map["farm_field"] = &mapgen_farm_field;
    mapgen_cfunction_map["police"] = &mapgen_police;
    mapgen_cfunction_map["bank"] = &mapgen_bank;
    mapgen_cfunction_map["bar"] = &mapgen_bar;
    mapgen_cfunction_map["pawn"] = &mapgen_pawn;
    mapgen_cfunction_map["mil_surplus"] = &mapgen_mil_surplus;
    mapgen_cfunction_map["furniture"] = &mapgen_furniture;
    mapgen_cfunction_map["abstorefront"] = &mapgen_abstorefront;
    mapgen_cfunction_map["cave"] = &mapgen_cave;
    mapgen_cfunction_map["cave_rat"] = &mapgen_cave_rat;
    mapgen_cfunction_map["cavern"] = &mapgen_cavern;
    mapgen_cfunction_map["rock"] = &mapgen_rock;
    mapgen_cfunction_map["rift"] = &mapgen_rift;
    mapgen_cfunction_map["hellmouth"] = &mapgen_hellmouth;
    mapgen_cfunction_map["subway_station"] = &mapgen_subway_station;

    mapgen_cfunction_map["subway_straight"]    = &mapgen_subway_straight;
    mapgen_cfunction_map["subway_curved"]      = &mapgen_subway_curved;
    mapgen_cfunction_map["subway_tee"]         = &mapgen_subway_tee;
    mapgen_cfunction_map["subway_four_way"]    = &mapgen_subway_four_way;

    mapgen_cfunction_map["sewer_straight"]    = &mapgen_sewer_straight;
    mapgen_cfunction_map["sewer_curved"]      = &mapgen_sewer_curved;
    mapgen_cfunction_map["sewer_tee"]         = &mapgen_sewer_tee;
    mapgen_cfunction_map["sewer_four_way"]    = &mapgen_sewer_four_way;

    mapgen_cfunction_map["ants_straight"]    = &mapgen_ants_straight;
    mapgen_cfunction_map["ants_curved"]      = &mapgen_ants_curved;
    mapgen_cfunction_map["ants_tee"]         = &mapgen_ants_tee;
    mapgen_cfunction_map["ants_four_way"]    = &mapgen_ants_four_way;
    mapgen_cfunction_map["ants_food"] = &mapgen_ants_food;
    mapgen_cfunction_map["ants_larvae"] = &mapgen_ants_larvae;
    mapgen_cfunction_map["ants_queen"] = &mapgen_ants_queen;
/* todo
    mapgen_cfunction_map["apartments_con_tower_1_entrance"] = &mapgen_apartments_con_tower_1_entrance;
    mapgen_cfunction_map["apartments_con_tower_1"] = &mapgen_apartments_con_tower_1;
    mapgen_cfunction_map["apartments_mod_tower_1_entrance"] = &mapgen_apartments_mod_tower_1_entrance;
    mapgen_cfunction_map["apartments_mod_tower_1"] = &mapgen_apartments_mod_tower_1;
    mapgen_cfunction_map["office_tower_1_entrance"] = &mapgen_office_tower_1_entrance;
    mapgen_cfunction_map["office_tower_1"] = &mapgen_office_tower_1;
    mapgen_cfunction_map["office_tower_b_entrance"] = &mapgen_office_tower_b_entrance;
    mapgen_cfunction_map["office_tower_b"] = &mapgen_office_tower_b;
    mapgen_cfunction_map["cathedral_1_entrance"] = &mapgen_cathedral_1_entrance;
    mapgen_cfunction_map["cathedral_1"] = &mapgen_cathedral_1;
    mapgen_cfunction_map["cathedral_b_entrance"] = &mapgen_cathedral_b_entrance;
    mapgen_cfunction_map["cathedral_b"] = &mapgen_cathedral_b;

    mapgen_cfunction_map["megastore_entrance"] = &mapgen_megastore_entrance;
    mapgen_cfunction_map["megastore"] = &mapgen_megastore;
    mapgen_cfunction_map["hospital_entrance"] = &mapgen_hospital_entrance;
    mapgen_cfunction_map["hospital"] = &mapgen_hospital;
    mapgen_cfunction_map["public_works_entrance"] = &mapgen_public_works_entrance;
    mapgen_cfunction_map["public_works"] = &mapgen_public_works;
    mapgen_cfunction_map["school_1"] = &mapgen_school_1;
    mapgen_cfunction_map["school_2"] = &mapgen_school_2;
    mapgen_cfunction_map["school_3"] = &mapgen_school_3;
    mapgen_cfunction_map["school_4"] = &mapgen_school_4;
    mapgen_cfunction_map["school_5"] = &mapgen_school_5;
    mapgen_cfunction_map["school_6"] = &mapgen_school_6;
    mapgen_cfunction_map["school_7"] = &mapgen_school_7;
    mapgen_cfunction_map["school_8"] = &mapgen_school_8;
    mapgen_cfunction_map["school_9"] = &mapgen_school_9;
    mapgen_cfunction_map["prison_1"] = &mapgen_prison_1;
    mapgen_cfunction_map["prison_2"] = &mapgen_prison_2;
    mapgen_cfunction_map["prison_3"] = &mapgen_prison_3;
    mapgen_cfunction_map["prison_4"] = &mapgen_prison_4;
    mapgen_cfunction_map["prison_5"] = &mapgen_prison_5;
    mapgen_cfunction_map["prison_6"] = &mapgen_prison_6;
    mapgen_cfunction_map["prison_7"] = &mapgen_prison_7;
    mapgen_cfunction_map["prison_8"] = &mapgen_prison_8;
    mapgen_cfunction_map["prison_9"] = &mapgen_prison_9;
    mapgen_cfunction_map["prison_b"] = &mapgen_prison_b;
    mapgen_cfunction_map["prison_b_entrance"] = &mapgen_prison_b_entrance;
    mapgen_cfunction_map["hotel_tower_1_1"] = &mapgen_hotel_tower_1_1;
    mapgen_cfunction_map["hotel_tower_1_2"] = &mapgen_hotel_tower_1_2;
    mapgen_cfunction_map["hotel_tower_1_3"] = &mapgen_hotel_tower_1_3;
    mapgen_cfunction_map["hotel_tower_1_4"] = &mapgen_hotel_tower_1_4;
    mapgen_cfunction_map["hotel_tower_1_5"] = &mapgen_hotel_tower_1_5;
    mapgen_cfunction_map["hotel_tower_1_6"] = &mapgen_hotel_tower_1_6;
    mapgen_cfunction_map["hotel_tower_1_7"] = &mapgen_hotel_tower_1_7;
    mapgen_cfunction_map["hotel_tower_1_8"] = &mapgen_hotel_tower_1_8;
    mapgen_cfunction_map["hotel_tower_1_9"] = &mapgen_hotel_tower_1_9;
    mapgen_cfunction_map["hotel_tower_b_1"] = &mapgen_hotel_tower_b_1;
    mapgen_cfunction_map["hotel_tower_b_2"] = &mapgen_hotel_tower_b_2;
    mapgen_cfunction_map["hotel_tower_b_3"] = &mapgen_hotel_tower_b_3;
    mapgen_cfunction_map["mansion_entrance"] = &mapgen_mansion_entrance;
    mapgen_cfunction_map["mansion"] = &mapgen_mansion;
    mapgen_cfunction_map["fema_entrance"] = &mapgen_fema_entrance;
    mapgen_cfunction_map["fema"] = &mapgen_fema;
    mapgen_cfunction_map["station_radio"] = &mapgen_station_radio;
    mapgen_cfunction_map["lab"] = &mapgen_lab;
    mapgen_cfunction_map["lab_stairs"] = &mapgen_lab_stairs;
    mapgen_cfunction_map["lab_core"] = &mapgen_lab_core;
    mapgen_cfunction_map["lab_finale"] = &mapgen_lab_finale;
    mapgen_cfunction_map["ice_lab"] = &mapgen_ice_lab;
    mapgen_cfunction_map["ice_lab_stairs"] = &mapgen_ice_lab_stairs;
    mapgen_cfunction_map["ice_lab_core"] = &mapgen_ice_lab_core;
    mapgen_cfunction_map["ice_lab_finale"] = &mapgen_ice_lab_finale;
    mapgen_cfunction_map["nuke_plant_entrance"] = &mapgen_nuke_plant_entrance;
    mapgen_cfunction_map["nuke_plant"] = &mapgen_nuke_plant;
    mapgen_cfunction_map["bunker"] = &mapgen_bunker;
    mapgen_cfunction_map["outpost"] = &mapgen_outpost;
    mapgen_cfunction_map["silo"] = &mapgen_silo;
    mapgen_cfunction_map["silo_finale"] = &mapgen_silo_finale;
    mapgen_cfunction_map["temple"] = &mapgen_temple;
    mapgen_cfunction_map["temple_stairs"] = &mapgen_temple_stairs;
    mapgen_cfunction_map["temple_core"] = &mapgen_temple_core;
    mapgen_cfunction_map["temple_finale"] = &mapgen_temple_finale;
    mapgen_cfunction_map["sewage_treatment"] = &mapgen_sewage_treatment;
    mapgen_cfunction_map["sewage_treatment_hub"] = &mapgen_sewage_treatment_hub;
    mapgen_cfunction_map["sewage_treatment_under"] = &mapgen_sewage_treatment_under;
    mapgen_cfunction_map["mine_entrance"] = &mapgen_mine_entrance;
    mapgen_cfunction_map["mine_shaft"] = &mapgen_mine_shaft;
    mapgen_cfunction_map["mine"] = &mapgen_mine;
    mapgen_cfunction_map["mine_down"] = &mapgen_mine_down;
    mapgen_cfunction_map["mine_finale"] = &mapgen_mine_finale;
    mapgen_cfunction_map["spiral_hub"] = &mapgen_spiral_hub;
    mapgen_cfunction_map["spiral"] = &mapgen_spiral;
    mapgen_cfunction_map["radio_tower"] = &mapgen_radio_tower;
    mapgen_cfunction_map["toxic_dump"] = &mapgen_toxic_dump;
    mapgen_cfunction_map["haz_sar_entrance"] = &mapgen_haz_sar_entrance;
    mapgen_cfunction_map["haz_sar"] = &mapgen_haz_sar;
    mapgen_cfunction_map["haz_sar_entrance_b1"] = &mapgen_haz_sar_entrance_b1;
    mapgen_cfunction_map["haz_sar_b1"] = &mapgen_haz_sar_b1;

    mapgen_cfunction_map["spider_pit_under"] = &mapgen_spider_pit_under;
    mapgen_cfunction_map["anthill"] = &mapgen_anthill;
    mapgen_cfunction_map["slimepit"] = &mapgen_slimepit;
    mapgen_cfunction_map["slimepit_down"] = &mapgen_slimepit_down;
    mapgen_cfunction_map["triffid_grove"] = &mapgen_triffid_grove;
    mapgen_cfunction_map["triffid_roots"] = &mapgen_triffid_roots;
    mapgen_cfunction_map["triffid_finale"] = &mapgen_triffid_finale;

    mapgen_cfunction_map["tutorial"] = &mapgen_tutorial;
*/
//
}

void mapgendata::set_dir(int dir_in, int val)
{
    switch (dir_in) {
    case 0:
        n_fac = val;
        break;
    case 1:
        e_fac = val;
        break;
    case 2:
        s_fac = val;
        break;
    case 3:
        w_fac = val;
        break;
    case 4:
        ne_fac = val;
        break;
    case 5:
        se_fac = val;
        break;
    case 6:
        nw_fac = val;
        break;
    case 7:
        sw_fac = val;
        break;
    default:
        debugmsg("Invalid direction for mapgendata::set_dir. dir_in = %d", dir_in);
        break;
    }
}

void mapgendata::fill(int val)
{
    n_fac = val;
    e_fac = val;
    s_fac = val;
    w_fac = val;
    ne_fac = val;
    nw_fac = val;
    se_fac = val;
    sw_fac = val;
}

int& mapgendata::dir(int dir_in)
{
    switch (dir_in) {
    case 0:
        return n_fac;
        break;
    case 1:
        return e_fac;
        break;
    case 2:
        return s_fac;
        break;
    case 3:
        return w_fac;
        break;
    case 4:
        return ne_fac;
        break;
    case 5:
        return se_fac;
        break;
    case 6:
        return nw_fac;
        break;
    case 7:
        return sw_fac;
        break;
    default:
        debugmsg("Invalid direction for mapgendata::set_dir. dir_in = %d", dir_in);
        //return something just so the compiler doesn't freak out. Not really correct, though.
        return n_fac;
        break;
    }
}

ter_id grass_or_dirt()
{
 if (one_in(4))
  return t_grass;
 return t_dirt;
}

ter_id dirt_or_pile()
{
 if (one_in(4))
  return t_dirtmound;
 return t_dirt;
}

void mapgendata::square_groundcover(const int x1, const int y1, const int x2, const int y2) {
    m->draw_square_ter( this->default_groundcover, x1, y1, x2, y2);
}
void mapgendata::fill_groundcover() {
    m->draw_fill_background( this->default_groundcover );
}
bool mapgendata::is_groundcover(const int iid ) const {
    return this->default_groundcover.match( iid );
}

ter_id mapgendata::groundcover() {
    return (ter_id)this->default_groundcover.get();
};

void mapgen_rotate( map * m, oter_id terrain_type, bool north_is_down ) {
    if ( north_is_down ) {
        int iid_diff = (int)terrain_type - terrain_type.t().loadid_base + 2;
        if ( iid_diff != 4 ) {
            m->rotate(iid_diff);
        }
    } else {
        int iid_diff = (int)terrain_type - terrain_type.t().loadid_base;
        if ( iid_diff > 0 ) {
            m->rotate(iid_diff);
        }
    }
}

#define autorotate(x) mapgen_rotate(m, terrain_type, x)
#define autorotate_down() mapgen_rotate(m, terrain_type, true)

/////////////////////////////////////////////////////////////////////////////////////////////////
///// builtin terrain-specific mapgen functions. big multi-overmap-tile terrains are located in
///// mapgen_functions_big.cpp

void mapgen_null(map *m, oter_id, mapgendata, int, float)
{
    debugmsg("Generating null terrain, please report this as a bug");
    for (int i = 0; i < SEEX * 2; i++) {
        for (int j = 0; j < SEEY * 2; j++) {
            m->ter_set(i, j, t_null);
            m->radiation(i, j) = 0;
        }
    }
}

void mapgen_crater(map *m, oter_id, mapgendata dat, int, float)
{
    for(int i = 0; i < 4; i++) {
        if(dat.t_nesw[i] != "crater") {
            dat.set_dir(i, 6);
        }
    }

    for (int i = 0; i < SEEX * 2; i++) {
       for (int j = 0; j < SEEY * 2; j++) {
           if (rng(0, dat.w_fac) <= i && rng(0, dat.e_fac) <= SEEX * 2 - 1 - i &&
               rng(0, dat.n_fac) <= j && rng(0, dat.s_fac) <= SEEX * 2 - 1 - j ) {
               m->ter_set(i, j, t_rubble);
               m->radiation(i, j) = rng(0, 4) * rng(0, 2);
           } else {
               m->ter_set(i, j, t_dirt);
               m->radiation(i, j) = rng(0, 2) * rng(0, 2) * rng(0, 2);
            }
        }
    }
    m->place_items("wreckage", 83, 0, 0, SEEX * 2 - 1, SEEY * 2 - 1, true, 0);
}

<<<<<<< HEAD
// todo: make void map::ter_or_furn_set(const int x, const int y, const ter_furn_id & tfid);
void ter_or_furn_set( map * m, const int x, const int y, const ter_furn_id & tfid ) {
    if ( tfid.ter != t_null ) {
        if ( tfid.ter >= terlist.size() ) {
            debugmsg("tfid.ter %d %c",tfid.ter);
        }
        m->ter_set(x, y, tfid.ter );
    } else if ( tfid.furn != f_null ) {
        if ( tfid.furn >= furnlist.size() ) {
            debugmsg("tfid.furn %d %c",tfid.furn);
        }
        m->furn_set(x, y, tfid.furn );
    }
}

/*
 * Default above ground non forested 'blank' area; typically a grassy field with a scattering of shrubs,
 *  but changes according to dat->region
 */
void mapgen_field(map *m, oter_id terrain_type, mapgendata dat, int turn, float density)
=======
void mapgen_field(map *m, oter_id, mapgendata, int turn, float)
>>>>>>> 708d1bbc
{
    // random area of increased vegetation. Or lava / toxic sludge / etc
    const bool boosted_vegetation = ( dat.region->field_coverage.boost_chance > rng( 0, 1000000 ) );
    const int & mpercent_bush = ( boosted_vegetation ?
       dat.region->field_coverage.boosted_mpercent_coverage :
       dat.region->field_coverage.mpercent_coverage
    );

    ter_furn_id altbush = dat.region->field_coverage.pick( true ); // one dominant plant type ( for boosted_vegetation == true )

    for (int i = 0; i < SEEX * 2; i++) {
        for (int j = 0; j < SEEY * 2; j++) {
            m->ter_set(i, j, dat.groundcover() ); // default is
            if ( mpercent_bush > rng(0, 1000000) ) { // yay, a shrub ( or tombstone )
                if ( boosted_vegetation && dat.region->field_coverage.boosted_other_mpercent > rng(0, 1000000) ) {
                    // already chose the lucky terrain/furniture/plant/rock/etc
                    ter_or_furn_set(m, i, j, altbush );
                } else {
                    // pick from weighted list
                    ter_or_furn_set(m, i, j, dat.region->field_coverage.pick( false ) );
                }
            }
        }
    }

    m->place_items("field", 60, 0, 0, SEEX * 2 - 1, SEEY * 2 - 1, true, turn); // fixme: take 'rock' out and add as regional biome setting
}

void mapgen_dirtlot(map *m, oter_id, mapgendata, int, float)
{
    for (int i = 0; i < SEEX * 2; i++) {
        for (int j = 0; j < SEEY * 2; j++) {
            m->ter_set(i, j, t_dirt);
            if (one_in(120)) {
                m->ter_set(i, j, t_pit_shallow);
            } else if (one_in(50)) {
                m->ter_set(i,j, t_grass);
            }
        }
    }
    if (one_in(4)) {
        m->add_vehicle ("flatbed_truck", 12, 12, 90, -1, -1);
    }
}
<<<<<<< HEAD
// todo: more region_settings for forest biome
void mapgen_forest_general(map *m, oter_id terrain_type, mapgendata dat, int turn, float density)
=======

void mapgen_forest_general(map *m, oter_id terrain_type, mapgendata dat, int turn, float)
>>>>>>> 708d1bbc
{
    if (terrain_type == "forest_thick") {
        dat.fill(8);
    } else if (terrain_type == "forest_water") {
        dat.fill(4);
    } else if (terrain_type == "forest") {
        dat.fill(0);
    }
    for (int i = 0; i < 4; i++) {
        if (dat.t_nesw[i] == "forest" || dat.t_nesw[i] == "forest_water") {
            dat.dir(i) += 14;
        } else if (dat.t_nesw[i] == "forest_thick") {
            dat.dir(i) += 18;
        }
    }
    for (int i = 0; i < SEEX * 2; i++) {
        for (int j = 0; j < SEEY * 2; j++) {
            int forest_chance = 0, num = 0;
            if (j < dat.n_fac) {
                forest_chance += dat.n_fac - j;
                num++;
            }
            if (SEEX * 2 - 1 - i < dat.e_fac) {
                forest_chance += dat.e_fac - (SEEX * 2 - 1 - i);
                num++;
            }
            if (SEEY * 2 - 1 - j < dat.s_fac) {
                forest_chance += dat.s_fac - (SEEY * 2 - 1 - j);
                num++;
            }
            if (i < dat.w_fac) {
                forest_chance += dat.w_fac - i;
                num++;
            }
            if (num > 0) {
                forest_chance /= num;
            }
            int rn = rng(0, forest_chance);
            if ((forest_chance > 0 && rn > 13) || one_in(100 - forest_chance)) {
                if (one_in(250)) {
                    m->ter_set(i, j, t_tree_apple);
                    m->spawn_item(i, j, "apple", 1, 0, turn);
                } else {
                    m->ter_set(i, j, t_tree);
                }
            } else if ((forest_chance > 0 && rn > 10) || one_in(100 - forest_chance)) {
                m->ter_set(i, j, t_tree_young);
            } else if ((forest_chance > 0 && rn >  9) || one_in(100 - forest_chance)) {
                if (one_in(250)) {
                    m->ter_set(i, j, t_shrub_blueberry);
                } else {
                    m->ter_set(i, j, t_underbrush);
                }
            } else {
                m->ter_set(i, j, dat.groundcover());
            }
        }
    }
    m->place_items("forest", 60, 0, 0, SEEX * 2 - 1, SEEY * 2 - 1, true, turn); // fixme: region settings

    if (terrain_type == "forest_water") {
        // Reset *_fac to handle where to place water
        for (int i = 0; i < 8; i++) {
            if (dat.t_nesw[i] == "forest_water") {
                dat.set_dir(i, 2);
            } else if (is_ot_type("river", dat.t_nesw[i])) {
                dat.set_dir(i, 3);
            } else if (dat.t_nesw[i] == "forest" || dat.t_nesw[i] == "forest_thick") {
                dat.set_dir(i, 1);
            } else {
                dat.set_dir(i, 0);
            }
        }
        int x = SEEX / 2 + rng(0, SEEX), y = SEEY / 2 + rng(0, SEEY);
        for (int i = 0; i < 20; i++) {
            if (x >= 0 && x < SEEX * 2 && y >= 0 && y < SEEY * 2) {
                if (m->ter(x, y) == t_water_sh) {
                    m->ter_set(x, y, t_water_dp);
                } else if ( dat.is_groundcover( m->ter(x, y) ) ||
                         m->ter(x, y) == t_underbrush) {
                    m->ter_set(x, y, t_water_sh);
                }
            } else {
                i = 20;
            }
            x += rng(-2, 2);
            y += rng(-2, 2);
            if (x < 0 || x >= SEEX * 2) {
                x = SEEX / 2 + rng(0, SEEX);
            }
            if (y < 0 || y >= SEEY * 2) {
                y = SEEY / 2 + rng(0, SEEY);
            }
            int factor = dat.n_fac + (dat.ne_fac / 2) + (dat.nw_fac / 2);
            for (int j = 0; j < factor; j++) {
                int wx = rng(0, SEEX * 2 -1), wy = rng(0, SEEY - 1);
                if (dat.is_groundcover( m->ter(wx, wy) ) ||
                    m->ter(wx, wy) == t_underbrush) {
                    m->ter_set(wx, wy, t_water_sh);
                }
            }
            factor = dat.e_fac + (dat.ne_fac / 2) + (dat.se_fac / 2);
            for (int j = 0; j < factor; j++) {
                int wx = rng(SEEX, SEEX * 2 - 1), wy = rng(0, SEEY * 2 - 1);
                if (dat.is_groundcover( m->ter(wx, wy) ) ||
                      m->ter(wx, wy) == t_underbrush) {
                    m->ter_set(wx, wy, t_water_sh);
                }
            }
            factor = dat.s_fac + (dat.se_fac / 2) + (dat.sw_fac / 2);
            for (int j = 0; j < factor; j++) {
                int wx = rng(0, SEEX * 2 - 1), wy = rng(SEEY, SEEY * 2 - 1);
                if (dat.is_groundcover( m->ter(wx, wy) ) ||
                      m->ter(wx, wy) == t_underbrush) {
                    m->ter_set(wx, wy, t_water_sh);
                }
            }
            factor = dat.w_fac + (dat.nw_fac / 2) + (dat.sw_fac / 2);
            for (int j = 0; j < factor; j++) {
                int wx = rng(0, SEEX - 1), wy = rng(0, SEEY * 2 - 1);
                if (dat.is_groundcover( m->ter(wx, wy) ) ||
                      m->ter(wx, wy) == t_underbrush) {
                    m->ter_set(wx, wy, t_water_sh);
                }
            }
        }
        int rn = rng(0, 2) * rng(0, 1) * (rng(0, 1) + rng(0, 1));// Good chance of 0
        for (int i = 0; i < rn; i++) {
            x = rng(0, SEEX * 2 - 1);
            y = rng(0, SEEY * 2 - 1);
            m->add_trap(x, y, tr_sinkhole);
            if (m->ter(x, y) != t_water_sh) {
                m->ter_set(x, y, dat.groundcover());
            }
        }
    }

    //1-2 per overmap, very bad day for low level characters
    if (one_in(10000)) {
        m->add_spawn("mon_jabberwock", 1, SEEX, SEEY); // fixme add to monster_group?
    }

    //Very rare easter egg, ~1 per 10 overmaps
    if (one_in(1000000)) {
        m->add_spawn("mon_shia", 1, SEEX, SEEY);
    }


    // One in 100 forests has a spider living in it :o
    if (one_in(100)) {
        for (int i = 0; i < SEEX * 2; i++) {
            for (int j = 0; j < SEEX * 2; j++) {
                if ((dat.is_groundcover( m->ter(i, j) ) ||
                     m->ter(i, j) == t_underbrush) && !one_in(3)) {
                    m->add_field(i, j, fd_web, rng(1, 3));
                }
            }
        }
        m->add_spawn("mon_spider_web", rng(1, 2), SEEX, SEEY);
    }
}

void mapgen_hive(map *m, oter_id, mapgendata dat, int turn, float)
{
    // Start with a basic forest pattern
    for (int i = 0; i < SEEX * 2; i++) {
        for (int j = 0; j < SEEY * 2; j++) {
            int rn = rng(0, 14);
            if (rn > 13) {
                m->ter_set(i, j, t_tree);
            } else if (rn > 11) {
                m->ter_set(i, j, t_tree_young);
            } else if (rn > 10) {
                m->ter_set(i, j, t_underbrush);
            } else {
                m->ter_set(i, j, dat.groundcover());
            }
        }
    }

    // j and i loop through appropriate hive-cell center squares
    for (int j = 5; j < SEEY * 2 - 5; j += 6) {
        for (int i = (j == 5 || j == 17 ? 3 : 6); i < SEEX * 2 - 5; i += 6) {
            if (!one_in(8)) {
                // Caps are always there
                m->ter_set(i    , j - 5, t_wax);
                m->ter_set(i    , j + 5, t_wax);
                for (int k = -2; k <= 2; k++) {
                    for (int l = -1; l <= 1; l++) {
                        m->ter_set(i + k, j + l, t_floor_wax);
                    }
                }
                m->add_spawn("mon_bee", 2, i, j);
                m->add_spawn("mon_beekeeper", 1, i, j);
                m->ter_set(i    , j - 3, t_floor_wax);
                m->ter_set(i    , j + 3, t_floor_wax);
                m->ter_set(i - 1, j - 2, t_floor_wax);
                m->ter_set(i    , j - 2, t_floor_wax);
                m->ter_set(i + 1, j - 2, t_floor_wax);
                m->ter_set(i - 1, j + 2, t_floor_wax);
                m->ter_set(i    , j + 2, t_floor_wax);
                m->ter_set(i + 1, j + 2, t_floor_wax);

                // Up to two of these get skipped; an entrance to the cell
                int skip1 = rng(0, 23);
                int skip2 = rng(0, 23);

                m->ter_set(i - 1, j - 4, t_wax);
                m->ter_set(i    , j - 4, t_wax);
                m->ter_set(i + 1, j - 4, t_wax);
                m->ter_set(i - 2, j - 3, t_wax);
                m->ter_set(i - 1, j - 3, t_wax);
                m->ter_set(i + 1, j - 3, t_wax);
                m->ter_set(i + 2, j - 3, t_wax);
                m->ter_set(i - 3, j - 2, t_wax);
                m->ter_set(i - 2, j - 2, t_wax);
                m->ter_set(i + 2, j - 2, t_wax);
                m->ter_set(i + 3, j - 2, t_wax);
                m->ter_set(i - 3, j - 1, t_wax);
                m->ter_set(i - 3, j    , t_wax);
                m->ter_set(i - 3, j - 1, t_wax);
                m->ter_set(i - 3, j + 1, t_wax);
                m->ter_set(i - 3, j    , t_wax);
                m->ter_set(i - 3, j + 1, t_wax);
                m->ter_set(i - 2, j + 3, t_wax);
                m->ter_set(i - 1, j + 3, t_wax);
                m->ter_set(i + 1, j + 3, t_wax);
                m->ter_set(i + 2, j + 3, t_wax);
                m->ter_set(i - 1, j + 4, t_wax);
                m->ter_set(i    , j + 4, t_wax);
                m->ter_set(i + 1, j + 4, t_wax);

                if (skip1 ==  0 || skip2 ==  0)
                    m->ter_set(i - 1, j - 4, t_floor_wax);
                if (skip1 ==  1 || skip2 ==  1)
                    m->ter_set(i    , j - 4, t_floor_wax);
                if (skip1 ==  2 || skip2 ==  2)
                    m->ter_set(i + 1, j - 4, t_floor_wax);
                if (skip1 ==  3 || skip2 ==  3)
                    m->ter_set(i - 2, j - 3, t_floor_wax);
                if (skip1 ==  4 || skip2 ==  4)
                    m->ter_set(i - 1, j - 3, t_floor_wax);
                if (skip1 ==  5 || skip2 ==  5)
                    m->ter_set(i + 1, j - 3, t_floor_wax);
                if (skip1 ==  6 || skip2 ==  6)
                    m->ter_set(i + 2, j - 3, t_floor_wax);
                if (skip1 ==  7 || skip2 ==  7)
                    m->ter_set(i - 3, j - 2, t_floor_wax);
                if (skip1 ==  8 || skip2 ==  8)
                    m->ter_set(i - 2, j - 2, t_floor_wax);
                if (skip1 ==  9 || skip2 ==  9)
                    m->ter_set(i + 2, j - 2, t_floor_wax);
                if (skip1 == 10 || skip2 == 10)
                    m->ter_set(i + 3, j - 2, t_floor_wax);
                if (skip1 == 11 || skip2 == 11)
                    m->ter_set(i - 3, j - 1, t_floor_wax);
                if (skip1 == 12 || skip2 == 12)
                    m->ter_set(i - 3, j    , t_floor_wax);
                if (skip1 == 13 || skip2 == 13)
                    m->ter_set(i - 3, j - 1, t_floor_wax);
                if (skip1 == 14 || skip2 == 14)
                    m->ter_set(i - 3, j + 1, t_floor_wax);
                if (skip1 == 15 || skip2 == 15)
                    m->ter_set(i - 3, j    , t_floor_wax);
                if (skip1 == 16 || skip2 == 16)
                    m->ter_set(i - 3, j + 1, t_floor_wax);
                if (skip1 == 17 || skip2 == 17)
                    m->ter_set(i - 2, j + 3, t_floor_wax);
                if (skip1 == 18 || skip2 == 18)
                    m->ter_set(i - 1, j + 3, t_floor_wax);
                if (skip1 == 19 || skip2 == 19)
                    m->ter_set(i + 1, j + 3, t_floor_wax);
                if (skip1 == 20 || skip2 == 20)
                    m->ter_set(i + 2, j + 3, t_floor_wax);
                if (skip1 == 21 || skip2 == 21)
                    m->ter_set(i - 1, j + 4, t_floor_wax);
                if (skip1 == 22 || skip2 == 22)
                    m->ter_set(i    , j + 4, t_floor_wax);
                if (skip1 == 23 || skip2 == 23)
                    m->ter_set(i + 1, j + 4, t_floor_wax);

                if (dat.t_nesw[0] == "hive" && dat.t_nesw[1] == "hive" &&
                      dat.t_nesw[2] == "hive" && dat.t_nesw[3] == "hive") {
                    m->place_items("hive_center", 90, i - 2, j - 2, i + 2, j + 2, false, turn);
                } else {
                    m->place_items("hive", 80, i - 2, j - 2, i + 2, j + 2, false, turn);
                }
            }
        }
    }
}

void mapgen_spider_pit(map *m, oter_id, mapgendata dat, int turn, float)
{
    // First generate a forest
    dat.fill(4);
    for (int i = 0; i < 4; i++) {
        if (dat.t_nesw[i] == "forest" || dat.t_nesw[i] == "forest_water") {
            dat.dir(i) += 14;
        } else if (dat.t_nesw[i] == "forest_thick") {
            dat.dir(i) += 18;
        }
    }
    for (int i = 0; i < SEEX * 2; i++) {
        for (int j = 0; j < SEEY * 2; j++) {
            int forest_chance = 0, num = 0;
            if (j < dat.n_fac) {
                forest_chance += dat.n_fac - j;
                num++;
            }
            if (SEEX * 2 - 1 - i < dat.e_fac) {
                forest_chance += dat.e_fac - (SEEX * 2 - 1 - i);
                num++;
            }
            if (SEEY * 2 - 1 - j < dat.s_fac) {
                forest_chance += dat.s_fac - (SEEX * 2 - 1 - j);
                num++;
            }
            if (i < dat.w_fac) {
                forest_chance += dat.w_fac - i;
                num++;
            }
            if (num > 0) {
                forest_chance /= num;
            }
            int rn = rng(0, forest_chance);
            if ((forest_chance > 0 && rn > 13) || one_in(100 - forest_chance)) {
                m->ter_set(i, j, t_tree);
            } else if ((forest_chance > 0 && rn > 10) || one_in(100 - forest_chance)) {
                m->ter_set(i, j, t_tree_young);
            } else if ((forest_chance > 0 && rn >  9) || one_in(100 - forest_chance)) {
                m->ter_set(i, j, t_underbrush);
            } else {
                m->ter_set(i, j, dat.groundcover());
            }
        }
    }
    m->place_items("forest", 60, 0, 0, SEEX * 2 - 1, SEEY * 2 - 1, true, turn);
    // Next, place webs and sinkholes
    for (int i = 0; i < 4; i++) {
        int x = rng(3, SEEX * 2 - 4), y = rng(3, SEEY * 2 - 4);
        if (i == 0)
            m->ter_set(x, y, t_slope_down);
        else {
            m->ter_set(x, y, t_dirt);
            m->add_trap(x, y, tr_sinkhole);
        }
        for (int x1 = x - 3; x1 <= x + 3; x1++) {
            for (int y1 = y - 3; y1 <= y + 3; y1++) {
                m->add_field(x1, y1, fd_web, rng(2, 3));
                if (m->ter(x1, y1) != t_slope_down)
                    m->ter_set(x1, y1, t_dirt);
            }
        }
    }
}

void mapgen_fungal_bloom(map *m, oter_id, mapgendata, int, float)
{
    for (int i = 0; i < SEEX * 2; i++) {
        for (int j = 0; j < SEEY * 2; j++) {
            if (one_in(rl_dist(i, j, 12, 12) * 4)) {
                m->ter_set(i, j, t_marloss);
            } else if (one_in(10)) {
                if (one_in(3)) {
                    m->ter_set(i, j, t_tree_fungal);
                } else {
                    m->ter_set(i, j, t_tree_fungal_young);
                }
            
            } else if (one_in(5)) {
                m->ter_set(i, j, t_shrub_fungal);
            } else if (one_in(10)) {
                m->ter_set(i, j, t_fungus_mound);
            } else {
                m->ter_set(i, j, t_fungus);
            }
        }
    }
    square(m, t_fungus, SEEX - 2, SEEY - 2, SEEX + 2, SEEY + 2);
    m->add_spawn("mon_fungaloid_queen", 1, 12, 12);
}

void mapgen_road_straight(map *m, oter_id terrain_type, mapgendata dat, int turn, float density)
{
    bool sidewalks = false;
    for (int i = 0; i < 8; i++) {
        if (otermap[dat.t_nesw[i]].sidewalk) {
            sidewalks = true;
        }
    }

    int veh_spawn_heading;
    if (terrain_type == "road_ew") {
        veh_spawn_heading = (one_in(2)? 0 : 180);
    } else {
        veh_spawn_heading = (one_in(2)? 270 : 90);
    }

    m->add_road_vehicles(sidewalks, veh_spawn_heading);

    for (int i = 0; i < SEEX * 2; i++) {
        for (int j = 0; j < SEEY * 2; j++) {
            if (i < 4 || i >= SEEX * 2 - 4) {
                if (sidewalks) {
                    m->ter_set(i, j, t_sidewalk);
                } else {
                    m->ter_set(i, j, dat.groundcover());
                }
            } else {
                if ((i == SEEX - 1 || i == SEEX) && j % 4 != 0) {
                    m->ter_set(i, j, t_pavement_y);
                } else {
                    m->ter_set(i, j, t_pavement);
                }
            }
        }
    }
    if (terrain_type == "road_ew") {
        m->rotate(1);
    }
    if(sidewalks) {
        m->place_spawns("GROUP_ZOMBIE", 2, 0, 0, SEEX * 2 - 1, SEEX * 2 - 1, density);
    }
    m->place_items("road", 5, 0, 0, SEEX * 2 - 1, SEEX * 2 - 1, false, turn);
}

void mapgen_road_curved(map *m, oter_id terrain_type, mapgendata dat, int turn, float density)
{
    bool sidewalks = false;
    for (int i = 0; i < 8; i++) {
        if (otermap[dat.t_nesw[i]].sidewalk) {
            sidewalks = true;
        }
    }

    m->add_road_vehicles(sidewalks, one_in(2) ? 90 : 180);
    if (sidewalks) { //this crossroad has sidewalk => this crossroad is in the city
        for (int i=0; i< SEEX * 2; i++) {
            for (int j=0; j< SEEY*2; j++) {
                m->ter_set(i,j, dat.groundcover());
            }
        }
        //draw lines diagonally
        line(m, t_floor_blue, 4, 0, SEEX*2, SEEY*2-4);
        line(m, t_pavement, SEEX*2-4, 0, SEEX*2, 4);
        mapf::formatted_set_simple(m, 0, 0,
"\
ssss.......yy.......ssss\n\
ssss.......yy........sss\n\
ssss.......yy.........ss\n\
ssss...................s\n\
ssss.......yy...........\n\
ssss.......yy...........\n\
ssss.......yy...........\n\
ssss.......yy...........\n\
ssss........yy..........\n\
ssss.........yy.........\n\
ssss..........yy........\n\
ssss...........yyyyy.yyy\n\
ssss............yyyy.yyy\n\
ssss....................\n\
,ssss...................\n\
,,ssss..................\n\
,,,ssss.................\n\
,,,,ssss................\n\
,,,,,ssss...............\n\
,,,,,,ssss..............\n\
,,,,,,,sssssssssssssssss\n\
,,,,,,,,ssssssssssssssss\n\
,,,,,,,,,sssssssssssssss\n\
,,,,,,,,,,ssssssssssssss\n",
        mapf::basic_bind(". , y s", t_pavement, t_null, t_pavement_y, t_sidewalk),
        mapf::basic_bind(". , y s", f_null, f_null, f_null, f_null, f_null));
    } else { //crossroad (turn) in the wilderness
        for (int i=0; i< SEEX * 2; i++) {
            for (int j=0; j< SEEY*2; j++) {
                m->ter_set(i,j, dat.groundcover());
            }
        }
        //draw lines diagonally
        line(m, t_floor_blue, 4, 0, SEEX*2, SEEY*2-4);
        line(m, t_pavement, SEEX*2-4, 0, SEEX*2, 4);
        mapf::formatted_set_simple(m, 0, 0,
"\
,,,,.......yy.......,,,,\n\
,,,,.......yy........,,,\n\
,,,,.......yy.........,,\n\
,,,,...................,\n\
,,,,.......yy...........\n\
,,,,.......yy...........\n\
,,,,.......yy...........\n\
,,,,.......yy...........\n\
,,,,........yy..........\n\
,,,,.........yy.........\n\
,,,,..........yy........\n\
,,,,...........yyyyy.yyy\n\
,,,,............yyyy.yyy\n\
,,,,....................\n\
,,,,,...................\n\
,,,,,,..................\n\
,,,,,,,.................\n\
,,,,,,,,................\n\
,,,,,,,,,...............\n\
,,,,,,,,,,..............\n\
,,,,,,,,,,,,,,,,,,,,,,,,\n\
,,,,,,,,,,,,,,,,,,,,,,,,\n\
,,,,,,,,,,,,,,,,,,,,,,,,\n\
,,,,,,,,,,,,,,,,,,,,,,,,\n",
        mapf::basic_bind(". , y", t_pavement, t_null, t_pavement_y),
        mapf::basic_bind(". , y", f_null, f_null, f_null, f_null));
    }
    if (terrain_type == "road_es") {
        m->rotate(1);
    }
    if (terrain_type == "road_sw") {
        m->rotate(2);
    }
    if (terrain_type == "road_wn") {
        m->rotate(3); //looks like that the code above paints road_ne
    }
    if(sidewalks) {
        m->place_spawns("GROUP_ZOMBIE", 2, 0, 0, SEEX * 2 - 1, SEEX * 2 - 1, density);
    }
    m->place_items("road", 5, 0, 0, SEEX * 2 - 1, SEEX * 2 - 1, false, turn);
}

void mapgen_road_tee(map *m, oter_id terrain_type, mapgendata dat, int turn, float density)
{
    bool sidewalks = false;
    for (int i = 0; i < 8; i++) {
        if (otermap[dat.t_nesw[i]].sidewalk) {
            sidewalks = true;
        }
    }

    m->add_road_vehicles(sidewalks, one_in(2) ? 90 : 180);

    for (int i = 0; i < SEEX * 2; i++) {
        for (int j = 0; j < SEEY * 2; j++) {
            if (i < 4 || (i >= SEEX * 2 - 4 && (j < 4 || j >= SEEY * 2 - 4))) {
                if (sidewalks) {
                    m->ter_set(i, j, t_sidewalk);
                } else {
                    m->ter_set(i, j, dat.groundcover());
                }
            } else {
                if (((i == SEEX - 1 || i == SEEX) && j % 4 != 0) ||
                     ((j == SEEY - 1 || j == SEEY) && i % 4 != 0 && i > SEEX)) {
                    m->ter_set(i, j, t_pavement_y);
                } else {
                    m->ter_set(i, j, t_pavement);
                }
            }
        }
    }
    if (terrain_type == "road_esw") {
        m->rotate(1);
    }
    if (terrain_type == "road_nsw") {
        m->rotate(2);
    }
    if (terrain_type == "road_new") {
        m->rotate(3);
    }
    if(sidewalks) {
        m->place_spawns("GROUP_ZOMBIE", 2, 0, 0, SEEX * 2 - 1, SEEX * 2 - 1, density);
    }
    m->place_items("road", 5, 0, 0, SEEX * 2 - 1, SEEX * 2 - 1, false, turn);
}

void mapgen_road_four_way(map *m, oter_id terrain_type, mapgendata dat, int turn, float density)
{
    bool plaza = false;
    for (int i = 0; i < 4; i++) {
        if (dat.t_nesw[i] == "road_nesw" || dat.t_nesw[i] == "road_nesw_manhole") {
            plaza = true;
        }
    }
    bool sidewalks = false;
    for (int i = 0; i < 8; i++) {
        if (otermap[dat.t_nesw[i]].sidewalk) {
            sidewalks = true;
        }
    }

    // spawn city car wrecks
    if (sidewalks) {
        m->add_road_vehicles(true, one_in(2) ? 90 : 180);
    }

    for (int i = 0; i < SEEX * 2; i++) {
        for (int j = 0; j < SEEY * 2; j++) {
            if (plaza) {
                m->ter_set(i, j, t_sidewalk);
            } else if ((i < 4 || i >= SEEX * 2 - 4) && (j < 4 || j >= SEEY * 2 - 4)) {
                if (sidewalks) {
                    m->ter_set(i, j, t_sidewalk);
                } else {
                    m->ter_set(i, j, dat.groundcover());
                }
            } else {
                if (((i == SEEX - 1 || i == SEEX) && j % 4 != 0) ||
                      ((j == SEEY - 1 || j == SEEY) && i % 4 != 0)) {
                    m->ter_set(i, j, t_pavement_y);
                } else {
                    m->ter_set(i, j, t_pavement);
                }
            }
        }
    }
    if (plaza) { // Special embellishments for a plaza
        if (one_in(10)) { // Fountain
            for (int i = SEEX - 2; i <= SEEX + 2; i++) {
                m->ter_set(i, i, t_water_sh);
                m->ter_set(i, SEEX * 2 - i, t_water_sh);
            }
        }
        if (one_in(10)) { // Small trees in center
            mapf::formatted_set_terrain(m, SEEX-2, SEEY-2,
"\
 t t\n\
t   t\n\
\n\
t   t\n\
 t t\n\
",
            mapf::basic_bind("t", t_tree_young), mapf::end());
        }
        if (one_in(14)) { // Rows of small trees
            int gap = rng(2, 4);
            int start = rng(0, 4);
            for (int i = 2; i < SEEX * 2 - start; i += gap) {
                m->ter_set(i, start, t_tree_young);
                m->ter_set(SEEX * 2 - 1 - i, start, t_tree_young);
                m->ter_set(start, i, t_tree_young);
                m->ter_set(start, SEEY * 2 - 1 - i, t_tree_young);
            }
        }
        m->place_items("trash", 5, 0, 0, SEEX * 2 -1, SEEX * 2 - 1, true, 0);
    } else {
        m->place_items("road",  5, 0, 0, SEEX * 2 - 1, SEEX * 2 - 1, false, turn);
    }
    if(sidewalks) {
        m->place_spawns("GROUP_ZOMBIE", 2, 0, 0, SEEX * 2 - 1, SEEX * 2 - 1, density);
    }
    if (terrain_type == "road_nesw_manhole") {
        m->ter_set(rng(6, SEEX * 2 - 6), rng(6, SEEX * 2 - 6), t_manhole_cover);
    }
}
///////////////////

//    } else if (terrain_type == "subway_station") {
void mapgen_subway_station(map *m, oter_id, mapgendata dat, int, float)
{
        if (is_ot_type("subway", dat.north()) && connects_to(dat.north(), 2)) {
            dat.set_dir(0, 1); //n_fac = 1;
        }
        if (is_ot_type("subway", dat.east()) && connects_to(dat.east(), 3)) {
            dat.set_dir(0, 1);
            //e_fac = 1;
        }
        if (is_ot_type("subway", dat.south()) && connects_to(dat.south(), 0)) {
            dat.set_dir(0, 1);
            //s_fac = 1;
        }
        if (is_ot_type("subway", dat.west()) && connects_to(dat.west(), 1)) {
            dat.set_dir(0, 1);
            //w_fac = 1;
        }

        for (int i = 0; i < SEEX * 2; i++) {
            for (int j = 0; j < SEEY * 2; j++) {
                if ((i < 4 && (dat.w_fac == 0 || j < 4 || j > SEEY * 2 - 5)) ||
                    (j < 4 && (dat.n_fac == 0 || i < 4 || i > SEEX * 2 - 5)) ||
                    (i > SEEX * 2 - 5 && (dat.e_fac == 0 || j < 4 || j > SEEY * 2 - 5)) ||
                    (j > SEEY * 2 - 5 && (dat.s_fac == 0 || i < 4 || i > SEEX * 2 - 5))) {
                    m->ter_set(i, j, t_rock_floor);
                } else {
                    m->ter_set(i, j, t_rock_floor);
                }
            }
        }
        m->ter_set(2,            2           , t_stairs_up);
        m->ter_set(SEEX * 2 - 3, 2           , t_stairs_up);
        m->ter_set(2,            SEEY * 2 - 3, t_stairs_up);
        m->ter_set(SEEX * 2 - 3, SEEY * 2 - 3, t_stairs_up);
        if (m->ter(2, SEEY) == t_floor) {
            m->ter_set(2, SEEY, t_stairs_up);
        }
        if (m->ter(SEEX * 2 - 3, SEEY) == t_floor) {
            m->ter_set(SEEX * 2 - 3, SEEY, t_stairs_up);
        }
        if (m->ter(SEEX, 2) == t_floor) {
            m->ter_set(SEEX, 2, t_stairs_up);
        }
        if (m->ter(SEEX, SEEY * 2 - 3) == t_floor) {
            m->ter_set(SEEX, SEEY * 2 - 3, t_stairs_up);
        }
}

void mapgen_subway_straight(map *m, oter_id terrain_type, mapgendata dat, int, float)
{
        if (terrain_type == "subway_ns") {
            dat.w_fac = (dat.west()  == "cavern" ? 0 : 4);
            dat.e_fac = (dat.east()  == "cavern" ? SEEX * 2 : SEEX * 2 - 5);
        } else {
            dat.w_fac = (dat.north() == "cavern" ? 0 : 4);
            dat.e_fac = (dat.south() == "cavern" ? SEEX * 2 : SEEX * 2 - 5);
        }
        for (int i = 0; i < SEEX * 2; i++) {
            for (int j = 0; j < SEEY * 2; j++) {
                if (i < dat.w_fac || i > dat.e_fac) {
                    m->ter_set(i, j, t_rock);
                } else if (one_in(90)) {
                    m->ter_set(i, j, t_rubble);
                } else {
                    m->ter_set(i, j, t_rock_floor);
                }
            }
        }
        if (is_ot_type("sub_station", dat.t_above)) {
            m->ter_set(SEEX * 2 - 5, rng(SEEY - 5, SEEY + 4), t_stairs_up);
        }
        m->place_items("subway", 30, 4, 0, SEEX * 2 - 5, SEEY * 2 - 1, true, 0);
        if (terrain_type == "subway_ew") {
            m->rotate(1);
        }
}

void mapgen_subway_curved(map *m, oter_id terrain_type, mapgendata dat, int, float)
{
        for (int i = 0; i < SEEX * 2; i++) {
            for (int j = 0; j < SEEY * 2; j++) {
                if ((i >= SEEX * 2 - 4 && j < 4) || i < 4 || j >= SEEY * 2 - 4) {
                    m->ter_set(i, j, t_rock);
                } else if (one_in(30)) {
                    m->ter_set(i, j, t_rubble);
                } else {
                    m->ter_set(i, j, t_rock_floor);
                }
            }
        }
        if (dat.t_above >= "sub_station_north" && dat.t_above <= "sub_station_west") {
            m->ter_set(SEEX * 2 - 5, rng(SEEY - 5, SEEY + 4), t_stairs_up);
        }
        m->place_items("subway", 30, 0, 0, SEEX * 2 - 1, SEEY * 2 - 1, true, 0);
        if (terrain_type == "subway_es") {
            m->rotate(1);
        }
        if (terrain_type == "subway_sw") {
            m->rotate(2);
        }
        if (terrain_type == "subway_wn") {
            m->rotate(3);
        }
}

void mapgen_subway_tee(map *m, oter_id terrain_type, mapgendata dat, int, float)
{
        for (int i = 0; i < SEEX * 2; i++) {
            for (int j = 0; j < SEEY * 2; j++) {
                if (i < 4 || (i >= SEEX * 2 - 4 && (j < 4 || j >= SEEY * 2 - 4))) {
                    m->ter_set(i, j, t_rock);
                } else if (one_in(30)) {
                    m->ter_set(i, j, t_rubble);
                } else {
                    m->ter_set(i, j, t_rock_floor);
                }
            }
        }
        if (dat.t_above >= "sub_station_north" && dat.t_above <= "sub_station_west") {
            m->ter_set(4, rng(SEEY - 5, SEEY + 4), t_stairs_up);
        }
        m->place_items("subway", 35, 0, 0, SEEX * 2 - 1, SEEY * 2 - 1, true, 0);
        if (terrain_type == "subway_esw") {
            m->rotate(1);
        }
        if (terrain_type == "subway_nsw") {
            m->rotate(2);
        }
        if (terrain_type == "subway_new") {
            m->rotate(3);
        }
}

void mapgen_subway_four_way(map *m, oter_id, mapgendata dat, int, float)
{

        for (int i = 0; i < SEEX * 2; i++) {
            for (int j = 0; j < SEEY * 2; j++) {
                if ((i < 4 || i >= SEEX * 2 - 4) &&
                    (j < 4 || j >= SEEY * 2 - 4)) {
                    m->ter_set(i, j, t_rock);
                } else if (one_in(30)) {
                    m->ter_set(i, j, t_rubble);
                } else {
                    m->ter_set(i, j, t_rock_floor);
                }
            }
        }

        if (is_ot_type("sub_station", dat.t_above)) {
            m->ter_set(4 + rng(0, 1) * (SEEX * 2 - 9), 4 + rng(0, 1) * (SEEY * 2 - 9), t_stairs_up);
        }
        m->place_items("subway", 40, 0, 0, SEEX * 2 - 1, SEEY * 2 - 1, true, 0);
}

void mapgen_sewer_straight(map *m, oter_id terrain_type, mapgendata, int, float)
{

        for (int i = 0; i < SEEX * 2; i++) {
            for (int j = 0; j < SEEY * 2; j++) {
                if (i < SEEX - 2 || i > SEEX + 1) {
                    m->ter_set(i, j, t_rock);
                } else {
                    m->ter_set(i, j, t_sewage);
                }
            }
        }
        m->place_items("sewer", 10, 0, 0, SEEX * 2 - 1, SEEY * 2 - 1, true, 0);
        if (terrain_type == "sewer_ew") {
            m->rotate(1);
        }
}

void mapgen_sewer_curved(map *m, oter_id terrain_type, mapgendata, int, float)
{
        for (int i = 0; i < SEEX * 2; i++) {
            for (int j = 0; j < SEEY * 2; j++) {
                if ((i > SEEX + 1 && j < SEEY - 2) || i < SEEX - 2 || j > SEEY + 1) {
                    m->ter_set(i, j, t_rock);
                } else {
                    m->ter_set(i, j, t_sewage);
                }
            }
        }
        m->place_items("sewer", 18, 0, 0, SEEX * 2 - 1, SEEY * 2 - 1, true, 0);
        if (terrain_type == "sewer_es") {
            m->rotate(1);
        }
        if (terrain_type == "sewer_sw") {
            m->rotate(2);
        }
        if (terrain_type == "sewer_wn") {
            m->rotate(3);
        }
}

void mapgen_sewer_tee(map *m, oter_id terrain_type, mapgendata, int, float)
{
        for (int i = 0; i < SEEX * 2; i++) {
            for (int j = 0; j < SEEY * 2; j++) {
                if (i < SEEX - 2 || (i > SEEX + 1 && (j < SEEY - 2 || j > SEEY + 1))) {
                    m->ter_set(i, j, t_rock);
                } else {
                    m->ter_set(i, j, t_sewage);
                }
            }
        }
        m->place_items("sewer", 23, 0, 0, SEEX * 2 - 1, SEEY * 2 - 1, true, 0);
        if (terrain_type == "sewer_esw") {
            m->rotate(1);
        }
        if (terrain_type == "sewer_nsw") {
            m->rotate(2);
        }
        if (terrain_type == "sewer_new") {
            m->rotate(3);
        }
}

void mapgen_sewer_four_way(map *m, oter_id, mapgendata, int, float)
{

        int rn = rng(0, 3);
        for (int i = 0; i < SEEX * 2; i++) {
            for (int j = 0; j < SEEY * 2; j++) {
                if ((i < SEEX - 2 || i > SEEX + 1) && (j < SEEY - 2 || j > SEEY + 1)) {
                    m->ter_set(i, j, t_rock);
                } else {
                    m->ter_set(i, j, t_sewage);
                }
                if (rn == 0 && (trig_dist(i, j, SEEX - 1, SEEY - 1) <= 6 ||
                                trig_dist(i, j, SEEX - 1, SEEY    ) <= 6 ||
                                trig_dist(i, j, SEEX,     SEEY - 1) <= 6 ||
                                trig_dist(i, j, SEEX,     SEEY    ) <= 6   )) {
                    m->ter_set(i, j, t_sewage);
                }
                if (rn == 0 && (i == SEEX - 1 || i == SEEX) && (j == SEEY - 1 || j == SEEY)) {
                    m->ter_set(i, j, t_grate);
                }
            }
        }
        m->place_items("sewer", 28, 0, 0, SEEX * 2 - 1, SEEY * 2 - 1, true, 0);
}

///////////////////
void mapgen_bridge(map *m, oter_id terrain_type, mapgendata, int turn, float)
{
    for (int i = 0; i < SEEX * 2; i++) {
        for (int j = 0; j < SEEY * 2; j++) {
            if (i < 4 || i >= SEEX * 2 - 4) {
                m->ter_set(i, j, t_water_dp);
            } else if (i == 4 || i == SEEX * 2 - 5) {
                m->ter_set(i, j, t_railing_v);
            } else {
                if ((i == SEEX - 1 || i == SEEX) && j % 4 != 0) {
                    m->ter_set(i, j, t_pavement_y);
                } else {
                    m->ter_set(i, j, t_pavement);
                }
            }
        }
    }
    // spawn regular road out of fuel vehicles
    if (one_in(2)) {
        int vx = rng (10, 12);
        int vy = rng (10, 12);
        int rc = rng(1, 10);
        if (rc <= 5) {
            m->add_vehicle ("car", vx, vy, one_in(2)? 90 : 180, 0, -1);
        } else if (rc <= 8) {
            m->add_vehicle ("flatbed_truck", vx, vy, one_in(2)? 90 : 180, 0, -1);
        } else if (rc <= 9) {
            m->add_vehicle ("semi_truck", vx, vy, one_in(2)? 90 : 180, 0, -1);
        } else {
            m->add_vehicle ("armored_car", vx, vy, one_in(2)? 90 : 180, 0, -1);
        }
    }

    if (terrain_type == "bridge_ew") {
        m->rotate(1);
    }
    m->place_items("road", 5, 0, 0, SEEX * 2 - 1, SEEX * 2 - 1, false, turn);
}

void mapgen_highway(map *m, oter_id terrain_type, mapgendata, int turn, float)
{
    for (int i = 0; i < SEEX * 2; i++) {
        for (int j = 0; j < SEEY * 2; j++) {
            if (i < 3 || i >= SEEX * 2 - 3) {
                m->ter_set(i, j, dat.groundcover());
            } else if (i == 3 || i == SEEX * 2 - 4) {
                m->ter_set(i, j, t_railing_v);
            } else {
                if ((i == SEEX - 1 || i == SEEX) && j % 4 != 0) {
                    m->ter_set(i, j, t_pavement_y);
                } else {
                    m->ter_set(i, j, t_pavement);
                }
            }
        }
    }
    if (terrain_type == "hiway_ew") {
        m->rotate(1);
    }
    m->place_items("road", 8, 0, 0, SEEX * 2 - 1, SEEX * 2 - 1, false, turn);

    // spawn regular road out of fuel vehicles
    if (one_in(2)) {
        int vx = rng (10, 12);
        int vy = rng (10, 12);
        int rc = rng(1, 10);
        if (rc <= 5) {
            m->add_vehicle ("car", vx, vy, one_in(2)? 90 : 180, 0, -1);
        } else if (rc <= 8) {
            m->add_vehicle ("flatbed_truck", vx, vy, one_in(2)? 90 : 180, 0, -1);
        } else if (rc <= 9) {
            m->add_vehicle ("semi_truck", vx, vy, one_in(2)? 90 : 180, 0, -1);
        } else {
            m->add_vehicle ("armored_car", vx, vy, one_in(2)? 90 : 180, 0, -1);
        }
    }
}

void mapgen_river_center(map *m, oter_id, mapgendata, int, float)
{
    fill_background(m, t_water_dp);
}

void mapgen_river_curved_not(map *m, oter_id terrain_type, mapgendata, int, float)
{
    for (int i = SEEX * 2 - 1; i >= 0; i--) {
        for (int j = 0; j < SEEY * 2; j++) {
            if (j < 4 && i >= SEEX * 2 - 4) {
                m->ter_set(i, j, t_water_sh);
            } else {
                m->ter_set(i, j, t_water_dp);
            }
        }
    }
    if (terrain_type == "river_c_not_se") {
        m->rotate(1);
    }
    if (terrain_type == "river_c_not_sw") {
        m->rotate(2);
    }
    if (terrain_type == "river_c_not_nw") {
        m->rotate(3);
    }
}

void mapgen_river_straight(map *m, oter_id terrain_type, mapgendata, int, float)
{
    for (int i = 0; i < SEEX * 2; i++) {
        for (int j = 0; j < SEEY * 2; j++) {
            if (j < 4) {
                m->ter_set(i, j, t_water_sh);
            } else {
                m->ter_set(i, j, t_water_dp);
            }
        }
    }
    if (terrain_type == "river_east") {
        m->rotate(1);
    }
    if (terrain_type == "river_south") {
        m->rotate(2);
    }
    if (terrain_type == "river_west") {
        m->rotate(3);
    }
}

void mapgen_river_curved(map *m, oter_id terrain_type, mapgendata, int, float)
{
    for (int i = SEEX * 2 - 1; i >= 0; i--) {
        for (int j = 0; j < SEEY * 2; j++) {
            if (i >= SEEX * 2 - 4 || j < 4) {
                m->ter_set(i, j, t_water_sh);
            } else {
                m->ter_set(i, j, t_water_dp);
            }
        }
    }
    if (terrain_type == "river_se") {
        m->rotate(1);
    }
    if (terrain_type == "river_sw") {
        m->rotate(2);
    }
    if (terrain_type == "river_nw") {
        m->rotate(3);
    }
}

void mapgen_parking_lot(map *m, oter_id, mapgendata dat, int turn, float)
{
    for (int i = 0; i < SEEX * 2; i++) {
        for (int j = 0; j < SEEY * 2; j++) {
            if ((j == 5 || j == 9 || j == 13 || j == 17 || j == 21) &&
                 ((i > 1 && i < 8) || (i > 14 && i < SEEX * 2 - 2)))
                m->ter_set(i, j, t_pavement_y);
            else if ((j < 2 && i > 7 && i < 17) || (j >= 2 && j < SEEY * 2 - 2 && i > 1 &&
                      i < SEEX * 2 - 2))
                m->ter_set(i, j, t_pavement);
            else
                m->ter_set(i, j, dat.groundcover());
        }
    }
    int vx = rng (0, 3) * 4 + 5;
    int vy = 4;
    std::string veh_type = "";
    int roll = rng(1, 100);
    if (roll <= 5) { //specials
        int ra = rng(1, 100);
        if (ra <= 3) {
            veh_type = "military_cargo_truck";
        } else if (ra <= 10) {
            veh_type = "bubble_car";
        } else if (ra <= 15) {
            veh_type = "rv";
        } else if (ra <= 20) {
            veh_type = "schoolbus";
        } else if (ra <= 40) {
            veh_type = "fire_truck";
        }else if (ra <= 60) {
            veh_type = "policecar";
        }else {
            veh_type = "quad_bike";
        }
    } else if (roll <= 15) { //commercial
        int rb = rng(1, 100);
        if (rb <= 25) {
            veh_type = "truck_trailer";
        } else if (rb <= 35) {
            veh_type = "semi_truck";
        } else if (rb <= 50) {
            veh_type = "cube_van";
        } else {
            veh_type = "flatbed_truck";
        }
    } else if (roll < 50) { //commons
        int rc = rng(1, 100);
        if (rc <= 4) {
            veh_type = "golf_cart";
        } else if (rc <= 11) {
            veh_type = "scooter";
        } else if (rc <= 21) {
            veh_type = "beetle";
        } else if (rc <= 50) {
            veh_type = "car";
        } else if (rc <= 60) {
            veh_type = "electric_car";
        } else if (rc <= 65) {
            veh_type = "hippie_van";
        } else if (rc <= 73) {
            veh_type = "bicycle";
        } else if (rc <= 75) {
            veh_type = "unicycle";
        } else if (rc <= 90) {
            veh_type = "motorcycle";
        } else {
            veh_type = "motorcycle_sidecart";
        }
    } else {
        veh_type = "shopping_cart";
    }
    m->add_vehicle (veh_type, vx, vy, one_in(2)? 90 : 270, -1, -1);

    m->place_items("road", 8, 0, 0, SEEX * 2 - 1, SEEY * 2 - 1, false, turn);
    for (int i = 1; i < 4; i++) {
        if (dat.t_nesw[i].size() > 5 && dat.t_nesw[i].find("road_",0,5) == 0) {
            m->rotate(i);
        }
    }
}

void mapgen_pool(map *m, oter_id, mapgendata, int, float)
{
    fill_background(m, t_grass);
    mapf::formatted_set_simple(m, 0, 0,
"\
........................\n\
........................\n\
..++n++n++n++n++n++n++..\n\
..+wwwwwwwwwwwwwwwwww+..\n\
..+wwwwwwwwwwwwwwwwww+..\n\
..+wwwwwwwwwwwwwwwwww+..\n\
..+wwwwwwwwwwwwwwwwww+..\n\
..+wwwwwwwwwwwwwwwwww+..\n\
..+wwwwwwwwwwwwwwwwww+..\n\
..+wwwwwwwwwwwwwwwwww+..\n\
..+wwwwwwwwwwwwwwwwww+..\n\
..+wwwwwwwwwwwwwwwwww+..\n\
..+wwwwwwwwwwwwwwwwww+..\n\
..+wwwwwwwwwwwwwwwwww+..\n\
..+wwwwwwwwwwwwwwwwww+..\n\
..+wwwwwwwwwwwwwwwwww+..\n\
..+wwwwwwwwwwwwwwwwww+..\n\
..+wwwwwwwwwwwwwwwwww+..\n\
..+wwwwwwwwwwwwwwwwww+..\n\
..+wwwwwwwwwwwwwwwwww+..\n\
..+wwwwwwwwwwwwwwwwww+..\n\
..++n++n++n++n++n++n++..\n\
........................\n\
........................\n",
    mapf::basic_bind( "+ n . w", t_concrete, t_concrete, t_grass, t_water_dp ),
    mapf::basic_bind( "n", f_dive_block));
    m->add_spawn("mon_zombie_swimmer", rng(1, 6), SEEX, SEEY); // fixme; use density
}

void mapgen_park_playground(map *m, oter_id, mapgendata, int, float)
{
        fill_background(m, t_grass);
        mapf::formatted_set_simple(m, 0, 0,
"\
                        \n\
                        \n\
                        \n\
                        \n\
             t          \n\
      t         ##      \n\
                ##      \n\
                        \n\
    mmm                 \n\
    mmm    s        t   \n\
   tmmm    s            \n\
           s            \n\
           s            \n\
                        \n\
                        \n\
      -            t    \n\
     t-                 \n\
               t        \n\
         t              \n\
                        \n\
                        \n\
                        \n\
                        \n\
                        \n",
        mapf::basic_bind( "# m s t", t_sandbox, t_monkey_bars, t_slide, t_tree ),
        mapf::basic_bind( "-", f_bench));
        m->rotate(rng(0, 3));

        int vx = one_in(2) ? 1 : 20;
        int vy = one_in(2) ? 1 : 20;
        if(one_in(3)) {
            m->add_vehicle ("ice_cream_cart", vx, vy, 0, -1, -1);
        } else if(one_in(2)) {
            m->add_vehicle ("food_cart", vx, vy, one_in(2)? 90 : 180, -1, -1);
        }
        m->add_spawn("mon_zombie_child", rng(2, 8), SEEX, SEEY); // fixme; use density
}

void mapgen_park_basketball(map *m, oter_id, mapgendata, int, float)
{
        fill_background(m, t_pavement);
        mapf::formatted_set_simple(m, 0, 0,
"\
                        \n\
|-+------------------+-|\n\
|     .  . 7 .  .      |\n\
|     .  .   .  .      |\n\
|#    .  .....  .     #|\n\
|#    .         .     #|\n\
|#    .         .     #|\n\
|#    .         .     #|\n\
|#    .         .     #|\n\
|#     .       .      #|\n\
|#      .     .       #|\n\
|......................|\n\
|#      .     .       #|\n\
|#     .       .      #|\n\
|#    .         .     #|\n\
|#    .         .     #|\n\
|#    .         .     #|\n\
|#    .         .     #|\n\
|#    .  .....  .     #|\n\
|     .  .   .  .      |\n\
|     .  . 7 .  .      |\n\
|-+------------------+-|\n\
                        \n\
                        \n",
        mapf::basic_bind(". 7 | - +", t_pavement_y, t_backboard, t_chainfence_v, t_chainfence_h, t_chaingate_l),
        mapf::basic_bind("#", f_bench));
        m->rotate(rng(0, 3));
//    }
    m->add_spawn("mon_zombie_child", rng(2, 8), SEEX, SEEY); // fixme; use density
}

void mapgen_gas_station(map *m, oter_id terrain_type, mapgendata, int, float density)
{
    int top_w = rng(5, 14);
    int bottom_w = SEEY * 2 - rng(1, 2);
    int middle_w = rng(top_w + 5, bottom_w - 3);
    if (middle_w < bottom_w - 5) {
        middle_w = bottom_w - 5;
    }
    int left_w = rng(0, 3);
    int right_w = SEEX * 2 - rng(1, 4);
    int center_w = rng(left_w + 4, right_w - 5);
    int pump_count = rng(3, 6);
    for (int i = 0; i < SEEX * 2; i++) {
        for (int j = 0; j < SEEX * 2; j++) {
            if (j < top_w && (top_w - j) % 4 == 0 && i > left_w && i < right_w &&
                 (i - (1 + left_w)) % pump_count == 0) {
                m->place_gas_pump(i, j, rng(1000, 10000));
            } else if ((j < 2 && i > 7 && i < 16) || (j < top_w && i > left_w && i < right_w)) {
                m->ter_set(i, j, t_pavement);
            } else if (j == top_w && (i == left_w + 6 || i == left_w + 7 || i == right_w - 7 ||
                      i == right_w - 6)) {
                m->ter_set(i, j, t_window);
            } else if (((j == top_w || j == bottom_w) && i >= left_w && i <= right_w) ||
                      (j == middle_w && (i >= center_w && i < right_w))) {
                m->ter_set(i, j, t_wall_h);
            } else if (((i == left_w || i == right_w) && j > top_w && j < bottom_w) ||
                      (j > middle_w && j < bottom_w && (i == center_w || i == right_w - 2))) {
                m->ter_set(i, j, t_wall_v);
            } else if (i == left_w + 1 && j > top_w && j < bottom_w) {
                m->set(i, j, t_floor, f_glass_fridge);
            } else if (i > left_w + 2 && i < left_w + 12 && i < center_w && i % 2 == 1 &&
                      j > top_w + 1 && j < middle_w - 1) {
                m->set(i, j, t_floor, f_rack);
            } else if ((i == right_w - 5 && j > top_w + 1 && j < top_w + 4) ||
                      (j == top_w + 3 && i > right_w - 5 && i < right_w)) {
                m->set(i, j, t_floor, f_counter);
            } else if (i > left_w && i < right_w && j > top_w && j < bottom_w) {
                m->ter_set(i, j, t_floor);
            } else {
                m->ter_set(i, j, dat.groundcover());
            }
        }
    }
    m->ter_set(center_w, rng(middle_w + 1, bottom_w - 1), t_door_c);
    m->ter_set(right_w - 1, middle_w, t_door_c);
    m->ter_set(right_w - 1, bottom_w - 1, t_floor);
    m->place_toilet(right_w - 1, bottom_w - 1);
    m->ter_set(rng(10, 13), top_w, t_door_c);
    if (one_in(5)) {
        m->ter_set(rng(left_w + 1, center_w - 1), bottom_w, (one_in(4) ? t_door_c : t_door_locked));
    }
    for (int i = left_w + (left_w % 2 == 0 ? 3 : 4); i < center_w && i < left_w + 12; i += 2) {
        if (!one_in(3)) {
            m->place_items("snacks", 74, i, top_w + 2, i, middle_w - 2, false, 0);
        } else {
            m->place_items("magazines", 74, i, top_w + 2, i, middle_w - 2, false, 0);
        }
    }
    m->place_items("fridgesnacks", 82, left_w + 1, top_w + 1, left_w + 1, bottom_w - 1, false, 0);
    m->place_items("road",  12, 0,      0,  SEEX*2 - 1, top_w - 1, false, 0);
    m->place_items("behindcounter", 70, right_w - 4, top_w + 1, right_w - 1, top_w + 2, false, 0);
    m->place_items("softdrugs", 12, right_w - 1, bottom_w - 2, right_w - 1, bottom_w - 2, false, 0);
    if (terrain_type == "s_gas_east") {
        m->rotate(1);
    }
    if (terrain_type == "s_gas_south") {
        m->rotate(2);
    }
    if (terrain_type == "s_gas_west") {
        m->rotate(3);
    }
    m->place_spawns("GROUP_ZOMBIE", 2, 0, 0, SEEX * 2 - 1, SEEX * 2 - 1, density);
}
////////////////////


void house_room(map *m, room_type type, int x1, int y1, int x2, int y2, mapgendata & dat)
{
    int pos_x1 = 0;
    int pos_y1 = 0;

    if (type == room_backyard) { //processing it separately
        for (int i = x1; i <= x2; i++) {
            for (int j = y1; j <= y2; j++) {
                if ((i == x1) || (i == x2)) {
                    m->ter_set(i, j, t_fence_v);
                } else if (j == y2) {
                    m->ter_set(i, j, t_fence_h);
                } else {
                    m->ter_set( i, j, t_grass);
                    if (one_in(35)) {
                        m->ter_set(i, j, t_tree_young);
                    } else if (one_in(35)) {
                        m->ter_set(i, j, t_tree);
                    } else if (one_in(25)) {
                        m->ter_set(i, j, t_dirt);
                    }
                }
            }
        }
        m->ter_set((x1 + x2) / 2, y2, t_fencegate_c);
        m->furn_set(x1 + 2, y1, f_chair);
        m->furn_set(x1 + 2, y1 + 1, f_table);
        return;
    }

    for (int i = x1; i <= x2; i++) {
        for (int j = y1; j <= y2; j++) {
            if (dat.is_groundcover( m->ter(i, j) ) ||
//m->ter(i, j) == t_grass || m->ter(i, j) == t_dirt ||
                m->ter(i, j) == t_floor) {
                if (j == y1 || j == y2) {
                    m->ter_set(i, j, t_wall_h);
                    m->ter_set(i, j, t_wall_h);
                } else if (i == x1 || i == x2) {
                    m->ter_set(i, j, t_wall_v);
                    m->ter_set(i, j, t_wall_v);
                } else {
                    m->ter_set(i, j, t_floor);
                }
            }
        }
    }
    for (int i = y1 + 1; i <= y2 - 1; i++) {
        m->ter_set(x1, i, t_wall_v);
        m->ter_set(x2, i, t_wall_v);
    }

    items_location placed = "none";
    int chance = 0, rn;
    switch (type) {
    case room_study:
        placed = "livingroom";
        chance = 40;
        break;
    case room_living:
        placed = "livingroom";
        chance = 83;
        //choose random wall
        switch (rng(1, 4)) { //some bookshelves
        case 1:
            pos_x1 = x1 + 2;
            pos_y1 = y1 + 1;
            m->furn_set(x1 + 2, y2 - 1, f_desk);
            while (pos_x1 < x2) {
                pos_x1 += 1;
                if ((m->ter(pos_x1, pos_y1) == t_wall_h) || (m->ter(pos_x1, pos_y1) == t_wall_v)) {
                    break;
                }
                m->furn_set(pos_x1, pos_y1, f_bookcase);
                pos_x1 += 1;
                if ((m->ter(pos_x1, pos_y1) == t_wall_h) || (m->ter(pos_x1, pos_y1) == t_wall_v)) {
                    break;
                }
                m->furn_set(pos_x1, pos_y1, f_bookcase);
                pos_x1 += 2;
            }
            break;
        case 2:
            pos_x1 = x2 - 2;
            pos_y1 = y1 + 1;
            m->furn_set(x1 + 2, y2 - 1, f_desk);
            while (pos_x1 > x1) {
                pos_x1 -= 1;
                if ((m->ter(pos_x1, pos_y1) == t_wall_h) || (m->ter(pos_x1, pos_y1) == t_wall_v)) {
                    break;
                }
                m->furn_set(pos_x1, pos_y1, f_bookcase);
                pos_x1 -= 1;
                if ((m->ter(pos_x1, pos_y1) == t_wall_h) || (m->ter(pos_x1, pos_y1) == t_wall_v)) {
                    break;
                }
                m->furn_set(pos_x1, pos_y1, f_bookcase);
                pos_x1 -= 2;
            }
            break;
        case 3:
            pos_x1 = x1 + 2;
            pos_y1 = y2 - 1;
            m->furn_set(x1 + 2, y2 - 1, f_desk);
            while (pos_x1 < x2) {
                pos_x1 += 1;
                if ((m->ter(pos_x1, pos_y1) == t_wall_h) || (m->ter(pos_x1, pos_y1) == t_wall_v)) {
                    break;
                }
                m->furn_set(pos_x1, pos_y1, f_bookcase);
                pos_x1 += 1;
                if ((m->ter(pos_x1, pos_y1) == t_wall_h) || (m->ter(pos_x1, pos_y1) == t_wall_v)) {
                    break;
                }
                m->furn_set(pos_x1, pos_y1, f_bookcase);
                pos_x1 += 2;
            }
            break;
        case 4:
            pos_x1 = x2 - 2;
            pos_y1 = y2 - 1;
            m->furn_set(x1 + 2, y2 - 1, f_desk);
            while (pos_x1 > x1) {
                pos_x1 -= 1;
                if ((m->ter(pos_x1, pos_y1) == t_wall_h) || (m->ter(pos_x1, pos_y1) == t_wall_v)) {
                    break;
                }
                m->furn_set(pos_x1, pos_y1, f_bookcase);
                pos_x1 -= 1;
                if ((m->ter(pos_x1, pos_y1) == t_wall_h) || (m->ter(pos_x1, pos_y1) == t_wall_v)) {
                    break;
                }
                m->furn_set(pos_x1, pos_y1, f_bookcase);
                pos_x1 -= 2;
            }
            break;
            m->furn_set(rng(x1 + 2, x2 - 2), rng(y1 + 1, y2 - 1), f_armchair);
        }


        break;
    case room_kitchen: {
        placed = "kitchen";
        chance = 75;
        m->place_items("cleaning",  58, x1 + 1, y1 + 1, x2 - 1, y2 - 2, false, 0);
        m->place_items("home_hw",   40, x1 + 1, y1 + 1, x2 - 1, y2 - 2, false, 0);
        int oven_x = -1, oven_y = -1, cupboard_x = -1, cupboard_y = -1;

        switch (rng(1, 4)) { //fridge, sink, oven and some cupboards near them
        case 1:
            m->furn_set(x1 + 2, y1 + 1, f_fridge);
            m->place_items("fridge", 82, x1 + 2, y1 + 1, x1 + 2, y1 + 1, false, 0);
            m->furn_set(x1 + 1, y1 + 1, f_sink);
            if (x1 + 4 < x2) {
                oven_x     = x1 + 3;
                cupboard_x = x1 + 4;
                oven_y = cupboard_y = y1 + 1;
            }

            break;
        case 2:
            m->furn_set(x2 - 2, y1 + 1, f_fridge);
            m->place_items("fridge", 82, x2 - 2, y1 + 1, x2 - 2, y1 + 1, false, 0);
            m->furn_set(x2 - 1, y1 + 1, f_sink);
            if (x2 - 4 > x1) {
                oven_x     = x2 - 3;
                cupboard_x = x2 - 4;
                oven_y = cupboard_y = y1 + 1;
            }
            break;
        case 3:
            m->furn_set(x1 + 2, y2 - 1, f_fridge);
            m->place_items("fridge", 82, x1 + 2, y2 - 1, x1 + 2, y2 - 1, false, 0);
            m->furn_set(x1 + 1, y2 - 1, f_sink);
            if (x1 + 4 < x2) {
                oven_x     = x1 + 3;
                cupboard_x = x1 + 4;
                oven_y = cupboard_y = y2 - 1;
            }
            break;
        case 4:
            m->furn_set(x2 - 2, y2 - 1, f_fridge);
            m->place_items("fridge", 82, x2 - 2, y2 - 1, x2 - 2, y2 - 1, false, 0);
            m->furn_set(x2 - 1, y2 - 1, f_sink);
            if (x2 - 4 > x1) {
                oven_x     = x2 - 3;
                cupboard_x = x2 - 4;
                oven_y = cupboard_y = y2 - 1;
            }
            break;
        }

        // oven and it's contents
        if ( oven_x != -1 && oven_y != -1 ) {
            m->furn_set(oven_x, oven_y, f_oven);
            m->place_items("oven",       70, oven_x, oven_y, oven_x, oven_y, false, 0);
        }

        // cupboard and it's contents
        if ( cupboard_x != -1 && cupboard_y != -1 ) {
            m->furn_set(cupboard_x, cupboard_y, f_cupboard);
            m->place_items("cleaning",   30, cupboard_x, cupboard_y, cupboard_x, cupboard_y, false, 0);
            m->place_items("home_hw",    30, cupboard_x, cupboard_y, cupboard_x, cupboard_y, false, 0);
            m->place_items("cannedfood", 30, cupboard_x, cupboard_y, cupboard_x, cupboard_y, false, 0);
            m->place_items("pasta",      30, cupboard_x, cupboard_y, cupboard_x, cupboard_y, false, 0);
        }

        if (one_in(2)) { //dining table in the kitchen
            square_furn(m, f_table, int((x1 + x2) / 2) - 1, int((y1 + y2) / 2) - 1, int((x1 + x2) / 2),
                        int((y1 + y2) / 2) );
        }
        if (one_in(2)) {
            for (int i = 0; i <= 2; i++) {
                pos_x1 = rng(x1 + 2, x2 - 2);
                pos_y1 = rng(y1 + 1, y2 - 1);
                if (m->ter(pos_x1, pos_y1) == t_floor) {
                    m->furn_set(pos_x1, pos_y1, f_chair);
                }
            }
        }

    }
    break;
    case room_bedroom:
        placed = "bedroom";
        chance = 78;
        if (one_in(14)) {
            m->place_items("homeguns", 58, x1 + 1, y1 + 1, x2 - 1, y2 - 1, false, 0);
        }
        if (one_in(10)) {
            m->place_items("home_hw",  40, x1 + 1, y1 + 1, x2 - 1, y2 - 1, false, 0);
        }
        switch (rng(1, 5)) {
        case 1:
            m->furn_set(x1 + 1, y1 + 2, f_bed);
            m->furn_set(x1 + 1, y1 + 3, f_bed);
            break;
        case 2:
            m->furn_set(x1 + 2, y2 - 1, f_bed);
            m->furn_set(x1 + 3, y2 - 1, f_bed);
            break;
        case 3:
            m->furn_set(x2 - 1, y2 - 3, f_bed);
            m->furn_set(x2 - 1, y2 - 2, f_bed);
            break;
        case 4:
            m->furn_set(x2 - 3, y1 + 1, f_bed);
            m->furn_set(x2 - 2, y1 + 1, f_bed);
            break;
        case 5:
            m->furn_set(int((x1 + x2) / 2)    , y2 - 1, f_bed);
            m->furn_set(int((x1 + x2) / 2) + 1, y2 - 1, f_bed);
            m->furn_set(int((x1 + x2) / 2)    , y2 - 2, f_bed);
            m->furn_set(int((x1 + x2) / 2) + 1, y2 - 2, f_bed);
            break;
        }
        switch (rng(1, 4)) {
        case 1:
            m->furn_set(x1 + 2, y1 + 1, f_dresser);
            m->place_items("dresser", 80, x1 + 2, y1 + 1, x1 + 2, y1 + 1, false, 0);
            break;
        case 2:
            m->furn_set(x2 - 2, y2 - 1, f_dresser);
            m->place_items("dresser", 80, x2 - 2, y2 - 1, x2 - 2, y2 - 1, false, 0);
            break;
        case 3:
            rn = int((x1 + x2) / 2);
            m->furn_set(rn, y1 + 1, f_dresser);
            m->place_items("dresser", 80, rn, y1 + 1, rn, y1 + 1, false, 0);
            break;
        case 4:
            rn = int((y1 + y2) / 2);
            m->furn_set(x1 + 1, rn, f_dresser);
            m->place_items("dresser", 80, x1 + 1, rn, x1 + 1, rn, false, 0);
            break;
        }
        break;
    case room_bathroom:
        m->place_toilet(x2 - 1, y2 - 1);
        m->place_items("harddrugs", 18, x1 + 1, y1 + 1, x2 - 1, y2 - 2, false, 0);
        m->place_items("cleaning",  48, x1 + 1, y1 + 1, x2 - 1, y2 - 2, false, 0);
        placed = "softdrugs";
        chance = 72;
        m->furn_set(x2 - 1, y2 - 2, f_bathtub);
        if (!((m->ter(x2 - 3, y2 - 2) == t_wall_v) || (m->ter(x2 - 3, y2 - 2) == t_wall_h))) {
            m->furn_set(x2 - 3, y2 - 2, f_sink);
        }
        break;
    default:
        break;
    }
    m->place_items(placed, chance, x1 + 1, y1 + 1, x2 - 1, y2 - 1, false, 0);
}


void mapgen_generic_house_boxy(map *m, oter_id terrain_type, mapgendata dat, int turn, float density) {
    mapgen_generic_house(m, terrain_type, dat, turn, density, 1);
}

void mapgen_generic_house_big_livingroom(map *m, oter_id terrain_type, mapgendata dat, int turn, float density) {
    mapgen_generic_house(m, terrain_type, dat, turn, density, 2);
}

void mapgen_generic_house_center_hallway(map *m, oter_id terrain_type, mapgendata dat, int turn, float density) {
    mapgen_generic_house(m, terrain_type, dat, turn, density, 3);
}

void mapgen_generic_house(map *m, oter_id terrain_type, mapgendata, int turn, float density, int variant)
{
    int rn = 0;
    int lw = 0;
    int rw = 0;
    int mw = 0;
    int tw = 0;
    int bw = 0;
    int cw = 0;
    int actual_house_height = 0;
    int bw_old = 0;

    int x = 0;
    int y = 0;
    lw = rng(0, 4);  // West external wall
    mw = lw + rng(7, 10);  // Middle wall between bedroom & kitchen/bath
    rw = SEEX * 2 - rng(1, 5); // East external wall
    tw = rng(1, 6);  // North external wall
    bw = SEEX * 2 - rng(2, 5); // South external wall
    cw = tw + rng(4, 7);  // Middle wall between living room & kitchen/bed
    actual_house_height = bw - rng(4,
                                   6); //reserving some space for backyard. Actual south external wall.
    bw_old = bw;

    for (int i = 0; i < SEEX * 2; i++) {
        for (int j = 0; j < SEEY * 2; j++) {
            if (i > lw && i < rw && j > tw && j < bw) {
                m->ter_set(i, j, t_floor);
            } else {
                m->ter_set(i, j, dat.groundcover());
            }
            if (i >= lw && i <= rw && (j == tw || j == bw)) { //placing north and south walls
                m->ter_set(i, j, t_wall_h);
            }
            if ((i == lw || i == rw) && j > tw &&
                j < bw /*actual_house_height*/) { //placing west (lw) and east walls
                m->ter_set(i, j, t_wall_v);
            }
        }
    }
    switch(variant) {
    case 1: // Quadrants, essentially
        mw = rng(lw + 5, rw - 5);
        cw = tw + rng(4, 7);
        house_room(m, room_living, mw, tw, rw, cw, dat );
        house_room(m, room_kitchen, lw, tw, mw, cw, dat);
        m->ter_set(mw, rng(tw + 2, cw - 2), (one_in(3) ? t_door_c : t_floor));
        rn = rng(lw + 1, mw - 2);
        m->ter_set(rn    , tw, t_window_domestic);
        m->ter_set(rn + 1, tw, t_window_domestic);
        rn = rng(mw + 1, rw - 2);
        m->ter_set(rn    , tw, t_window_domestic);
        m->ter_set(rn + 1, tw, t_window_domestic);
        rn = rng(lw + 3, rw - 3); // Bottom part mw
        if (rn <= lw + 5) {
            // Bedroom on right, bathroom on left
            house_room(m, room_bedroom, rn, cw, rw, bw, dat);

            // Put door between bedroom and living
            m->ter_set(rng(rw - 1, rn > mw ? rn + 1 : mw + 1), cw, t_door_c);

            if (bw - cw >= 10 && rn - lw >= 6) {
                // All fits, placing bathroom and 2nd bedroom
                house_room(m, room_bathroom, lw, bw - 5, rn, bw, dat);
                house_room(m, room_bedroom, lw, cw, rn, bw - 5, dat);

                // Put door between bathroom and bedroom
                m->ter_set(rn, rng(bw - 4, bw - 1), t_door_c);

                if (one_in(3)) {
                    // Put door between 2nd bedroom and 1st bedroom
                    m->ter_set(rn, rng(cw + 1, bw - 6), t_door_c);
                } else {
                    // ...Otherwise, between 2nd bedroom and kitchen
                    m->ter_set(rng(lw + 1, rn > mw ? mw - 1 : rn - 1), cw, t_door_c);
                }
            } else if (bw - cw > 4) {
                // Too big for a bathroom, not big enough for 2nd bedroom
                // Make it a bathroom anyway, but give the excess space back to
                // the kitchen.
                house_room(m, room_bathroom, lw, bw - 4, rn, bw, dat);
                for (int i = lw + 1; i < mw && i < rn; i++) {
                    m->ter_set(i, cw, t_floor);
                }

                // Put door between excess space and bathroom
                m->ter_set(rng(lw + 1, rn - 1), bw - 4, t_door_c);

                // Put door between excess space and bedroom
                m->ter_set(rn, rng(cw + 1, bw - 5), t_door_c);
            } else {
                // Small enough to be a bathroom; make it one.
                house_room(m, room_bathroom, lw, cw, rn, bw, dat);

                if (one_in(5)) {
                    // Put door between batroom and kitchen with low chance
                    m->ter_set(rng(lw + 1, rn > mw ? mw - 1 : rn - 1), cw, t_door_c);
                } else {
                    // ...Otherwise, between bathroom and bedroom
                    m->ter_set(rn, rng(cw + 1, bw - 1), t_door_c);
                }
            }
            // Point on bedroom wall, for window
            rn = rng(rn + 2, rw - 2);
        } else {
            // Bedroom on left, bathroom on right
            house_room(m, room_bedroom, lw, cw, rn, bw, dat);

            // Put door between bedroom and kitchen
            m->ter_set(rng(lw + 1, rn > mw ? mw - 1 : rn - 1), cw, t_door_c);

            if (bw - cw >= 10 && rw - rn >= 6) {
                // All fits, placing bathroom and 2nd bedroom
                house_room(m, room_bathroom, rn, bw - 5, rw, bw, dat);
                house_room(m, room_bedroom, rn, cw, rw, bw - 5, dat);

                // Put door between bathroom and bedroom
                m->ter_set(rn, rng(bw - 4, bw - 1), t_door_c);

                if (one_in(3)) {
                    // Put door between 2nd bedroom and 1st bedroom
                    m->ter_set(rn, rng(cw + 1, bw - 6), t_door_c);
                } else {
                    // ...Otherwise, between 2nd bedroom and living
                    m->ter_set(rng(rw - 1, rn > mw ? rn + 1 : mw + 1), cw, t_door_c);
                }
            } else if (bw - cw > 4) {
                // Too big for a bathroom, not big enough for 2nd bedroom
                // Make it a bathroom anyway, but give the excess space back to
                // the living.
                house_room(m, room_bathroom, rn, bw - 4, rw, bw, dat);
                for (int i = rw - 1; i > rn && i > mw; i--) {
                    m->ter_set(i, cw, t_floor);
                }

                // Put door between excess space and bathroom
                m->ter_set(rng(rw - 1, rn + 1), bw - 4, t_door_c);

                // Put door between excess space and bedroom
                m->ter_set(rn, rng(cw + 1, bw - 5), t_door_c);
            } else {
                // Small enough to be a bathroom; make it one.
                house_room(m, room_bathroom, rn, cw, rw, bw, dat);

                if (one_in(5)) {
                    // Put door between bathroom and living with low chance
                    m->ter_set(rng(rw - 1, rn > mw ? rn + 1 : mw + 1), cw, t_door_c);
                } else {
                    // ...Otherwise, between bathroom and bedroom
                    m->ter_set(rn, rng(cw + 1, bw - 1), t_door_c);
                }
            }
            // Point on bedroom wall, for window
            rn = rng(lw + 2, rn - 2);
        }
        m->ter_set(rn    , bw, t_window_domestic);
        m->ter_set(rn + 1, bw, t_window_domestic);
        if (!one_in(3) && rw < SEEX * 2 - 1) { // Potential side windows
            rn = rng(tw + 2, bw - 6);
            m->ter_set(rw, rn    , t_window_domestic);
            m->ter_set(rw, rn + 4, t_window_domestic);
        }
        if (!one_in(3) && lw > 0) { // Potential side windows
            rn = rng(tw + 2, bw - 6);
            m->ter_set(lw, rn    , t_window_domestic);
            m->ter_set(lw, rn + 4, t_window_domestic);
        }
        if (one_in(2)) { // Placement of the main door
            m->ter_set(rng(lw + 2, mw - 1), tw, (one_in(6) ? t_door_c : t_door_locked));
            if (one_in(5)) { // Placement of side door
                m->ter_set(rw, rng(tw + 2, cw - 2), (one_in(6) ? t_door_c : t_door_locked));
            }
        } else {
            m->ter_set(rng(mw + 1, rw - 2), tw, (one_in(6) ? t_door_c : t_door_locked));
            if (one_in(5)) {
                m->ter_set(lw, rng(tw + 2, cw - 2), (one_in(6) ? t_door_c : t_door_locked));
            }
        }
        break;

    case 2: // Old-style; simple;
        //Modified by Jovan in 28 Aug 2013
        //Long narrow living room in front, big kitchen and HUGE bedroom
        bw = SEEX * 2 - 2;
        cw = tw + rng(3, 6);
        mw = rng(lw + 7, rw - 4);
        //int actual_house_height=bw-rng(4,6);
        //in some rare cases some rooms (especially kitchen and living room) may get rather small
        if ((tw <= 3) && ( abs((actual_house_height - 3) - cw) >= 3 ) ) {
            //everything is fine
            house_room(m, room_backyard, lw, actual_house_height + 1, rw, bw, dat);
            //door from bedroom to backyard
            m->ter_set((lw + mw) / 2, actual_house_height, t_door_c);
        } else { //using old layout
            actual_house_height = bw_old;
        }
        // Plop down the rooms
        house_room(m, room_living, lw, tw, rw, cw, dat);
        house_room(m, room_kitchen, mw, cw, rw, actual_house_height - 3, dat);
        house_room(m, room_bedroom, lw, cw, mw, actual_house_height, dat); //making bedroom smaller
        house_room(m, room_bathroom, mw, actual_house_height - 3, rw, actual_house_height, dat);

        // Space between kitchen & living room:
        rn = rng(mw + 1, rw - 3);
        m->ter_set(rn    , cw, t_floor);
        m->ter_set(rn + 1, cw, t_floor);
        // Front windows
        rn = rng(2, 5);
        m->ter_set(lw + rn    , tw, t_window_domestic);
        m->ter_set(lw + rn + 1, tw, t_window_domestic);
        m->ter_set(rw - rn    , tw, t_window_domestic);
        m->ter_set(rw - rn + 1, tw, t_window_domestic);
        // Front door
        m->ter_set(rng(lw + 4, rw - 4), tw, (one_in(6) ? t_door_c : t_door_locked));
        if (one_in(3)) { // Kitchen windows
            rn = rng(cw + 1, actual_house_height - 5);
            m->ter_set(rw, rn    , t_window_domestic);
            m->ter_set(rw, rn + 1, t_window_domestic);
        }
        if (one_in(3)) { // Bedroom windows
            rn = rng(cw + 1, actual_house_height - 2);
            m->ter_set(lw, rn    , t_window_domestic);
            m->ter_set(lw, rn + 1, t_window_domestic);
        }
        // Door to bedroom
        if (one_in(4)) {
            m->ter_set(rng(lw + 1, mw - 1), cw, t_door_c);
        } else {
            m->ter_set(mw, rng(cw + 3, actual_house_height - 4), t_door_c);
        }
        // Door to bathrom
        if (one_in(4)) {
            m->ter_set(mw, actual_house_height - 1, t_door_c);
        } else {
            m->ter_set(rng(mw + 2, rw - 2), actual_house_height - 3, t_door_c);
        }
        // Back windows
        rn = rng(lw + 1, mw - 2);
        m->ter_set(rn    , actual_house_height, t_window_domestic);
        m->ter_set(rn + 1, actual_house_height, t_window_domestic);
        rn = rng(mw + 1, rw - 1);
        m->ter_set(rn, actual_house_height, t_window_domestic);
        break;

    case 3: // Long center hallway, kitchen, living room and office
        mw = int((lw + rw) / 2);
        cw = bw - rng(5, 7);
        // Hallway doors and windows
        m->ter_set(mw    , tw, (one_in(6) ? t_door_c : t_door_locked));
        if (one_in(4)) {
            m->ter_set(mw - 1, tw, t_window_domestic);
            m->ter_set(mw + 1, tw, t_window_domestic);
        }
        for (int i = tw + 1; i < cw; i++) { // Hallway walls
            m->ter_set(mw - 2, i, t_wall_v);
            m->ter_set(mw + 2, i, t_wall_v);
        }
        if (one_in(2)) { // Front rooms are kitchen or living room
            house_room(m, room_living, lw, tw, mw - 2, cw, dat);
            house_room(m, room_kitchen, mw + 2, tw, rw, cw, dat);
        } else {
            house_room(m, room_kitchen, lw, tw, mw - 2, cw, dat);
            house_room(m, room_living, mw + 2, tw, rw, cw, dat);
        }
        // Front windows
        rn = rng(lw + 1, mw - 4);
        m->ter_set(rn    , tw, t_window_domestic);
        m->ter_set(rn + 1, tw, t_window_domestic);
        rn = rng(mw + 3, rw - 2);
        m->ter_set(rn    , tw, t_window_domestic);
        m->ter_set(rn + 1, tw, t_window_domestic);
        if (one_in(3) && lw > 0) { // Side windows?
            rn = rng(tw + 1, cw - 2);
            m->ter_set(lw, rn    , t_window_domestic);
            m->ter_set(lw, rn + 1, t_window_domestic);
        }
        if (one_in(3) && rw < SEEX * 2 - 1) { // Side windows?
            rn = rng(tw + 1, cw - 2);
            m->ter_set(rw, rn    , t_window_domestic);
            m->ter_set(rw, rn + 1, t_window_domestic);
        }
        if (one_in(2)) { // Bottom rooms are bedroom or bathroom
            //bathroom to the left (eastern wall), study to the right
            //house_room(m, room_bedroom, lw, cw, rw - 3, bw, dat);
            house_room(m, room_bedroom, mw - 2, cw, rw - 3, bw, dat);
            house_room(m, room_bathroom, rw - 3, cw, rw, bw, dat);
            house_room(m, room_study, lw, cw, mw - 2, bw, dat);
            //===Study Room Furniture==
            m->ter_set(mw - 2, (bw + cw) / 2, t_door_o);
            m->furn_set(lw + 1, cw + 1, f_chair);
            m->furn_set(lw + 1, cw + 2, f_table);
            m->ter_set(lw + 1, cw + 3, t_console_broken);
            m->furn_set(lw + 3, bw - 1, f_bookcase);
            m->place_items("magazines", 30,  lw + 3,  bw - 1, lw + 3,  bw - 1, false, 0);
            m->place_items("novels", 40,  lw + 3,  bw - 1, lw + 3,  bw - 1, false, 0);
            m->place_items("alcohol", 20,  lw + 3,  bw - 1, lw + 3,  bw - 1, false, 0);
            m->place_items("manuals", 30,  lw + 3,  bw - 1, lw + 3,  bw - 1, false, 0);
            //=========================
            m->ter_set(rng(lw + 2, mw - 3), cw, t_door_c);
            if (one_in(4)) {
                m->ter_set(rng(rw - 2, rw - 1), cw, t_door_c);
            } else {
                m->ter_set(rw - 3, rng(cw + 2, bw - 2), t_door_c);
            }
            rn = rng(mw, rw - 5); //bedroom windows
            m->ter_set(rn    , bw, t_window_domestic);
            m->ter_set(rn + 1, bw, t_window_domestic);
            m->ter_set(rng(lw + 2, mw - 3), bw, t_window_domestic); //study window

            if (one_in(4)) {
                m->ter_set(rng(rw - 2, rw - 1), bw, t_window_domestic);
            } else {
                m->ter(rw, rng(cw + 1, bw - 1));
            }
        } else { //bathroom to the right
            house_room(m, room_bathroom, lw, cw, lw + 3, bw, dat);
            //house_room(m, room_bedroom, lw + 3, cw, rw, bw, dat);
            house_room(m, room_bedroom, lw + 3, cw, mw + 2, bw, dat);
            house_room(m, room_study, mw + 2, cw, rw, bw, dat);
            //===Study Room Furniture==
            m->ter_set(mw + 2, (bw + cw) / 2, t_door_c);
            m->furn_set(rw - 1, cw + 1, f_chair);
            m->furn_set(rw - 1, cw + 2, f_table);
            m->ter_set(rw - 1, cw + 3, t_console_broken);
            m->furn_set(rw - 3, bw - 1, f_bookcase);
            m->place_items("magazines", 40,  rw - 3,  bw - 1, rw - 3,  bw - 1, false, 0);
            m->place_items("novels", 40,  rw - 3,  bw - 1, rw - 3,  bw - 1, false, 0);
            m->place_items("alcohol", 20,  rw - 3,  bw - 1, rw - 3,  bw - 1, false, 0);
            m->place_items("manuals", 20,  rw - 3,  bw - 1, rw - 3,  bw - 1, false, 0);
            //=========================

            if (one_in(4)) {
                m->ter_set(rng(lw + 1, lw + 2), cw, t_door_c);
            } else {
                m->ter_set(lw + 3, rng(cw + 2, bw - 2), t_door_c);
            }
            rn = rng(lw + 4, mw); //bedroom windows
            m->ter_set(rn    , bw, t_window_domestic);
            m->ter_set(rn + 1, bw, t_window_domestic);
            m->ter_set(rng(mw + 3, rw - 1), bw, t_window_domestic); //study window
            if (one_in(4)) {
                m->ter_set(rng(lw + 1, lw + 2), bw, t_window_domestic);
            } else {
                m->ter(lw, rng(cw + 1, bw - 1));
            }
        }
        // Doors off the sides of the hallway
        m->ter_set(mw - 2, rng(tw + 3, cw - 3), t_door_c);
        m->ter_set(mw + 2, rng(tw + 3, cw - 3), t_door_c);
        m->ter_set(mw, cw, t_door_c);
        break;
    } // Done with the various house structures
    //////
    if (rng(2, 7) < tw) { // Big front yard has a chance for a fence
        for (int i = lw; i <= rw; i++) {
            m->ter_set(i, 0, t_fence_h);
        }
        for (int i = 1; i < tw; i++) {
            m->ter_set(lw, i, t_fence_v);
            m->ter_set(rw, i, t_fence_v);
        }
        int hole = rng(SEEX - 3, SEEX + 2);
        m->ter_set(hole, 0, t_dirt);
        m->ter_set(hole + 1, 0, t_dirt);
        if (one_in(tw)) {
            m->ter_set(hole - 1, 1, t_tree_young);
            m->ter_set(hole + 2, 1, t_tree_young);
        }
    }

    if ("house_base" == terrain_type.t().id_base ) {
        int attempts = 20;
        do {
            rn = rng(lw + 1, rw - 1);
            attempts--;
        } while (m->ter(rn, actual_house_height - 1) != t_floor && attempts);
        if( m->ter(rn, actual_house_height - 1) == t_floor && attempts ) {
            m->ter_set(rn, actual_house_height - 1, t_stairs_down);
        }
    }
    if (one_in(100)) { // todo: region data // Houses have a 1 in 100 chance of wasps!
        for (int i = 0; i < SEEX * 2; i++) {
            for (int j = 0; j < SEEY * 2; j++) {
                if (m->ter(i, j) == t_door_c || m->ter(i, j) == t_door_locked) {
                    m->ter_set(i, j, t_door_frame);
                }
                if (m->ter(i, j) == t_window_domestic && !one_in(3)) {
                    m->ter_set(i, j, t_window_frame);
                }
                if ((m->ter(i, j) == t_wall_h || m->ter(i, j) == t_wall_v) && one_in(8)) {
                    m->ter_set(i, j, t_paper);
                }
            }
        }
        int num_pods = rng(8, 12);
        for (int i = 0; i < num_pods; i++) {
            int podx = rng(1, SEEX * 2 - 2), pody = rng(1, SEEY * 2 - 2);
            int nonx = 0, nony = 0;
            while (nonx == 0 && nony == 0) {
                nonx = rng(-1, 1);
                nony = rng(-1, 1);
            }
            for (int x = -1; x <= 1; x++) {
                for (int y = -1; y <= 1; y++) {
                    if ((x != nonx || y != nony) && (x != 0 || y != 0)) {
                        m->ter_set(podx + x, pody + y, t_paper);
                    }
                }
            }
            m->add_spawn("mon_wasp", 1, podx, pody);
        }
        m->place_items("rare", 70, 0, 0, SEEX * 2 - 1, SEEY * 2 - 1, false, turn);

    } else if (one_in(150)) { // todo; region_data // No wasps; black widows?
        for (int i = 0; i < SEEX * 2; i++) {
            for (int j = 0; j < SEEY * 2; j++) {
                if (m->ter(i, j) == t_floor) {
                    if (one_in(15)) {
                        m->add_spawn("mon_spider_widow_giant", rng(1, 2), i, j);
                        for (int x = i - 1; x <= i + 1; x++) {
                            for (int y = j - 1; y <= j + 1; y++) {
                                if (m->ter(x, y) == t_floor) {
                                    m->add_field(x, y, fd_web, rng(2, 3));
                                }
                            }
                        }
                    } else if (m->move_cost(i, j) > 0 && one_in(5)) {
                        m->add_field(x, y, fd_web, 1);
                    }
                }
            }
        }
        m->place_items("rare", 60, 0, 0, SEEX * 2 - 1, SEEY * 2 - 1, false, turn);
    } else { // Just boring old zombies
        m->place_spawns("GROUP_ZOMBIE", 2, 0, 0, SEEX * 2 - 1, SEEX * 2 - 1, density);
    }

    int iid_diff = (int)terrain_type - terrain_type.t().loadid_base;
    if ( iid_diff > 0 ) {
        m->rotate(iid_diff);
    }
}

/////////////////////////////
void mapgen_church_new_england(map *m, oter_id terrain_type, mapgendata, int, float) {
    computer *tmpcomp = NULL;
    dat.fill_groundcover();
    //New England or Country style, single centered steeple low clear windows
    mapf::formatted_set_simple(m, 0, 0,"\
         ^^^^^^         \n\
     |---|--------|     \n\
    ||dh.|.6ooo.ll||    \n\
    |l...+.........Dsss \n\
  ^^|--+-|------+--|^^s \n\
  ^||..............||^s \n\
   w.......tt.......w s \n\
   |................| s \n\
  ^w................w^s \n\
  ^|.######..######.|^s \n\
  ^w................w^s \n\
  ^|.######..######.|^s \n\
   w................w s \n\
   |.######..######.| s \n\
  ^w................w^s \n\
  ^|.######..######.|^s \n\
  ^|................|^s \n\
   |-w|----..----|w-| s \n\
    ^^|ll|....|ST|^^  s \n\
     ^|.......+..|^   s \n\
      |----++-|--|    s \n\
         O ss O       s \n\
     ^^    ss    ^^   s \n\
     ^^    ss    ^^   s \n",
       mapf::basic_bind("O 6 ^ . - | # t + = D w T S e o h c d l s", t_column, t_console, t_shrub, t_floor,
               t_wall_h, t_wall_v, t_floor, t_floor, t_door_c, t_door_locked_alarm, t_door_locked, t_window,
               t_floor,  t_floor, t_floor,  t_floor,    t_floor, t_floor,   t_floor, t_floor,  t_sidewalk),
       mapf::basic_bind("O 6 ^ . - | # t + = D w T S e o h c d l s", f_null,   f_null,    f_null,  f_null,
               f_null,   f_null,   f_bench, f_table, f_null,   f_null,              f_null,        f_null,
               f_toilet, f_sink,  f_fridge, f_bookcase, f_chair, f_counter, f_desk,  f_locker, f_null)
    );
    m->spawn_item(9, 6, "brazier");
    m->spawn_item(14, 6, "brazier");
    m->place_items("church", 40,  5,  5, 8,  16, false, 0);
    m->place_items("church", 40,  5,  5, 8,  16, false, 0);
    m->place_items("church", 85,  12,  2, 14,  2, false, 0);
    m->place_items("office", 60,  6,  2, 8,  3, false, 0);
    m->place_items("jackets", 85,  7,  18, 8,  18, false, 0);
    tmpcomp = m->add_computer(11, 2, _("Church Bells 1.2"), 0);
    tmpcomp->add_option(_("Gathering Toll"), COMPACT_TOLL, 0);
    tmpcomp->add_option(_("Wedding Toll"), COMPACT_TOLL, 0);
    tmpcomp->add_option(_("Funeral Toll"), COMPACT_TOLL, 0);
    autorotate(true);
}

void mapgen_church_gothic(map *m, oter_id terrain_type, mapgendata, int, float) {
    computer *tmpcomp = NULL;
    dat.fill_groundcover();
    //Gothic Style, unreachable high stained glass windows, stone construction
    mapf::formatted_set_simple(m, 0, 0, "\
 $$    W        W    $$ \n\
 $$  WWWWGVBBVGWWWW  $$ \n\
     W..h.cccc.h..W     \n\
 WWVWWR..........RWWBWW \n\
WW#.#.R....cc....R.#.#WW\n\
 G#.#.R..........R.#.#V \n\
 V#.#.Rrrrr..rrrrR.#.#B \n\
WW#..................#WW\n\
 WW+WW#####..#####WW+WW \n\
ssss V............B ssss\n\
s   WW#####..#####WW   s\n\
s $ WW............WW $ s\n\
s $  G#####..#####V  $ s\n\
s $  B............G  $ s\n\
s $ WW#####..#####WW $ s\n\
s $ WW............WW $ s\n\
s    V####....####B    s\n\
s WWWW--|--gg-----WWWW s\n\
s WllWTS|.....lll.W..W s\n\
s W..+..+.........+..W s\n\
s W..WWWWWW++WWWWWW6.W s\n\
s W.CWW$$WWssWW$$WW..W s\n\
s WWWWW    ss    WWWWW s\n\
ssssssssssssssssssssssss\n",
       mapf::basic_bind("C V G B W R r 6 $ . - | # t + g T S h c l s", t_floor,   t_window_stained_red,
               t_window_stained_green, t_window_stained_blue, t_rock, t_railing_v, t_railing_h, t_console, t_shrub,
               t_rock_floor, t_wall_h, t_wall_v, t_rock_floor, t_rock_floor, t_door_c, t_door_glass_c,
               t_rock_floor, t_rock_floor, t_rock_floor, t_rock_floor, t_rock_floor, t_sidewalk),
       mapf::basic_bind("C V G B W R r 6 $ . - | # t + g T S h c l s", f_crate_c, f_null,
               f_null,                 f_null,                f_null, f_null,      f_null,      f_null,    f_null,
               f_null,       f_null,   f_null,   f_bench,      f_table,      f_null,   f_null,         f_toilet,
               f_sink,       f_chair,      f_counter,    f_locker,     f_null)
    );
    m->spawn_item(8, 4, "brazier");
    m->spawn_item(15, 4, "brazier");
    m->place_items("church", 70,  6,  7, 17,  16, false, 0);
    m->place_items("church", 70,  6,  7, 17,  16, false, 0);
    m->place_items("church", 60,  6,  7, 17,  16, false, 0);
    m->place_items("cleaning", 60,  3,  18, 4,  21, false, 0);
    m->place_items("jackets", 85,  14,  18, 16,  18, false, 0);
    tmpcomp = m->add_computer(19, 20, _("Church Bells 1.2"), 0);
    tmpcomp->add_option(_("Gathering Toll"), COMPACT_TOLL, 0);
    tmpcomp->add_option(_("Wedding Toll"), COMPACT_TOLL, 0);
    tmpcomp->add_option(_("Funeral Toll"), COMPACT_TOLL, 0);
    autorotate(true);
}



//////////////////////////////
void mapgen_pharm(map *m, oter_id terrain_type, mapgendata, int, float density) {

    int lw = 0;
    int rw = 0;
    int mw = 0;
    int tw = 0;
    int bw = 0;
    int cw = 0;


        tw = rng(0, 4);
        bw = SEEY * 2 - rng(1, 5);
        mw = bw - rng(3, 4); // Top of the storage room
        lw = rng(0, 4);
        rw = SEEX * 2 - rng(1, 5);
        cw = rng(13, rw - 5); // Left side of the storage room
        for (int i = 0; i < SEEX * 2; i++) {
            for (int j = 0; j < SEEY * 2; j++) {
                if (j == tw && ((i > lw + 2 && i < lw + 6) || (i > rw - 6 && i < rw - 2))) {
                    m->ter_set(i, j, t_window);
                } else if ((j == tw && (i == lw + 8 || i == lw + 9)) ||
                           (i == cw && j == mw + 1)) {
                    m->ter_set(i, j, t_door_c);
                } else if (((j == tw || j == bw) && i >= lw && i <= rw) ||
                           (j == mw && i >= cw && i < rw)) {
                    m->ter_set(i, j, t_wall_h);
                } else if (((i == lw || i == rw) && j > tw && j < bw) ||
                           (i == cw && j > mw && j < bw)) {
                    m->ter_set(i, j, t_wall_v);
                } else if (((i == lw + 8 || i == lw + 9 || i == rw - 4 || i == rw - 3) &&
                            j > tw + 3 && j < mw - 2) ||
                           (j == bw - 1 && i > lw + 1 && i < cw - 1)) {
                    m->set(i, j, t_floor, f_rack);
                } else if ((i == lw + 1 && j > tw + 8 && j < mw - 1) ||
                           (j == mw - 1 && i > cw + 1 && i < rw)) {
                    m->set(i, j, t_floor, f_glass_fridge);
                } else if ((j == mw     && i > lw + 1 && i < cw) ||
                           (j == tw + 6 && i > lw + 1 && i < lw + 6) ||
                           (i == lw + 5 && j > tw     && j < tw + 7)) {
                    m->set(i, j, t_floor, f_counter);
                } else if (i > lw && i < rw && j > tw && j < bw) {
                    m->ter_set(i, j, t_floor);
                } else {
                    m->ter_set(i, j, dat.groundcover());
                }
            }
        }

        {
            int num_carts = rng(0, 5);
            for( int i = 0; i < num_carts; i++ ) {
                m->add_vehicle ("shopping_cart", rng(lw, cw), rng(tw, mw), 90);
            }
        }

        if (one_in(3)) {
            m->place_items("snacks", 74, lw + 8, tw + 4, lw + 8, mw - 3, false, 0);
        } else if (one_in(4)) {
            m->place_items("cleaning", 74, lw + 8, tw + 4, lw + 8, mw - 3, false, 0);
        } else {
            m->place_items("magazines", 74, lw + 8, tw + 4, lw + 8, mw - 3, false, 0);
        }
        if (one_in(5)) {
            m->place_items("softdrugs", 84, lw + 9, tw + 4, lw + 9, mw - 3, false, 0);
        } else if (one_in(4)) {
            m->place_items("cleaning", 74, lw + 9, tw + 4, lw + 9, mw - 3, false, 0);
        } else {
            m->place_items("snacks", 74, lw + 9, tw + 4, lw + 9, mw - 3, false, 0);
        }
        if (one_in(5)) {
            m->place_items("softdrugs", 84, rw - 4, tw + 4, rw - 4, mw - 3, false, 0);
        } else {
            m->place_items("snacks", 74, rw - 4, tw + 4, rw - 4, mw - 3, false, 0);
        }
        if (one_in(3)) {
            m->place_items("snacks", 70, rw - 3, tw + 4, rw - 3, mw - 3, false, 0);
        } else {
            m->place_items("softdrugs", 80, rw - 3, tw + 4, rw - 3, mw - 3, false, 0);
        }
        m->place_items("fridgesnacks", 74, lw + 1, tw + 9, lw + 1, mw - 2, false, 0);
        m->place_items("fridgesnacks", 74, cw + 2, mw - 1, rw - 1, mw - 1, false, 0);
        m->place_items("harddrugs", 88, lw + 2, bw - 1, cw - 2, bw - 1, false, 0);
        m->place_items("behindcounter", 78, lw + 1, tw + 1, lw + 4, tw + 5, false, 0);
        autorotate(false);
        m->place_spawns("GROUP_PHARM", 2, 0, 0, SEEX * 2 - 1, SEEX * 2 - 1, density);

}

void mapgen_office_cubical(map *m, oter_id terrain_type, mapgendata, int, float) {

        // Init to grass & dirt;
        dat.fill_groundcover();
        mapf::formatted_set_simple(m, 0, 0,
                                   "\
      sss               \n\
     ^sss^              \n\
 |---|-D|------|--|---| \n\
 |cdx|..|xdccxl|.^|cxc| \n\
 |.h....|.h..h......hd| \n\
 |---|..|------|..|---| \n\
 |xdl|....h..hd|..|xdc| \n\
 |ch....|dxcccx|....h.| \n\
 |---|..|------|..|---| \n\
 |xcc|...^cclc....|cdx| \n\
 |dh................hc| \n\
 |-------......|------| \n\
 |e.....+......|n.xdc.| \n\
 |S.....|----..|h.ch..| \n\
 |-+|-+-|......+.....^| \n\
 |..|..S|..hc..|------| \n\
 |l.|..T|cccc..|......| \n\
 |--|---|......|.htth.| \n\
 |^hhh..+......+.htth.| \n\
 |o.....|......|.htth.| \n\
 |o.dx..|--++--|.htth.| \n\
 |o.h...|$$ss$$|......| \n\
 |-wwww-|  ss  |-wwww-| \n\
           ss           \n",
                                   mapf::basic_bind("x $ ^ . - | # t + = D w T S e o h c d l s n", t_console_broken, t_shrub, t_floor,
                                           t_floor, t_wall_h, t_wall_v, t_floor, t_floor, t_door_c, t_door_locked_alarm, t_door_locked,
                                           t_window, t_floor,  t_floor, t_floor,  t_floor,    t_floor, t_floor,   t_floor, t_floor,
                                           t_sidewalk, t_null),
                                   mapf::basic_bind("x $ ^ . - | # t + = D w T S e o h c d l s n", f_null,           f_null,
                                           f_indoor_plant, f_null,  f_null,   f_null,   f_bench, f_table, f_null,   f_null,
                                           f_null,        f_null,   f_toilet, f_sink,  f_fridge, f_bookcase, f_chair, f_counter, f_desk,
                                           f_locker, f_null, f_safe_l));
        m->place_items("fridge", 50,  2,  12, 2,  13, false, 0);
        m->place_items("cleaning", 50,  2,  15, 3,  16, false, 0);
        m->place_items("office", 80, 11,  7, 13,  7, false, 0);
        m->place_items("office", 80,  10,  3, 12,  3, false, 0);
        m->place_items("cubical_office", 60,  2,  3, 3,  3, false, 0);
        m->place_items("cubical_office", 60,  3,  6, 4,  6, false, 0);
        m->place_items("cubical_office", 60,  3,  9, 4,  9, false, 0);
        m->place_items("cubical_office", 60,  21,  3, 21,  4, false, 0);
        m->place_items("cubical_office", 60,  20,  6, 21,  6, false, 0);
        m->place_items("cubical_office", 60,  19,  9, 20,  9, false, 0);
        m->place_items("cubical_office", 60,  18,  17, 19,  20, false, 0);
        m->place_items("novels", 70,  2,  19, 2,  21, false, 0);
        {
            int num_chairs = rng(0, 6);
            for( int i = 0; i < num_chairs; i++ ) {
                m->add_vehicle ("swivel_chair", rng(6, 16), rng(6, 16), 0, -1, -1, false);
            }
        }
        autorotate(true);
}


void mapgen_s_grocery(map *m, oter_id terrain_type, mapgendata, int, float density) {

        dat.fill_groundcover();
        square(m, t_floor, 3, 3, SEEX * 2 - 4, SEEX * 2 - 4);
        for (int i = 0; i < SEEX * 2; i++) {
            for (int j = 0; j < SEEY * 2; j++) {
                if (j == 2 && ((i > 4 && i < 8) || (i > 15 && i < 19))) {
                    m->ter_set(i, j, t_window);
                } else if ((j == 2 && (i == 11 || i == 12)) || (i == 6 && j == 20)) {
                    m->ter_set(i, j, t_door_c);
                } else if (((j == 2 || j == SEEY * 2 - 3) && i > 1 && i < SEEX * 2 - 2) ||
                           (j == 18 && i > 2 && i < 7)) {
                    m->ter_set(i, j, t_wall_h);
                } else if (((i == 2 || i == SEEX * 2 - 3) && j > 2 && j < SEEY * 2 - 3) ||
                           (i == 6 && j == 19)) {
                    m->ter_set(i, j, t_wall_v);
                } else if (j > 4 && j < 8) {
                    if (i == 5 || i == 9 || i == 13 || i == 17) {
                        m->set(i, j, t_floor, f_counter);
                    } else if (i == 8 || i == 12 || i == 16 || i == 20) {
                        m->set(i, j, t_floor, f_rack);
                    } else if (i > 2 && i < SEEX * 2 - 3) {
                        m->ter_set(i, j, t_floor);
                    } else {
                        m->ter_set(i, j, dat.groundcover());
                    }
                } else if ((j == 7 && (i == 3 || i == 4)) ||
                           ((j == 11 || j == 14) && (i == 18 || i == 19)) ||
                           ((j > 9 && j < 16) && (i == 6 || i == 7 || i == 10 ||
                                                  i == 11 || i == 14 || i == 15 ||
                                                  i == 20))) {
                    m->set(i, j, t_floor, f_rack);
                } else if ((j == 18 && i > 15 && i < 21) || (j == 19 && i == 16)) {
                    m->set(i, j, t_floor, f_counter);
                } else if ((i == 3 && j > 9 && j < 16) ||
                           (j == 20 && ((i > 7 && i < 15) || (i > 18 && i < 21)))) {
                    m->set(i, j, t_floor, f_glass_fridge);
                } else if (i > 2 && i < SEEX * 2 - 3 && j > 2 && j < SEEY * 2 - 3) {
                    m->ter_set(i, j, t_floor);
                } else {
                    m->ter_set(i, j, dat.groundcover());
                }
            }
        }

        {
            int num_carts = rng(0, 5);
            for( int i = 0; i < num_carts; i++ ) {
                m->add_vehicle ("shopping_cart", rng(3, 21), rng(3, 21), 90);
            }
        }

        m->place_items("fridgesnacks", 65,  3, 10,  3, 15, false, 0);
        m->place_items("fridge", 70,  8, 20, 14, 20, false, 0);
        m->place_items("fridge", 50, 19, 20, 20, 20, false, 0);
        m->place_items("softdrugs", 55,  6, 10,  6, 15, false, 0);
        m->place_items("cleaning", 88,  7, 10,  7, 15, false, 0);
        m->place_items("kitchen", 75, 10, 10, 10, 15, false, 0);
        m->place_items("snacks", 78, 11, 10, 11, 15, false, 0);
        m->place_items("cannedfood", 80, 14, 10, 14, 15, false, 0);
        m->place_items("pasta",  74, 15, 10, 15, 15, false, 0);
        m->place_items("produce", 60, 20, 10, 20, 15, false, 0);
        m->place_items("produce", 50, 18, 11, 19, 11, false, 0);
        m->place_items("produce", 50, 18, 10, 20, 15, false, 0);
        for (int i = 8; i < 21; i += 4) { // Checkout snacks & magazines
            m->place_items("snacks",    50, i, 5, i, 6, false, 0);
            m->place_items("magazines", 70, i, 7, i, 7, false, 0);
        }
        autorotate(false);
        m->place_spawns("GROUP_GROCERY", 2, 0, 0, SEEX * 2 - 1, SEEX * 2 - 1, density);
}


void mapgen_s_hardware(map *m, oter_id terrain_type, mapgendata, int, float density) {
  int rn = 0;


        dat.fill_groundcover();
        square(m, t_floor, 3, 3, SEEX * 2 - 4, SEEX * 2 - 4);
        rn = 0; // No back door
        //  if (!one_in(3))
        //   rn = 1; // Old-style back door
        if (!one_in(6)) {
            rn = 2;    // Paved back area
        }
        for (int i = 0; i < SEEX * 2; i++) {
            for (int j = 0; j < SEEY * 2; j++) {
                if (j == 3 && ((i > 5 && i < 9) || (i > 14 && i < 18))) {
                    m->ter_set(i, j, t_window);
                } else if ((j == 3 && i > 1 && i < SEEX * 2 - 2) ||
                           (j == 15 && i > 1 && i < 14) ||
                           (j == SEEY * 2 - 3 && i > 12 && i < SEEX * 2 - 2)) {
                    m->ter_set(i, j, t_wall_h);
                } else if ((i == 2 && j > 3 && j < 15) ||
                           (i == SEEX * 2 - 3 && j > 3 && j < SEEY * 2 - 3) ||
                           (i == 13 && j > 15 && j < SEEY * 2 - 3)) {
                    m->ter_set(i, j, t_wall_v);
                } else if ((i > 3 && i < 10 && j == 6) || (i == 9 && j > 3 && j < 7)) {
                    m->set(i, j, t_floor, f_counter);
                } else if (((i == 3 || i == 6 || i == 7 || i == 10 || i == 11) &&
                            j > 8 && j < 15) ||
                           (i == SEEX * 2 - 4 && j > 3 && j < SEEX * 2 - 4) ||
                           (i > 14 && i < 18 &&
                            (j == 8 || j == 9 || j == 12 || j == 13)) ||
                           (j == SEEY * 2 - 4 && i > 13 && i < SEEX * 2 - 4) ||
                           (i > 15 && i < 18 && j > 15 && j < 18) ||
                           (i == 9 && j == 7)) {
                    m->set(i, j, t_floor, f_rack);
                } else if ((i > 2 && i < SEEX * 2 - 3 && j > 3 && j < 15) ||
                           (i > 13 && i < SEEX * 2 - 3 && j > 14 && j < SEEY * 2 - 3)) {
                    m->ter_set(i, j, t_floor);
                } else if (rn == 2 && i > 1 && i < 13 && j > 15 && j < SEEY * 2 - 3) {
                    m->ter_set(i, j, t_pavement);
                } else {
                    m->ter_set(i, j, dat.groundcover());
                }
            }
        }
        m->ter_set(rng(10, 13), 3, t_door_c);
        if (rn > 0) {
            m->ter_set(13, rng(16, 19), (one_in(3) ? t_door_c : t_door_locked));
        }
        if (rn == 2) {
            if (one_in(5)) {
                m->place_gas_pump(rng(4, 10), 16, rng(500, 5000));
            } else {
                m->ter_set(rng(4, 10), 16, t_recycler);
            }
            if (one_in(3)) { // Place a dumpster
                int startx = rng(2, 11), starty = rng(18, 19);
                if (startx == 11) {
                    starty = 18;
                }
                bool hori = (starty == 18 ? false : true);
                for (int i = startx; i <= startx + (hori ? 3 : 2); i++) {
                    for (int j = starty; j <= starty + (hori ? 2 : 3); j++) {
                        m->furn_set(i, j, f_dumpster);
                    }
                }
                if (hori) {
                    m->place_items("trash", 30, startx, starty, startx + 3, starty + 2, false, 0);
                } else {
                    m->place_items("trash", 30, startx, starty, startx + 2, starty + 3, false, 0);
                }
            }
            m->place_items("road", 30, 2, 16, 12, SEEY * 2 - 3, false, 0);
        }

        m->place_items("magazines", 70,  9,  7,  9,  7, false, 0);
        if (one_in(4)) {
            m->place_items("snacks", 70,  9,  7,  9,  7, false, 0);
        }

        if (!one_in(3)) {
            m->place_items("hardware", 80,  3,  9,  3, 14, false, 0);
        } else if (!one_in(3)) {
            m->place_items("tools", 80,  3,  9,  3, 14, false, 0);
        } else {
            m->place_items("bigtools", 80,  3,  9,  3, 14, false, 0);
        }

        if (!one_in(3)) {
            m->place_items("hardware", 80,  6,  9,  6, 14, false, 0);
        } else if (!one_in(3)) {
            m->place_items("tools", 80,  6,  9,  6, 14, false, 0);
        } else {
            m->place_items("bigtools", 80,  6,  9,  6, 14, false, 0);
        }

        if (!one_in(4)) {
            m->place_items("tools", 80,  7,  9,  7, 14, false, 0);
        } else if (one_in(4)) {
            m->place_items("mischw", 80,  7,  9,  7, 14, false, 0);
        } else {
            m->place_items("hardware", 80,  7,  9,  7, 14, false, 0);
        }
        if (!one_in(4)) {
            m->place_items("tools", 80, 10,  9, 10, 14, false, 0);
        } else if (one_in(4)) {
            m->place_items("mischw", 80, 10,  9, 10, 14, false, 0);
        } else {
            m->place_items("hardware", 80, 10,  9, 10, 14, false, 0);
        }

        if (!one_in(3)) {
            m->place_items("bigtools", 75, 11,  9, 11, 14, false, 0);
        } else if (one_in(2)) {
            m->place_items("cleaning", 75, 11,  9, 11, 14, false, 0);
        } else {
            m->place_items("tools", 75, 11,  9, 11, 14, false, 0);
        }
        if (one_in(2)) {
            m->place_items("cleaning", 65, 15,  8, 17,  8, false, 0);
        } else {
            m->place_items("snacks", 65, 15,  8, 17,  8, false, 0);
        }
        if (one_in(4)) {
            m->place_items("hardware", 74, 15,  9, 17,  9, false, 0);
        } else {
            m->place_items("cleaning", 74, 15,  9, 17,  9, false, 0);
        }
        if (one_in(4)) {
            m->place_items("hardware", 74, 15, 12, 17, 12, false, 0);
        } else {
            m->place_items("cleaning", 74, 15, 12, 17, 12, false, 0);
        }
        m->place_items("mischw", 90, 20,  4, 20, 19, false, 0);
        {
            int num_carts = rng(1, 3);
            for( int i = 0; i < num_carts; i++ ) {
                m->add_vehicle ("wheelbarrow", rng(4, 19), rng(3, 11), 90, -1, -1, false);
            }
        }
        autorotate(false);
        m->place_spawns("GROUP_ZOMBIE", 2, 0, 0, SEEX * 2 - 1, SEEX * 2 - 1, density);
}


void mapgen_s_electronics(map *m, oter_id terrain_type, mapgendata, int turn, float density) {

        dat.fill_groundcover();
        square(m, t_floor, 4, 4, SEEX * 2 - 4, SEEY * 2 - 4);
        line(m, t_wall_v, 3, 4, 3, SEEY * 2 - 4);
        line(m, t_wall_v, SEEX * 2 - 3, 4, SEEX * 2 - 3, SEEY * 2 - 4);
        line(m, t_wall_h, 3, 3, SEEX * 2 - 3, 3);
        line(m, t_wall_h, 3, SEEY * 2 - 3, SEEX * 2 - 3, SEEY * 2 - 3);
        m->ter_set(13, 3, t_door_c);
        line(m, t_window, 10, 3, 11, 3);
        line(m, t_window, 16, 3, 18, 3);
        line(m, t_window, SEEX * 2 - 3, 9,  SEEX * 2 - 3, 11);
        line(m, t_window, SEEX * 2 - 3, 14,  SEEX * 2 - 3, 16);
        line_furn(m, f_counter, 4, SEEY * 2 - 4, SEEX * 2 - 4, SEEY * 2 - 4);
        line_furn(m, f_counter, 4, SEEY * 2 - 5, 4, SEEY * 2 - 9);
        line_furn(m, f_counter, SEEX * 2 - 4, SEEY * 2 - 5, SEEX * 2 - 4, SEEY * 2 - 9);
        line_furn(m, f_counter, SEEX * 2 - 7, 4, SEEX * 2 - 7, 6);
        line_furn(m, f_counter, SEEX * 2 - 7, 7, SEEX * 2 - 5, 7);
        line_furn(m, f_rack, 9, SEEY * 2 - 5, 9, SEEY * 2 - 9);
        line_furn(m, f_rack, SEEX * 2 - 9, SEEY * 2 - 5, SEEX * 2 - 9, SEEY * 2 - 9);
        line_furn(m, f_rack, 4, 4, 4, SEEY * 2 - 10);
        line_furn(m, f_rack, 5, 4, 8, 4);
        m->place_items("consumer_electronics", 85, 4, SEEY * 2 - 4, SEEX * 2 - 4,
                    SEEY * 2 - 4, false, turn - 50);
        m->place_items("consumer_electronics", 85, 4, SEEY * 2 - 5, 4, SEEY * 2 - 9,
                    false, turn - 50);
        m->place_items("consumer_electronics", 85, SEEX * 2 - 4, SEEY * 2 - 5,
                    SEEX * 2 - 4, SEEY * 2 - 9, false, turn - 50);
        m->place_items("consumer_electronics", 85, 9, SEEY * 2 - 5, 9, SEEY * 2 - 9,
                    false, turn - 50);
        m->place_items("consumer_electronics", 85, SEEX * 2 - 9, SEEY * 2 - 5,
                    SEEX * 2 - 9, SEEY * 2 - 9, false, turn - 50);
        m->place_items("consumer_electronics", 85, 4, 4, 4, SEEY * 2 - 10, false,
                    turn - 50);
        m->place_items("consumer_electronics", 85, 5, 4, 8, 4, false, turn - 50);
        autorotate(false);
        m->place_spawns("GROUP_ELECTRO", 2, 0, 0, SEEX * 2 - 1, SEEX * 2 - 1, density);
}

void mapgen_s_sports(map *m, oter_id terrain_type, mapgendata, int, float density) {
//    } else if (is_ot_type("s_sports", terrain_type)) {
  int rn = 0;
    int lw = 0;
    int rw = 0;
    int tw = 0;
    int bw = 0;
    int cw = 0;


        lw = rng(0, 3);
        rw = SEEX * 2 - 1 - rng(0, 3);
        tw = rng(3, 10);
        bw = SEEY * 2 - 1 - rng(0, 3);
        cw = bw - rng(3, 5);
        for (int i = 0; i < SEEX * 2; i++) {
            for (int j = 0; j < SEEY * 2; j++) {
                if (((j == tw || j == bw) && i >= lw && i <= rw) ||
                    (j == cw && i > lw && i < rw)) {
                    m->ter_set(i, j, t_wall_h);
                } else if ((i == lw || i == rw) && j > tw && j < bw) {
                    m->ter_set(i, j, t_wall_v);
                } else if ((j == cw - 1 && i > lw && i < rw - 4) ||
                           (j < cw - 3 && j > tw && (i == lw + 1 || i == rw - 1))) {
                    m->set(i, j, t_floor, f_rack);
                } else if (j == cw - 3 && i > lw && i < rw - 4) {
                    m->set(i, j, t_floor, f_counter);
                } else if (j > tw && j < bw && i > lw && i < rw) {
                    m->ter_set(i, j, t_floor);
                } else if (tw >= 6 && j >= tw - 6 && j < tw && i >= lw && i <= rw) {
                    if ((i - lw) % 4 == 0) {
                        m->ter_set(i, j, t_pavement_y);
                    } else {
                        m->ter_set(i, j, t_pavement);
                    }
                } else {
                    m->ter_set(i, j, dat.groundcover());
                }
            }
        }
        rn = rng(tw + 2, cw - 6);
        for (int i = lw + 3; i <= rw - 5; i += 4) {
            if (cw - 6 > tw + 1) {
                m->furn_set(i    , rn + 1, f_rack);
                m->furn_set(i    , rn    , f_rack);
                m->furn_set(i + 1, rn + 1, f_rack);
                m->furn_set(i + 1, rn    , f_rack);
                m->place_items("camping", 86, i, rn, i + 1, rn + 1, false, 0);
            } else if (cw - 5 > tw + 1) {
                m->furn_set(i    , cw - 5, f_rack);
                m->furn_set(i + 1, cw - 5, f_rack);
                m->place_items("camping", 80, i, cw - 5, i + 1, cw - 5, false, 0);
            }
        }
        m->ter_set(rw - rng(2, 3), cw, t_door_c);
        rn = rng(2, 4);
        for (int i = lw + 2; i <= lw + 2 + rn; i++) {
            m->ter_set(i, tw, t_window);
        }
        for (int i = rw - 2; i >= rw - 2 - rn; i--) {
            m->ter_set(i, tw, t_window);
        }
        m->ter_set(rng(lw + 3 + rn, rw - 3 - rn), tw, t_door_c);
        if (one_in(4)) {
            m->ter_set(rng(lw + 2, rw - 2), bw, t_door_locked);
        }
        m->place_items("allsporting", 90, lw + 1, cw - 1, rw - 5, cw - 1, false, 0);
        m->place_items("sports", 82, lw + 1, tw + 1, lw + 1, cw - 4, false, 0);
        m->place_items("sports", 82, rw - 1, tw + 1, rw - 1, cw - 4, false, 0);
        if (!one_in(4)) {
            m->place_items("allsporting", 92, lw + 1, cw + 1, rw - 1, bw - 1, false, 0);
        }
        autorotate(false);
        m->place_spawns("GROUP_ZOMBIE", 2, 0, 0, SEEX * 2 - 1, SEEX * 2 - 1, density);
}

void mapgen_s_liquor(map *m, oter_id terrain_type, mapgendata, int, float density) {
//    } else if (is_ot_type("s_liquor", terrain_type)) {

        dat.fill_groundcover();
        square(m, t_pavement, 3, 13, SEEX * 2 - 4, SEEY * 2 - 1);
        square(m, t_floor, 3, 2, SEEX * 2 - 4, 12);
        mapf::formatted_set_simple(m, 3, 2,
                                   "\
--:------------:--\n\
|#  #####    c   |\n\
|#  ##       c   |\n\
|#  ##  ##   ccc |\n\
|#  ##  ##       |\n\
|#  ##          &|\n\
|       #####   &|\n\
|----   #####   &|\n\
|   |           &|\n\
|   |         &&&|\n\
------------------\n",
                                   mapf::basic_bind("- | :", t_wall_h, t_wall_v, t_window),
                                   mapf::basic_bind("# c &", f_rack, f_counter, f_glass_fridge));
        square_furn(m, f_dumpster, 5, 13, 7, 14);
        square_furn(m, f_dumpster, SEEX * 2 - 6, 15, SEEX * 2 - 5, 17);

        m->ter_set(rng(13, 15), 2, t_door_c);
        m->ter_set(rng(4, 6), 9, t_door_c);
        m->ter_set(rng(9, 16), 12, t_door_c);

        m->place_items("alcohol", 96,  4,  3,  4,  7, false, 0);
        m->place_items("alcohol", 96,  7,  3, 11,  3, false, 0);
        m->place_items("alcohol", 96,  7,  4,  8,  7, false, 0);
        m->place_items("alcohol", 96, 11,  8, 15,  9, false, 0);
        m->place_items("snacks", 85, 11,  5, 12,  6, false, 0);
        m->place_items("fridgesnacks", 90, 19,  7, 19, 10, false, 0);
        m->place_items("fridgesnacks", 90, 17, 11, 19, 11, false, 0);
        m->place_items("behindcounter", 80, 17,  3, 19,  4, false, 0);
        m->place_items("trash",  30,  5, 14,  7, 14, false, 0);
        m->place_items("trash",  30, 18, 15, 18, 17, false, 0);

        {
            int num_carts = rng(0, 3);
            for( int i = 0; i < num_carts; i++ ) {
                m->add_vehicle ("shopping_cart", rng(4, 19), rng(3, 11), 90);
            }
        }
        autorotate(false);
        m->place_spawns("GROUP_ZOMBIE", 2, 0, 0, SEEX * 2 - 1, SEEX * 2 - 1, density);
}

void mapgen_s_gun(map *m, oter_id terrain_type, mapgendata, int, float density) {
        for (int i = 0; i < SEEX * 2; i++) {
            for (int j = 0; j < SEEY * 2; j++) {
                if ((i == 2 || i == SEEX * 2 - 3) && j > 6 && j < SEEY * 2 - 1) {
                    m->ter_set(i, j, t_wall_v);
                } else if ((i == 8 && j > 6 && j < 13) ||
                           (j == 16 && (i == 5 || i == 8 || i == 11 || i == 14 || i == 17))) {
                    m->set(i, j, t_floor, f_counter);
                } else if ((j == 6 && ((i > 4 && i < 8) || (i > 15 && i < 19)))) {
                    m->ter_set(i, j, t_window);
                } else if ((j == 14 && i > 3 && i < 15)) {
                    m->ter_set(i, j, t_wall_glass_h);
                } else if (j == 16 && i == SEEX * 2 - 4) {
                    m->ter_set(i, j, t_door_c);
                } else if (((j == 6 || j == SEEY * 2 - 1) && i > 1 && i < SEEX * 2 - 2) ||
                           ((j == 16 || j == 14) && i > 2 && i < SEEX * 2 - 3)) {
                    m->ter_set(i, j, t_wall_h);
                } else if (((i == 3 || i == SEEX * 2 - 4) && j > 6 && j < 14) ||
                           ((j > 8 && j < 12) && (i == 12 || i == 13 || i == 16)) ||
                           (j == 13 && i > 15 && i < SEEX * 2 - 4)) {
                    m->set(i, j, t_floor, f_rack);
                } else if (i > 2 && i < SEEX * 2 - 3 && j > 6 && j < SEEY * 2 - 1) {
                    m->ter_set(i, j, t_floor);
                } else if ((j > 0 && j < 6 &&
                            (i == 2 || i == 6 || i == 10 || i == 17 || i == SEEX * 2 - 3))) {
                    m->ter_set(i, j, t_pavement_y);
                } else if (j < 6 && i > 1 && i < SEEX * 2 - 2) {
                    m->ter_set(i, j, t_pavement);
                } else {
                    m->ter_set(i, j, dat.groundcover());
                }
            }
        }
        m->ter_set(rng(11, 14), 6, t_door_c);
        m->ter_set(rng(5, 14), 14, t_door_c);
        m->place_items("pistols", 70, 12,  9, 13, 11, false, 0);
        m->place_items("shotguns", 60, 16,  9, 16, 11, false, 0);
        m->place_items("rifles", 80, 20,  7, 20, 12, false, 0);
        m->place_items("smg",  25,  3,  7,  3,  8, false, 0);
        m->place_items("assault", 18,  3,  9,  3, 10, false, 0);
        m->place_items("ammo",  93,  3, 11,  3, 13, false, 0);
        m->place_items("allguns", 12,  5, 16, 17, 16, false, 0);
        m->place_items("gunxtras", 67, 16, 13, 19, 13, false, 0);
        autorotate(false);
        m->place_spawns("GROUP_ZOMBIE", 2, 0, 0, SEEX * 2 - 1, SEEX * 2 - 1, density);
}


void mapgen_s_clothes(map *m, oter_id terrain_type, mapgendata, int, float density) {

        for (int i = 0; i < SEEX * 2; i++) {
            for (int j = 0; j < SEEY * 2; j++) {
                if (j == 2 && (i == 11 || i == 12)) {
                    m->ter_set(i, j, t_door_glass_c);
                } else if (j == 2 && i > 3 && i < SEEX * 2 - 4) {
                    m->ter_set(i, j, t_wall_glass_h);
                } else if (((j == 2 || j == SEEY * 2 - 2) && i > 1 && i < SEEX * 2 - 2) ||
                           (j == 4 && i > 12 && i < SEEX * 2 - 3) ||
                           (j == 17 && i > 2 && i < 12) ||
                           (j == 20 && i > 2 && i < 11)) {
                    m->ter_set(i, j, t_wall_h);
                } else if (((i == 2 || i == SEEX * 2 - 3) && j > 1 && j < SEEY * 2 - 1) ||
                           (i == 11 && (j == 18 || j == 20 || j == 21)) ||
                           (j == 21 && (i == 5 || i == 8))) {
                    m->ter_set(i, j, t_wall_v);
                } else if ((i == 16 && j > 4 && j < 9) ||
                           (j == 8 && (i == 17 || i == 18)) ||
                           (j == 18 && i > 2 && i < 11)) {
                    m->set(i, j, t_floor, f_counter);
                } else if ((i == 3 && j > 4 && j < 13) ||
                           (i == SEEX * 2 - 4 && j > 9 && j < 20) ||
                           ((j == 10 || j == 11) && i > 6 && i < 13) ||
                           ((j == 14 || j == 15) && i > 4 && i < 13) ||
                           ((i == 15 || i == 16) && j > 10 && j < 18) ||
                           (j == SEEY * 2 - 3 && i > 11 && i < 18)) {
                    m->set(i, j, t_floor, f_rack);
                } else if (i > 2 && i < SEEX * 2 - 3 && j > 2 && j < SEEY * 2 - 2) {
                    m->ter_set(i, j, t_floor);
                } else {
                    m->ter_set(i, j, dat.groundcover());
                }
            }
        }

        for (int i = 3; i <= 9; i += 3) {
            if (one_in(2)) {
                m->ter_set(i, SEEY * 2 - 4, t_door_c);
            } else {
                m->ter_set(i + 1, SEEY * 2 - 4, t_door_c);
            }
        }

        {
            int num_carts = rng(0, 5);
            for( int i = 0; i < num_carts; i++ ) {
                m->add_vehicle ("shopping_cart", rng(3, 16), rng(3, 21), 90);
            }
        }

        m->place_items("shoes",  70,  7, 10, 12, 10, false, 0);
        m->place_items("pants",  88,  5, 14, 12, 14, false, 0);
        m->place_items("shirts", 88,  7, 11, 12, 11, false, 0);
        m->place_items("jackets", 80,  3,  5,  3, 12, false, 0);
        m->place_items("winter", 60,  5, 15, 12, 15, false, 0);
        m->place_items("bags",  70, 15, 11, 15, 17, false, 0);
        m->place_items("dresser", 50, 12, 21, 17, 21, false, 0);
        m->place_items("allclothes", 20,  3, 21, 10, 21, false, 0);
        m->place_items("allclothes", 20,  3, 18, 10, 18, false, 0);
        switch (rng(0, 2)) {
        case 0:
            m->place_items("pants", 70, 16, 11, 16, 17, false, 0);
            break;
        case 1:
            m->place_items("shirts", 70, 16, 11, 16, 17, false, 0);
            break;
        case 2:
            m->place_items("bags", 70, 16, 11, 16, 17, false, 0);
            break;
        }
        switch (rng(0, 2)) {
        case 0:
            m->place_items("pants", 75, 20, 10, 20, 19, false, 0);
            break;
        case 1:
            m->place_items("shirts", 75, 20, 10, 20, 19, false, 0);
            break;
        case 2:
            m->place_items("jackets", 75, 20, 10, 20, 19, false, 0);
            break;
        }
        autorotate(false);
        m->place_spawns("GROUP_ZOMBIE", 2, 0, 0, SEEX * 2 - 1, SEEX * 2 - 1, density);
}

void mapgen_s_library(map *m, oter_id terrain_type, mapgendata, int, float density) {
//    } else if (is_ot_type("s_library", terrain_type)) {

        for (int i = 0; i < SEEX * 2; i++) {
            for (int j = 0; j < SEEY * 2; j++) {
                if (j == 2) {
                    if (i == 5 || i == 6 || i == 17 || i == 18) {
                        m->ter_set(i, j, t_window_domestic);
                    } else if (i == 11 || i == 12) {
                        m->ter_set(i, j, t_door_c);
                    } else if (i > 1 && i < SEEX * 2 - 2) {
                        m->ter_set(i, j, t_wall_h);
                    } else {
                        m->ter_set(i, j, dat.groundcover());
                    }
                } else if (j == 17 && i > 1 && i < SEEX * 2 - 2) {
                    m->ter_set(i, j, t_wall_h);
                } else if (i == 2) {
                    if (j == 6 || j == 7 || j == 10 || j == 11 || j == 14 || j == 15) {
                        m->ter_set(i, j, t_window_domestic);
                    } else if (j > 1 && j < 17) {
                        m->ter_set(i, j, t_wall_v);
                    } else {
                        m->ter_set(i, j, dat.groundcover());
                    }
                } else if (i == SEEX * 2 - 3) {
                    if (j == 6 || j == 7) {
                        m->ter_set(i, j, t_window_domestic);
                    } else if (j > 1 && j < 17) {
                        m->ter_set(i, j, t_wall_v);
                    } else {
                        m->ter_set(i, j, dat.groundcover());
                    }
                } else if (((j == 4 || j == 5) && i > 2 && i < 10) ||
                           ((j == 8 || j == 9 || j == 12 || j == 13 || j == 16) &&
                            i > 2 && i < 16) || (i == 20 && j > 7 && j < 17)) {
                    m->set(i, j, t_floor, f_bookcase);
                } else if ((i == 14 && j < 6 && j > 2) || (j == 5 && i > 14 && i < 19)) {
                    m->set(i, j, t_floor, f_counter);
                } else if (i > 2 && i < SEEX * 2 - 3 && j > 2 && j < 17) {
                    m->ter_set(i, j, t_floor);
                } else {
                    m->ter_set(i, j, dat.groundcover());
                }
            }
        }
        if (!one_in(3)) {
            m->ter_set(18, 17, t_door_c);
        }
        m->place_items("magazines",  70,  3,  4,  9,  4, false, 0);
        m->place_items("magazines", 70, 20,  8, 20, 16, false, 0);
        m->place_items("novels",  96,  3,  5,  9,  5, false, 0);
        m->place_items("novels", 96,  3,  8, 15,  9, false, 0);
        m->place_items("manuals", 92,  3, 12, 15, 13, false, 0);
        m->place_items("textbooks", 88,  3, 16, 15, 16, false, 0);
        autorotate(false);
        m->place_spawns("GROUP_ZOMBIE", 2, 0, 0, SEEX * 2 - 1, SEEX * 2 - 1, density);
}


void mapgen_s_restaurant(map *m, oter_id terrain_type, mapgendata, int, float density) {
  int rn = 0;
    int lw = 0;
    int rw = 0;
    int mw = 0;
    int tw = 0;
    int bw = 0;
    int cw = 0;


        // Init to grass/dirt
        dat.fill_groundcover();
        ter_id doortype = (one_in(4) ? t_door_c : t_door_glass_c);
        lw = rng(0, 4);
        rw = rng(19, 23);
        tw = rng(0, 4);
        bw = rng(17, 23);
        // Fill in with floor
        square(m, t_floor, lw + 1, tw + 1, rw - 1, bw - 1);
        // Draw the walls
        line(m, t_wall_h, lw, tw, rw, tw);
        line(m, t_wall_h, lw, bw, rw, bw);
        line(m, t_wall_v, lw, tw + 1, lw, bw - 1);
        line(m, t_wall_v, rw, tw + 1, rw, bw - 1);

        // What's the front wall look like?
        switch (rng(1, 3)) {
        case 1: // Door to one side
        case 2:
            // Mirror it?
            if (one_in(2)) {
                m->ter_set(lw + 2, tw, doortype);
            } else {
                m->ter_set(rw - 2, tw, doortype);
            }
            break;
        case 3: // Double-door in center
            line(m, doortype, (lw + rw) / 2, tw, 1 + ((lw + rw) / 2), tw);
            break;
        }
        // What type of windows?
        switch (rng(1, 6)) {
        case 1: // None!
            break;
        case 2:
        case 3: // Glass walls everywhere
            for (int i = lw + 1; i <= rw - 1; i++) {
                if (m->ter(i, tw) == t_wall_h) {
                    m->ter_set(i, tw, t_wall_glass_h);
                }
            }
            while (!one_in(3)) { // 2 in 3 chance of having some walls too
                rn = rng(1, 3);
                if (m->ter(lw + rn, tw) == t_wall_glass_h) {
                    m->ter_set(lw + rn, tw, t_wall_h);
                }
                if (m->ter(rw - rn, tw) == t_wall_glass_h) {
                    m->ter_set(rw - rn, tw, t_wall_h);
                }
            }
            break;
        case 4:
        case 5:
        case 6: { // Just some windows
            rn = rng(1, 3);
            int win_width = rng(1, 3);
            for (int i = rn; i <= rn + win_width; i++) {
                if (m->ter(lw + i, tw) == t_wall_h) {
                    m->ter_set(lw + i, tw, t_window);
                }
                if (m->ter(rw - i, tw) == t_wall_h) {
                    m->ter_set(rw - i, tw, t_window);
                }
            }
        }
        break;
        } // Done building windows
        // Build a kitchen
        mw = rng(bw - 6, bw - 3);
        cw = (one_in(3) ? rw - 3 : rw - 1); // 1 in 3 chance for corridor to back
        line(m, t_wall_h, lw + 1, mw, cw, mw);
        line(m, t_wall_v, cw, mw + 1, cw, bw - 1);
        m->furn_set(lw + 1, mw + 1, f_fridge);
        m->furn_set(lw + 2, mw + 1, f_fridge);
        m->place_items("fridge", 80, lw + 1, mw + 1, lw + 2, mw + 1, false, 0);
        line_furn(m, f_counter, lw + 3, mw + 1, cw - 1, mw + 1);
        m->place_items("kitchen", 70, lw + 3, mw + 1, cw - 1, mw + 1, false, 0);
        // Place a door to the kitchen
        if (cw != rw - 1 && one_in(2)) { // side door
            m->ter_set(cw, rng(mw + 2, bw - 1), t_door_c);
        } else { // north-facing door
            rn = rng(lw + 4, cw - 2);
            // Clear the counters around the door
            line(m, t_floor, rn - 1, mw + 1, rn + 1, mw + 1);
            m->ter_set(rn, mw, t_door_c);
        }
        // Back door?
        if (bw <= 19 || one_in(3)) {
            // If we have a corridor, put it over there
            if (cw == rw - 3) {
                // One in two chance of a double-door
                if (one_in(2)) {
                    line(m, t_door_locked, cw + 1, bw, rw - 1, bw);
                } else {
                    m->ter_set( rng(cw + 1, rw - 1), bw, t_door_locked);
                }
            } else { // No corridor
                m->ter_set( rng(lw + 1, rw - 1), bw, t_door_locked);
            }
        }
        // Build a dining area
        int table_spacing = rng(2, 4);
        for (int i = lw + table_spacing + 1; i <= rw - 2 - table_spacing;
             i += table_spacing + 2) {
            for (int j = tw + table_spacing + 1; j <= mw - 1 - table_spacing;
                 j += table_spacing + 2) {
                square_furn(m, f_table, i, j, i + 1, j + 1);
                m->place_items("dining", 70, i, j, i + 1, j + 1, false, 0);
            }
        }
        // Dumpster out back?
        if (rng(18, 21) > bw) {
            square(m, t_pavement, lw, bw + 1, rw, 24);
            rn = rng(lw + 1, rw - 4);
            square_furn(m, f_dumpster, rn, 22, rn + 2, 23);
            m->place_items("trash",  40, rn, 22, rn + 3, 23, false, 0);
            m->place_items("fridge", 50, rn, 22, rn + 3, 23, false, 0);
        }
        autorotate(false);

        m->place_spawns("GROUP_GROCERY", 2, 0, 0, SEEX * 2 - 1, SEEX * 2 - 1, density);
}


void mapgen_s_restaurant_fast(map *m, oter_id terrain_type, mapgendata, int, float) {
        // Init to grass & dirt;
        dat.fill_groundcover();
        mapf::formatted_set_simple(m, 0, 0,
                                   "\
   dd                   \n\
  ,,,,,,,,,,,,,,,,,,,,  \n\
 ,_______,____________, \n\
,________,_____________,\n\
,________,_____________,\n\
,________,_____________,\n\
,_____#|----w-|-|#_____,\n\
,_____||erle.x|T||_____,\n\
,_____|O.....S|.S|_____,\n\
,_____|e.ccl.c|+-|_____,\n\
,_____w.......+..|_____,\n\
,_____|ccccxcc|..%_____,\n\
,,,,,,|..........+_____,\n\
,_____|..........%_____,\n\
,_____%.hh....hh.|_____,\n\
,_____%.tt....tt.%_____,\n\
,_____%.tt....tt.%_____,\n\
,_____|.hh....hh.%_____,\n\
,__,__|-555++555-|__,__,\n\
,__,__#ssssssssss#_,,,_,\n\
,__,__#hthsssshth#__,__,\n\
,_,,,_#ssssssssss#__,__,\n\
,__,__#### ss ####__,__,\n\
,_____ssssssssssss_____,\n",
                                   mapf::basic_bind("d 5 % O , _ r 6 x $ ^ . - | # t + = D w T S e h c l s", t_floor,
                                           t_wall_glass_h, t_wall_glass_v, t_floor, t_pavement_y, t_pavement, t_floor, t_console,
                                           t_console_broken, t_shrub, t_floor,        t_floor, t_wall_h, t_wall_v, t_shrub, t_floor,
                                           t_door_glass_c, t_door_locked_alarm, t_door_locked, t_window_domestic, t_floor,  t_floor, t_floor,
                                           t_floor, t_floor,   t_floor,  t_sidewalk),
                                   mapf::basic_bind("d 5 % O , _ r 6 x $ ^ . - | # t + = D w T S e h c l s", f_dumpster, f_null,
                                           f_null,         f_oven,  f_null,       f_null,     f_rack,  f_null,    f_null,           f_null,
                                           f_indoor_plant, f_null,  f_null,   f_null,   f_null,  f_table, f_null,         f_null,
                                           f_null,        f_null,            f_toilet, f_sink,  f_fridge, f_chair, f_counter, f_locker,
                                           f_null));
        m->place_items("fast_food", 80,  8,  7, 8,  7, false, 0);
        m->place_items("fast_food", 70,  7,  9, 7,  9, false, 0);
        m->place_items("fast_food", 60,  11,  7, 11,  7, false, 0);
        autorotate(true);
}

void mapgen_s_restaurant_coffee(map *m, oter_id terrain_type, mapgendata, int, float) {
        // Init to grass & dirt;
        dat.fill_groundcover();
        mapf::formatted_set_simple(m, 0, 0,
                                   "\
|--------=------|--|--| \n\
|ltSrrrrr..eOSll|T.|.T| \n\
|...............|S.|.S| \n\
|cccxccxccc..ccc|-D|D-| \n\
|.....................| \n\
|.....................| \n\
|hh.......hth.hth.hth.| \n\
|tt....|--555-555-555-| \n\
|tt....%ssssssssssssssss\n\
|hh....+ss______________\n\
|......+ss______________\n\
|......%ss______________\n\
|.htth.|ss______________\n\
|-5555-|ss,,,,,,,_______\n\
#ssssss#ss______________\n\
#shtths#ss______________\n\
#sssssssss______________\n\
#shsshssss______________\n\
#stsstssss,,,,,,,_______\n\
#shsshssss______________\n\
#sssssssss______________\n\
#shtthssss______________\n\
#ssssss#ss______________\n\
########ss,,,,,,,_______\n",
                                   mapf::basic_bind("d 5 % O , _ r 6 x $ ^ . - | # t + = D w T S e h c l s", t_floor,
                                           t_wall_glass_h, t_wall_glass_v, t_floor, t_pavement_y, t_pavement, t_floor, t_console,
                                           t_console_broken, t_shrub, t_floor,        t_floor, t_wall_h, t_wall_v, t_shrub, t_floor,
                                           t_door_glass_c, t_door_locked_alarm, t_door_locked, t_window_domestic, t_floor,  t_floor, t_floor,
                                           t_floor, t_floor,   t_floor,  t_sidewalk),
                                   mapf::basic_bind("d 5 % O , _ r 6 x $ ^ . - | # t + = D w T S e h c l s", f_dumpster, f_null,
                                           f_null,         f_oven,  f_null,       f_null,     f_rack,  f_null,    f_null,           f_null,
                                           f_indoor_plant, f_null,  f_null,   f_null,   f_null,  f_table, f_null,         f_null,
                                           f_null,        f_null,            f_toilet, f_sink,  f_fridge, f_chair, f_counter, f_locker,
                                           f_null));
        m->place_items("coffee_shop", 85,  4,  1, 8,  1, false, 0);
        m->place_items("coffee_shop", 85,  11,  1, 11,  1, false, 0);
        m->place_items("cleaning", 60,  14,  1, 15,  1, false, 0);
        autorotate(true);
}



////////////////////
//    } else if (terrain_type == "shelter") {
void mapgen_shelter(map *m, oter_id, mapgendata, int, float) {

        // Init to grass & dirt;
        dat.fill_groundcover();
        square(m, t_floor, 5, 5, SEEX * 2 - 6, SEEY * 2 - 6);
        mapf::formatted_set_simple(m, 4, 4,
                                   "\
|----:-++-:----|\n\
|llll      c  6|\n\
| b b b    c   |\n\
| b b b    c   |\n\
| b b b    c   |\n\
: b b b        :\n\
|              |\n\
+      >>      +\n\
+      >>      +\n\
|              |\n\
: b b b        :\n\
| b b b    c   |\n\
| b b b    c   |\n\
| b b b    c   |\n\
|          c  x|\n\
|----:-++-:----|\n",
                                   mapf::basic_bind("- | + : 6 x >", t_wall_h, t_wall_v, t_door_c, t_window_domestic,  t_console,
                                           t_console_broken, t_stairs_down),
                                   mapf::basic_bind("b c l", f_bench, f_counter, f_locker));
        computer * tmpcomp = m->add_computer(SEEX + 6, 5, _("Evac shelter computer"), 0);
        tmpcomp->add_option(_("Emergency Message"), COMPACT_EMERG_MESS, 0);
        if(ACTIVE_WORLD_OPTIONS["BLACK_ROAD"]) {
            //place zombies outside
            m->place_spawns("GROUP_ZOMBIE", ACTIVE_WORLD_OPTIONS["SPAWN_DENSITY"], 0, 0, SEEX * 2 - 1, 3, 0.4f);
            m->place_spawns("GROUP_ZOMBIE", ACTIVE_WORLD_OPTIONS["SPAWN_DENSITY"], 0, 4, 3, SEEX * 2 - 4, 0.4f);
            m->place_spawns("GROUP_ZOMBIE", ACTIVE_WORLD_OPTIONS["SPAWN_DENSITY"], SEEX * 2 - 3, 4,
                         SEEX * 2 - 1, SEEX * 2 - 4, 0.4f);
            m->place_spawns("GROUP_ZOMBIE", ACTIVE_WORLD_OPTIONS["SPAWN_DENSITY"], 0, SEEX * 2 - 3,
                         SEEX * 2 - 1, SEEX * 2 - 1, 0.4f);
        }
}


void mapgen_shelter_under(map *m, oter_id, mapgendata, int, float) {
//    } else if (terrain_type == "shelter_under") {

        // Make the whole area rock, then plop an open area in the center.
        square(m, t_rock, 0, 0, SEEX * 2 - 1, SEEY * 2 - 1);
        square(m, t_rock_floor, 6, 6, SEEX * 2 - 8, SEEY * 2 - 8);
        // Create an anteroom with hte stairs and some locked doors.
        m->ter_set(SEEX - 1, SEEY * 2 - 7, t_door_locked);
        m->ter_set(SEEX    , SEEY * 2 - 7, t_door_locked);
        m->ter_set(SEEX - 1, SEEY * 2 - 6, t_rock_floor);
        m->ter_set(SEEX    , SEEY * 2 - 6, t_rock_floor);
        m->ter_set(SEEX - 1, SEEY * 2 - 5, t_stairs_up);
        m->ter_set(SEEX    , SEEY * 2 - 5, t_stairs_up);
        if( one_in(10) ) {
            // Scatter around lots of items and some zombies.
            for( int x = 0; x < 10; ++x ) {
                m->place_items("shelter", 90, 6, 6, SEEX * 2 - 8, SEEY * 2 - 8, false, 0);
            }
            m->place_spawns("GROUP_ZOMBIE", 1, 6, 6, SEEX * 2 - 8, SEEX * 2 - 8, 0.2);
        } else {
            // Scatter around some items.
            m->place_items("shelter", 80, 6, 6, SEEX * 2 - 8, SEEY * 2 - 8, false, 0);
        }
}


void mapgen_lmoe(map *m, oter_id, mapgendata, int, float) {
//    } else if (terrain_type == "lmoe") {

        // Init to grass & dirt;
        dat.fill_groundcover();
        square(m, t_shrub, 7, 6, 16, 12);
        square(m, t_rock, 10, 9, 13, 12);
        square(m, t_rock_floor, 11, 10, 12, 11);
        line(m, t_stairs_down, 11, 10, 12, 10);
        m->ter_set(11, 12, t_door_metal_c);
        line(m, t_tree, 9, 8, 14, 8);
        line(m, t_tree, 9, 8, 9, 12);
        line(m, t_tree, 14, 8, 14, 12);
        square(m, t_shrub, 13, 13, 15, 14);
        square(m, t_shrub, 8, 13, 10, 14);
        m->ter_set(10, 6, t_tree_young);
        m->ter_set(14, 6, t_tree_young);
        line(m, t_tree_young, 9, 7, 10, 7);
        m->ter_set(12, 7, t_tree_young);
        m->ter_set(14, 7, t_tree_young);
        m->ter_set(8, 9, t_tree_young);
        line(m, t_tree_young, 7, 11, 8, 11);
        line(m, t_tree_young, 15, 10, 15, 11);
        m->ter_set(16, 12, t_tree_young);
        m->ter_set(9, 13, t_tree_young);
        m->ter_set(12, 13, t_tree_young);
        m->ter_set(16, 12, t_tree_young);
        line(m, t_tree_young, 14, 13, 15, 13);
        m->ter_set(10, 14, t_tree_young);
        m->ter_set(13, 14, t_tree_young);
}

void mapgen_lmoe_under(map *m, oter_id, mapgendata, int, float) {
//    } else if (terrain_type == "lmoe_under") {

        fill_background(m, t_rock);
        square(m, t_rock_floor, 3, 3, 20, 20);
        line(m, t_stairs_up, 11, 20, 12, 20);
        line(m, t_wall_metal_h, 3, 12, 20, 12);
        line(m, t_wall_metal_v, 10, 12, 10, 20);
        line(m, t_wall_metal_v, 13, 12, 13, 20);
        line(m, t_chainfence_v, 7, 3, 7, 6);
        line(m, t_chainfence_h, 3, 6, 6, 6);
        line(m, t_wall_metal_v, 15, 3, 15, 10);
        line(m, t_wall_metal_h, 15, 9, 20, 9);
        line(m, t_wall_metal_v, 17, 10, 17, 11);
        m->ter_set(10, 16, t_door_metal_c);
        m->ter_set(13, 16, t_door_metal_c);
        m->ter_set(5, 6, t_chaingate_c);
        line(m, t_door_metal_c, 11, 12, 12, 12);
        m->ter_set(17, 11, t_door_metal_c);
        m->ter_set(15, 6, t_door_metal_c);
        square(m, t_rubble, 18, 18, 20, 20);
        line(m, t_rubble, 16, 20, 20, 16);
        line(m, t_rubble, 17, 20, 20, 17);
        line(m, t_water_sh, 15, 20, 20, 15);
        //square(m, t_emergency_light_flicker, 11, 13, 12, 19);
        m->furn_set(17, 16, f_woodstove);
        m->furn_set(14, 13, f_chair);
        m->furn_set(14, 18, f_chair);
        square_furn(m, f_crate_c, 18, 13, 20, 14);
        line_furn(m, f_crate_c, 17, 13, 19, 15);
        line_furn(m, f_counter, 3, 13, 3, 20);
        line_furn(m, f_counter, 3, 20, 9, 20);
        line_furn(m, f_bookcase, 5, 13, 8, 13);
        square_furn(m, f_table, 5, 15, 6, 17);
        m->furn_set(7, 16, f_chair);
        line_furn(m, f_rack, 3, 11, 7, 11);
        line_furn(m, f_rack, 3, 9, 7, 9);
        line_furn(m, f_rack, 3, 3, 6, 3);
        m->ter_set(10, 7, t_column);
        m->ter_set(13, 7, t_column);
        line_furn(m, f_bookcase, 16, 3, 16, 5);
        square_furn(m, f_bed, 19, 3, 20, 4);
        m->furn_set(19, 7, f_chair);
        m->furn_set(20, 7, f_desk);
        line(m, t_rubble, 15, 10, 16, 10);
        m->furn_set(19, 10, f_sink);
        m->place_toilet(20, 11);
        m->place_items("allguns", 80, 3, 3, 6, 3, false, 0);
        m->place_items("ammo", 80, 3, 3, 6, 3, false, 0);
        m->place_items("cannedfood", 90, 3, 9, 7, 9, false, 0);
        m->place_items("survival_tools", 80, 3, 11, 7, 11, false, 0);
        m->place_items("bags", 50, 3, 11, 7, 11, false, 0);
        m->place_items("softdrugs", 50, 3, 11, 7, 11, false, 0);
        m->place_items("manuals", 60, 5, 13, 8, 13, false, 0);
        m->place_items("textbooks", 60, 5, 13, 8, 13, false, 0);
        m->place_items("tools", 90, 5, 15, 6, 17, false, 0);
        m->place_items("hardware", 70, 3, 13, 3, 20, false, 0);
        m->place_items("stash_wood", 70, 3, 20, 9, 20, false, 0);
        m->place_items("shelter", 70, 18, 13, 20, 14, false, 0);
        m->place_items("novels", 70, 16, 3, 16, 5, false, 0);
        m->place_items("office", 50, 20, 7, 20, 7, false, 0);
}


///////////////////////////////////////////////////////////
void mapgen_basement_generic_layout(map *m, oter_id, mapgendata, int, float)
{
    // boxy
    for (int i = 0; i < SEEX * 2; i++) {
        for (int j = 0; j < SEEY * 2; j++) {
            if (i == 0 || j == 0 || i == SEEX * 2 - 1 || j == SEEY * 2 - 1) {
                m->ter_set(i, j, t_rock);
            } else {
                m->ter_set(i, j, t_rock_floor);
            }
        }
    }
    m->ter_set(SEEX - 1, SEEY * 2 - 2, t_stairs_up);
    m->ter_set(SEEX    , SEEY * 2 - 2, t_stairs_up);
    line(m, t_rock, SEEX - 2, SEEY * 2 - 4, SEEX - 2, SEEY * 2 - 2);
    line(m, t_rock, SEEX + 1, SEEY * 2 - 4, SEEX + 1, SEEY * 2 - 2);
    line(m, t_door_locked, SEEX - 1, SEEY * 2 - 4, SEEX, SEEY * 2 - 4);
}

void mapgen_basement_junk(map *m, oter_id terrain_type, mapgendata dat, int turn, float density)
{
    // Junk!
    mapgen_basement_generic_layout(m, terrain_type, dat, turn, density);
    m->place_items("bedroom", 60, 1, 1, SEEX * 2 - 2, SEEY * 2 - 2, false, 0);
    m->place_items("home_hw", 80, 1, 1, SEEX * 2 - 2, SEEY * 2 - 2, false, 0);
    m->place_items("homeguns", 10, 1, 1, SEEX * 2 - 2, SEEY * 2 - 2, false, 0);
    // Chance of zombies in the basement, only appear north of the anteroom the stairs are in.
    m->place_spawns("GROUP_ZOMBIE", 2, 1, 1, SEEX * 2 - 1, SEEX * 2 - 5, density);
}

void mapgen_basement_guns(map *m, oter_id terrain_type, mapgendata dat, int turn, float density)
{
    // Weapons cache
    mapgen_basement_generic_layout(m, terrain_type, dat, turn, density);
    for (int i = 2; i < SEEX * 2 - 2; i++) {
        m->furn_set(i, 1, f_rack);
        m->furn_set(i, 5, f_rack);
        m->furn_set(i, 9, f_rack);
    }
    m->place_items("allguns", 80, 2, 1, SEEX * 2 - 3, 1, false, 0);
    m->place_items("ammo",    94, 2, 5, SEEX * 2 - 3, 5, false, 0);
    m->place_items("gunxtras", 88, 2, 9, SEEX * 2 - 7, 9, false, 0);
    m->place_items("weapons", 88, SEEX * 2 - 6, 9, SEEX * 2 - 3, 9, false, 0);
    // Chance of zombies in the basement, only appear north of the anteroom the stairs are in.
    m->place_spawns("GROUP_ZOMBIE", 2, 1, 1, SEEX * 2 - 1, SEEX * 2 - 5, density);
}

void mapgen_basement_survivalist(map *m, oter_id terrain_type, mapgendata dat, int turn, float density)
{
    // Survival Bunker
    mapgen_basement_generic_layout(m, terrain_type, dat, turn, density);
    m->furn_set(1, 1, f_bed);
    m->furn_set(1, 2, f_bed);
    m->furn_set(SEEX * 2 - 2, 1, f_bed);
    m->furn_set(SEEX * 2 - 2, 2, f_bed);
    for (int i = 1; i < SEEY; i++) {
        m->furn_set(SEEX - 1, i, f_rack);
        m->furn_set(SEEX    , i, f_rack);
    }
    m->place_items("softdrugs",  86, SEEX - 1,  1, SEEX,  2, false, 0);
    m->place_items("cannedfood",  92, SEEX - 1,  3, SEEX,  6, false, 0);
    m->place_items("homeguns",  72, SEEX - 1,  7, SEEX,  7, false, 0);
    m->place_items("survival_tools", 83, SEEX - 1,  8, SEEX, 10, false, 0);
    m->place_items("manuals",  60, SEEX - 1, 11, SEEX, 11, false, 0);
    // Chance of zombies in the basement, only appear north of the anteroom the stairs are in.
    m->place_spawns("GROUP_ZOMBIE", 2, 1, 1, SEEX * 2 - 1, SEEX * 2 - 5, density);
}

void mapgen_basement_chemlab(map *m, oter_id terrain_type, mapgendata dat, int turn, float density)
{
    // Chem lab
    mapgen_basement_generic_layout(m, terrain_type, dat, turn, density);
    for (int i = 1; i < SEEY + 4; i++) {
        m->furn_set(1           , i, f_counter);
        m->furn_set(SEEX * 2 - 2, i, f_counter);
    }
    m->place_items("chem_home", 90,        1, 1,        1, SEEY + 3, false, 0);
    if (one_in(3)) {
        m->place_items("chem_home", 90, SEEX * 2 - 2, 1, SEEX * 2 - 2, SEEY + 3, false, 0);
    } else {
        m->place_items("electronics", 90, SEEX * 2 - 2, 1, SEEX * 2 - 2, SEEY + 3, false, 0);
    }
    // Chance of zombies in the basement, only appear north of the anteroom the stairs are in.
    m->place_spawns("GROUP_ZOMBIE", 2, 1, 1, SEEX * 2 - 1, SEEX * 2 - 5, density);
}

void mapgen_basement_weed(map *m, oter_id terrain_type, mapgendata dat, int turn, float density)
{
    // Weed grow
    mapgen_basement_generic_layout(m, terrain_type, dat, turn, density);
    line_furn(m, f_counter, 1, 1, 1, SEEY * 2 - 2);
    line_furn(m, f_counter, SEEX * 2 - 2, 1, SEEX * 2 - 2, SEEY * 2 - 2);
    for (int i = 3; i < SEEX * 2 - 3; i += 5) {
        for (int j = 3; j < 16; j += 5) {
            square(m, t_dirt, i, j, i + 2, j + 2);
            int num_weed = rng(0, 4) * rng(0, 1);
            for (int n = 0; n < num_weed; n++) {
                int x = rng(i, i + 2), y = rng(j, j + 2);
                m->spawn_item(x, y, one_in(5) ? "seed_weed" : "weed");
            }
        }
    }
    // Chance of zombies in the basement, only appear north of the anteroom the stairs are in.
    m->place_spawns("GROUP_ZOMBIE", 2, 1, 1, SEEX * 2 - 1, SEEX * 2 - 5, density);
}
///////////////////////////////////////////////////////////////////////////////////////////////////////////////////////
/////////////////////////////
void mapgen_office_doctor(map *m, oter_id terrain_type, mapgendata, int, float)
{

//    } else if (is_ot_type("office_doctor", terrain_type)) {

        // Init to grass & dirt;
        dat.fill_groundcover();
        mapf::formatted_set_simple(m, 0, 0,
                                   "\
                        \n\
   |---|----|--------|  \n\
   |..l|.T.S|..eccScc|  \n\
   |...+....+........D  \n\
   |--------|.......6|r \n\
   |o.......|..|--X--|r \n\
   |d.hd.h..+..|l...6|  \n\
   |o.......|..|l...l|  \n\
   |--------|..|l...l|  \n\
   |l....ccS|..|lllll|  \n\
   |l..t....+..|-----|  \n\
   |l.......|..|....l|  \n\
   |--|-----|..|.t..l|  \n\
   |T.|d.......+....l|  \n\
   |S.|d.h..|..|Scc..|  \n\
   |-+|-ccc-|++|-----|  \n\
   |.................|  \n\
   w....####....####.w  \n\
   w.................w  \n\
   |....####....####.|  \n\
   |.................|  \n\
   |-++--wwww-wwww---|  \n\
     ss                 \n\
     ss                 \n",
                                   mapf::basic_bind(". - | 6 X # r t + = D w T S e o h c d l s", t_floor, t_wall_h, t_wall_v,
                                           t_console, t_door_metal_locked, t_floor, t_floor,    t_floor, t_door_c, t_door_locked_alarm,
                                           t_door_locked, t_window, t_floor,  t_floor, t_floor,  t_floor,    t_floor, t_floor,   t_floor,
                                           t_floor,  t_sidewalk),
                                   mapf::basic_bind(". - | 6 X # r t + = D w T S e o h c d l s", f_null,  f_null,   f_null,   f_null,
                                           f_null,              f_bench, f_trashcan, f_table, f_null,   f_null,              f_null,
                                           f_null,   f_toilet, f_sink,  f_fridge, f_bookcase, f_chair, f_counter, f_desk,  f_locker, f_null));
        computer * tmpcomp = m->add_computer(20, 4, _("Medical Supply Access"), 2);
        tmpcomp->add_option(_("Lock Door"), COMPACT_LOCK, 2);
        tmpcomp->add_option(_("Unlock Door"), COMPACT_UNLOCK, 2);
        tmpcomp->add_failure(COMPFAIL_SHUTDOWN);
        tmpcomp->add_failure(COMPFAIL_ALARM);

        tmpcomp = m->add_computer(20, 6, _("Medical Supply Access"), 2);
        tmpcomp->add_option(_("Unlock Door"), COMPACT_UNLOCK, 2);
        tmpcomp->add_failure(COMPFAIL_SHUTDOWN);
        tmpcomp->add_failure(COMPFAIL_ALARM);

        if (one_in(2)) {
            m->spawn_item(7, 6, "record_patient");
        }
        m->place_items("dissection", 60,  4,  9, 4,  11, false, 0);
        m->place_items("dissection", 60,  9,  9, 10,  9, false, 0);
        m->place_items("dissection", 60,  20,  11, 20,  13, false, 0);
        m->place_items("dissection", 60,  17,  14, 18,  14, false, 0);
        m->place_items("fridge", 50,  15,  2, 15,  2, false, 0);
        m->place_items("surgery", 30,  4,  9, 11,  11, false, 0);
        m->place_items("surgery", 30,  16,  11, 20, 4, false, 0);
        m->place_items("harddrugs", 60,  16,  6, 16, 9, false, 0);
        m->place_items("harddrugs", 60,  17,  9, 19, 9, false, 0);
        m->place_items("softdrugs", 60,  20,  9, 20, 7, false, 0);
        m->place_items("cleaning", 50,  4,  2, 6,  3, false, 0);

        autorotate(true);

}


void mapgen_apartments_con_tower_1_entrance(map *m, oter_id terrain_type, mapgendata dat, int turn, float density)
{
    (void)m; (void)terrain_type; (void)dat; (void)turn; (void)density; // STUB
/*

*/
}


void mapgen_apartments_con_tower_1(map *m, oter_id terrain_type, mapgendata dat, int turn, float density)
{
    (void)m; (void)terrain_type; (void)dat; (void)turn; (void)density; // STUB
/*

*/
}


void mapgen_apartments_mod_tower_1_entrance(map *m, oter_id terrain_type, mapgendata dat, int turn, float density)
{
    (void)m; (void)terrain_type; (void)dat; (void)turn; (void)density; // STUB
/*

*/
}


void mapgen_apartments_mod_tower_1(map *m, oter_id terrain_type, mapgendata dat, int turn, float density)
{
    (void)m; (void)terrain_type; (void)dat; (void)turn; (void)density; // STUB
/*

*/
}


void mapgen_office_tower_1_entrance(map *m, oter_id terrain_type, mapgendata dat, int turn, float density)
{
    (void)m; (void)terrain_type; (void)dat; (void)turn; (void)density; // STUB
/*

*/
}


void mapgen_office_tower_1(map *m, oter_id terrain_type, mapgendata dat, int turn, float density)
{
    (void)m; (void)terrain_type; (void)dat; (void)turn; (void)density; // STUB
/*

*/
}


void mapgen_office_tower_b_entrance(map *m, oter_id terrain_type, mapgendata dat, int turn, float density)
{
    (void)m; (void)terrain_type; (void)dat; (void)turn; (void)density; // STUB
/*

*/
}


void mapgen_office_tower_b(map *m, oter_id terrain_type, mapgendata dat, int turn, float density)
{
    (void)m; (void)terrain_type; (void)dat; (void)turn; (void)density; // STUB
/*

*/
}


void mapgen_cathedral_1_entrance(map *m, oter_id terrain_type, mapgendata dat, int turn, float density)
{
    (void)m; (void)terrain_type; (void)dat; (void)turn; (void)density; // STUB
/*

*/
}


void mapgen_cathedral_1(map *m, oter_id terrain_type, mapgendata dat, int turn, float density)
{
    (void)m; (void)terrain_type; (void)dat; (void)turn; (void)density; // STUB
/*

*/
}


void mapgen_cathedral_b_entrance(map *m, oter_id terrain_type, mapgendata dat, int turn, float density)
{
    (void)m; (void)terrain_type; (void)dat; (void)turn; (void)density; // STUB
/*

*/
}


void mapgen_cathedral_b(map *m, oter_id terrain_type, mapgendata dat, int turn, float density)
{
    (void)m; (void)terrain_type; (void)dat; (void)turn; (void)density; // STUB
/*

*/
}


void mapgen_sub_station(map *m, oter_id terrain_type, mapgendata, int, float)
{
        for (int i = 0; i < SEEX * 2; i++) {
            for (int j = 0; j < SEEY * 2; j++) {
                if (j < 9 || j > 12 || i < 4 || i > 19) {
                    m->ter_set(i, j, t_pavement);
                } else if (j < 12 && j > 8 && (i == 4 || i == 19)) {
                    m->ter_set(i, j, t_wall_v);
                } else if (i > 3 && i < 20 && j == 12) {
                    m->ter_set(i, j, t_wall_h);
                } else {
                    m->ter_set(i, j, t_floor);
                }
            }
        }
        m->ter_set(16, 10, t_stairs_down);
        autorotate(false);

}


void mapgen_s_garage(map *m, oter_id terrain_type, mapgendata, int, float)
{

        dat.fill_groundcover();
        int yard_wdth = 5;
        square(m, t_floor, 0, yard_wdth, SEEX * 2 - 4, SEEY * 2 - 4);
        line(m, t_wall_v, 0, yard_wdth, 0, SEEY * 2 - 4);
        line(m, t_wall_v, SEEX * 2 - 3, yard_wdth, SEEX * 2 - 3, SEEY * 2 - 4);
        line(m, t_wall_h, 0, SEEY * 2 - 4, SEEX * 2 - 3, SEEY * 2 - 4);
        line(m, t_window, 0, SEEY * 2 - 4, SEEX * 2 - 14, SEEY * 2 - 4);
        line(m, t_wall_h, 0, SEEY * 2 - 4, SEEX * 2 - 20, SEEY * 2 - 4);
        line(m, t_wall_h, 0, yard_wdth, 2, yard_wdth);
        line(m, t_wall_h, 8, yard_wdth, 13, yard_wdth);
        line(m, t_wall_h, 20, yard_wdth, 21, yard_wdth);
        line_furn(m, f_counter, 1, yard_wdth + 1, 1, yard_wdth + 7);
        line(m, t_wall_h, 1, SEEY * 2 - 9, 3, SEEY * 2 - 9);
        line(m, t_wall_v, 3, SEEY * 2 - 8, 3, SEEY * 2 - 5);
        m->ter_set(3, SEEY * 2 - 7, t_door_frame);
        m->ter_set(21, SEEY * 2 - 7, t_door_c);
        line_furn(m, f_counter, 4, SEEY * 2 - 5, 15, SEEY * 2 - 5);
        //office
        line(m, t_wall_glass_h, 16, SEEY * 2 - 9 , 20, SEEY * 2 - 9);
        line(m, t_wall_glass_v, 16, SEEY * 2 - 8, 16, SEEY * 2 - 5);
        m->ter_set(16, SEEY * 2 - 7, t_door_glass_c);
        line_furn(m, f_bench, SEEX * 2 - 6, SEEY * 2 - 8, SEEX * 2 - 4, SEEY * 2 - 8);
        m->ter_set(SEEX * 2 - 6, SEEY * 2 - 6, t_console_broken);
        m->furn_set(SEEX * 2 - 5, SEEY * 2 - 6, f_bench);
        line_furn(m, f_locker, SEEX * 2 - 6, SEEY * 2 - 5, SEEX * 2 - 4, SEEY * 2 - 5);
        //gates
        line(m, t_door_metal_locked, 3, yard_wdth, 8, yard_wdth);
        m->ter_set(2, yard_wdth + 1, t_gates_mech_control);
        m->ter_set(2, yard_wdth - 1, t_gates_mech_control);
        line(m, t_door_metal_locked, 14, yard_wdth, 19, yard_wdth );
        m->ter_set(13, yard_wdth + 1, t_gates_mech_control);
        m->ter_set(13, yard_wdth - 1, t_gates_mech_control);

        //place items
        m->place_items("mechanics", 90, 1, yard_wdth + 1, 1, yard_wdth + 7, true, 0);
        m->place_items("mechanics", 90, 4, SEEY * 2 - 5, 15, SEEY * 2 - 5, true, 0);

        // rotate garage

        int vy = 0, vx = 0, theta = 0;

        if (terrain_type == "s_garage_north") {
            vx = 5, vy = yard_wdth + 6;
            theta = 90;
        } else if (terrain_type == "s_garage_east") {
            m->rotate(1);
            vx = yard_wdth + 8, vy = 4;
            theta = 0;
        } else if (terrain_type == "s_garage_south") {
            m->rotate(2);
            vx = SEEX * 2 - 6, vy = SEEY * 2 - (yard_wdth + 3);
            theta = 270;
        } else if (terrain_type == "s_garage_west") {
            m->rotate(3);
            vx = SEEX * 2 - yard_wdth - 9, vy = SEEY * 2 - 5;
            theta = 180;
        }

        // place vehicle, if any
        if (one_in(3)) {
            std::string vt;
            int vehicle_type = rng(1, 8);
            if(vehicle_type <= 3) {
                vt = one_in(2) ? "car" : "car_chassis";
            } else if(vehicle_type <= 5) {
                vt = one_in(2) ? "quad_bike" : "quad_bike_chassis";
            } else if(vehicle_type <= 7) {
                vt = one_in(2) ? "motorcycle" : "motorcycle_chassis";
            } else {
                vt = "welding_cart";
            }
            m->add_vehicle(vt, vx, vy, theta, -1, -1);
        }



}


void mapgen_cabin_strange(map *m, oter_id, mapgendata, int, float)
{

        // Init to grass & dirt;
        dat.fill_groundcover();
        mapf::formatted_set_simple(m, 0, 0,
                                   "\
                        \n\
^  FfffffffffffGfffffF  \n\
   F                 F  \n\
   F              ^  F  \n\
  ^F  |-w---|        F  \n\
   F  |cSecu|sssss   F  \n\
  |-w-|O....=sssss|---| \n\
  |H.T|c...u|-w-w-|>..w \n\
  |H..+....u|d....|-|-| \n\
  |..S|.....+.....+.|r| \n\
  |-+-|.....|...bb|r|.| \n\
  |.........|---|-|-|+| \n\
  w...hh....aaaa|.d...| \n\
  |..htth.......|.....w \n\
  w..htth.......D..bb.w \n\
  w...hh.......o|..bb.| \n\
  |o...........A|-----| \n\
  w.............|d.bb.| \n\
  |.............+..bb.w \n\
  |-+|-w-==-w-|-|.....| \n\
  |r.|ssssssss|r+.....| \n\
  |--|ssssssss|-|--w--| \n\
     ssCssssCss         \n\
  ^                 ^   \n",
                                   mapf::basic_bind("% ^ f F G H u a A b C . - | t + = D w T S e o h c d r s O >", t_shrub, t_tree,
                                           t_fence_h, t_fence_v, t_fencegate_c, t_floor,   t_floor,    t_floor, t_floor,    t_floor, t_column,
                                           t_floor, t_wall_h, t_wall_v,  t_floor, t_door_c, t_door_boarded, t_door_locked_interior,
                                           t_window_boarded, t_floor,  t_floor, t_floor,  t_floor,    t_floor, t_floor,   t_floor,   t_floor,
                                           t_sidewalk, t_floor, t_stairs_down),
                                   mapf::basic_bind("% ^ f F G H u a A b C . - | t + = D w T S e o h c d r s O >", f_null,  f_null,
                                           f_null,    f_null,    f_null,        f_bathtub, f_cupboard, f_sofa,  f_armchair, f_bed,   f_null,
                                           f_null,  f_null,   f_null,    f_table, f_null,   f_null,         f_null,                 f_null,
                                           f_toilet, f_sink,  f_fridge, f_bookcase, f_chair, f_counter, f_dresser, f_rack,  f_null,     f_oven,
                                           f_null));
        for (int i = 0; i <= 23; i++) {
            for (int j = 0; j <= 23; j++) {
                if (m->furn(i, j) == f_fridge) {
                    m->place_items("fridgesnacks",  30, i, j, i, j, true, 0);
                }
                if (m->furn(i, j) == f_cupboard) {
                    m->place_items("cannedfood",  30, i, j, i, j, true, 0);
                }
                if (m->furn(i, j) == f_rack || m->furn(i, j) == f_dresser) {
                    m->place_items("dresser",  40, i, j, i, j, true, 0);
                }
                if (m->furn(i, j) == f_bookcase) {
                    m->place_items("novels",  40, i, j, i, j, true, 0);
                }
                if (m->ter(i, j) == t_floor) {
                    m->place_items("subway",  10, i, j, i, j, true, 0);
                }
            }
        }




}

// _b is basement. obviously!
void mapgen_cabin_strange_b(map *m, oter_id, mapgendata, int, float)
{

        // Init to grass & dirt;
        dat.fill_groundcover();
        mapf::formatted_set_simple(m, 0, 0,
                                   "\
########################\n\
################...h...#\n\
########c.cc####.httth.#\n\
###T..##c....+...ht.th.#\n\
###...G....c####.......#\n\
###bb.##....############\n\
##########D###|---|---|#\n\
##########.###|cdc|<..|#\n\
##.hhh.##...##|.h.|-D-|#\n\
#.......#.C.##|-+-|..h##\n\
#.hh.hh.D...##c......c##\n\
#.......#.C.##ccC..Ccc##\n\
#.hh.hh.#...##cc.....r##\n\
#.......#.C.##ccC..C.r##\n\
#.hh.hh.#...##tt..ch.r##\n\
#.......#.C.##ttCccC..##\n\
#.......#............A##\n\
#...t...#.C..C.cC..C..##\n\
##.....##..h..ccccbbo.##\n\
###+#+##################\n\
##.....#################\n\
##.....#################\n\
##.....#################\n\
########################\n",
                                   mapf::basic_bind("G A b C . - | t + = D o h c d r < # T", t_door_bar_locked, t_dirtfloor,
                                           t_dirtfloor, t_column, t_dirtfloor, t_wall_h, t_wall_v,  t_dirtfloor, t_door_c, t_door_boarded,
                                           t_door_locked_interior, t_dirtfloor, t_dirtfloor, t_floor,   t_dirtfloor, t_dirtfloor, t_stairs_up,
                                           t_rock, t_dirtfloor),
                                   mapf::basic_bind("G A b C . - | t + = D o h c d r < # T", f_null,            f_armchair,     f_bed,
                                           f_null,   f_null,      f_null,   f_null,    f_table,     f_null,   f_null,         f_null,
                                           f_bookcase,  f_chair,     f_crate_o, f_desk,      f_rack,      f_null,      f_null, f_toilet));
        m->spawn_item(2, 17, "brazier");
        m->spawn_item(6, 17, "brazier");
        m->spawn_item(4, 17, "etched_skull");
        for (int i = 0; i <= 23; i++) {
            for (int j = 0; j <= 23; j++) {
                if (m->furn(i, j) == f_crate_c) {
                    m->place_items("dresser",  20, i, j, i, j, true, 0);
                }
                if (m->furn(i, j) == f_cupboard || m->furn(i, j) == f_rack) {
                    m->place_items("cannedfood",  30, i, j, i, j, true, 0);
                }
                if (m->furn(i, j) == f_bookcase) {
                    m->place_items("novels",  40, i, j, i, j, true, 0);
                }
                if (m->ter(i, j) == t_dirtfloor) {
                    m->place_items("subway",  10, i, j, i, j, true, 0);
                }
            }
        }
        m->add_spawn("mon_dementia", rng(3, 6), 4, 12);
        m->add_spawn("mon_dementia", rng(1, 4), 19, 2);
        m->add_spawn("mon_blood_sacrifice", 1, 4, 21);



}


void mapgen_cabin(map *m, oter_id, mapgendata, int, float)
{


        fill_background(m, t_grass);

        //Cabin design 1 Quad
        if (one_in(2)) {
            square(m, t_wall_log, 2, 3, 21, 20);
            square(m, t_floor, 2, 17, 21, 20);//Front porch
            line(m, t_fence_v, 2, 17, 2, 20);
            line(m, t_fence_v, 21, 17, 21, 20);
            line(m, t_fence_h, 2, 20, 21, 20);
            m->ter_set(2, 17, t_column);
            m->ter_set(2, 20, t_column);
            m->ter_set(21, 17, t_column);
            m->ter_set(21, 20, t_column);
            m->ter_set(10, 20, t_column);
            m->ter_set(13, 20, t_column);
            line(m, t_fencegate_c, 11, 20, 12, 20);
            line_furn(m, f_bench, 4, 17, 7, 17);
            square(m, t_rubble, 19, 18, 20, 19);
            m->ter_set(20, 17, t_rubble);
            m->ter_set(18, 19, t_rubble); //Porch done
            line(m, t_door_c, 11, 16, 12, 16);//Interior
            square(m, t_floor, 3, 4, 9, 9);
            square(m, t_floor, 3, 11, 9, 15);
            square(m, t_floor, 11, 4, 12, 15);
            square(m, t_floor, 14, 4, 20, 9);
            square(m, t_floor, 14, 11, 20, 15);
            line(m, t_wall_log, 7, 4, 7, 8);
            square(m, t_wall_log, 8, 8, 9, 9);
            line_furn(m, f_rack, 3, 4, 3, 9); //Pantry Racks
            line(m, t_curtains, 2, 6, 2, 7); //Windows start
            line(m, t_curtains, 2, 12, 2, 13);
            line(m, t_window_domestic, 5, 16, 6, 16);
            line(m, t_window_domestic, 17, 16, 18, 16);
            line(m, t_curtains, 21, 12, 21, 13);
            line(m, t_window_empty, 21, 6, 21, 7);
            m->ter_set(8, 3, t_curtains);//Windows End
            line(m, t_door_c, 11, 3, 12, 3);//Rear Doors
            square(m, t_rubble, 20, 3, 21, 4);
            m->ter_set(19, 3, t_rubble);
            m->ter_set(21, 5, t_rubble);
            m->furn_set(6, 4, f_desk);
            m->furn_set(6, 5, f_chair);
            m->furn_set(7, 9, f_locker);
            m->ter_set(6, 10, t_door_c);
            m->ter_set(10, 6, t_door_c);
            square_furn(m, f_table, 3, 11, 4, 12);
            line_furn(m, f_bench, 5, 11, 5, 12);
            line_furn(m, f_bench, 3, 13, 4, 13);
            line_furn(m, f_cupboard, 3, 15, 7, 15);
            m->furn_set(4, 15, f_fridge);
            m->furn_set(5, 15, f_sink);
            m->furn_set(6, 15, f_oven);
            m->ter_set(10, 13, t_door_c);
            m->ter_set(13, 13, t_door_c);
            m->furn_set(14, 11, f_armchair);
            line_furn(m, f_sofa, 16, 11, 18, 11);
            square(m, t_rock_floor, 18, 13, 20, 15);
            m->furn_set(19, 14, f_woodstove);
            m->ter_set(19, 10, t_door_c);
            line_furn(m, f_bookcase, 14, 9, 17, 9);
            square_furn(m, f_bed, 17, 4, 18, 5);
            m->furn_set(16, 4, f_dresser);
            m->furn_set(19, 4, f_dresser);
            m->ter_set(13, 6, t_door_c);
            m->place_toilet(9, 4);
            line_furn(m, f_bathtub, 8, 7, 9, 7);
            m->furn_set(8, 5, f_sink);
            m->place_items("fridge", 65, 4, 15, 4, 15, false, 0);
            m->place_items("homeguns", 30, 7, 9, 7, 9, false, 0);
            m->place_items("home_hw", 60, 7, 9, 7, 9, false, 0);
            m->place_items("kitchen", 60, 3, 15, 3, 15, false, 0);
            m->place_items("kitchen", 60, 7, 15, 7, 15, false, 0);
            m->place_items("dining", 60, 3, 11, 4, 12, false, 0);
            m->place_items("trash", 60, 0, 0, 23, 23, false, 0);
            m->place_items("survival_tools", 30, 3, 4, 3, 9, false, 0);
            m->place_items("cannedfood", 50, 3, 4, 3, 9, false, 0);
            m->place_items("camping", 50, 4, 4, 6, 9, false, 0);
            m->place_items("magazines", 60, 14, 9, 17, 9, false, 0);
            m->place_items("manuals", 30, 14, 9, 17, 9, false, 0);
            m->place_items("dresser", 50, 16, 4, 16, 4, false, 0);
            m->place_items("dresser", 50, 19, 4, 19, 4, false, 0);
            m->place_items("softdrugs", 60, 8, 4, 9, 7, false, 0);
            m->place_items("livingroom", 50, 14, 12, 17, 15, false, 0);
            m->add_spawn("mon_zombie", rng(1, 5), 11, 12);

        } else {
            square(m, t_wall_log, 4, 2, 10, 6);
            square(m, t_floor, 5, 3, 9, 5);
            square(m, t_wall_log, 3, 9, 20, 20);
            square(m, t_floor, 4, 10, 19, 19);
            line(m, t_fence_h, 0, 0, 23, 0);
            line(m, t_fence_v, 0, 0, 0, 22);
            line(m, t_fence_v, 23, 0, 23, 22);
            line(m, t_fence_h, 0, 23, 23, 23);
            line(m, t_fencegate_c, 11, 23, 12, 23);
            line_furn(m, f_locker, 5, 3, 9, 3);
            line_furn(m, f_counter, 6, 3, 8, 3);
            m->ter_set(4, 4, t_window_boarded);
            m->ter_set(10, 4, t_window_boarded);
            m->ter_set(7, 6, t_door_c);
            m->ter_set(9, 9, t_door_c);
            line(m, t_window_domestic, 13, 9, 14, 9);
            square(m, t_rock, 5, 10, 7, 11);
            line(m, t_rock_floor, 5, 12, 7, 12);
            m->set(6, 11, t_rock_floor, f_woodstove);
            line_furn(m, f_dresser, 16, 10, 19, 10);
            square_furn(m, f_bed, 17, 10, 18, 11);
            line(m, t_window_domestic, 3, 14, 3, 15);
            line_furn(m, f_sofa, 5, 16, 7, 16);
            square_furn(m, f_chair, 10, 14, 13, 15);
            square_furn(m, f_table, 11, 14, 12, 15);
            line(m, t_window_domestic, 20, 14, 20, 15);
            line(m, t_window_domestic, 7, 20, 8, 20);
            line(m, t_window_domestic, 16, 20, 17, 20);
            m->ter_set(12, 20, t_door_c);
            m->place_items("livingroom", 60, 4, 13, 8, 18, false, 0);
            m->place_items("dining", 60, 11, 14, 12, 15, false, 0);
            m->place_items("camping", 70, 19, 16, 19, 19, false, 0);
            m->place_items("dresser", 70, 16, 10, 16, 10, false, 0);
            m->place_items("dresser", 70, 19, 10, 19, 10, false, 0);
            m->place_items("tools", 70, 5, 3, 9, 3, false, 0);
            m->add_spawn("mon_zombie", rng(1, 5), 7, 4);
        }


}


void mapgen_farm(map *m, oter_id terrain_type, mapgendata dat, int turn, float density)
{
    (void)m; (void)terrain_type; (void)dat; (void)turn; (void)density; // STUB
/*

*/
}


void mapgen_farm_field(map *m, oter_id terrain_type, mapgendata dat, int turn, float density)
{
    (void)m; (void)terrain_type; (void)dat; (void)turn; (void)density; // STUB
/*

*/
}


void mapgen_police(map *m, oter_id terrain_type, mapgendata, int, float density)
{

//    } else if (is_ot_type("police", terrain_type)) {

        for (int i = 0; i < SEEX * 2; i++) {
            for (int j = 0; j < SEEY * 2; j++) {
                if ((j ==  7 && i != 17 && i != 18) ||
                    (j == 12 && i !=  0 && i != 17 && i != 18 && i != SEEX * 2 - 1) ||
                    (j == 14 && ((i > 0 && i < 6) || i == 9 || i == 13 || i == 17)) ||
                    (j == 15 && i > 17  && i < SEEX * 2 - 1) ||
                    (j == 17 && i >  0  && i < 17) ||
                    (j == 20)) {
                    m->ter_set(i, j, t_wall_h);
                } else if (((i == 0 || i == SEEX * 2 - 1) && j > 7 && j < 20) ||
                           ((i == 5 || i == 10 || i == 16 || i == 19) && j > 7 && j < 12) ||
                           ((i == 5 || i ==  9 || i == 13) && j > 14 && j < 17) ||
                           (i == 17 && j > 14 && j < 20)) {
                    m->ter_set(i, j, t_wall_v);
                } else if (j == 14 && i > 5 && i < 17 && i % 2 == 0) {
                    m->ter_set(i, j, t_bars);
                } else if ((i > 1 && i < 4 && j > 8 && j < 11) ||
                           (j == 17 && i > 17 && i < 21)) {
                    m->set(i, j, t_floor, f_counter);
                } else if ((i == 20 && j > 7 && j < 12) || (j == 8 && i > 19 && i < 23) ||
                           (j == 15 && i > 0 && i < 5)) {
                    m->set(i, j, t_floor, f_locker);
                } else if (j < 7) {
                    m->ter_set(i, j, t_pavement);
                } else if (j > 20) {
                    m->ter_set(i, j, t_sidewalk);
                } else {
                    m->ter_set(i, j, t_floor);
                }
            }
        }
        m->ter_set(17, 7, t_door_locked);
        m->ter_set(18, 7, t_door_locked);
        m->ter_set(rng( 1,  4), 12, t_door_c);
        m->ter_set(rng( 6,  9), 12, t_door_c);
        m->ter_set(rng(11, 15), 12, t_door_c);
        m->ter_set(21, 12, t_door_metal_locked);
        computer * tmpcomp = m->add_computer(22, 13, _("PolCom OS v1.47"), 3);
        tmpcomp->add_option(_("Open Supply Room"), COMPACT_OPEN, 3);
        tmpcomp->add_failure(COMPFAIL_SHUTDOWN);
        tmpcomp->add_failure(COMPFAIL_ALARM);
        tmpcomp->add_failure(COMPFAIL_MANHACKS);
        m->ter_set( 7, 14, t_door_c);
        m->ter_set(11, 14, t_door_c);
        m->ter_set(15, 14, t_door_c);
        m->ter_set(rng(20, 22), 15, t_door_c);
        m->ter_set(2, 17, t_door_metal_locked);
        tmpcomp = m->add_computer(22, 13, _("PolCom OS v1.47"), 3);
        tmpcomp->add_option(_("Open Evidence Locker"), COMPACT_OPEN, 3);
        tmpcomp->add_failure(COMPFAIL_SHUTDOWN);
        tmpcomp->add_failure(COMPFAIL_ALARM);
        tmpcomp->add_failure(COMPFAIL_MANHACKS);
        m->ter_set(17, 18, t_door_c);
        for (int i = 18; i < SEEX * 2 - 1; i++) {
            m->ter_set(i, 20, t_window);
        }
        if (one_in(3)) {
            for (int j = 16; j < 20; j++) {
                m->ter_set(SEEX * 2 - 1, j, t_window);
            }
        }
        int rn = rng(18, 21);
        if (one_in(4)) {
            m->ter_set(rn    , 20, t_door_c);
            m->ter_set(rn + 1, 20, t_door_c);
        } else {
            m->ter_set(rn    , 20, t_door_locked);
            m->ter_set(rn + 1, 20, t_door_locked);
        }
        rn = rng(1, 5);
        m->ter_set(rn, 20, t_window);
        m->ter_set(rn + 1, 20, t_window);
        rn = rng(10, 14);
        m->ter_set(rn, 20, t_window);
        m->ter_set(rn + 1, 20, t_window);
        if (one_in(2)) {
            for (int i = 6; i < 10; i++) {
                m->furn_set(i, 8, f_counter);
            }
        }
        if (one_in(3)) {
            for (int j = 8; j < 12; j++) {
                m->furn_set(6, j, f_counter);
            }
        }
        if (one_in(3)) {
            for (int j = 8; j < 12; j++) {
                m->furn_set(9, j, f_counter);
            }
        }

        m->place_items("kitchen",      40,  6,  8,  9, 11,    false, 0);
        m->place_items("cop_weapons",  70, 20,  8, 22,  8,    false, 0);
        m->place_items("cop_gear",  70, 20,  8, 20, 11,    false, 0);
        m->place_items("cop_evidence", 60,  1, 15,  4, 15,    false, 0);

        for (int i = 0; i <= 23; i++) {
            for (int j = 0; j <= 23; j++) {
                if (m->ter(i, j) == t_floor && one_in(80)) {
                    m->spawn_item(i, j, "badge_deputy");
                }
            }
        }
        autorotate_down();

        m->place_spawns("GROUP_POLICE", 2, 0, 0, SEEX * 2 - 1, SEEX * 2 - 1, density);


}


void mapgen_bank(map *m, oter_id terrain_type, mapgendata, int, float)
{

//    } else if (is_ot_type("bank", terrain_type)) {

        dat.fill_groundcover();

        square(m, t_floor, 1,  1, 22, 22);
        line(m, t_wall_h,  1,  1, 22,  1);
        line(m, t_wall_h,  2,  6, 19,  6);
        line(m, t_wall_h,  2, 13, 18, 13);
        line(m, t_wall_h,  1, 22, 22, 22);
        line(m, t_wall_h,  9,  9, 18,  9);
        line(m, t_wall_v,  1,  2,  1, 21);
        line(m, t_wall_v, 22,  2, 22, 21);
        line(m, t_wall_v, 19,  9, 19, 21);
        line(m, t_wall_v, 13, 14, 13, 16);
        line(m, t_wall_v, 13, 19, 13, 21);
        line(m, t_wall_v,  8,  7,  8, 12);
        line(m, t_wall_metal_h,  3, 14, 11, 14);
        line(m, t_wall_metal_h,  3, 21, 11, 21);
        line(m, t_wall_metal_v,  2, 14,  2, 21);
        line(m, t_wall_metal_v, 12, 14, 12, 16);
        line(m, t_wall_metal_v, 12, 19, 12, 21);
        line_furn(m, f_counter,  2,  4,  14,  4);
        m->ter_set(13, 17, t_door_metal_locked);
        m->ter_set(13, 18, t_door_metal_locked);
        computer * tmpcomp = m->add_computer(14, 16, _("First United Bank"), 3);
        tmpcomp->add_option(_("Open Vault"), COMPACT_OPEN, 3);
        tmpcomp->add_failure(COMPFAIL_SHUTDOWN);
        tmpcomp->add_failure(COMPFAIL_ALARM);
        // Front wall--glass or windows?
        if (!one_in(4)) {
            line(m, t_wall_glass_h_alarm, 2, 1, 21, 1);
            if (one_in(2)) {
                line(m, t_wall_glass_v_alarm, 1, 2, 1, 5);    // Side wall for teller room
            }
        } else {
            if (one_in(4)) {
                line(m, t_wall_glass_v_alarm, 1, 2, 1, 5);    // Side wall for teller room
            }
            int rn = rng(3, 7);
            m->ter_set(rn    , 1, t_window_alarm);
            m->ter_set(rn + 1, 1, t_window_alarm);
            rn = rng(13, 18);
            m->ter_set(rn    , 1, t_window_alarm);
            m->ter_set(rn + 1, 1, t_window_alarm);
        }
        // Doors for offices
        m->ter_set(8, rng(7, 8), t_door_c);
        m->ter_set(rng(10, 17), 9, t_door_c);
        m->ter_set(19, rng(15, 20), t_door_c);
        // Side and back windows
        m->ter_set(1, rng(7, 12), t_window_alarm);
        m->ter_set(1, rng(7, 12), t_window_alarm);
        m->ter_set(rng(14, 18), 22, t_window_alarm);
        if (one_in(2)) {
            m->ter_set(rng(14, 18), 22, t_window_alarm);
        }
        if (one_in(10)) {
            line(m, t_wall_glass_v, 22, 2, 22, 21);    // Right side is glass wall!
        } else {
            int rn = rng(7, 12);
            m->ter_set(22, rn    , t_window_alarm);
            m->ter_set(22, rn + 1, t_window_alarm);
            rn = rng(13, 19);
            m->ter_set(22, rn    , t_window_alarm);
            m->ter_set(22, rn + 1, t_window_alarm);
        }
        // Finally, place the front doors.
        if (one_in(4)) { // 1 in 4 are unlocked
            m->ter_set(10, 1, t_door_c);
            m->ter_set(11, 1, t_door_c);
        } else if (one_in(4)) { // 1 in 4 locked ones are un-alarmed
            m->ter_set(10, 1, t_door_locked);
            m->ter_set(11, 1, t_door_locked);
        } else {
            m->ter_set(10, 1, t_door_locked_alarm);
            m->ter_set(11, 1, t_door_locked_alarm);
        }

        m->place_items("office",       60,  2,  7,  7, 12,    false, 0);
        m->place_items("office",       60,  9, 10, 18, 12,    false, 0);
        m->place_items("office",       70, 14, 14, 18, 21,    false, 0);
        m->place_items("vault",        45,  3, 15, 11, 20,    false, 0);

        autorotate(false);
}


void mapgen_bar(map *m, oter_id terrain_type, mapgendata, int, float)
{

//    } else if (is_ot_type("bar", terrain_type)) {

        fill_background(m, t_pavement);
        square(m, t_floor, 2, 2, 21, 15);
        square(m, t_floor, 18, 17, 21, 18);

        mapf::formatted_set_simple(m, 1, 1,
                                   "\
|---------++---------|\n\
|                    |\n\
|  ##   ##   ##   ccc|\n\
|  ##   ##   ##   c &|\n\
|                 c B|\n\
|                 c B|\n\
|                 c B|\n\
|  ##   ##   ##   c B|\n\
|  ##   ##   ##   c  |\n\
|                 cc |\n\
|                    |\n\
|                    |\n\
|  xxxxx    xxxxx    |\n\
|  xxxxx    xxxxx    |\n\
|                    |\n\
|------------------D-|\n\
                D   &|\n\
                |cccc|\n\
                |----|\n",
                                   mapf::basic_bind("- | + D", t_wall_h, t_wall_v, t_door_c, t_door_locked),
                                   mapf::basic_bind("# c x & B", f_table, f_counter, f_pool_table, f_fridge, f_rack));

        // Pool table items
        m->place_items("pool_table", 50,  4, 13,  8, 14, false, 0);
        m->place_items("pool_table", 50, 13, 13, 17, 14, false, 0);

        // 1 in 4 chance to have glass walls in front
        if (one_in(4)) {
            mapf::formatted_set_terrain(m, 1, 1, "  === ===    === ===  ", mapf::basic_bind("=",
                                        t_wall_glass_h), mapf::end() );
            mapf::formatted_set_terrain(m, 1, 1, "\n\n=\n=\n=\n\n=\n=\n=\n\n=\n=\n=\n\n",
                                        mapf::basic_bind("=", t_wall_glass_v), mapf::end());
        } else {
            mapf::formatted_set_terrain(m, 1, 1, "  : : :        : : :  ", mapf::basic_bind(":", t_window),
                                        mapf::end() );
            mapf::formatted_set_terrain(m, 1, 1, "\n\n\n\n\n:\n\n\n\n\n:\n\n\n\n", mapf::basic_bind(":",
                                        t_window), mapf::end());
        }

        // Item placement
        m->place_items("snacks", 30, 19, 3, 19, 10, false, 0); //counter
        m->place_items("snacks", 50, 18, 18, 21, 18, false, 0);
        m->place_items("fridgesnacks", 60, 21, 4, 21, 4, false, 0); // fridge
        m->place_items("fridgesnacks", 60, 21, 17, 21, 17, false, 0);
        m->place_items("alcohol", 70, 21, 5, 21, 8, false, 0); // rack
        m->place_items("trash", 15, 2, 17, 16, 19, true, 0);

        autorotate(false);
}


void mapgen_pawn(map *m, oter_id terrain_type, mapgendata, int, float)
{

//    } else if (is_ot_type("pawn", terrain_type)) {

        // Init to plain grass/dirt
        dat.fill_groundcover();

        int tw = rng(0, 10);
        int bw = SEEY * 2 - rng(1, 2) - rng(0, 1) * rng(0, 1);
        int lw = rng(0, 4);
        int rw = SEEX * 2 - rng(1, 5);
        if (tw >= 6) { // Big enough for its own parking lot
            square(m, t_pavement, 0, 0, SEEX * 2 - 1, tw - 1);
            for (int i = rng(0, 1); i < SEEX * 2; i += 4) {
                line(m, t_pavement_y, i, 1, i, tw - 1);
            }
        }
        // Floor and walls
        square(m, t_floor, lw, tw, rw, bw);
        line(m, t_wall_h, lw, tw, rw, tw);
        line(m, t_wall_h, lw, bw, rw, bw);
        line(m, t_wall_v, lw, tw + 1, lw, bw - 1);
        line(m, t_wall_v, rw, tw + 1, rw, bw - 1);
        // Doors and windows--almost certainly alarmed
        if (one_in(15)) {
            line(m, t_window, lw + 2, tw, lw + 5, tw);
            line(m, t_window, rw - 5, tw, rw - 2, tw);
            line(m, t_door_locked, SEEX, tw, SEEX + 1, tw);
        } else {
            line(m, t_window_alarm, lw + 2, tw, lw + 5, tw);
            line(m, t_window_alarm, rw - 5, tw, rw - 2, tw);
            line(m, t_door_locked_alarm, SEEX, tw, SEEX + 1, tw);
        }
        // Some display racks by the left and right walls
        line_furn(m, f_rack, lw + 1, tw + 1, lw + 1, bw - 1);
        m->place_items("pawn", 86, lw + 1, tw + 1, lw + 1, bw - 1, false, 0);
        line_furn(m, f_rack, rw - 1, tw + 1, rw - 1, bw - 1);
        m->place_items("pawn", 86, rw - 1, tw + 1, rw - 1, bw - 1, false, 0);
        // Some display counters
        line_furn(m, f_counter, lw + 4, tw + 2, lw + 4, bw - 3);
        m->place_items("pawn", 80, lw + 4, tw + 2, lw + 4, bw - 3, false, 0);
        line_furn(m, f_counter, rw - 4, tw + 2, rw - 4, bw - 3);
        m->place_items("pawn", 80, rw - 4, tw + 2, rw - 4, bw - 3, false, 0);
        // More display counters, if there's room for them
        if (rw - lw >= 18 && one_in(rw - lw - 17)) {
            for (int j = tw + rng(3, 5); j <= bw - 3; j += 3) {
                line_furn(m, f_counter, lw + 6, j, rw - 6, j);
                m->place_items("pawn", 75, lw + 6, j, rw - 6, j, false, 0);
            }
        }
        // Finally, place an office sometimes
        if (!one_in(5)) {
            if (one_in(2)) { // Office on the left side
                int office_top = bw - rng(3, 5), office_right = lw + rng(4, 7);
                // Clear out any items in that area!  And reset to floor.
                for (int i = lw + 1; i <= office_right; i++) {
                    for (int j = office_top; j <= bw - 1; j++) {
                        m->i_clear(i, j);
                        m->ter_set(i, j, t_floor);
                    }
                }
                line(m, t_wall_h, lw + 1, office_top, office_right, office_top);
                line(m, t_wall_v, office_right, office_top + 1, office_right, bw - 1);
                m->ter_set(office_right, rng(office_top + 1, bw - 1), t_door_locked);
                if (one_in(4)) { // Back door
                    m->ter_set(rng(lw + 1, office_right - 1), bw, t_door_locked_alarm);
                }
                // Finally, add some stuff in there
                m->place_items("office", 70, lw + 1, office_top + 1, office_right - 1, bw - 1,
                            false, 0);
                m->place_items("homeguns", 50, lw + 1, office_top + 1, office_right - 1,
                            bw - 1, false, 0);
                m->place_items("harddrugs", 20, lw + 1, office_top + 1, office_right - 1,
                            bw - 1, false, 0);
            } else { // Office on the right side
                int office_top = bw - rng(3, 5), office_left = rw - rng(4, 7);
                for (int i = office_left; i <= rw - 1; i++) {
                    for (int j = office_top; j <= bw - 1; j++) {
                        m->i_clear(i, j);
                        m->ter_set(i, j, t_floor);
                    }
                }
                line(m, t_wall_h, office_left, office_top, rw - 1, office_top);
                line(m, t_wall_v, office_left, office_top + 1, office_left, bw - 1);
                m->ter_set(office_left, rng(office_top + 1, bw - 1), t_door_locked);
                if (one_in(4)) { // Back door
                    m->ter_set(rng(office_left + 1, rw - 1), bw, t_door_locked_alarm);
                }
                m->place_items("office", 70, office_left + 1, office_top + 1, rw - 1, bw - 1,
                            false, 0);
                m->place_items("homeguns", 50, office_left + 1, office_top + 1, rw - 1,
                            bw - 1, false, 0);
                m->place_items("harddrugs", 20, office_left + 1, office_top + 1, rw - 1,
                            bw - 1, false, 0);
            }
        }
        autorotate(false);

}


void mapgen_mil_surplus(map *m, oter_id terrain_type, mapgendata, int, float)
{

//    } else if (is_ot_type("mil_surplus", terrain_type)) {

        // Init to plain grass/dirt
        dat.fill_groundcover();
        int lw = rng(0, 2);
        int rw = SEEX * 2 - rng(1, 3);
        int tw = rng(0, 4);
        int bw = SEEY * 2 - rng(3, 8);
        square(m, t_floor, lw, tw, rw, bw);
        line(m, t_wall_h, lw, tw, rw, tw);
        line(m, t_wall_h, lw, bw, rw, bw);
        line(m, t_wall_v, lw, tw + 1, lw, bw - 1);
        line(m, t_wall_v, rw, tw + 1, rw, bw - 1);
        int rn = rng(4, 7);
        line(m, t_window, lw + 2, tw, lw + rn, tw);
        line(m, t_window, rw - rn, tw, rw - 2, tw);
        line(m, t_door_c, SEEX, tw, SEEX + 1, tw);
        if (one_in(2)) { // counter on left
            line_furn(m, f_counter, lw + 2, tw + 1, lw + 2, tw + rng(3, 4));
        } else { // counter on right
            line_furn(m, f_counter, rw - 2, tw + 1, rw - 2, tw + rng(3, 4));
        }
        for (int i = lw + 1; i <= SEEX; i += 2) {
            line_furn(m, f_rack, i, tw + 5, i, bw - 2);
            items_location loc;
            if (one_in(3)) {
                loc = "mil_armor";
            } else if (one_in(3)) {
                loc = "mil_surplus";
            } else {
                loc = "mil_food_nodrugs";
            }
            m->place_items(loc, 70, i, tw + 5, i, bw - 2, false, 0);
        }
        for (int i = rw - 1; i >= SEEX + 1; i -= 2) {
            line_furn(m, f_rack, i, tw + 5, i, bw - 2);
            items_location loc;
            if (one_in(3)) {
                loc = "mil_armor";
            } else if (one_in(3)) {
                loc = "mil_surplus";
            } else {
                loc = "mil_food_nodrugs";
            }
            m->place_items(loc, 70, i, tw + 5, i, bw - 2, false, 0);
        }
        autorotate(false);
}


void mapgen_furniture(map *m, oter_id terrain_type, mapgendata, int, float)
{


//    } else if (is_ot_type("furniture", terrain_type)) {

        fill_background(m, t_pavement);

        square(m, t_floor, 2, 2, 21, 15);

        square(m, t_floor, 2, 17, 7, 18);

        mapf::formatted_set_simple(m, 1, 1,
                                   "\
|ggggggggg++ggggggggg|\n\
| C h H      O O & & |\n\
|B      c            |\n\
|B      c            |\n\
|cccccccc   # m  e  B|\n\
|bb           m  e  B|\n\
|d          mm   e  B|\n\
|bb                 B|\n\
|bb     dd  OO  oo   |\n\
|#      dd  OO  oo  B|\n\
|h                  B|\n\
|h      EE  CC  &&  B|\n\
|H      EE  CC  &&  B|\n\
|H                   |\n\
|      BBBBBBBBBBBBBB|\n\
|DD------------------|\n\
|      D              \n\
|BBBB  D              \n\
|------|              \n",
                                   mapf::basic_bind("g - | + D", t_wall_glass_h, t_wall_h, t_wall_v, t_door_c, t_door_locked),
                                   mapf::basic_bind("# c & B C O b H h o d e m E", f_table, f_counter, f_fridge, f_rack, f_cupboard,
                                           f_oven, f_bed, f_armchair, f_chair, f_toilet, f_dresser, f_desk, f_sofa, f_bookcase),
                                   true // empty toilets
                                  );
        m->place_items("tools", 50, 21, 5, 21, 8, false, 0);
        //Upper Right Shelf
        m->place_items("hardware", 50, 21, 10, 21, 13, false, 0);
        //Right Shelf
        m->place_items("hardware", 75, 8, 15, 21, 15, false, 0);
        //Bottom Right Shelf
        m->place_items("tools", 75, 2, 18, 5, 18, false, 0);
        //Bottom Left Shelf
        m->place_items("magazines", 75, 2, 3, 2, 4, false, 0);
        //Upper Left Shelf

        autorotate(false);
}


void mapgen_abstorefront(map *m, oter_id terrain_type, mapgendata, int, float)
{

//    } else if (is_ot_type("abstorefront", terrain_type)) {

        fill_background(m, t_pavement);

        square(m, t_floor, 2, 2, 21, 15);
        mapf::formatted_set_simple(m, 1, 1,
                                   "\
|-xxxxxxxxDDxxxxxxxx-|\n\
|                   B|\n\
|B  c        B  B   B|\n\
|B  c        B  B   B|\n\
|B  c  B  B  B  B   B|\n\
|cccc  B  B  B  B   B|\n\
|B     B  B  B  B   B|\n\
|B                  B|\n\
|B  BBBB  BBBBBB BB B|\n\
|                BB B|\n\
|B  BBBB  BBBBBB    B|\n\
|B               --+-|\n\
|B               |B  |\n\
|BBBBBBB  BBBBBB |B  D\n\
|--------------------|\n",
                                   mapf::basic_bind("x - | + D", t_window_boarded, t_wall_h, t_wall_v, t_door_c, t_door_locked),
                                   mapf::basic_bind("B c", f_rack, f_counter));
        autorotate(false);

}


void mapgen_megastore_entrance(map *m, oter_id terrain_type, mapgendata dat, int turn, float density)
{
    (void)m; (void)terrain_type; (void)dat; (void)turn; (void)density; // STUB
/*

*/
}


void mapgen_megastore(map *m, oter_id terrain_type, mapgendata dat, int turn, float density)
{
    (void)m; (void)terrain_type; (void)dat; (void)turn; (void)density; // STUB
/*

*/
}


void mapgen_hospital_entrance(map *m, oter_id terrain_type, mapgendata dat, int turn, float density)
{
    (void)m; (void)terrain_type; (void)dat; (void)turn; (void)density; // STUB
/*

*/
}


void mapgen_hospital(map *m, oter_id terrain_type, mapgendata dat, int turn, float density)
{
    (void)m; (void)terrain_type; (void)dat; (void)turn; (void)density; // STUB
/*

*/
}


void mapgen_public_works_entrance(map *m, oter_id terrain_type, mapgendata dat, int turn, float density)
{
    (void)m; (void)terrain_type; (void)dat; (void)turn; (void)density; // STUB
/*

*/
}


void mapgen_public_works(map *m, oter_id terrain_type, mapgendata dat, int turn, float density)
{
    (void)m; (void)terrain_type; (void)dat; (void)turn; (void)density; // STUB
/*

*/
}


void mapgen_school_1(map *m, oter_id terrain_type, mapgendata dat, int turn, float density)
{
    (void)m; (void)terrain_type; (void)dat; (void)turn; (void)density; // STUB
/*

*/
}


void mapgen_school_2(map *m, oter_id terrain_type, mapgendata dat, int turn, float density)
{
    (void)m; (void)terrain_type; (void)dat; (void)turn; (void)density; // STUB
/*

*/
}


void mapgen_school_3(map *m, oter_id terrain_type, mapgendata dat, int turn, float density)
{
    (void)m; (void)terrain_type; (void)dat; (void)turn; (void)density; // STUB
/*

*/
}


void mapgen_school_4(map *m, oter_id terrain_type, mapgendata dat, int turn, float density)
{
    (void)m; (void)terrain_type; (void)dat; (void)turn; (void)density; // STUB
/*

*/
}


void mapgen_school_5(map *m, oter_id terrain_type, mapgendata dat, int turn, float density)
{
    (void)m; (void)terrain_type; (void)dat; (void)turn; (void)density; // STUB
/*

*/
}


void mapgen_school_6(map *m, oter_id terrain_type, mapgendata dat, int turn, float density)
{
    (void)m; (void)terrain_type; (void)dat; (void)turn; (void)density; // STUB
/*

*/
}


void mapgen_school_7(map *m, oter_id terrain_type, mapgendata dat, int turn, float density)
{
    (void)m; (void)terrain_type; (void)dat; (void)turn; (void)density; // STUB
/*

*/
}


void mapgen_school_8(map *m, oter_id terrain_type, mapgendata dat, int turn, float density)
{
    (void)m; (void)terrain_type; (void)dat; (void)turn; (void)density; // STUB
/*

*/
}


void mapgen_school_9(map *m, oter_id terrain_type, mapgendata dat, int turn, float density)
{
    (void)m; (void)terrain_type; (void)dat; (void)turn; (void)density; // STUB
/*

*/
}


void mapgen_prison_1(map *m, oter_id terrain_type, mapgendata dat, int turn, float density)
{
    (void)m; (void)terrain_type; (void)dat; (void)turn; (void)density; // STUB
/*

*/
}


void mapgen_prison_2(map *m, oter_id terrain_type, mapgendata dat, int turn, float density)
{
    (void)m; (void)terrain_type; (void)dat; (void)turn; (void)density; // STUB
/*

*/
}


void mapgen_prison_3(map *m, oter_id terrain_type, mapgendata dat, int turn, float density)
{
    (void)m; (void)terrain_type; (void)dat; (void)turn; (void)density; // STUB
/*

*/
}


void mapgen_prison_4(map *m, oter_id terrain_type, mapgendata dat, int turn, float density)
{
    (void)m; (void)terrain_type; (void)dat; (void)turn; (void)density; // STUB
/*

*/
}


void mapgen_prison_5(map *m, oter_id terrain_type, mapgendata dat, int turn, float density)
{
    (void)m; (void)terrain_type; (void)dat; (void)turn; (void)density; // STUB
/*

*/
}


void mapgen_prison_6(map *m, oter_id terrain_type, mapgendata dat, int turn, float density)
{
    (void)m; (void)terrain_type; (void)dat; (void)turn; (void)density; // STUB
/*

*/
}


void mapgen_prison_7(map *m, oter_id terrain_type, mapgendata dat, int turn, float density)
{
    (void)m; (void)terrain_type; (void)dat; (void)turn; (void)density; // STUB
/*

*/
}


void mapgen_prison_8(map *m, oter_id terrain_type, mapgendata dat, int turn, float density)
{
    (void)m; (void)terrain_type; (void)dat; (void)turn; (void)density; // STUB
/*

*/
}


void mapgen_prison_9(map *m, oter_id terrain_type, mapgendata dat, int turn, float density)
{
    (void)m; (void)terrain_type; (void)dat; (void)turn; (void)density; // STUB
/*

*/
}


void mapgen_prison_b(map *m, oter_id terrain_type, mapgendata dat, int turn, float density)
{
    (void)m; (void)terrain_type; (void)dat; (void)turn; (void)density; // STUB
/*

*/
}


void mapgen_prison_b_entrance(map *m, oter_id terrain_type, mapgendata dat, int turn, float density)
{
    (void)m; (void)terrain_type; (void)dat; (void)turn; (void)density; // STUB
/*

*/
}


void mapgen_hotel_tower_1_1(map *m, oter_id terrain_type, mapgendata dat, int turn, float density)
{
    (void)m; (void)terrain_type; (void)dat; (void)turn; (void)density; // STUB
/*

*/
}


void mapgen_hotel_tower_1_2(map *m, oter_id terrain_type, mapgendata dat, int turn, float density)
{
    (void)m; (void)terrain_type; (void)dat; (void)turn; (void)density; // STUB
/*

*/
}


void mapgen_hotel_tower_1_3(map *m, oter_id terrain_type, mapgendata dat, int turn, float density)
{
    (void)m; (void)terrain_type; (void)dat; (void)turn; (void)density; // STUB
/*

*/
}


void mapgen_hotel_tower_1_4(map *m, oter_id terrain_type, mapgendata dat, int turn, float density)
{
    (void)m; (void)terrain_type; (void)dat; (void)turn; (void)density; // STUB
/*

*/
}


void mapgen_hotel_tower_1_5(map *m, oter_id terrain_type, mapgendata dat, int turn, float density)
{
    (void)m; (void)terrain_type; (void)dat; (void)turn; (void)density; // STUB
/*

*/
}


void mapgen_hotel_tower_1_6(map *m, oter_id terrain_type, mapgendata dat, int turn, float density)
{
    (void)m; (void)terrain_type; (void)dat; (void)turn; (void)density; // STUB
/*

*/
}


void mapgen_hotel_tower_1_7(map *m, oter_id terrain_type, mapgendata dat, int turn, float density)
{
    (void)m; (void)terrain_type; (void)dat; (void)turn; (void)density; // STUB
/*

*/
}


void mapgen_hotel_tower_1_8(map *m, oter_id terrain_type, mapgendata dat, int turn, float density)
{
    (void)m; (void)terrain_type; (void)dat; (void)turn; (void)density; // STUB
/*

*/
}


void mapgen_hotel_tower_1_9(map *m, oter_id terrain_type, mapgendata dat, int turn, float density)
{
    (void)m; (void)terrain_type; (void)dat; (void)turn; (void)density; // STUB
/*

*/
}


void mapgen_hotel_tower_b_1(map *m, oter_id terrain_type, mapgendata dat, int turn, float density)
{
    (void)m; (void)terrain_type; (void)dat; (void)turn; (void)density; // STUB
/*

*/
}


void mapgen_hotel_tower_b_2(map *m, oter_id terrain_type, mapgendata dat, int turn, float density)
{
    (void)m; (void)terrain_type; (void)dat; (void)turn; (void)density; // STUB
/*

*/
}


void mapgen_hotel_tower_b_3(map *m, oter_id terrain_type, mapgendata dat, int turn, float density)
{
    (void)m; (void)terrain_type; (void)dat; (void)turn; (void)density; // STUB
/*

*/
}


void mapgen_mansion_entrance(map *m, oter_id terrain_type, mapgendata dat, int turn, float density)
{
    (void)m; (void)terrain_type; (void)dat; (void)turn; (void)density; // STUB
/*

*/
}


void mapgen_mansion(map *m, oter_id terrain_type, mapgendata dat, int turn, float density)
{
    (void)m; (void)terrain_type; (void)dat; (void)turn; (void)density; // STUB
/*

*/
}


void mapgen_fema_entrance(map *m, oter_id terrain_type, mapgendata dat, int turn, float density)
{
    (void)m; (void)terrain_type; (void)dat; (void)turn; (void)density; // STUB
/*

*/
}


void mapgen_fema(map *m, oter_id terrain_type, mapgendata dat, int turn, float density)
{
    (void)m; (void)terrain_type; (void)dat; (void)turn; (void)density; // STUB
/*

*/
}


void mapgen_station_radio(map *m, oter_id terrain_type, mapgendata dat, int turn, float density)
{
    (void)m; (void)terrain_type; (void)dat; (void)turn; (void)density; // STUB
/*

*/
}


void mapgen_lab(map *m, oter_id terrain_type, mapgendata dat, int turn, float density)
{
    (void)m; (void)terrain_type; (void)dat; (void)turn; (void)density; // STUB
/*

*/
}


void mapgen_lab_stairs(map *m, oter_id terrain_type, mapgendata dat, int turn, float density)
{
    (void)m; (void)terrain_type; (void)dat; (void)turn; (void)density; // STUB
/*

*/
}


void mapgen_lab_core(map *m, oter_id terrain_type, mapgendata dat, int turn, float density)
{
    (void)m; (void)terrain_type; (void)dat; (void)turn; (void)density; // STUB
/*

*/
}


void mapgen_lab_finale(map *m, oter_id terrain_type, mapgendata dat, int turn, float density)
{
    (void)m; (void)terrain_type; (void)dat; (void)turn; (void)density; // STUB
/*

*/
}


void mapgen_ice_lab(map *m, oter_id terrain_type, mapgendata dat, int turn, float density)
{
    (void)m; (void)terrain_type; (void)dat; (void)turn; (void)density; // STUB
/*

*/
}


void mapgen_ice_lab_stairs(map *m, oter_id terrain_type, mapgendata dat, int turn, float density)
{
    (void)m; (void)terrain_type; (void)dat; (void)turn; (void)density; // STUB
/*

*/
}


void mapgen_ice_lab_core(map *m, oter_id terrain_type, mapgendata dat, int turn, float density)
{
    (void)m; (void)terrain_type; (void)dat; (void)turn; (void)density; // STUB
/*

*/
}


void mapgen_ice_lab_finale(map *m, oter_id terrain_type, mapgendata dat, int turn, float density)
{
    (void)m; (void)terrain_type; (void)dat; (void)turn; (void)density; // STUB
/*

*/
}


void mapgen_nuke_plant_entrance(map *m, oter_id terrain_type, mapgendata dat, int turn, float density)
{
    (void)m; (void)terrain_type; (void)dat; (void)turn; (void)density; // STUB
/*

*/
}


void mapgen_nuke_plant(map *m, oter_id terrain_type, mapgendata dat, int turn, float density)
{
    (void)m; (void)terrain_type; (void)dat; (void)turn; (void)density; // STUB
/*

*/
}


void mapgen_bunker(map *m, oter_id terrain_type, mapgendata dat, int turn, float density)
{
    (void)m; (void)terrain_type; (void)dat; (void)turn; (void)density; // STUB
/*

*/
}


void mapgen_outpost(map *m, oter_id terrain_type, mapgendata dat, int turn, float density)
{
    (void)m; (void)terrain_type; (void)dat; (void)turn; (void)density; // STUB
/*

*/
}


void mapgen_silo(map *m, oter_id terrain_type, mapgendata dat, int turn, float density)
{
    (void)m; (void)terrain_type; (void)dat; (void)turn; (void)density; // STUB
/*

*/
}


void mapgen_silo_finale(map *m, oter_id terrain_type, mapgendata dat, int turn, float density)
{
    (void)m; (void)terrain_type; (void)dat; (void)turn; (void)density; // STUB
/*

*/
}


void mapgen_temple(map *m, oter_id terrain_type, mapgendata dat, int turn, float density)
{
    (void)m; (void)terrain_type; (void)dat; (void)turn; (void)density; // STUB
/*

*/
}


void mapgen_temple_stairs(map *m, oter_id terrain_type, mapgendata dat, int turn, float density)
{
    (void)m; (void)terrain_type; (void)dat; (void)turn; (void)density; // STUB
/*

*/
}


void mapgen_temple_core(map *m, oter_id terrain_type, mapgendata dat, int turn, float density)
{
    (void)m; (void)terrain_type; (void)dat; (void)turn; (void)density; // STUB
/*

*/
}


void mapgen_temple_finale(map *m, oter_id terrain_type, mapgendata dat, int turn, float density)
{
    (void)m; (void)terrain_type; (void)dat; (void)turn; (void)density; // STUB
/*

*/
}


void mapgen_sewage_treatment(map *m, oter_id terrain_type, mapgendata dat, int turn, float density)
{
    (void)m; (void)terrain_type; (void)dat; (void)turn; (void)density; // STUB
/*

*/
}


void mapgen_sewage_treatment_hub(map *m, oter_id terrain_type, mapgendata dat, int turn, float density)
{
    (void)m; (void)terrain_type; (void)dat; (void)turn; (void)density; // STUB
/*

*/
}


void mapgen_sewage_treatment_under(map *m, oter_id terrain_type, mapgendata dat, int turn, float density)
{
    (void)m; (void)terrain_type; (void)dat; (void)turn; (void)density; // STUB
/*

*/
}


void mapgen_mine_entrance(map *m, oter_id terrain_type, mapgendata dat, int turn, float density)
{
    (void)m; (void)terrain_type; (void)dat; (void)turn; (void)density; // STUB
/*

*/
}


void mapgen_mine_shaft(map *m, oter_id terrain_type, mapgendata dat, int turn, float density)
{
    (void)m; (void)terrain_type; (void)dat; (void)turn; (void)density; // STUB
/*

*/
}


void mapgen_mine(map *m, oter_id terrain_type, mapgendata dat, int turn, float density)
{
    (void)m; (void)terrain_type; (void)dat; (void)turn; (void)density; // STUB
/*

*/
}


void mapgen_mine_down(map *m, oter_id terrain_type, mapgendata dat, int turn, float density)
{
    (void)m; (void)terrain_type; (void)dat; (void)turn; (void)density; // STUB
/*

*/
}


void mapgen_mine_finale(map *m, oter_id terrain_type, mapgendata dat, int turn, float density)
{
    (void)m; (void)terrain_type; (void)dat; (void)turn; (void)density; // STUB
/*

*/
}


void mapgen_spiral_hub(map *m, oter_id terrain_type, mapgendata dat, int turn, float density)
{
    (void)m; (void)terrain_type; (void)dat; (void)turn; (void)density; // STUB
/*

*/
}


void mapgen_spiral(map *m, oter_id terrain_type, mapgendata dat, int turn, float density)
{
    (void)m; (void)terrain_type; (void)dat; (void)turn; (void)density; // STUB
/*

*/
}


void mapgen_radio_tower(map *m, oter_id terrain_type, mapgendata dat, int turn, float density)
{
    (void)m; (void)terrain_type; (void)dat; (void)turn; (void)density; // STUB
/*

*/
}


void mapgen_toxic_dump(map *m, oter_id terrain_type, mapgendata dat, int turn, float density)
{
    (void)m; (void)terrain_type; (void)dat; (void)turn; (void)density; // STUB
/*

*/
}


void mapgen_haz_sar_entrance(map *m, oter_id terrain_type, mapgendata dat, int turn, float density)
{
    (void)m; (void)terrain_type; (void)dat; (void)turn; (void)density; // STUB
/*

*/
}


void mapgen_haz_sar(map *m, oter_id terrain_type, mapgendata dat, int turn, float density)
{
    (void)m; (void)terrain_type; (void)dat; (void)turn; (void)density; // STUB
/*

*/
}


void mapgen_haz_sar_entrance_b1(map *m, oter_id terrain_type, mapgendata dat, int turn, float density)
{
    (void)m; (void)terrain_type; (void)dat; (void)turn; (void)density; // STUB
/*

*/
}


void mapgen_haz_sar_b1(map *m, oter_id terrain_type, mapgendata dat, int turn, float density)
{
    (void)m; (void)terrain_type; (void)dat; (void)turn; (void)density; // STUB
/*

*/
}


void mapgen_cave(map *m, oter_id, mapgendata dat, int turn, float density)
{
        if (dat.above() == "cave") {
            // We're underground! // FIXME; y u no use zlevel
            for (int i = 0; i < SEEX * 2; i++) {
                for (int j = 0; j < SEEY * 2; j++) {
                    bool floorHere = (rng(0, 6) < i || SEEX * 2 - rng(1, 7) > i ||
                                      rng(0, 6) < j || SEEY * 2 - rng(1, 7) > j );
                    if (floorHere) {
                        m->ter_set(i, j, t_rock_floor);
                    } else {
                        m->ter_set(i, j, t_rock);
                    }
                }
            }
            square(m, t_slope_up, SEEX - 1, SEEY - 1, SEEX, SEEY);
            item body;
            switch(rng(1, 10)) {
            case 1:
                // natural refuse
                m->place_items("monparts", 80, 0, 0, SEEX * 2 - 1, SEEY * 2 - 1, true, 0);
                break;
            case 2:
                // trash
                m->place_items("trash", 70, 0, 0, SEEX * 2 - 1, SEEY * 2 - 1, true, 0);
                break;
            case 3:
                // bat corpses
                for (int i = rng(1, 12); i < 0; i--) {
                    body.make_corpse(itypes["corpse"], GetMType("mon_bat"), g->turn);
                    m->add_item_or_charges(rng(1, SEEX * 2 - 1), rng(1, SEEY * 2 - 1), body);
                }
                break;
            case 4:
                // ant food, chance of 80
                m->place_items("ant_food", 85, 0, 0, SEEX * 2 - 1, SEEY * 2 - 1, true, 0);
                break;
            case 5: {
                // hermitage
                int origx = rng(SEEX - 1, SEEX),
                    origy = rng(SEEY - 1, SEEY),
                    hermx = rng(SEEX - 6, SEEX + 5),
                    hermy = rng(SEEX - 6, SEEY + 5);
                std::vector<point> bloodline = line_to(origx, origy, hermx, hermy, 0);
                for (int ii = 0; ii < bloodline.size(); ii++) {
                    m->add_field(bloodline[ii].x, bloodline[ii].y, fd_blood, 2);
                }
                body.make_corpse(itypes["corpse"], GetMType("mon_null"), g->turn);
                m->add_item_or_charges(hermx, hermy, body);
                // This seems verbose.  Maybe a function to spawn from a list of item groups?
                m->place_items("stash_food", 50, hermx - 1, hermy - 1, hermx + 1, hermy + 1, true, 0);
                m->place_items("survival_tools", 50, hermx - 1, hermy - 1, hermx + 1, hermy + 1, true, 0);
                m->place_items("survival_armor", 50, hermx - 1, hermy - 1, hermx + 1, hermy + 1, true, 0);
                m->place_items("weapons", 40, hermx - 1, hermy - 1, hermx + 1, hermy + 1, true, 0);
                m->place_items("magazines", 40, hermx - 1, hermy - 1, hermx + 1, hermy + 1, true, 0);
                m->place_items("rare", 30, hermx - 1, hermy - 1, hermx + 1, hermy + 1, true, 0);
                break;
            }
            default:
                // nothing, half the time
                break;
            }
            m->place_spawns("GROUP_CAVE", 2, 6, 6, 18, 18, 1.0);
        } else { // We're above ground!
            // First, draw a forest
/*
            draw_map(oter_id("forest"), dat.north(), dat.east(), dat.south(), dat.west(), dat.neast(), dat.seast(), dat.nwest(), dat.swest(),
                     dat.above(), turn, g, density, dat.zlevel);
*/
            mapgen_forest_general(m, oter_id("forest"), dat, turn, density);
            // Clear the center with some rocks
            square(m, t_rock, SEEX - 6, SEEY - 6, SEEX + 5, SEEY + 5);
            int pathx, pathy;
            if (one_in(2)) {
                pathx = rng(SEEX - 6, SEEX + 5);
                pathy = (one_in(2) ? SEEY - 8 : SEEY + 7);
            } else {
                pathx = (one_in(2) ? SEEX - 8 : SEEX + 7);
                pathy = rng(SEEY - 6, SEEY + 5);
            }
            std::vector<point> pathline = line_to(pathx, pathy, SEEX - 1, SEEY - 1, 0);
            for (int ii = 0; ii < pathline.size(); ii++) {
                square(m, t_dirt, pathline[ii].x, pathline[ii].y,
                       pathline[ii].x + 1, pathline[ii].y + 1);
            }
            while (!one_in(8)) {
                m->ter_set(rng(SEEX - 6, SEEX + 5), rng(SEEY - 6, SEEY + 5), t_dirt);
            }
            square(m, t_slope_down, SEEX - 1, SEEY - 1, SEEX, SEEY);
        }





}


void mapgen_cave_rat(map *m, oter_id, mapgendata dat, int, float)
{

        fill_background(m, t_rock);

        if (dat.above() == "cave_rat") { // Finale
            rough_circle(m, t_rock_floor, SEEX, SEEY, 8);
            square(m, t_rock_floor, SEEX - 1, SEEY, SEEX, SEEY * 2 - 2);
            line(m, t_slope_up, SEEX - 1, SEEY * 2 - 3, SEEX, SEEY * 2 - 2);
            for (int i = SEEX - 4; i <= SEEX + 4; i++) {
                for (int j = SEEY - 4; j <= SEEY + 4; j++) {
                    if ((i <= SEEX - 2 || i >= SEEX + 2) && (j <= SEEY - 2 || j >= SEEY + 2)) {
                        m->add_spawn("mon_sewer_rat", 1, i, j);
                    }
                }
            }
            m->add_spawn("mon_rat_king", 1, SEEX, SEEY);
            m->place_items("rare", 75, SEEX - 4, SEEY - 4, SEEX + 4, SEEY + 4, true, 0);
        } else { // Level 1
            int cavex = SEEX, cavey = SEEY * 2 - 3;
            int stairsx = SEEX - 1, stairsy = 1; // Default stairs location--may change
            int centerx = 0;
            do {
                cavex += rng(-1, 1);
                cavey -= rng(0, 1);
                for (int cx = cavex - 1; cx <= cavex + 1; cx++) {
                    for (int cy = cavey - 1; cy <= cavey + 1; cy++) {
                        m->ter_set(cx, cy, t_rock_floor);
                        if (one_in(10)) {
                            m->add_field(cx, cy, fd_blood, rng(1, 3));
                        }
                        if (one_in(20)) {
                            m->add_spawn("mon_sewer_rat", 1, cx, cy);
                        }
                    }
                }
                if (cavey == SEEY - 1) {
                    centerx = cavex;
                }
            } while (cavey > 2);
            // Now draw some extra passages!
            do {
                int tox = (one_in(2) ? 2 : SEEX * 2 - 3), toy = rng(2, SEEY * 2 - 3);
                std::vector<point> path = line_to(centerx, SEEY - 1, tox, toy, 0);
                for (int i = 0; i < path.size(); i++) {
                    for (int cx = path[i].x - 1; cx <= path[i].x + 1; cx++) {
                        for (int cy = path[i].y - 1; cy <= path[i].y + 1; cy++) {
                            m->ter_set(cx, cy, t_rock_floor);
                            if (one_in(10)) {
                                m->add_field(cx, cy, fd_blood, rng(1, 3));
                            }
                            if (one_in(20)) {
                                m->add_spawn("mon_sewer_rat", 1, cx, cy);
                            }
                        }
                    }
                }
                if (one_in(2)) {
                    stairsx = tox;
                    stairsy = toy;
                }
            } while (one_in(2));
            // Finally, draw the stairs up and down.
            m->ter_set(SEEX - 1, SEEX * 2 - 2, t_slope_up);
            m->ter_set(SEEX    , SEEX * 2 - 2, t_slope_up);
            m->ter_set(stairsx, stairsy, t_slope_down);
        }
}


void mapgen_spider_pit_under(map *m, oter_id terrain_type, mapgendata dat, int turn, float density)
{
    (void)m; (void)terrain_type; (void)dat; (void)turn; (void)density; // STUB
/*

*/
}


void mapgen_anthill(map *m, oter_id terrain_type, mapgendata dat, int turn, float density)
{
    (void)m; (void)terrain_type; (void)dat; (void)turn; (void)density; // STUB
/*

*/
}


void mapgen_slimepit(map *m, oter_id terrain_type, mapgendata dat, int turn, float density)
{
    (void)m; (void)terrain_type; (void)dat; (void)turn; (void)density; // STUB
/*

*/
}


void mapgen_slimepit_down(map *m, oter_id terrain_type, mapgendata dat, int turn, float density)
{
    (void)m; (void)terrain_type; (void)dat; (void)turn; (void)density; // STUB
/*

*/
}


void mapgen_triffid_grove(map *m, oter_id terrain_type, mapgendata dat, int turn, float density)
{
    (void)m; (void)terrain_type; (void)dat; (void)turn; (void)density; // STUB
/*

*/
}


void mapgen_triffid_roots(map *m, oter_id terrain_type, mapgendata dat, int turn, float density)
{
    (void)m; (void)terrain_type; (void)dat; (void)turn; (void)density; // STUB
/*

*/
}


void mapgen_triffid_finale(map *m, oter_id terrain_type, mapgendata dat, int turn, float density)
{
    (void)m; (void)terrain_type; (void)dat; (void)turn; (void)density; // STUB
/*

*/
}


void mapgen_cavern(map *m, oter_id, mapgendata dat, int, float)
{

    for (int i = 0; i < 4; i++) { // don't look at me like that, this was messed up before I touched it :P - AD ( FIXME )
       dat.set_dir(i,
             (dat.t_nesw[i] == "cavern" || dat.t_nesw[i] == "subway_ns" ||
                       dat.t_nesw[i] == "subway_ew" ? 0 : 3)
        );
    }
    dat.e_fac = SEEX * 2 - 1 - dat.e_fac;
    dat.s_fac = SEEY * 2 - 1 - dat.s_fac;

    for (int i = 0; i < SEEX * 2; i++) {
        for (int j = 0; j < SEEY * 2; j++) {
            if ((j < dat.n_fac || j > dat.s_fac || i < dat.w_fac || i > dat.e_fac) &&
                (!one_in(3) || j == 0 || j == SEEY * 2 - 1 || i == 0 || i == SEEX * 2 - 1)) {
                m->ter_set(i, j, t_rock);
            } else {
                m->ter_set(i, j, t_rock_floor);
            }
        }
    }

    int rn = rng(0, 2) * rng(0, 3) + rng(0, 1); // Number of pillars
    for (int n = 0; n < rn; n++) {
        int px = rng(5, SEEX * 2 - 6);
        int py = rng(5, SEEY * 2 - 6);
        for (int i = px - 1; i <= px + 1; i++) {
            for (int j = py - 1; j <= py + 1; j++) {
                m->ter_set(i, j, t_rock);
            }
        }
    }

    if (connects_to(dat.north(), 2)) {
        for (int i = SEEX - 2; i <= SEEX + 3; i++) {
            for (int j = 0; j <= SEEY; j++) {
                m->ter_set(i, j, t_rock_floor);
            }
        }
    }
    if (connects_to(dat.east(), 3)) {
        for (int i = SEEX; i <= SEEX * 2 - 1; i++) {
            for (int j = SEEY - 2; j <= SEEY + 3; j++) {
                m->ter_set(i, j, t_rock_floor);
            }
        }
    }
    if (connects_to(dat.south(), 0)) {
        for (int i = SEEX - 2; i <= SEEX + 3; i++) {
            for (int j = SEEY; j <= SEEY * 2 - 1; j++) {
                m->ter_set(i, j, t_rock_floor);
            }
        }
    }
    if (connects_to(dat.west(), 1)) {
        for (int i = 0; i <= SEEX; i++) {
            for (int j = SEEY - 2; j <= SEEY + 3; j++) {
                m->ter_set(i, j, t_rock_floor);
            }
        }
    }
    m->place_items("cavern", 60, 0, 0, SEEX * 2 - 1, SEEY * 2 - 1, false, 0);
    if (one_in(6)) { // Miner remains
        int x, y;
        do {
            x = rng(0, SEEX * 2 - 1);
            y = rng(0, SEEY * 2 - 1);
        } while (m->move_cost(x, y) == 0);
        if (!one_in(3)) {
            m->spawn_item(x, y, "jackhammer");
        }
        if (one_in(3)) {
            m->spawn_item(x, y, "mask_dust");
        }
        if (one_in(2)) {
            m->spawn_item(x, y, "hat_hard");
        }
        while (!one_in(3)) {
            m->put_items_from("cannedfood", 3, x, y, 0, 0, 0);
        }
    }



}


void mapgen_rock(map *m, oter_id, mapgendata dat, int, float)
{

    for (int i = 0; i < 4; i++) {
        if (dat.t_nesw[i] == "cavern" || dat.t_nesw[i] == "slimepit" ||
            dat.t_nesw[i] == "slimepit_down") {
            dat.dir(i) = 6;
        } else {
            dat.dir(i) = 0;
        }
    }

    for (int i = 0; i < SEEX * 2; i++) {
        for (int j = 0; j < SEEY * 2; j++) {
            if (rng(0, dat.n_fac) > j || rng(0, dat.e_fac) > SEEX * 2 - 1 - i ||
                rng(0, dat.w_fac) > i || rng(0, dat.s_fac) > SEEY * 2 - 1 - j   ) {
                m->ter_set(i, j, t_rock_floor);
            } else {
                m->ter_set(i, j, t_rock);
            }
        }
    }



}


void mapgen_rift(map *m, oter_id, mapgendata dat, int, float)
{

    if (dat.north() != "rift" && dat.north() != "hellmouth") {
        if (connects_to(dat.north(), 2)) {
            dat.n_fac = rng(-6, -2);
        } else {
            dat.n_fac = rng(2, 6);
        }
    }
    if (dat.east() != "rift" && dat.east() != "hellmouth") {
        if (connects_to(dat.east(), 3)) {
            dat.e_fac = rng(-6, -2);
        } else {
            dat.e_fac = rng(2, 6);
        }
    }
    if (dat.south() != "rift" && dat.south() != "hellmouth") {
        if (connects_to(dat.south(), 0)) {
            dat.s_fac = rng(-6, -2);
        } else {
            dat.s_fac = rng(2, 6);
        }
    }
    if (dat.west() != "rift" && dat.west() != "hellmouth") {
        if (connects_to(dat.west(), 1)) {
            dat.w_fac = rng(-6, -2);
        } else {
            dat.w_fac = rng(2, 6);
        }
    }
    // Negative *_fac values indicate rock floor connection, otherwise solid rock
    // Of course, if we connect to a rift, *_fac = 0, and thus lava extends all the
    //  way.
    for (int i = 0; i < SEEX * 2; i++) {
        for (int j = 0; j < SEEY * 2; j++) {
            if ((dat.n_fac < 0 && j < dat.n_fac * -1) || (dat.s_fac < 0 && j >= SEEY * 2 - dat.s_fac) ||
                (dat.w_fac < 0 && i < dat.w_fac * -1) || (dat.e_fac < 0 && i >= SEEX * 2 - dat.e_fac)  ) {
                m->ter_set(i, j, t_rock_floor);
            } else if (j < dat.n_fac || j >= SEEY * 2 - dat.s_fac ||
                       i < dat.w_fac || i >= SEEX * 2 - dat.e_fac   ) {
                m->ter_set(i, j, t_rock);
            } else {
                m->ter_set(i, j, t_lava);
            }
        }
    }



}


void mapgen_hellmouth(map *m, oter_id, mapgendata dat, int, float)
{
    // what is this, doom?
    // .. seriously, though...
    for (int i = 0; i < 4; i++) {
        if (dat.t_nesw[i] != "rift" && dat.t_nesw[i] != "hellmouth") {
            dat.dir(i) = 6;
        }
    }

    for (int i = 0; i < SEEX * 2; i++) {
        for (int j = 0; j < SEEY * 2; j++) {
            if (j < dat.n_fac || j >= SEEY * 2 - dat.s_fac || i < dat.w_fac || i >= SEEX * 2 - dat.e_fac ||
                (i >= 6 && i < SEEX * 2 - 6 && j >= 6 && j < SEEY * 2 - 6)) {
                m->ter_set(i, j, t_rock_floor);
            } else {
                m->ter_set(i, j, t_lava);
            }
            if (i >= SEEX - 1 && i <= SEEX && j >= SEEY - 1 && j <= SEEY) {
                m->ter_set(i, j, t_slope_down);
            }
        }
    }
    switch (rng(0, 4)) { // Randomly chosen "altar" design
        case 0:
            for (int i = 7; i <= 16; i += 3) {
                m->ter_set(i, 6, t_rock);
                m->ter_set(i, 17, t_rock);
                m->ter_set(6, i, t_rock);
                m->ter_set(17, i, t_rock);
                if (i > 7 && i < 16) {
                    m->ter_set(i, 10, t_rock);
                    m->ter_set(i, 13, t_rock);
                } else {
                    m->ter_set(i - 1, 6 , t_rock);
                    m->ter_set(i - 1, 10, t_rock);
                    m->ter_set(i - 1, 13, t_rock);
                    m->ter_set(i - 1, 17, t_rock);
                }
            }
            break;
        case 1:
            for (int i = 6; i < 11; i++) {
                m->ter_set(i, i, t_lava);
                m->ter_set(SEEX * 2 - 1 - i, i, t_lava);
                m->ter_set(i, SEEY * 2 - 1 - i, t_lava);
                m->ter_set(SEEX * 2 - 1 - i, SEEY * 2 - 1 - i, t_lava);
                if (i < 10) {
                    m->ter_set(i + 1, i, t_lava);
                    m->ter_set(SEEX * 2 - i, i, t_lava);
                    m->ter_set(i + 1, SEEY * 2 - 1 - i, t_lava);
                    m->ter_set(SEEX * 2 - i, SEEY * 2 - 1 - i, t_lava);

                    m->ter_set(i, i + 1, t_lava);
                    m->ter_set(SEEX * 2 - 1 - i, i + 1, t_lava);
                    m->ter_set(i, SEEY * 2 - i, t_lava);
                    m->ter_set(SEEX * 2 - 1 - i, SEEY * 2 - i, t_lava);
                }
                if (i < 9) {
                    m->ter_set(i + 2, i, t_rock);
                    m->ter_set(SEEX * 2 - i + 1, i, t_rock);
                    m->ter_set(i + 2, SEEY * 2 - 1 - i, t_rock);
                    m->ter_set(SEEX * 2 - i + 1, SEEY * 2 - 1 - i, t_rock);

                    m->ter_set(i, i + 2, t_rock);
                    m->ter_set(SEEX * 2 - 1 - i, i + 2, t_rock);
                    m->ter_set(i, SEEY * 2 - i + 1, t_rock);
                    m->ter_set(SEEX * 2 - 1 - i, SEEY * 2 - i + 1, t_rock);
                }
            }
            break;
        case 2:
            for (int i = 7; i < 17; i++) {
                m->ter_set(i, 6, t_rock);
                m->ter_set(6, i, t_rock);
                m->ter_set(i, 17, t_rock);
                m->ter_set(17, i, t_rock);
                if (i != 7 && i != 16 && i != 11 && i != 12) {
                    m->ter_set(i, 8, t_rock);
                    m->ter_set(8, i, t_rock);
                    m->ter_set(i, 15, t_rock);
                    m->ter_set(15, i, t_rock);
                }
                if (i == 11 || i == 12) {
                    m->ter_set(i, 10, t_rock);
                    m->ter_set(10, i, t_rock);
                    m->ter_set(i, 13, t_rock);
                    m->ter_set(13, i, t_rock);
                }
            }
            break;
        case 3:
            for (int i = 6; i < 11; i++) {
                for (int j = 6; j < 11; j++) {
                    m->ter_set(i, j, t_lava);
                    m->ter_set(SEEX * 2 - 1 - i, j, t_lava);
                    m->ter_set(i, SEEY * 2 - 1 - j, t_lava);
                    m->ter_set(SEEX * 2 - 1 - i, SEEY * 2 - 1 - j, t_lava);
                }
            }
            break;
    }


}


void mapgen_ants_curved(map *m, oter_id terrain_type, mapgendata, int, float)
{
    int x = SEEX;
    int y = 1;
    int rn = 0;
    // First, set it all to rock
    fill_background(m, t_rock);

    for (int i = SEEX - 2; i <= SEEX + 3; i++) {
        m->ter_set(i, 0, t_rock_floor);
        m->ter_set(i, 1, t_rock_floor);
        m->ter_set(i, 2, t_rock_floor);
        m->ter_set(SEEX * 2 - 1, i, t_rock_floor);
        m->ter_set(SEEX * 2 - 2, i, t_rock_floor);
        m->ter_set(SEEX * 2 - 3, i, t_rock_floor);
    }
    do {
        for (int i = x - 2; i <= x + 3; i++) {
            for (int j = y - 2; j <= y + 3; j++) {
                if (i > 0 && i < SEEX * 2 - 1 && j > 0 && j < SEEY * 2 - 1) {
                    m->ter_set(i, j, t_rock_floor);
                }
            }
        }
        if (rn < SEEX) {
            x += rng(-1, 1);
            y++;
        } else {
            x++;
            if (!one_in(x - SEEX)) {
                y += rng(-1, 1);
            } else if (y < SEEY) {
                y++;
            } else if (y > SEEY) {
                y--;
            }
        }
        rn++;
    } while (x < SEEX * 2 - 1 || y != SEEY);
    for (int i = x - 2; i <= x + 3; i++) {
        for (int j = y - 2; j <= y + 3; j++) {
            if (i > 0 && i < SEEX * 2 - 1 && j > 0 && j < SEEY * 2 - 1) {
                m->ter_set(i, j, t_rock_floor);
            }
        }
    }
    if (terrain_type == "ants_es") {
        m->rotate(1);
    }
    if (terrain_type == "ants_sw") {
        m->rotate(2);
    }
    if (terrain_type == "ants_wn") {
        m->rotate(3);
    }


}

void mapgen_ants_four_way(map *m, oter_id, mapgendata, int, float)
{
    fill_background(m, t_rock);
    int x = SEEX;
    for (int j = 0; j < SEEY * 2; j++) {
        for (int i = x - 2; i <= x + 3; i++) {
            if (i >= 1 && i < SEEX * 2 - 1) {
                m->ter_set(i, j, t_rock_floor);
            }
        }
        x += rng(-1, 1);
        while (abs(SEEX - x) > SEEY * 2 - j - 1) {
            if (x < SEEX) {
                x++;
            }
            if (x > SEEX) {
                x--;
            }
        }
    }

    int y = SEEY;
    for (int i = 0; i < SEEX * 2; i++) {
        for (int j = y - 2; j <= y + 3; j++) {
            if (j >= 1 && j < SEEY * 2 - 1) {
                m->ter_set(i, j, t_rock_floor);
            }
        }
        y += rng(-1, 1);
        while (abs(SEEY - y) > SEEX * 2 - i - 1) {
            if (y < SEEY) {
                y++;
            }
            if (y > SEEY) {
                y--;
            }
        }
    }

}

void mapgen_ants_straight(map *m, oter_id terrain_type, mapgendata, int, float)
{
    int x = SEEX;
    fill_background(m, t_rock);
    for (int j = 0; j < SEEY * 2; j++) {
        for (int i = x - 2; i <= x + 3; i++) {
            if (i >= 1 && i < SEEX * 2 - 1) {
                m->ter_set(i, j, t_rock_floor);
            }
        }
        x += rng(-1, 1);
        while (abs(SEEX - x) > SEEX * 2 - j - 1) {
            if (x < SEEX) {
                x++;
            }
            if (x > SEEX) {
                x--;
            }
        }
    }
    if (terrain_type == "ants_ew") {
        m->rotate(1);
    }

}

void mapgen_ants_tee(map *m, oter_id terrain_type, mapgendata, int, float)
{
    fill_background(m, t_rock);
    int x = SEEX;
    for (int j = 0; j < SEEY * 2; j++) {
        for (int i = x - 2; i <= x + 3; i++) {
            if (i >= 1 && i < SEEX * 2 - 1) {
                m->ter_set(i, j, t_rock_floor);
            }
        }
        x += rng(-1, 1);
        while (abs(SEEX - x) > SEEY * 2 - j - 1) {
            if (x < SEEX) {
                x++;
            }
            if (x > SEEX) {
                x--;
            }
        }
    }
    int y = SEEY;
    for (int i = SEEX; i < SEEX * 2; i++) {
        for (int j = y - 2; j <= y + 3; j++) {
            if (j >= 1 && j < SEEY * 2 - 1) {
                m->ter_set(i, j, t_rock_floor);
            }
        }
        y += rng(-1, 1);
        while (abs(SEEY - y) > SEEX * 2 - 1 - i) {
            if (y < SEEY) {
                y++;
            }
            if (y > SEEY) {
                y--;
            }
        }
    }
    if (terrain_type == "ants_new") {
        m->rotate(3);
    }
    if (terrain_type == "ants_nsw") {
        m->rotate(2);
    }
    if (terrain_type == "ants_esw") {
        m->rotate(1);
    }

}


void mapgen_ants_generic(map *m, oter_id terrain_type, mapgendata dat, int, float)
{

    for (int i = 0; i < SEEX * 2; i++) {
        for (int j = 0; j < SEEY * 2; j++) {
            if (i < SEEX - 4 || i > SEEX + 5 || j < SEEY - 4 || j > SEEY + 5) {
                m->ter_set(i, j, t_rock);
            } else {
                m->ter_set(i, j, t_rock_floor);
            }
        }
    }
    int rn = rng(10, 20);
    int x = 0;
    int y = 0;
    for (int n = 0; n < rn; n++) {
        int cw = rng(1, 8);
        do {
            x = rng(1 + cw, SEEX * 2 - 2 - cw);
            y = rng(1 + cw, SEEY * 2 - 2 - cw);
        } while (m->ter(x, y) == t_rock);
        for (int i = x - cw; i <= x + cw; i++) {
            for (int j = y - cw; j <= y + cw; j++) {
                if (trig_dist(x, y, i, j) <= cw) {
                    m->ter_set(i, j, t_rock_floor);
                }
            }
        }
    }
    if (connects_to(dat.north(), 2)) {
        for (int i = SEEX - 2; i <= SEEX + 3; i++) {
            for (int j = 0; j <= SEEY; j++) {
                m->ter_set(i, j, t_rock_floor);
            }
        }
    }
    if (connects_to(dat.east(), 3)) {
        for (int i = SEEX; i <= SEEX * 2 - 1; i++) {
            for (int j = SEEY - 2; j <= SEEY + 3; j++) {
                m->ter_set(i, j, t_rock_floor);
            }
        }
    }
    if (connects_to(dat.south(), 0)) {
        for (int i = SEEX - 2; i <= SEEX + 3; i++) {
            for (int j = SEEY; j <= SEEY * 2 - 1; j++) {
                m->ter_set(i, j, t_rock_floor);
            }
        }
    }
    if (connects_to(dat.west(), 1)) {
        for (int i = 0; i <= SEEX; i++) {
            for (int j = SEEY - 2; j <= SEEY + 3; j++) {
                m->ter_set(i, j, t_rock_floor);
            }
        }
    }
    if (terrain_type == "ants_food") {
        m->place_items("ant_food", 92, 0, 0, SEEX * 2 - 1, SEEY * 2 - 1, true, 0);
    } else {
        m->place_items("ant_egg",  98, 0, 0, SEEX * 2 - 1, SEEY * 2 - 1, true, 0);
    }
    if (terrain_type == "ants_queen") {
        m->add_spawn("mon_ant_queen", 1, SEEX, SEEY);
    } else if (terrain_type == "ants_larvae") {
        m->add_spawn("mon_ant_larva", 10, SEEX, SEEY);
    }


}


void mapgen_ants_food(map *m, oter_id terrain_type, mapgendata dat, int turn, float density)
{
    mapgen_ants_generic(m, terrain_type, dat, turn, density);
    m->place_items("ant_food", 92, 0, 0, SEEX * 2 - 1, SEEY * 2 - 1, true, 0);
}


void mapgen_ants_larvae(map *m, oter_id terrain_type, mapgendata dat, int turn, float density)
{
    mapgen_ants_generic(m, terrain_type, dat, turn, density);
    m->place_items("ant_egg",  98, 0, 0, SEEX * 2 - 1, SEEY * 2 - 1, true, 0);
    m->add_spawn("mon_ant_larva", 10, SEEX, SEEY);
}


void mapgen_ants_queen(map *m, oter_id terrain_type, mapgendata dat, int turn, float density)
{
    mapgen_ants_generic(m, terrain_type, dat, turn, density);
    m->place_items("ant_egg",  98, 0, 0, SEEX * 2 - 1, SEEY * 2 - 1, true, 0);
    m->add_spawn("mon_ant_queen", 1, SEEX, SEEY);

}


void mapgen_tutorial(map *m, oter_id terrain_type, mapgendata dat, int turn, float density)
{
    (void)m; (void)terrain_type; (void)dat; (void)turn; (void)density; // STUB
/*

*/
}

<|MERGE_RESOLUTION|>--- conflicted
+++ resolved
@@ -404,7 +404,6 @@
     m->place_items("wreckage", 83, 0, 0, SEEX * 2 - 1, SEEY * 2 - 1, true, 0);
 }
 
-<<<<<<< HEAD
 // todo: make void map::ter_or_furn_set(const int x, const int y, const ter_furn_id & tfid);
 void ter_or_furn_set( map * m, const int x, const int y, const ter_furn_id & tfid ) {
     if ( tfid.ter != t_null ) {
@@ -424,10 +423,7 @@
  * Default above ground non forested 'blank' area; typically a grassy field with a scattering of shrubs,
  *  but changes according to dat->region
  */
-void mapgen_field(map *m, oter_id terrain_type, mapgendata dat, int turn, float density)
-=======
-void mapgen_field(map *m, oter_id, mapgendata, int turn, float)
->>>>>>> 708d1bbc
+void mapgen_field(map *m, oter_id, mapgendata dat, int turn, float)
 {
     // random area of increased vegetation. Or lava / toxic sludge / etc
     const bool boosted_vegetation = ( dat.region->field_coverage.boost_chance > rng( 0, 1000000 ) );
@@ -472,13 +468,8 @@
         m->add_vehicle ("flatbed_truck", 12, 12, 90, -1, -1);
     }
 }
-<<<<<<< HEAD
 // todo: more region_settings for forest biome
-void mapgen_forest_general(map *m, oter_id terrain_type, mapgendata dat, int turn, float density)
-=======
-
 void mapgen_forest_general(map *m, oter_id terrain_type, mapgendata dat, int turn, float)
->>>>>>> 708d1bbc
 {
     if (terrain_type == "forest_thick") {
         dat.fill(8);
