#if defined(TILES)
#include "cata_tiles.h"

#include <cmath>
#include <cstdint>
#include <algorithm>
#include <array>
#include <cassert>
#include <fstream>
#include <bitset>
#include <iterator>
#include <stdexcept>
#include <tuple>
#include <set>
#include <sstream>

#include "avatar.h"
#include "cata_utility.h"
#include "catacharset.h"
#include "clzones.h"
#include "cursesport.h"
#include "debug.h"
#include "field.h"
#include "game.h"
#include "item.h"
#include "item_factory.h"
#include "itype.h"
#include "json.h"
#include "map.h"
#include "mapdata.h"
#include "mod_tileset.h"
#include "monster.h"
#include "monstergenerator.h"
#include "mtype.h"
#include "npc.h"
#include "output.h"
#include "overlay_ordering.h"
#include "path_info.h"
#include "player.h"
#include "pixel_minimap.h"
#include "rect_range.h"
#include "sdl_utils.h"
#include "sdl_wrappers.h"
#include "scent_map.h"
#include "sounds.h"
#include "submap.h"
#include "trap.h"
#include "veh_type.h"
#include "vehicle.h"
#include "vpart_position.h"
#include "weather.h"
#include "weighted_list.h"
#include "calendar.h"
#include "character.h"
#include "color.h"
#include "cursesdef.h"
#include "int_id.h"
#include "map_memory.h"
#include "optional.h"
#include "sdltiles.h"
#include "string_id.h"
#include "tileray.h"
#include "translations.h"
#include "type_id.h"
#include "game_constants.h"

#define dbg(x) DebugLog((x),D_SDL) << __FILE__ << ":" << __LINE__ << ": "

static const std::string ITEM_HIGHLIGHT( "highlight_item" );

static const std::array<std::string, 8> multitile_keys = {{
        "center",
        "corner",
        "edge",
        "t_connection",
        "end_piece",
        "unconnected",
        "open",
        "broken"
    }
};

extern int fontwidth;
extern int fontheight;
const efftype_id effect_ridden( "ridden" );
const efftype_id effect_riding( "riding" );
static const std::string empty_string;
static const std::array<std::string, 12> TILE_CATEGORY_IDS = {{
        "", // C_NONE,
        "vehicle_part", // C_VEHICLE_PART,
        "terrain", // C_TERRAIN,
        "item", // C_ITEM,
        "furniture", // C_FURNITURE,
        "trap", // C_TRAP,
        "field", // C_FIELD,
        "lighting", // C_LIGHTING,
        "monster", // C_MONSTER,
        "bullet", // C_BULLET,
        "hit_entity", // C_HIT_ENTITY,
        "weather", // C_WEATHER,
    }
};

namespace
{

std::string get_ascii_tile_id( const uint32_t sym, const int FG, const int BG )
{
    return std::string( { 'A', 'S', 'C', 'I', 'I', '_', static_cast<char>( sym ), static_cast<char>( FG ), static_cast<char>( BG ) } );
}

pixel_minimap_mode pixel_minimap_mode_from_string( const std::string &mode )
{
    if( mode == "solid" ) {
        return pixel_minimap_mode::solid;
    } else if( mode == "squares" ) {
        return pixel_minimap_mode::squares;
    } else if( mode == "dots" ) {
        return pixel_minimap_mode::dots;
    }

    debugmsg( "Unsupported pixel minimap mode \"" + mode + "\"." );
    return pixel_minimap_mode::solid;
}

} // namespace

static int msgtype_to_tilecolor( const game_message_type type, const bool bOldMsg )
{
    const int iBold = bOldMsg ? 0 : 8;

    switch( type ) {
        case m_good:
            return iBold + catacurses::green;
        case m_bad:
            return iBold + catacurses::red;
        case m_mixed:
        case m_headshot:
            return iBold + catacurses::magenta;
        case m_neutral:
            return iBold + catacurses::white;
        case m_warning:
        case m_critical:
            return iBold + catacurses::yellow;
        case m_info:
        case m_grazing:
            return iBold + catacurses::blue;
        default:
            break;
    }

    return -1;
}

formatted_text::formatted_text( const std::string &text, const int color,
                                const direction direction )
    : text( text ), color( color )
{
    switch( direction ) {
        case NORTHWEST:
        case WEST:
        case SOUTHWEST:
            alignment = TEXT_ALIGNMENT_RIGHT;
            break;
        case NORTH:
        case CENTER:
        case SOUTH:
            alignment = TEXT_ALIGNMENT_CENTER;
            break;
        default:
            alignment = TEXT_ALIGNMENT_LEFT;
            break;
    }
}

cata_tiles::cata_tiles( const SDL_Renderer_Ptr &renderer ) :
    renderer( renderer ),
    minimap( new pixel_minimap( renderer ) )
{
    assert( renderer );

    tile_height = 0;
    tile_width = 0;
    tile_ratiox = 0;
    tile_ratioy = 0;

    in_animation = false;
    do_draw_explosion = false;
    do_draw_custom_explosion = false;
    do_draw_bullet = false;
    do_draw_hit = false;
    do_draw_line = false;
    do_draw_cursor = false;
    do_draw_highlight = false;
    do_draw_weather = false;
    do_draw_sct = false;
    do_draw_zones = false;

    nv_goggles_activated = false;

    on_options_changed();
}

cata_tiles::~cata_tiles() = default;

void cata_tiles::on_options_changed()
{
    memory_map_mode = get_option <std::string>( "MEMORY_MAP_MODE" );

    pixel_minimap_settings settings;

    settings.mode = pixel_minimap_mode_from_string( get_option<std::string>( "PIXEL_MINIMAP_MODE" ) );
    settings.brightness = get_option<int>( "PIXEL_MINIMAP_BRIGHTNESS" );
    settings.beacon_size = get_option<int>( "PIXEL_MINIMAP_BEACON_SIZE" );
    settings.beacon_blink_interval = get_option<int>( "PIXEL_MINIMAP_BLINK" );
    settings.square_pixels = get_option<bool>( "PIXEL_MINIMAP_RATIO" );
    settings.scale_to_fit = get_option<bool>( "PIXEL_MINIMAP_SCALE_TO_FIT" );

    minimap->set_settings( settings );
}

const tile_type *tileset::find_tile_type( const std::string &id ) const
{
    const auto iter = tile_ids.find( id );
    return iter != tile_ids.end() ? &iter->second : nullptr;
}

tile_type &tileset::create_tile_type( const std::string &id, tile_type &&new_tile_type )
{
    tile_type &result = tile_ids[id];
    result = std::move( new_tile_type );
    return result;
}

void cata_tiles::load_tileset( const std::string &tileset_id, const bool precheck,
                               const bool force )
{
    if( tileset_ptr && tileset_ptr->get_tileset_id() == tileset_id && !force ) {
        return;
    }
    // TODO: move into clear or somewhere else.
    // reset the overlay ordering from the previous loaded tileset
    tileset_mutation_overlay_ordering.clear();

    // Load the tileset into a separate instance and only set this->tileset_ptr
    // when the loading has succeeded.
    std::unique_ptr<tileset> new_tileset_ptr = std::make_unique<tileset>();
    tileset_loader loader( *new_tileset_ptr, renderer );
    loader.load( tileset_id, precheck );
    tileset_ptr = std::move( new_tileset_ptr );

    set_draw_scale( 16 );

    minimap->set_type( tile_iso ? pixel_minimap_type::iso : pixel_minimap_type::ortho );
}

void cata_tiles::reinit()
{
    set_draw_scale( 16 );
    RenderClear( renderer );
}

static void get_tile_information( const std::string &config_path, std::string &json_path,
                                  std::string &tileset_path )
{
    const std::string default_json = FILENAMES["defaulttilejson"];
    const std::string default_tileset = FILENAMES["defaulttilepng"];

    // Get JSON and TILESET vars from config
    const auto reader = [&]( std::istream & fin ) {
        while( !fin.eof() ) {
            std::string sOption;
            fin >> sOption;

            if( sOption.empty() ) {
                getline( fin, sOption );
            } else if( sOption[0] == '#' ) { // Skip comment
                getline( fin, sOption );
            } else if( sOption.find( "JSON" ) != std::string::npos ) {
                fin >> json_path;
                dbg( D_INFO ) << "JSON path set to [" << json_path << "].";
            } else if( sOption.find( "TILESET" ) != std::string::npos ) {
                fin >> tileset_path;
                dbg( D_INFO ) << "TILESET path set to [" << tileset_path << "].";
            } else {
                getline( fin, sOption );
            }
        }
    };

    if( !read_from_file( config_path, reader ) ) {
        json_path = default_json;
        tileset_path = default_tileset;
    }

    if( json_path.empty() ) {
        json_path = default_json;
        dbg( D_INFO ) << "JSON set to default [" << json_path << "].";
    }
    if( tileset_path.empty() ) {
        tileset_path = default_tileset;
        dbg( D_INFO ) << "TILESET set to default [" << tileset_path << "].";
    }
}

template<typename PixelConverter>
static SDL_Surface_Ptr apply_color_filter( const SDL_Surface_Ptr &original,
        PixelConverter pixel_converter )
{
    assert( original );
    SDL_Surface_Ptr surf = create_surface_32( original->w, original->h );
    assert( surf );
    throwErrorIf( SDL_BlitSurface( original.get(), nullptr, surf.get(), nullptr ) != 0,
                  "SDL_BlitSurface failed" );

    auto pix = reinterpret_cast<SDL_Color *>( surf->pixels );

    for( int y = 0, ey = surf->h; y < ey; ++y ) {
        for( int x = 0, ex = surf->w; x < ex; ++x, ++pix ) {
            if( pix->a == 0x00 ) {
                // This check significantly improves the performance since
                // vast majority of pixels in the tilesets are completely transparent.
                continue;
            }
            *pix = pixel_converter( *pix );
        }
    }

    return surf;
}

static bool is_contained( const SDL_Rect &smaller, const SDL_Rect &larger )
{
    return smaller.x >= larger.x &&
           smaller.y >= larger.y &&
           smaller.x + smaller.w <= larger.x + larger.w &&
           smaller.y + smaller.h <= larger.y + larger.h;
}

void tileset_loader::copy_surface_to_texture( const SDL_Surface_Ptr &surf, const point &offset,
        std::vector<texture> &target )
{
    assert( surf );
    const rect_range<SDL_Rect> input_range( sprite_width, sprite_height, surf->w / sprite_width,
                                            surf->h / sprite_height );

    const std::shared_ptr<SDL_Texture> texture_ptr = CreateTextureFromSurface( renderer, surf );
    assert( texture_ptr );

    for( const SDL_Rect rect : input_range ) {
        assert( offset.x % sprite_width == 0 );
        assert( offset.y % sprite_height == 0 );
        const point pos( offset + point( rect.x, rect.y ) );
        assert( pos.x % sprite_width == 0 );
        assert( pos.y % sprite_height == 0 );
        const size_t index = this->offset + ( pos.x / sprite_width ) + ( pos.y / sprite_height ) *
                             ( tile_atlas_width / sprite_width );
        assert( index < target.size() );
        assert( target[index].dimension() == std::make_pair( 0, 0 ) );
        target[index] = texture( texture_ptr, rect );
    }
}

void tileset_loader::create_textures_from_tile_atlas( const SDL_Surface_Ptr &tile_atlas,
        const point &offset )
{
    assert( tile_atlas );

    /** perform color filter conversion here */
    using tiles_pixel_color_entry = std::tuple<std::vector<texture>*, std::string>;
    std::array<tiles_pixel_color_entry, 5> tile_values_data = {{
            { std::make_tuple( &ts.tile_values, "color_pixel_none" ) },
            { std::make_tuple( &ts.shadow_tile_values, "color_pixel_grayscale" ) },
            { std::make_tuple( &ts.night_tile_values, "color_pixel_nightvision" ) },
            { std::make_tuple( &ts.overexposed_tile_values, "color_pixel_overexposed" ) },
            { std::make_tuple( &ts.memory_tile_values, tilecontext->memory_map_mode ) }
        }
    };
    for( tiles_pixel_color_entry &entry : tile_values_data ) {
        std::vector<texture> *tile_values = std::get<0>( entry );
        color_pixel_function_pointer color_pixel_function = get_color_pixel_function( std::get<1>
                ( entry ) );
        if( !color_pixel_function ) {
            // TODO: Move it inside apply_color_filter.
            copy_surface_to_texture( tile_atlas, offset, *tile_values );
        } else {
            copy_surface_to_texture( apply_color_filter( tile_atlas, color_pixel_function ), offset,
                                     *tile_values );
        }
    }
}

template<typename T>
static void extend_vector_by( std::vector<T> &vec, const size_t additional_size )
{
    vec.resize( vec.size() + additional_size );
}

void tileset_loader::load_tileset( const std::string &img_path )
{
    const SDL_Surface_Ptr tile_atlas = load_image( img_path.c_str() );
    assert( tile_atlas );
    tile_atlas_width = tile_atlas->w;

    if( R >= 0 && R <= 255 && G >= 0 && G <= 255 && B >= 0 && B <= 255 ) {
        const Uint32 key = SDL_MapRGB( tile_atlas->format, 0, 0, 0 );
        throwErrorIf( SDL_SetColorKey( tile_atlas.get(), SDL_TRUE, key ) != 0, "SDL_SetColorKey failed" );
        throwErrorIf( SDL_SetSurfaceRLE( tile_atlas.get(), 1 ), "SDL_SetSurfaceRLE failed" );
    }

    SDL_RendererInfo info;
    throwErrorIf( SDL_GetRendererInfo( renderer.get(), &info ) != 0, "SDL_GetRendererInfo failed" );
    // Software rendering stores textures as surfaces with run-length encoding, which makes extracting a part
    // in the middle of the texture slow. Therefore this "simulates" that the renderer only supports one tile
    // per texture. Each tile will go on its own texture object.
    if( info.flags & SDL_RENDERER_SOFTWARE ) {
        info.max_texture_width = sprite_width;
        info.max_texture_height = sprite_height;
    }
    // for debugging only: force a very small maximal texture size, as to trigger
    // splitting the tile atlas.
#if 0
    // +1 to check correct rounding
    info.max_texture_width = sprite_width * 10 + 1;
    info.max_texture_height = sprite_height * 20 + 1;
#endif

    const int min_tile_xcount = 128;
    const int min_tile_ycount = min_tile_xcount * 2;

    if( info.max_texture_width == 0 ) {
        info.max_texture_width = sprite_width * min_tile_xcount;
        DebugLog( D_INFO, DC_ALL ) << "SDL_RendererInfo max_texture_width was set to 0.  Changing it to " <<
                                   info.max_texture_width;
    } else {
        throwErrorIf( info.max_texture_width < sprite_width,
                      "Maximal texture width is smaller than tile width" );
    }

    if( info.max_texture_height == 0 ) {
        info.max_texture_height = sprite_height * min_tile_ycount;
        DebugLog( D_INFO, DC_ALL ) << "SDL_RendererInfo max_texture_height was set to 0.  Changing it to "
                                   << info.max_texture_height;
    } else {
        throwErrorIf( info.max_texture_height < sprite_height,
                      "Maximal texture height is smaller than tile height" );
    }

    // Number of tiles in each dimension that fits into a (maximal) SDL texture.
    // If the tile atlas contains more than that, we have to split it.
    const int max_tile_xcount = info.max_texture_width / sprite_width;
    const int max_tile_ycount = info.max_texture_height / sprite_height;
    // Range over the tile atlas, wherein each rectangle fits into the maximal
    // SDL texture size. In other words: a range over the parts into which the
    // tile atlas needs to be split.
    const rect_range<SDL_Rect> output_range(
        max_tile_xcount * sprite_width,
        max_tile_ycount * sprite_height,
        divide_round_up( tile_atlas->w, info.max_texture_width ),
        divide_round_up( tile_atlas->h, info.max_texture_height ) );

    const int expected_tilecount = ( tile_atlas->w / sprite_width ) * ( tile_atlas->h / sprite_height );
    extend_vector_by( ts.tile_values, expected_tilecount );
    extend_vector_by( ts.shadow_tile_values, expected_tilecount );
    extend_vector_by( ts.night_tile_values, expected_tilecount );
    extend_vector_by( ts.overexposed_tile_values, expected_tilecount );
    extend_vector_by( ts.memory_tile_values, expected_tilecount );

    for( const SDL_Rect sub_rect : output_range ) {
        assert( sub_rect.x % sprite_width == 0 );
        assert( sub_rect.y % sprite_height == 0 );
        assert( sub_rect.w % sprite_width == 0 );
        assert( sub_rect.h % sprite_height == 0 );
        SDL_Surface_Ptr smaller_surf;

        if( is_contained( SDL_Rect{ 0, 0, tile_atlas->w, tile_atlas->h }, sub_rect ) ) {
            // can use tile_atlas directly, it is completely contained in the output rectangle
        } else {
            // Need a temporary surface that contains the parts of the tile atlas that fit
            // into sub_rect. But doesn't always need to be as large as sub_rect.
            const int w = std::min( tile_atlas->w - sub_rect.x, sub_rect.w );
            const int h = std::min( tile_atlas->h - sub_rect.y, sub_rect.h );
            smaller_surf = ::create_surface_32( w, h );
            assert( smaller_surf );
            const SDL_Rect inp{ sub_rect.x, sub_rect.y, w, h };
            throwErrorIf( SDL_BlitSurface( tile_atlas.get(), &inp, smaller_surf.get(), nullptr ) != 0,
                          "SDL_BlitSurface failed" );
        }
        const SDL_Surface_Ptr &surf_to_use = smaller_surf ? smaller_surf : tile_atlas;
        assert( surf_to_use );

        create_textures_from_tile_atlas( surf_to_use, point( sub_rect.x, sub_rect.y ) );
    }

    size = expected_tilecount;
}

void cata_tiles::set_draw_scale( int scale )
{
    assert( tileset_ptr );
    tile_width = tileset_ptr->get_tile_width() * tileset_ptr->get_tile_pixelscale() * scale / 16;
    tile_height = tileset_ptr->get_tile_height() * tileset_ptr->get_tile_pixelscale() * scale / 16;

    tile_ratiox = ( static_cast<float>( tile_width ) / static_cast<float>( fontwidth ) );
    tile_ratioy = ( static_cast<float>( tile_height ) / static_cast<float>( fontheight ) );
}

void tileset_loader::load( const std::string &tileset_id, const bool precheck )
{
    std::string json_conf;
    std::string tileset_path;
    std::string tileset_root;

    const auto tset_iter = TILESETS.find( tileset_id );
    if( tset_iter != TILESETS.end() ) {
        tileset_root = tset_iter->second;
        dbg( D_INFO ) << '"' << tileset_id << '"' << " tileset: found config file path: " << tileset_root;
        get_tile_information( tileset_root + '/' + FILENAMES["tileset-conf"],
                              json_conf, tileset_path );
        dbg( D_INFO ) << "Current tileset is: " << tileset_id;
    } else {
        dbg( D_ERROR ) << "Tileset \"" << tileset_id << "\" from options is invalid";
        json_conf = FILENAMES["defaulttilejson"];
        tileset_path = FILENAMES["defaulttilepng"];
    }

    std::string json_path = tileset_root + '/' + json_conf;
    std::string img_path = tileset_root + '/' + tileset_path;

    dbg( D_INFO ) << "Attempting to Load JSON file " << json_path;
    std::ifstream config_file( json_path.c_str(), std::ifstream::in | std::ifstream::binary );

    if( !config_file.good() ) {
        throw std::runtime_error( std::string( "Failed to open tile info json: " ) + json_path );
    }

    JsonIn config_json( config_file );
    JsonObject config = config_json.get_object();

    // "tile_info" section must exist.
    if( !config.has_member( "tile_info" ) ) {
        config.throw_error( "\"tile_info\" missing" );
    }

    JsonArray info = config.get_array( "tile_info" );
    while( info.has_more() ) {
        JsonObject curr_info = info.next_object();
        ts.tile_height = curr_info.get_int( "height" );
        ts.tile_width = curr_info.get_int( "width" );
        tile_iso = curr_info.get_bool( "iso", false );
        ts.tile_pixelscale = curr_info.get_float( "pixelscale", 1.0f );
    }

    if( precheck ) {
        return;
    }

    // Load tile information if available.
    offset = 0;
    load_internal( config, tileset_root, img_path );

    // Load mod tilesets if available
    for( const mod_tileset &mts : all_mod_tilesets ) {
        // Set sprite_id offset to separate from other tilesets.
        sprite_id_offset = offset;
        tileset_root = mts.get_base_path();
        json_path = mts.get_full_path();

        if( !mts.is_compatible( tileset_id ) ) {
            dbg( D_ERROR ) << "Mod tileset in \"" << json_path << "\" is not compatible.";
            continue;
        }
        dbg( D_INFO ) << "Attempting to Load JSON file " << json_path;
        std::ifstream mod_config_file( json_path.c_str(), std::ifstream::in | std::ifstream::binary );

        if( !mod_config_file.good() ) {
            throw std::runtime_error( std::string( "Failed to open tile info json: " ) + json_path );
        }

        JsonIn mod_config_json( mod_config_file );

        int num_in_file = 1;
        if( mod_config_json.test_array() ) {
            JsonArray mod_config_array = mod_config_json.get_array();
            while( mod_config_array.has_more() ) {
                JsonObject mod_config = mod_config_array.next_object();
                if( mod_config.get_string( "type" ) == "mod_tileset" ) {
                    if( num_in_file == mts.num_in_file() ) {
                        load_internal( mod_config, tileset_root, img_path );
                        break;
                    }
                    num_in_file++;
                }
            }
        } else {
            JsonObject mod_config = mod_config_json.get_object();
            load_internal( mod_config, tileset_root, img_path );
        }
    }

    // loop through all tile ids and eliminate empty/invalid things
    for( auto it = ts.tile_ids.begin(); it != ts.tile_ids.end(); ) {
        auto &td = it->second;        // second is the tile_type describing that id
        process_variations_after_loading( td.fg );
        process_variations_after_loading( td.bg );
        // All tiles need at least foreground or background data, otherwise they are useless.
        if( td.bg.empty() && td.fg.empty() ) {
            dbg( D_ERROR ) << "tile " << it->first << " has no (valid) foreground nor background";
            ts.tile_ids.erase( it++ );
        } else {
            ++it;
        }
    }

    if( !ts.find_tile_type( "unknown" ) ) {
        dbg( D_ERROR ) << "The tileset you're using has no 'unknown' tile defined!";
    }
    ensure_default_item_highlight();

    ts.tileset_id = tileset_id;
}

void tileset_loader::load_internal( JsonObject &config, const std::string &tileset_root,
                                    const std::string &img_path )
{
    if( config.has_array( "tiles-new" ) ) {
        // new system, several entries
        // When loading multiple tileset images this defines where
        // the tiles from the most recently loaded image start from.
        JsonArray tiles_new = config.get_array( "tiles-new" );
        while( tiles_new.has_more() ) {
            JsonObject tile_part_def = tiles_new.next_object();
            const std::string tileset_image_path = tileset_root + '/' + tile_part_def.get_string( "file" );
            R = -1;
            G = -1;
            B = -1;
            if( tile_part_def.has_object( "transparency" ) ) {
                JsonObject tra = tile_part_def.get_object( "transparency" );
                R = tra.get_int( "R" );
                G = tra.get_int( "G" );
                B = tra.get_int( "B" );
            }
            sprite_width = tile_part_def.get_int( "sprite_width", ts.tile_width );
            sprite_height = tile_part_def.get_int( "sprite_height", ts.tile_height );
            // Now load the tile definitions for the loaded tileset image.
            sprite_offset.x = tile_part_def.get_int( "sprite_offset_x", 0 );
            sprite_offset.y = tile_part_def.get_int( "sprite_offset_y", 0 );
            // First load the tileset image to get the number of available tiles.
            dbg( D_INFO ) << "Attempting to Load Tileset file " << tileset_image_path;
            load_tileset( tileset_image_path );
            load_tilejson_from_file( tile_part_def );
            if( tile_part_def.has_member( "ascii" ) ) {
                load_ascii( tile_part_def );
            }
            // Make sure the tile definitions of the next tileset image don't
            // override the current ones.
            offset += size;
        }
    } else {
        sprite_width = ts.tile_width;
        sprite_height = ts.tile_height;
        sprite_offset = point_zero;
        R = -1;
        G = -1;
        B = -1;
        // old system, no tile file path entry, only one array of tiles
        dbg( D_INFO ) << "Attempting to Load Tileset file " << img_path;
        load_tileset( img_path );
        load_tilejson_from_file( config );
        offset = size;
    }

    // allows a tileset to override the order of mutation images being applied to a character
    if( config.has_array( "overlay_ordering" ) ) {
        load_overlay_ordering_into_array( config, tileset_mutation_overlay_ordering );
    }

    // offset should be the total number of sprites loaded from every tileset image
    // eliminate any sprite references that are too high to exist
    // also eliminate negative sprite references
}

void tileset_loader::process_variations_after_loading( weighted_int_list<std::vector<int>> &vs )
{
    // loop through all of the variations
    for( auto &v : vs ) {
        // in a given variation, erase any invalid sprite ids
        v.obj.erase(
            std::remove_if(
                v.obj.begin(),
                v.obj.end(),
        [&]( int id ) {
            return id >= offset || id < 0;
        } ),
        v.obj.end()
        );
    }
    // erase any variations with no valid sprite ids left
    vs.erase(
        std::remove_if(
            vs.begin(),
            vs.end(),
    [&]( weighted_object<int, std::vector<int>> o ) {
        return o.obj.empty();
    }
        ),
    vs.end()
    );
    // populate the bookkeeping table used for selecting sprite variations
    vs.precalc();
}

void tileset_loader::add_ascii_subtile( tile_type &curr_tile, const std::string &t_id,
                                        int sprite_id,
                                        const std::string &s_id )
{
    const std::string m_id = t_id + "_" + s_id;
    tile_type curr_subtile;
    curr_subtile.fg.add( std::vector<int>( {sprite_id} ), 1 );
    curr_subtile.rotates = true;
    curr_tile.available_subtiles.push_back( s_id );
    ts.create_tile_type( m_id, std::move( curr_subtile ) );
}

void tileset_loader::load_ascii( JsonObject &config )
{
    if( !config.has_member( "ascii" ) ) {
        config.throw_error( "\"ascii\" section missing" );
    }
    JsonArray ascii = config.get_array( "ascii" );
    while( ascii.has_more() ) {
        JsonObject entry = ascii.next_object();
        load_ascii_set( entry );
    }
}

void tileset_loader::load_ascii_set( JsonObject &entry )
{
    // tile for ASCII char 0 is at `in_image_offset`,
    // the other ASCII chars follow from there.
    const int in_image_offset = entry.get_int( "offset" );
    if( in_image_offset >= size ) {
        entry.throw_error( "invalid offset (out of range)", "offset" );
    }
    // color, of the ASCII char. Can be -1 to indicate all/default colors.
    int FG = -1;
    const std::string scolor = entry.get_string( "color", "DEFAULT" );
    if( scolor == "BLACK" ) {
        FG = catacurses::black;
    } else if( scolor == "RED" ) {
        FG = catacurses::red;
    } else if( scolor == "GREEN" ) {
        FG = catacurses::green;
    } else if( scolor == "YELLOW" ) {
        FG = catacurses::yellow;
    } else if( scolor == "BLUE" ) {
        FG = catacurses::blue;
    } else if( scolor == "MAGENTA" ) {
        FG = catacurses::magenta;
    } else if( scolor == "CYAN" ) {
        FG = catacurses::cyan;
    } else if( scolor == "WHITE" ) {
        FG = catacurses::white;
    } else if( scolor == "DEFAULT" ) {
        FG = -1;
    } else {
        entry.throw_error( "invalid color for ASCII", "color" );
    }
    // Add an offset for bold colors (ncurses has this bold attribute,
    // this mimics it). bold does not apply to default color.
    if( FG != -1 && entry.get_bool( "bold", false ) ) {
        FG += 8;
    }
    const int base_offset = offset + in_image_offset;
    // Finally load all 256 ASCII chars (actually extended ASCII)
    for( int ascii_char = 0; ascii_char < 256; ascii_char++ ) {
        const int index_in_image = ascii_char + in_image_offset;
        if( index_in_image < 0 || index_in_image >= size ) {
            // Out of range is ignored for now.
            continue;
        }
        const std::string id = get_ascii_tile_id( ascii_char, FG, -1 );
        tile_type curr_tile;
        curr_tile.offset = sprite_offset;
        auto &sprites = *( curr_tile.fg.add( std::vector<int>( {index_in_image + offset} ), 1 ) );
        switch( ascii_char ) {
            // box bottom/top side (horizontal line)
            case LINE_OXOX_C:
                sprites[0] = 205 + base_offset;
                break;
            // box left/right side (vertical line)
            case LINE_XOXO_C:
                sprites[0] = 186 + base_offset;
                break;
            // box top left
            case LINE_OXXO_C:
                sprites[0] = 201 + base_offset;
                break;
            // box top right
            case LINE_OOXX_C:
                sprites[0] = 187 + base_offset;
                break;
            // box bottom right
            case LINE_XOOX_C:
                sprites[0] = 188 + base_offset;
                break;
            // box bottom left
            case LINE_XXOO_C:
                sprites[0] = 200 + base_offset;
                break;
            // box bottom north T (left, right, up)
            case LINE_XXOX_C:
                sprites[0] = 202 + base_offset;
                break;
            // box bottom east T (up, right, down)
            case LINE_XXXO_C:
                sprites[0] = 208 + base_offset;
                break;
            // box bottom south T (left, right, down)
            case LINE_OXXX_C:
                sprites[0] = 203 + base_offset;
                break;
            // box X (left down up right)
            case LINE_XXXX_C:
                sprites[0] = 206 + base_offset;
                break;
            // box bottom east T (left, down, up)
            case LINE_XOXX_C:
                sprites[0] = 184 + base_offset;
                break;
        }
        if( ascii_char == LINE_XOXO_C || ascii_char == LINE_OXOX_C ) {
            curr_tile.rotates = false;
            curr_tile.multitile = true;
            add_ascii_subtile( curr_tile, id, 206 + base_offset, "center" );
            add_ascii_subtile( curr_tile, id, 201 + base_offset, "corner" );
            add_ascii_subtile( curr_tile, id, 186 + base_offset, "edge" );
            add_ascii_subtile( curr_tile, id, 203 + base_offset, "t_connection" );
            add_ascii_subtile( curr_tile, id, 210 + base_offset, "end_piece" );
            add_ascii_subtile( curr_tile, id, 219 + base_offset, "unconnected" );
        }
        ts.create_tile_type( id, std::move( curr_tile ) );
    }
}

void tileset_loader::load_tilejson_from_file( JsonObject &config )
{
    if( !config.has_member( "tiles" ) ) {
        config.throw_error( "\"tiles\" section missing" );
    }

    JsonArray tiles = config.get_array( "tiles" );
    while( tiles.has_more() ) {
        JsonObject entry = tiles.next_object();

        std::vector<std::string> ids;
        if( entry.has_string( "id" ) ) {
            ids.push_back( entry.get_string( "id" ) );
        } else if( entry.has_array( "id" ) ) {
            ids = entry.get_string_array( "id" );
        }
        for( const std::string &t_id : ids ) {
            tile_type &curr_tile = load_tile( entry, t_id );
            curr_tile.offset = sprite_offset;
            bool t_multi = entry.get_bool( "multitile", false );
            bool t_rota = entry.get_bool( "rotates", t_multi );
            int t_h3d = entry.get_int( "height_3d", 0 );
            if( t_multi ) {
                // fetch additional tiles
                JsonArray subentries = entry.get_array( "additional_tiles" );
                while( subentries.has_more() ) {
                    JsonObject subentry = subentries.next_object();
                    const std::string s_id = subentry.get_string( "id" );
                    const std::string m_id = t_id + "_" + s_id;
                    tile_type &curr_subtile = load_tile( subentry, m_id );
                    curr_subtile.offset = sprite_offset;
                    curr_subtile.rotates = true;
                    curr_subtile.height_3d = t_h3d;
                    curr_tile.available_subtiles.push_back( s_id );
                }
            }
            // write the information of the base tile to curr_tile
            curr_tile.multitile = t_multi;
            curr_tile.rotates = t_rota;
            curr_tile.height_3d = t_h3d;
        }
    }
    dbg( D_INFO ) << "Tile Width: " << ts.tile_width << " Tile Height: " << ts.tile_height <<
                  " Tile Definitions: " << ts.tile_ids.size();
}

/**
 * Load a tile definition and add it to the @ref tileset::tile_ids map.
 * All loaded tiles go into one vector (@ref tileset::tile_values), their index in it is their id.
 * The JSON data (loaded here) contains tile ids relative to the associated image.
 * They are translated into global ids by adding the @p offset, which is the number of
 * previously loaded tiles (excluding the tiles from the associated image).
 * @param id The id of the new tile definition (which is the key in @ref tileset::tile_ids). Any existing
 * definition of the same id is overridden.
 * @return A reference to the loaded tile inside the @ref tileset::tile_ids map.
 */
tile_type &tileset_loader::load_tile( JsonObject &entry, const std::string &id )
{
    tile_type curr_subtile;

    load_tile_spritelists( entry, curr_subtile.fg, "fg" );
    load_tile_spritelists( entry, curr_subtile.bg, "bg" );

    return ts.create_tile_type( id, std::move( curr_subtile ) );
}

void tileset_loader::load_tile_spritelists( JsonObject &entry,
        weighted_int_list<std::vector<int>> &vs,
        const std::string &objname )
{
    // json array indicates rotations or variations
    if( entry.has_array( objname ) ) {
        JsonArray g_array = entry.get_array( objname );
        // int elements of array indicates rotations
        // create one variation, populate sprite_ids with list of ints
        if( g_array.test_int() ) {
            std::vector<int> v;
            while( g_array.has_more() ) {
                const int sprite_id = g_array.next_int() + sprite_id_offset;
                if( sprite_id >= 0 ) {
                    v.push_back( sprite_id );
                }
            }
            vs.add( v, 1 );
        }
        // object elements of array indicates variations
        // create one variation per object
        else if( g_array.test_object() ) {
            while( g_array.has_more() ) {
                std::vector<int> v;
                JsonObject vo = g_array.next_object();
                int weight = vo.get_int( "weight" );
                // negative weight is invalid
                if( weight < 0 ) {
                    vo.throw_error( "Invalid weight for sprite variation (<0)", objname );
                }
                // int sprite means one sprite
                if( vo.has_int( "sprite" ) ) {
                    const int sprite_id = vo.get_int( "sprite" ) + sprite_id_offset;
                    if( sprite_id >= 0 ) {
                        v.push_back( sprite_id );
                    }
                }
                // array sprite means rotations
                else if( vo.has_array( "sprite" ) ) {
                    JsonArray sprites = vo.get_array( "sprite" );
                    while( sprites.has_more() ) {
                        const int sprite_id = sprites.next_int() + sprite_id_offset;
                        if( sprite_id >= 0 && sprite_id < size ) {
                            v.push_back( sprite_id );
                        } else {
                            // vo.throw_error("Invalid value for sprite id (out of range)", objname);
                            v.push_back( sprite_id + offset );
                        }
                    }
                }
                if( v.size() != 1 &&
                    v.size() != 2 &&
                    v.size() != 4 ) {
                    vo.throw_error( "Invalid number of sprites (not 1, 2, or 4)", objname );
                }
                vs.add( v, weight );
            }
        }
    }
    // json int indicates a single sprite id
    else if( entry.has_int( objname ) && entry.get_int( objname ) >= 0 ) {
        vs.add( std::vector<int>( {entry.get_int( objname ) + sprite_id_offset} ), 1 );
    }
}

struct tile_render_info {
    const tripoint pos;
    int height_3d = 0; // accumulator for 3d tallness of sprites rendered here so far
    bool invisible[5];
    tile_render_info( const tripoint &pos, const int height_3d, const bool ( &invisible )[5] )
        : pos( pos ), height_3d( height_3d ) {
        std::copy( invisible, invisible + 5, this->invisible );
    }
};

<<<<<<< HEAD
static int divide_round_down( int a, int b )
{
    if( b < 0 ) {
        a = -a;
        b = -b;
    }
    if( a >= 0 ) {
        return a / b;
    } else {
        return -( ( -a + b - 1 ) / b );
    }
}

void cata_tiles::draw( int destx, int desty, const tripoint &center, int width, int height,
                       std::multimap<point, formatted_text> &overlay_strings, color_block_overlay_container &color_blocks )
=======
void cata_tiles::draw( const point &dest, const tripoint &center, int width, int height,
                       std::multimap<point, formatted_text> &overlay_strings,
                       color_block_overlay_container &color_blocks )
>>>>>>> a7a47102
{
    if( !g ) {
        return;
    }

#if defined(__ANDROID__)
    // Attempted bugfix for Google Play crash - prevent divide-by-zero if no tile width/height specified
    if( tile_width == 0 || tile_height == 0 ) {
        return;
    }
#endif

    {
        //set clipping to prevent drawing over stuff we shouldn't
        SDL_Rect clipRect = {dest.x, dest.y, width, height};
        printErrorIf( SDL_RenderSetClipRect( renderer.get(), &clipRect ) != 0,
                      "SDL_RenderSetClipRect failed" );

        //fill render area with black to prevent artifacts where no new pixels are drawn
        render_fill_rect( renderer, clipRect, 0, 0, 0 );
    }

    int sx = 0;
    int sy = 0;
    get_window_tile_counts( width, height, sx, sy );

    init_light();
    g->m.update_visibility_cache( center.z );
    const visibility_variables &cache = g->m.get_visibility_variables_cache();

    const bool iso_mode = tile_iso;

    o = iso_mode ? center.xy() : center.xy() - point( POSX, POSY );

    op = dest;
    // Rounding up to include incomplete tiles at the bottom/right edges
    screentile_width = divide_round_up( width, tile_width );
    screentile_height = divide_round_up( height, tile_height );

    const int min_col = 0;
    const int max_col = sx;
    const int min_row = 0;
    const int max_row = sy;

    //limit the render area to maximum view range (121x121 square centered on player)
    const int min_visible_x = g->u.posx() % SEEX;
    const int min_visible_y = g->u.posy() % SEEY;
    const int max_visible_x = ( g->u.posx() % SEEX ) + ( MAPSIZE - 1 ) * SEEX;
    const int max_visible_y = ( g->u.posy() % SEEY ) + ( MAPSIZE - 1 ) * SEEY;

    const auto &ch = g->m.access_cache( center.z );

    //set up a default tile for the edges outside the render area
    visibility_type offscreen_type = VIS_DARK;
    if( cache.u_is_boomered ) {
        offscreen_type = VIS_BOOMER_DARK;
    }

    //retrieve night vision goggle status once per draw
    auto vision_cache = g->u.get_vision_modes();
    nv_goggles_activated = vision_cache[NV_GOGGLES];

    // check that the creature for which we'll draw the visibility map is still alive at that point
    if( g->displaying_visibility && g->displaying_visibility_creature != nullptr )  {
        const Creature *creature = g->displaying_visibility_creature;
        const auto is_same_creature_predicate = [&creature]( const Creature & c ) {
            return creature == &c;
        };
        if( g->get_creature_if( is_same_creature_predicate ) == nullptr )  {
            g->displaying_visibility_creature = nullptr;
        }
    }

    static const point neighborhood[4] = {
        point_south, point_east, point_west, point_north
    };
    for( int row = min_row; row < max_row; row ++ ) {
        std::vector<tile_render_info> draw_points;
        draw_points.reserve( max_col );
        for( int col = min_col; col < max_col; col ++ ) {
            int temp_x, temp_y;
            if( iso_mode ) {
                //in isometric, rows and columns represent a checkerboard screen space, and we place
                //the appropriate tile in valid squares by getting position relative to the screen center.
                if( modulo( row - sy / 2, 2 ) != modulo( col - sx / 2, 2 ) ) {
                    continue;
                }
                temp_x = divide_round_down( col - row - sx / 2 + sy / 2, 2 ) + o.x;
                temp_y = divide_round_down( row + col - sy / 2 - sx / 2, 2 ) + o.y;
            } else {
                temp_x = col + o.x;
                temp_y = row + o.y;
            }
            const tripoint pos( temp_x, temp_y, center.z );
            const int &x = pos.x;
            const int &y = pos.y;

            bool invisible[5]; // invisible to normal eyes
            invisible[0] = false;

            if( y < min_visible_y || y > max_visible_y || x < min_visible_x || x > max_visible_x ) {
                if( has_draw_override( pos ) || has_memory_at( pos ) ) {
                    invisible[0] = true;
                } else {
                    apply_vision_effects( pos, offscreen_type );
                    continue;
                }
            }

            // Add scent value to the overlay_strings list for every visible tile when displaying scent
            if( g->displaying_scent && !invisible[0] ) {
                const int scent_value = g->scent.get( pos );
                if( scent_value > 0 ) {
                    overlay_strings.emplace( player_to_screen( point( x, y ) ) + point( tile_width / 2, 0 ),
                                             formatted_text( std::to_string( scent_value ), 8 + catacurses::yellow,
                                                     NORTH ) );
                }
            }

            if( g->displaying_radiation ) {
                const auto rad_override = radiation_override.find( pos );
                const bool rad_overridden = rad_override != radiation_override.end();
                if( rad_overridden || !invisible[0] ) {
                    const int rad_value = rad_overridden ? rad_override->second : g->m.get_radiation( pos );
                    catacurses::base_color col;
                    if( rad_value > 0 ) {
                        col = catacurses::green;
                    } else {
                        col = catacurses::cyan;
                    }
                    overlay_strings.emplace( player_to_screen( x, y ) + point( tile_width / 2, 0 ),
                                             formatted_text( std::to_string( rad_value ), 8 + col, NORTH ) );
                }
<<<<<<< HEAD
=======
                overlay_strings.emplace( player_to_screen( point( x, y ) ) + point( tile_width / 2, 0 ),
                                         formatted_text( std::to_string( rad_value ), 8 + col, NORTH ) );
>>>>>>> a7a47102
            }

            // Add temperature value to the overlay_strings list for every visible tile when displaying temperature
            if( g->displaying_temperature && !invisible[0] ) {
                int temp_value = g->weather.get_temperature( pos );
                int ctemp = temp_to_celsius( temp_value );
                short color;
                const short bold = 8;
                if( ctemp > 40 ) {
                    color = catacurses::red;
                } else if( ctemp > 25 ) {
                    color = catacurses::yellow + bold;
                } else if( ctemp > 10 ) {
                    color = catacurses::green + bold;
                } else if( ctemp > 0 ) {
                    color = catacurses::white + bold;
                } else if( ctemp > -10 ) {
                    color = catacurses::cyan + bold;
                } else {
                    color = catacurses::blue + bold;
                }
                if( get_option<std::string>( "USE_CELSIUS" ) == "celsius" ) {
                    temp_value = temp_to_celsius( temp_value );
                } else if( get_option<std::string>( "USE_CELSIUS" ) == "kelvin" ) {
                    temp_value = temp_to_kelvin( temp_value );

                }
                overlay_strings.emplace( player_to_screen( point( x, y ) ) + point( tile_width / 2, 0 ),
                                         formatted_text( std::to_string( temp_value ), color,
                                                 NORTH ) );
            }

            if( g->displaying_visibility && g->displaying_visibility_creature &&
                !invisible[0] ) {
                const bool visibility = g->displaying_visibility_creature->sees( pos );

                // color overlay.
                auto block_color = visibility ? windowsPalette[catacurses::green] : SDL_Color{ 192, 192, 192, 255 };
                block_color.a = 100;
                color_blocks.first = SDL_BLENDMODE_BLEND;
                color_blocks.second.emplace( player_to_screen( point( x, y ) ), block_color );

                // overlay string
                std::string visibility_str = visibility ? "+" : "-";
                overlay_strings.emplace(
                    player_to_screen( point( x, y ) ) + point( tile_width / 4, tile_height / 4 ),
                    formatted_text( visibility_str, catacurses::black, NORTH ) );
            }

            if( !invisible[0] &&
                apply_vision_effects( pos, g->m.get_visibility( ch.visibility_cache[x][y], cache ) ) ) {

                const Creature *critter = g->critter_at( pos, true );
                if( has_draw_override( pos ) || has_memory_at( pos ) ||
                    ( critter && g->u.sees_with_infrared( *critter ) ) ) {

                    invisible[0] = true;
                } else {
                    continue;
                }
            }
            for( int i = 0; i < 4; i++ ) {
                const tripoint np = pos + neighborhood[i];
                invisible[1 + i] = np.y < min_visible_y || np.y > max_visible_y ||
                                   np.x < min_visible_x || np.x > max_visible_x ||
                                   would_apply_vision_effects( g->m.get_visibility( ch.visibility_cache[np.x][np.y], cache ) );
            }

            int height_3d = 0;

            // light level is now used for choosing between grayscale filter and normal lit tiles.
            draw_terrain( pos, ch.visibility_cache[x][y], height_3d, invisible );

            draw_points.emplace_back( pos, height_3d, invisible );
        }
        const std::array<decltype( &cata_tiles::draw_furniture ), 10> drawing_layers = {{
                &cata_tiles::draw_furniture, &cata_tiles::draw_graffiti, &cata_tiles::draw_trap,
                &cata_tiles::draw_field_or_item, &cata_tiles::draw_vpart,
                &cata_tiles::draw_vpart_below, &cata_tiles::draw_critter_at_below,
                &cata_tiles::draw_terrain_below, &cata_tiles::draw_critter_at,
                &cata_tiles::draw_zone_mark
            }
        };
        // for each of the drawing layers in order, back to front ...
        for( auto f : drawing_layers ) {
            // ... draw all the points we drew terrain for, in the same order
            for( auto &p : draw_points ) {
                ( this->*f )( p.pos, ch.visibility_cache[p.pos.x][p.pos.y], p.height_3d, p.invisible );
            }
        }
        // display number of monsters to spawn in mapgen preview
        for( const auto &p : draw_points ) {
            const auto mon_override = monster_override.find( p.pos );
            if( mon_override != monster_override.end() ) {
                const int count = std::get<1>( mon_override->second );
                const bool more = std::get<2>( mon_override->second );
                if( count > 1 || more ) {
                    std::string text = "x" + std::to_string( count );
                    if( more ) {
                        text += "+";
                    }
                    overlay_strings.emplace( player_to_screen( p.pos.x, p.pos.y ) + point( tile_width / 2, 0 ),
                                             formatted_text( text, catacurses::red, NORTH ) );
                }
            }
        }
    }
    // tile overrides are already drawn in the previous code
    void_radiation_override();
    void_terrain_override();
    void_furniture_override();
    void_graffiti_override();
    void_trap_override();
    void_field_override();
    void_item_override();
    void_vpart_override();
    void_draw_below_override();
    void_monster_override();

    //Memorize everything the character just saw even if it wasn't displayed.
    for( int mem_y = min_visible_y; mem_y <= max_visible_y; mem_y++ ) {
        for( int mem_x = min_visible_x; mem_x <= max_visible_x; mem_x++ ) {
            rectangle already_drawn( point( min_col, min_row ), point( max_col, max_row ) );
            if( iso_mode ) {
                // calculate the screen position according to the drawing code above (division rounded down):

                // mem_x = ( col - row - sx / 2 + sy / 2 ) / 2 + o.x;
                // mem_y = ( row + col - sy / 2 - sx / 2 ) / 2 + o.y;
                // ( col - sx / 2 ) % 2 = ( row - sy / 2 ) % 2
                // ||
                // \/
                const int col = mem_y + mem_x + sx / 2 - o.y - o.x;
                const int row = mem_y - mem_x + sy / 2 - o.y + o.x;
                if( already_drawn.contains_half_open( point( col, row ) ) ) {
                    continue;
                }
            } else {
                // calculate the screen position according to the drawing code above:

                // mem_x = col + o.x
                // mem_y = row + o.y
                // ||
                // \/
                // col = mem_x - o.x
                // row = mem_y - o.y
                if( already_drawn.contains_half_open( point( mem_x, mem_y ) - o ) ) {
                    continue;
                }
            }
            const tripoint p( mem_x, mem_y, center.z );
            lit_level lighting = ch.visibility_cache[p.x][p.y];
            if( apply_vision_effects( p, g->m.get_visibility( lighting, cache ) ) ) {
                continue;
            }
            int height_3d = 0;
            bool invisible[5];
            invisible[0] = false;
            for( int i = 0; i < 4; i++ ) {
                const tripoint np = p + neighborhood[i];
                invisible[1 + i] = np.y < min_visible_y || np.y > max_visible_y ||
                                   np.x < min_visible_x || np.x > max_visible_x ||
                                   would_apply_vision_effects( g->m.get_visibility( ch.visibility_cache[np.x][np.y], cache ) );
            }
            //calling draw to memorize everything.
            draw_terrain( p, lighting, height_3d, invisible );
            draw_furniture( p, lighting, height_3d, invisible );
            draw_trap( p, lighting, height_3d, invisible );
            draw_vpart( p, lighting, height_3d, invisible );
        }
    }

    in_animation = do_draw_explosion || do_draw_custom_explosion ||
                   do_draw_bullet || do_draw_hit || do_draw_line ||
                   do_draw_cursor || do_draw_highlight || do_draw_weather ||
                   do_draw_sct || do_draw_zones;

    draw_footsteps_frame();
    if( in_animation ) {
        if( do_draw_explosion ) {
            draw_explosion_frame();
        }
        if( do_draw_custom_explosion ) {
            draw_custom_explosion_frame();
        }
        if( do_draw_bullet ) {
            draw_bullet_frame();
        }
        if( do_draw_hit ) {
            draw_hit_frame();
            void_hit();
        }
        if( do_draw_line ) {
            draw_line();
            void_line();
        }
        if( do_draw_weather ) {
            draw_weather_frame();
            void_weather();
        }
        if( do_draw_sct ) {
            draw_sct_frame( overlay_strings );
            void_sct();
        }
        if( do_draw_zones ) {
            draw_zones_frame();
            void_zones();
        }
        if( do_draw_cursor ) {
            draw_cursor();
            void_cursor();
        }
        if( do_draw_highlight ) {
            draw_highlight();
            void_highlight();
        }
    } else if( g->u.view_offset != tripoint_zero && !g->u.in_vehicle ) {
        // check to see if player is located at ter
        draw_from_id_string( "cursor", C_NONE, empty_string,
                             tripoint( g->ter_view_p.xy(), center.z ), 0, 0, LL_LIT,
                             false );
    }
    if( g->u.controlling_vehicle ) {
        if( cata::optional<tripoint> indicator_offset = g->get_veh_dir_indicator_location( true ) ) {
            draw_from_id_string( "cursor", C_NONE, empty_string, indicator_offset->xy() + tripoint( g->u.posx(),
                                 g->u.posy(), center.z ),
                                 0, 0, LL_LIT, false );
        }
    }

    printErrorIf( SDL_RenderSetClipRect( renderer.get(), nullptr ) != 0,
                  "SDL_RenderSetClipRect failed" );
}

void cata_tiles::draw_minimap( const point &dest, const tripoint &center, int width, int height )
{
    minimap->draw( SDL_Rect{ dest.x, dest.y, width, height }, center );
}

void cata_tiles::get_window_tile_counts( const int width, const int height, int &columns,
        int &rows ) const
{
    if( tile_iso ) {
        columns = ceil( static_cast<double>( width ) / tile_width ) * 2 + 4;
        rows = ceil( static_cast<double>( height ) / ( tile_width / 2.0 - 1 ) ) * 2 + 4;
    } else {
        columns = ceil( static_cast<double>( width ) / tile_width );
        rows = ceil( static_cast<double>( height ) / tile_height );
    }
}

bool cata_tiles::draw_from_id_string( std::string id, const tripoint &pos, int subtile, int rota,
                                      lit_level ll, bool apply_night_vision_goggles )
{
    int nullint = 0;
    return cata_tiles::draw_from_id_string( std::move( id ), C_NONE, empty_string, pos, subtile, rota,
                                            ll, apply_night_vision_goggles, nullint );
}

bool cata_tiles::draw_from_id_string( std::string id, TILE_CATEGORY category,
                                      const std::string &subcategory, const tripoint &pos,
                                      int subtile, int rota, lit_level ll,
                                      bool apply_night_vision_goggles )
{
    int nullint = 0;
    return cata_tiles::draw_from_id_string( id, category, subcategory, pos, subtile, rota,
                                            ll, apply_night_vision_goggles, nullint );
}

bool cata_tiles::draw_from_id_string( std::string id, const tripoint &pos, int subtile, int rota,
                                      lit_level ll, bool apply_night_vision_goggles, int &height_3d )
{
    return cata_tiles::draw_from_id_string( std::move( id ), C_NONE, empty_string, pos, subtile, rota,
                                            ll, apply_night_vision_goggles, height_3d );
}

const tile_type *cata_tiles::find_tile_with_season( std::string &id )
{
    constexpr size_t suffix_len = 15;
    constexpr char season_suffix[4][suffix_len] = {
        "_season_spring", "_season_summer", "_season_autumn", "_season_winter"
    };

    std::string seasonal_id = id + season_suffix[season_of_year( calendar::turn )];

    const tile_type *tt = tileset_ptr->find_tile_type( seasonal_id );
    if( tt ) {
        id = seasonal_id;
    } else {
        tt = tileset_ptr->find_tile_type( id );
    }
    return tt;
}

const tile_type *cata_tiles::find_tile_looks_like( std::string &id, TILE_CATEGORY category )
{
    std::string looks_like = id;
    for( int cnt = 0; cnt < 10 && !looks_like.empty(); cnt++ ) {
        const tile_type *lltt = find_tile_with_season( looks_like );
        if( lltt ) {
            id = looks_like;
            return lltt;
        }
        if( category == C_FURNITURE ) {
            const furn_str_id fid( looks_like );
            if( !fid.is_valid() ) {
                return nullptr;
            }
            const furn_t &furn = fid.obj();
            looks_like = furn.looks_like;
        } else if( category == C_TERRAIN ) {
            const ter_str_id tid( looks_like );
            if( !tid.is_valid() ) {
                return nullptr;
            }
            const ter_t &ter = tid.obj();
            looks_like = ter.looks_like;
        } else if( category == C_MONSTER ) {
            const mtype_id mid( looks_like );
            if( !mid.is_valid() ) {
                return nullptr;
            }
            const mtype &mt = mid.obj();
            looks_like = mt.looks_like;
        } else if( category == C_VEHICLE_PART ) {
            // vehicle parts start with vp_ for their tiles, but not their IDs
            const vpart_id new_vpid( looks_like.substr( 3 ) );
            if( !new_vpid.is_valid() ) {
                return nullptr;
            }
            const vpart_info &new_vpi = new_vpid.obj();
            looks_like = "vp_" + new_vpi.looks_like;
        } else if( category == C_ITEM ) {
            if( !item::type_is_defined( looks_like ) ) {
                if( looks_like.substr( 0, 7 ) == "corpse_" ) {
                    looks_like = "corpse";
                    continue;
                }
                return nullptr;
            }
            const itype *new_it = item::find_type( looks_like );
            looks_like = new_it->looks_like;
        } else {
            return nullptr;
        }
    }
    return nullptr;
}

bool cata_tiles::find_overlay_looks_like( const bool male, const std::string &overlay,
        std::string &draw_id )
{
    bool exists = false;

    std::string looks_like;
    std::string over_type;

    if( overlay.substr( 0, 5 ) == "worn_" ) {
        looks_like = overlay.substr( 5 );
        over_type = "worn_";
    } else if( overlay.substr( 0, 8 ) == "wielded_" ) {
        looks_like = overlay.substr( 8 );
        over_type = "wielded_";
    } else {
        looks_like = overlay;
    }

    for( int cnt = 0; cnt < 10 && !looks_like.empty(); cnt++ ) {
        draw_id = ( male ? "overlay_male_" : "overlay_female_" ) + over_type + looks_like;
        if( tileset_ptr->find_tile_type( draw_id ) ) {
            exists = true;
            break;
        }
        draw_id = "overlay_" + over_type + looks_like;
        if( tileset_ptr->find_tile_type( draw_id ) ) {
            exists = true;
            break;
        }
        if( looks_like.substr( 0, 16 ) == "mutation_active_" ) {
            looks_like = "mutation_" + looks_like.substr( 16 );
            continue;
        }
        if( !item::type_is_defined( looks_like ) ) {
            break;
        }
        const itype *new_it = item::find_type( looks_like );
        looks_like = new_it->looks_like;
    }
    return exists;
}

bool cata_tiles::draw_from_id_string( std::string id, TILE_CATEGORY category,
                                      const std::string &subcategory, const tripoint &pos,
                                      int subtile, int rota, lit_level ll,
                                      bool apply_night_vision_goggles, int &height_3d )
{
    // If the ID string does not produce a drawable tile
    // it will revert to the "unknown" tile.
    // The "unknown" tile is one that is highly visible so you kinda can't miss it :D

    // check to make sure that we are drawing within a valid area
    // [0->width|height / tile_width|height]

    rectangle screen_bounds( o, o + point( screentile_width, screentile_height ) );
    if( !tile_iso &&
        !screen_bounds.contains_half_open( pos.xy() ) ) {
        return false;
    }

    const tile_type *tt = find_tile_looks_like( id, category );

    if( !tt ) {
        uint32_t sym = UNKNOWN_UNICODE;
        nc_color col = c_white;
        if( category == C_FURNITURE ) {
            const furn_str_id fid( id );
            if( fid.is_valid() ) {
                const furn_t &f = fid.obj();
                sym = f.symbol();
                col = f.color();
            }
        } else if( category == C_TERRAIN ) {
            const ter_str_id tid( id );
            if( tid.is_valid() ) {
                const ter_t &t = tid.obj();
                sym = t.symbol();
                col = t.color();
            }
        } else if( category == C_MONSTER ) {
            const mtype_id mid( id );
            if( mid.is_valid() ) {
                const mtype &mt = mid.obj();
                sym = UTF8_getch( mt.sym );
                col = mt.color;
            }
        } else if( category == C_VEHICLE_PART ) {
            const vpart_id vpid( id.substr( 3 ) );
            if( vpid.is_valid() ) {
                const vpart_info &v = vpid.obj();

                if( subtile == open_ ) {
                    sym = '\'';
                } else if( subtile == broken ) {
                    sym = v.sym_broken;
                } else {
                    sym = v.sym;
                }
                subtile = -1;

                tileray face = tileray( rota );
                sym = special_symbol( face.dir_symbol( sym ) );
                rota = 0;

                col = v.color;
            }
        } else if( category == C_FIELD ) {
            const field_type_id fid = field_type_id( id );
            sym = fid.obj().get_codepoint();
            // TODO: field intensity?
            col = fid.obj().get_color();
        } else if( category == C_TRAP ) {
            const trap_str_id tmp( id );
            if( tmp.is_valid() ) {
                const trap &t = tmp.obj();
                sym = t.sym;
                col = t.color;
            }
        } else if( category == C_ITEM ) {
            item tmp;
            if( 0 == id.compare( 0, 7, "corpse_" ) ) {
                tmp = item( "corpse", 0 );
            } else {
                tmp = item( id, 0 );
            }
            sym = tmp.symbol().empty() ? ' ' : tmp.symbol().front();
            col = tmp.color();
        }
        // Special cases for walls
        switch( sym ) {
            case LINE_XOXO:
                sym = LINE_XOXO_C;
                break;
            case LINE_OXOX:
                sym = LINE_OXOX_C;
                break;
            case LINE_XXOO:
                sym = LINE_XXOO_C;
                break;
            case LINE_OXXO:
                sym = LINE_OXXO_C;
                break;
            case LINE_OOXX:
                sym = LINE_OOXX_C;
                break;
            case LINE_XOOX:
                sym = LINE_XOOX_C;
                break;
            case LINE_XXXO:
                sym = LINE_XXXO_C;
                break;
            case LINE_XXOX:
                sym = LINE_XXOX_C;
                break;
            case LINE_XOXX:
                sym = LINE_XOXX_C;
                break;
            case LINE_OXXX:
                sym = LINE_OXXX_C;
                break;
            case LINE_XXXX:
                sym = LINE_XXXX_C;
                break;
            default:
                break; // sym goes unchanged
        }
        if( sym != 0 && sym < 256 ) {
            // see cursesport.cpp, function wattron
            const int pairNumber = col.to_color_pair_index();
            const cata_cursesport::pairs &colorpair = cata_cursesport::colorpairs[pairNumber];
            // What about isBlink?
            const bool isBold = col.is_bold();
            const int FG = colorpair.FG + ( isBold ? 8 : 0 );
            std::string generic_id = get_ascii_tile_id( sym, FG, -1 );

            // do not rotate fallback tiles!
            if( sym != LINE_XOXO_C && sym != LINE_OXOX_C ) {
                rota = 0;
            }

            if( tileset_ptr->find_tile_type( generic_id ) ) {
                return draw_from_id_string( generic_id, pos, subtile, rota,
                                            ll, apply_night_vision_goggles );
            }
            // Try again without color this time (using default color).
            generic_id = get_ascii_tile_id( sym, -1, -1 );
            if( tileset_ptr->find_tile_type( generic_id ) ) {
                return draw_from_id_string( generic_id, pos, subtile, rota,
                                            ll, apply_night_vision_goggles );
            }
        }
    }

    // if id is not found, try to find a tile for the category+subcategory combination
    if( !tt ) {
        const std::string &category_id = TILE_CATEGORY_IDS[category];
        if( !category_id.empty() && !subcategory.empty() ) {
            tt = tileset_ptr->find_tile_type( "unknown_" + category_id + "_" + subcategory );
        }
    }

    // if at this point we have no tile, try just the category
    if( !tt ) {
        const std::string &category_id = TILE_CATEGORY_IDS[category];
        if( !category_id.empty() ) {
            tt = tileset_ptr->find_tile_type( "unknown_" + category_id );
        }
    }

    // if we still have no tile, we're out of luck, fall back to unknown
    if( !tt ) {
        tt = tileset_ptr->find_tile_type( "unknown" );
    }

    //  this really shouldn't happen, but the tileset creator might have forgotten to define an unknown tile
    if( !tt ) {
        return false;
    }

    const tile_type &display_tile = *tt;
    // check to see if the display_tile is multitile, and if so if it has the key related to subtile
    if( subtile != -1 && display_tile.multitile ) {
        const auto &display_subtiles = display_tile.available_subtiles;
        const auto end = std::end( display_subtiles );
        if( std::find( begin( display_subtiles ), end, multitile_keys[subtile] ) != end ) {
            // append subtile name to tile and re-find display_tile
            return draw_from_id_string(
                       std::move( id.append( "_", 1 ).append( multitile_keys[subtile] ) ),
                       category, subcategory, pos, -1, rota, ll, apply_night_vision_goggles, height_3d );
        }
    }

    // translate from player-relative to screen relative tile position
    const point screen_pos = player_to_screen( pos.xy() );

    // seed the PRNG to get a reproducible random int
    // TODO: faster solution here
    unsigned int seed = 0;
    // TODO: determine ways other than category to differentiate more types of sprites
    switch( category ) {
        case C_TERRAIN:
        case C_FIELD:
        case C_LIGHTING:
            // stationary map tiles, seed based on map coordinates
            seed = g->m.getabs( pos ).x + g->m.getabs( pos ).y * 65536;
            break;
        case C_VEHICLE_PART:
            // vehicle parts, seed based on coordinates within the vehicle
            // TODO: also use some vehicle id, for less predictability
        {
            // new scope for variable declarations
            const auto vp_override = vpart_override.find( pos );
            const bool vp_overridden = vp_override != vpart_override.end();
            if( vp_overridden ) {
                const vpart_id &vp_id = std::get<0>( vp_override->second );
                if( vp_id ) {
                    const point &mount = std::get<4>( vp_override->second );
                    seed = mount.x + mount.y * 65536;
                }
            } else {
                const optional_vpart_position vp = g->m.veh_at( pos );
                if( vp ) {
                    seed = vp->mount().x + vp->mount().y * 65536;
                }
            }

            //convert vehicle 360-degree direction (0=E,45=SE, etc) to 4-way tile rotation (0=N,1=W,etc)
            tileray face = tileray( rota );
            rota = 3 - face.dir4();

        }
        break;
        case C_ITEM:
        case C_FURNITURE:
        case C_TRAP:
        case C_NONE:
        case C_BULLET:
        case C_HIT_ENTITY:
        case C_WEATHER:
            // TODO: come up with ways to make random sprites consistent for these types
            break;
        case C_MONSTER:
            // FIXME: add persistent id to Creature type, instead of using monster pointer address
            if( monster_override.find( pos ) == monster_override.end() ) {
                seed = reinterpret_cast<uintptr_t>( g->critter_at<monster>( pos ) );
            }
            break;
        default:
            // player
            if( id.substr( 7 ) == "player_" ) {
                seed = g->u.name[0];
                break;
            }
            // NPC
            if( id.substr( 4 ) == "npc_" ) {
                if( npc *const guy = g->critter_at<npc>( pos ) ) {
                    seed = guy->getID().get_value();
                    break;
                }
            }
    }

    // make sure we aren't going to rotate the tile if it shouldn't be rotated
    if( !display_tile.rotates && !( category == C_NONE ) && !( category == C_MONSTER ) ) {
        rota = 0;
    }

    unsigned int loc_rand = 0;
    // only bother mixing up a hash/random value if the tile has some sprites to randomly pick between
    if( display_tile.fg.size() > 1 || display_tile.bg.size() > 1 ) {
        static const auto rot32 = []( const unsigned int x, const int k ) {
            return ( x << k ) | ( x >> ( 32 - k ) );
        };
        // use a fair mix function to turn the "random" seed into a random int
        // taken from public domain code at http://burtleburtle.net/bob/c/lookup3.c 2015/12/11
        unsigned int a = seed, b = -seed, c = seed * seed;
        c ^= b;
        c -= rot32( b, 14 );
        a ^= c;
        a -= rot32( c, 11 );
        b ^= a;
        b -= rot32( a, 25 );
        c ^= b;
        c -= rot32( b, 16 );
        a ^= c;
        a -= rot32( c, 4 );
        b ^= a;
        b -= rot32( a, 14 );
        c ^= b;
        c -= rot32( b, 24 );
        loc_rand = c;
    }

    //draw it!
    draw_tile_at( display_tile, screen_pos, loc_rand, rota, ll,
                  apply_night_vision_goggles, height_3d );

    return true;
}

bool cata_tiles::draw_sprite_at(
    const tile_type &tile, const weighted_int_list<std::vector<int>> &svlist,
    const point &p, unsigned int loc_rand, bool rota_fg, int rota, lit_level ll,
    bool apply_night_vision_goggles )
{
    int nullint = 0;
    return cata_tiles::draw_sprite_at( tile, svlist, p, loc_rand, rota_fg, rota, ll,
                                       apply_night_vision_goggles, nullint );
}

bool cata_tiles::draw_sprite_at(
    const tile_type &tile, const weighted_int_list<std::vector<int>> &svlist,
    const point &p, unsigned int loc_rand, bool rota_fg, int rota, lit_level ll,
    bool apply_night_vision_goggles, int &height_3d )
{
    auto picked = svlist.pick( loc_rand );
    if( !picked ) {
        return true;
    }
    auto &spritelist = *picked;
    if( spritelist.empty() ) {
        return true;
    }

    int ret = 0;
    // blit foreground based on rotation
    bool rotate_sprite = false;
    int sprite_num = 0;
    if( !rota_fg && spritelist.size() == 1 ) {
        // don't rotate, a background tile without manual rotations
        rotate_sprite = false;
        sprite_num = 0;
    } else if( spritelist.size() == 1 ) {
        // just one tile, apply SDL sprite rotation if not in isometric mode
        rotate_sprite = true;
        sprite_num = 0;
    } else {
        // multiple rotated tiles defined, don't apply sprite rotation after picking one
        rotate_sprite = false;
        // two tiles, tile 0 is N/S, tile 1 is E/W
        // four tiles, 0=N, 1=E, 2=S, 3=W
        // extending this to more than 4 rotated tiles will require changing rota to degrees
        sprite_num = rota % spritelist.size();
    }

    const texture *sprite_tex = tileset_ptr->get_tile( spritelist[sprite_num] );

    //use night vision colors when in use
    //then use low light tile if available
    if( ll == LL_MEMORIZED ) {
        if( const auto ptr = tileset_ptr->get_memory_tile( spritelist[sprite_num] ) ) {
            sprite_tex = ptr;
        }
    } else if( apply_night_vision_goggles ) {
        if( ll != LL_LOW ) {
            if( const auto ptr = tileset_ptr->get_overexposed_tile( spritelist[sprite_num] ) ) {
                sprite_tex = ptr;
            }
        } else {
            if( const auto ptr = tileset_ptr->get_night_tile( spritelist[sprite_num] ) ) {
                sprite_tex = ptr;
            }
        }
    } else if( ll == LL_LOW ) {
        if( const auto ptr = tileset_ptr->get_shadow_tile( spritelist[sprite_num] ) ) {
            sprite_tex = ptr;
        }
    }

    int width = 0;
    int height = 0;
    std::tie( width, height ) = sprite_tex->dimension();

    SDL_Rect destination;
    destination.x = p.x + tile.offset.x * tile_width / tileset_ptr->get_tile_width();
    destination.y = p.y + ( tile.offset.y - height_3d ) * tile_width / tileset_ptr->get_tile_width();
    destination.w = width * tile_width / tileset_ptr->get_tile_width();
    destination.h = height * tile_height / tileset_ptr->get_tile_height();

    if( rotate_sprite ) {
        switch( rota ) {
            default:
            case 0: // unrotated (and 180, with just two sprites)
                ret = sprite_tex->render_copy_ex( renderer, &destination, 0, nullptr, SDL_FLIP_NONE );
                break;
            case 1: // 90 degrees (and 270, with just two sprites)
#if defined(_WIN32)
                destination.y -= 1;
#endif
                if( ! tile_iso ) { // never rotate isometric tiles
                    ret = sprite_tex->render_copy_ex( renderer, &destination, -90, nullptr, SDL_FLIP_NONE );
                } else {
                    ret = sprite_tex->render_copy_ex( renderer, &destination, 0, nullptr, SDL_FLIP_NONE );
                }
                break;
            case 2: // 180 degrees, implemented with flips instead of rotation
                if( ! tile_iso ) { // never flip isometric tiles vertically
                    ret = sprite_tex->render_copy_ex( renderer, &destination, 0, nullptr,
                                                      static_cast<SDL_RendererFlip>( SDL_FLIP_HORIZONTAL | SDL_FLIP_VERTICAL ) );
                } else {
                    ret = sprite_tex->render_copy_ex( renderer, &destination, 0, nullptr, SDL_FLIP_NONE );
                }
                break;
            case 3: // 270 degrees
#if defined(_WIN32)
                destination.x -= 1;
#endif
                if( ! tile_iso ) { // never rotate isometric tiles
                    ret = sprite_tex->render_copy_ex( renderer, &destination, 90, nullptr, SDL_FLIP_NONE );
                } else {
                    ret = sprite_tex->render_copy_ex( renderer, &destination, 0, nullptr, SDL_FLIP_NONE );
                }
                break;
            case 4: // flip horizontally
                ret = sprite_tex->render_copy_ex( renderer, &destination, 0, nullptr,
                                                  static_cast<SDL_RendererFlip>( SDL_FLIP_HORIZONTAL ) );
        }
    } else { // don't rotate, same as case 0 above
        ret = sprite_tex->render_copy_ex( renderer, &destination, 0, nullptr, SDL_FLIP_NONE );
    }

    printErrorIf( ret != 0, "SDL_RenderCopyEx() failed" );
    // this reference passes all the way back up the call chain back to
    // cata_tiles::draw() std::vector<tile_render_info> draw_points[].height_3d
    // where we are accumulating the height of every sprite stacked up in a tile
    height_3d += tile.height_3d;
    return true;
}

bool cata_tiles::draw_tile_at(
    const tile_type &tile, const point &p, unsigned int loc_rand, int rota,
    lit_level ll, bool apply_night_vision_goggles, int &height_3d )
{
    draw_sprite_at( tile, tile.bg, p, loc_rand, /*fg:*/ false, rota, ll,
                    apply_night_vision_goggles );
    draw_sprite_at( tile, tile.fg, p, loc_rand, /*fg:*/ true, rota, ll,
                    apply_night_vision_goggles, height_3d );
    return true;
}

bool cata_tiles::would_apply_vision_effects( const visibility_type visibility ) const
{
    return visibility != VIS_CLEAR;
}

bool cata_tiles::apply_vision_effects( const tripoint &pos,
                                       const visibility_type visibility )
{
    if( !would_apply_vision_effects( visibility ) ) {
        return false;
    }
    std::string light_name;
    switch( visibility ) {
        case VIS_HIDDEN:
            light_name = "lighting_hidden";
            break;
        case VIS_LIT:
            light_name = "lighting_lowlight_light";
            break;
        case VIS_BOOMER:
            light_name = "lighting_boomered_light";
            break;
        case VIS_BOOMER_DARK:
            light_name = "lighting_boomered_dark";
            break;
        case VIS_DARK:
            light_name = "lighting_lowlight_dark";
            break;
        case VIS_CLEAR:
            // should never happen
            break;
    }

    // lighting is never rotated, though, could possibly add in random rotation?
    draw_from_id_string( light_name, C_LIGHTING, empty_string, pos, 0, 0, LL_LIT, false );

    return true;
}

bool cata_tiles::draw_terrain_below( const tripoint &p, const lit_level, int &,
                                     const bool ( &invisible )[5] )
{
    const auto low_override = draw_below_override.find( p );
    const bool low_overridden = low_override != draw_below_override.end();
    if( low_overridden ? !low_override->second : ( invisible[0] ||
            !g->m.need_draw_lower_floor( p ) ) ) {
        return false;
    }

    tripoint pbelow = tripoint( p.xy(), p.z - 1 );
    SDL_Color tercol = curses_color_to_SDL( c_dark_gray );

    const ter_t &curr_ter = g->m.ter( pbelow ).obj();
    const furn_t &curr_furn = g->m.furn( pbelow ).obj();
    int part_below;
    int sizefactor = 2;
    const vehicle *veh;
    //        const vehicle *veh;
    if( curr_furn.has_flag( TFLAG_SEEN_FROM_ABOVE ) ) {
        tercol = curses_color_to_SDL( curr_furn.color() );
    } else if( curr_furn.movecost < 0 ) {
        tercol = curses_color_to_SDL( curr_furn.color() );
    } else if( ( veh = g->m.veh_at_internal( pbelow, part_below ) ) != nullptr ) {
        const int roof = veh->roof_at_part( part_below );
        const auto vpobst = vpart_position( const_cast<vehicle &>( *veh ), part_below ).obstacle_at_part();
        tercol = curses_color_to_SDL( ( roof >= 0 ||
                                        vpobst ) ? c_light_gray : c_magenta );
        sizefactor = ( roof >= 0 || vpobst ) ? 4 : 2;
    } else if( curr_ter.has_flag( TFLAG_SEEN_FROM_ABOVE ) || curr_ter.movecost == 0 ) {
        tercol = curses_color_to_SDL( curr_ter.color() );
    } else if( !curr_ter.has_flag( TFLAG_NO_FLOOR ) ) {
        sizefactor = 4;
        tercol = curses_color_to_SDL( curr_ter.color() );
    } else {
        tercol = curses_color_to_SDL( curr_ter.color() );
    }

    SDL_Rect belowRect;
    belowRect.h = tile_width / sizefactor;
    belowRect.w = tile_height / sizefactor;
    if( tile_iso ) {
        belowRect.h = ( belowRect.h * 2 ) / 3;
        belowRect.w = ( belowRect.w * 3 ) / 4;
    }
    // translate from player-relative to screen relative tile position
    int screen_x = 0;
    int screen_y = 0;
    if( tile_iso ) {
        screen_x = ( ( pbelow.x - o.x ) - ( o.y - pbelow.y ) + screentile_width - 2 ) * tile_width / 2 +
                   op.x;
        // y uses tile_width because width is definitive for iso tiles
        // tile footprints are half as tall as wide, arbitrarily tall
        screen_y = ( ( pbelow.y - o.y ) - ( pbelow.x - o.x ) - 4 ) * tile_width / 4 +
                   screentile_height * tile_height / 2 + // TODO: more obvious centering math
                   op.y;
    } else {
        screen_x = ( pbelow.x - o.x ) * tile_width + op.x;
        screen_y = ( pbelow.y - o.y ) * tile_height + op.y;
    }
    belowRect.x = screen_x + ( tile_width - belowRect.w ) / 2;
    belowRect.y = screen_y + ( tile_height - belowRect.h ) / 2;
    if( tile_iso ) {
        belowRect.y += tile_height / 8;
    }
    render_fill_rect( renderer, belowRect, tercol.r, tercol.g, tercol.b );

    return true;
}

bool cata_tiles::draw_terrain( const tripoint &p, const lit_level ll, int &height_3d,
                               const bool ( &invisible )[5] )
{
    const auto override = terrain_override.find( p );
    const bool overridden = override != terrain_override.end();
    bool neighborhood_overridden = overridden;
    if( !neighborhood_overridden ) {
        for( const point &dir : {
                 point_south, point_east, point_west, point_north
             } ) {
            if( terrain_override.find( p + dir ) != terrain_override.end() ) {
                neighborhood_overridden = true;
                break;
            }
        }
    }
    // first memorize the actual terrain
    const ter_id &t = g->m.ter( p );
    if( t && !invisible[0] ) {
        int subtile = 0;
        int rotation = 0;
        int connect_group = 0;
        if( t.obj().connects( connect_group ) ) {
            get_connect_values( p, subtile, rotation, connect_group, {} );
        } else {
            get_terrain_orientation( p, rotation, subtile, {}, invisible );
            // do something to get other terrain orientation values
        }
        const std::string &tname = t.id().str();
        if( !g->m.check_and_set_seen_cache( p ) ) {
            g->u.memorize_tile( g->m.getabs( p ), tname, subtile, rotation );
        }
        // draw the actual terrain if there's no override
        if( !neighborhood_overridden ) {
            return draw_from_id_string( tname, C_TERRAIN, empty_string, p, subtile, rotation, ll,
                                        nv_goggles_activated, height_3d );
        }
    }
    if( invisible[0] ? overridden : neighborhood_overridden ) {
        // and then draw the override terrain
        const ter_id &t2 = overridden ? override->second : t;
        if( t2 ) {
            // both the current and neighbouring overrides may change the appearance
            // of the tile, so always re-calculate it.
            int subtile = 0;
            int rotation = 0;
            int connect_group = 0;
            if( t2.obj().connects( connect_group ) ) {
                get_connect_values( p, subtile, rotation, connect_group, terrain_override );
            } else {
                get_terrain_orientation( p, rotation, subtile, terrain_override, invisible );
            }
            const std::string &tname = t2.id().str();
            // tile overrides are never memorized
            // tile overrides are always shown with full visibility
            const lit_level lit = overridden ? LL_LIT : ll;
            const bool nv = overridden ? false : nv_goggles_activated;
            return draw_from_id_string( tname, C_TERRAIN, empty_string, p, subtile, rotation, lit, nv,
                                        height_3d );
        }
    } else if( invisible[0] && has_terrain_memory_at( p ) ) {
        // try drawing memory if invisible and not overridden
        const auto &t = get_terrain_memory_at( p );
        return draw_from_id_string( t.tile, C_TERRAIN, empty_string, p, t.subtile, t.rotation,
                                    LL_MEMORIZED, nv_goggles_activated, height_3d );
    }
    return false;
}


bool cata_tiles::has_memory_at( const tripoint &p ) const
{
    if( g->u.should_show_map_memory() ) {
        const memorized_terrain_tile t = g->u.get_memorized_tile( g->m.getabs( p ) );
        return !t.tile.empty();
    }
    return false;
}

bool cata_tiles::has_terrain_memory_at( const tripoint &p ) const
{
    if( g->u.should_show_map_memory() ) {
        const memorized_terrain_tile t = g->u.get_memorized_tile( g->m.getabs( p ) );
        if( t.tile.substr( 0, 2 ) == "t_" ) {
            return true;
        }
    }
    return false;
}

bool cata_tiles::has_furniture_memory_at( const tripoint &p ) const
{
    if( g->u.should_show_map_memory() ) {
        const memorized_terrain_tile t = g->u.get_memorized_tile( g->m.getabs( p ) );
        if( t.tile.substr( 0, 2 ) == "f_" ) {
            return true;
        }
    }
    return false;
}

bool cata_tiles::has_trap_memory_at( const tripoint &p ) const
{
    if( g->u.should_show_map_memory() ) {
        const memorized_terrain_tile t = g->u.get_memorized_tile( g->m.getabs( p ) );
        if( t.tile.substr( 0, 3 ) == "tr_" ) {
            return true;
        }
    }
    return false;
}

bool cata_tiles::has_vpart_memory_at( const tripoint &p ) const
{
    if( g->u.should_show_map_memory() ) {
        const memorized_terrain_tile t = g->u.get_memorized_tile( g->m.getabs( p ) );
        if( t.tile.substr( 0, 3 ) == "vp_" ) {
            return true;
        }
    }
    return false;
}

memorized_terrain_tile cata_tiles::get_terrain_memory_at( const tripoint &p ) const
{
    if( g->u.should_show_map_memory() ) {
        const memorized_terrain_tile t = g->u.get_memorized_tile( g->m.getabs( p ) );
        if( t.tile.substr( 0, 2 ) == "t_" ) {
            return t;
        }
    }
    return {};
}

memorized_terrain_tile cata_tiles::get_furniture_memory_at( const tripoint &p ) const
{
    if( g->u.should_show_map_memory() ) {
        const memorized_terrain_tile t = g->u.get_memorized_tile( g->m.getabs( p ) );
        if( t.tile.substr( 0, 2 ) == "f_" ) {
            return t;
        }
    }
    return {};
}

memorized_terrain_tile cata_tiles::get_trap_memory_at( const tripoint &p ) const
{
    if( g->u.should_show_map_memory() ) {
        const memorized_terrain_tile t = g->u.get_memorized_tile( g->m.getabs( p ) );
        if( t.tile.substr( 0, 3 ) == "tr_" ) {
            return t;
        }
    }
    return {};
}

memorized_terrain_tile cata_tiles::get_vpart_memory_at( const tripoint &p ) const
{
    if( g->u.should_show_map_memory() ) {
        const memorized_terrain_tile t = g->u.get_memorized_tile( g->m.getabs( p ) );
        if( t.tile.substr( 0, 3 ) == "vp_" ) {
            return t;
        }
    }
    return {};
}

bool cata_tiles::draw_furniture( const tripoint &p, const lit_level ll, int &height_3d,
                                 const bool ( &invisible )[5] )
{
    const auto override = furniture_override.find( p );
    const bool overridden = override != furniture_override.end();
    bool neighborhood_overridden = overridden;
    if( !neighborhood_overridden ) {
        for( const point &dir : {
                 point_south, point_east, point_west, point_north
             } ) {
            if( furniture_override.find( p + dir ) != furniture_override.end() ) {
                neighborhood_overridden = true;
                break;
            }
        }
    }
    // first memorize the actual furniture
    const furn_id &f = g->m.furn( p );
    if( f && !invisible[0] ) {
        const int neighborhood[4] = {
            static_cast<int>( g->m.furn( p + point_south ) ),
            static_cast<int>( g->m.furn( p + point_east ) ),
            static_cast<int>( g->m.furn( p + point_west ) ),
            static_cast<int>( g->m.furn( p + point_north ) )
        };
        int subtile = 0;
        int rotation = 0;
        get_tile_values( f, neighborhood, subtile, rotation );
        const std::string &fname = f.id().str();
        if( !g->m.check_and_set_seen_cache( p ) ) {
            g->u.memorize_tile( g->m.getabs( p ), fname, subtile, rotation );
        }
        // draw the actual furniture if there's no override
        if( !neighborhood_overridden ) {
            return draw_from_id_string( fname, C_FURNITURE, empty_string, p, subtile, rotation, ll,
                                        nv_goggles_activated, height_3d );
        }
    }
    if( invisible[0] ? overridden : neighborhood_overridden ) {
        // and then draw the override furniture
        const furn_id &f2 = overridden ? override->second : f;
        if( f2 ) {
            // both the current and neighbouring overrides may change the appearance
            // of the tile, so always re-calculate it.
            const auto furn = [&]( const tripoint & q, const bool invis ) -> furn_id {
                const auto it = furniture_override.find( q );
                return it != furniture_override.end() ? it->second :
                ( !overridden || !invis ) ? g->m.furn( q ) : f_null;
            };
            const int neighborhood[4] = {
                static_cast<int>( furn( p + point_south, invisible[1] ) ),
                static_cast<int>( furn( p + point_east, invisible[2] ) ),
                static_cast<int>( furn( p + point_west, invisible[3] ) ),
                static_cast<int>( furn( p + point_north, invisible[4] ) )
            };
            int subtile = 0;
            int rotation = 0;
            get_tile_values( f2, neighborhood, subtile, rotation );
            const std::string &fname = f2.id().str();
            // tile overrides are never memorized
            // tile overrides are always shown with full visibility
            const lit_level lit = overridden ? LL_LIT : ll;
            const bool nv = overridden ? false : nv_goggles_activated;
            return draw_from_id_string( fname, C_FURNITURE, empty_string, p, subtile, rotation, lit, nv,
                                        height_3d );
        }
    } else if( invisible[0] && has_furniture_memory_at( p ) ) {
        // try drawing memory if invisible and not overridden
        const auto &t = get_furniture_memory_at( p );
        return draw_from_id_string( t.tile, C_FURNITURE, empty_string, p, t.subtile, t.rotation,
                                    LL_MEMORIZED, nv_goggles_activated, height_3d );
    }
    return false;
}

bool cata_tiles::draw_trap( const tripoint &p, const lit_level ll, int &height_3d,
                            const bool ( &invisible )[5] )
{
    const auto override = trap_override.find( p );
    const bool overridden = override != trap_override.end();
    bool neighborhood_overridden = overridden;
    if( !neighborhood_overridden ) {
        for( const point &dir : {
                 point_south, point_east, point_west, point_north
             } ) {
            if( trap_override.find( p + dir ) != trap_override.end() ) {
                neighborhood_overridden = true;
                break;
            }
        }
    }

    // first memorize the actual trap
    const trap_id &tr = g->m.tr_at( p ).loadid;
    if( tr && !invisible[0] && tr.obj().can_see( p, g->u ) ) {
        const int neighborhood[4] = {
            static_cast<int>( g->m.tr_at( p + point_south ).loadid ),
            static_cast<int>( g->m.tr_at( p + point_east ).loadid ),
            static_cast<int>( g->m.tr_at( p + point_west ).loadid ),
            static_cast<int>( g->m.tr_at( p + point_north ).loadid )
        };
        int subtile = 0;
        int rotation = 0;
        get_tile_values( tr, neighborhood, subtile, rotation );
        const std::string trname = tr.id().str();
        if( !g->m.check_and_set_seen_cache( p ) ) {
            g->u.memorize_tile( g->m.getabs( p ), trname, subtile, rotation );
        }
        // draw the actual trap if there's no override
        if( !neighborhood_overridden ) {
            return draw_from_id_string( trname, C_TRAP, empty_string, p, subtile, rotation, ll,
                                        nv_goggles_activated, height_3d );
        }
    }
    if( overridden || ( !invisible[0] && neighborhood_overridden && tr.obj().can_see( p, g->u ) ) ) {
        // and then draw the override trap
        const trap_id &tr2 = overridden ? override->second : tr;
        if( tr2 ) {
            // both the current and neighbouring overrides may change the appearance
            // of the tile, so always re-calculate it.
            const auto tr_at = [&]( const tripoint & q, const bool invis ) -> trap_id {
                const auto it = trap_override.find( q );
                return it != trap_override.end() ? it->second :
                ( !overridden || !invis ) ? g->m.tr_at( q ).loadid : tr_null;
            };
            const int neighborhood[4] = {
                static_cast<int>( tr_at( p + point_south, invisible[1] ) ),
                static_cast<int>( tr_at( p + point_east, invisible[2] ) ),
                static_cast<int>( tr_at( p + point_west, invisible[3] ) ),
                static_cast<int>( tr_at( p + point_north, invisible[4] ) )
            };
            int subtile = 0;
            int rotation = 0;
            get_tile_values( tr2, neighborhood, subtile, rotation );
            const std::string &trname = tr2.id().str();
            // tile overrides are never memorized
            // tile overrides are always shown with full visibility
            const lit_level lit = overridden ? LL_LIT : ll;
            const bool nv = overridden ? false : nv_goggles_activated;
            return draw_from_id_string( trname, C_TRAP, empty_string, p, subtile, rotation, lit, nv,
                                        height_3d );
        }
    } else if( invisible[0] && has_trap_memory_at( p ) ) {
        // try drawing memory if invisible and not overridden
        const auto &t = get_trap_memory_at( p );
        return draw_from_id_string( t.tile, C_TRAP, empty_string, p, t.subtile, t.rotation,
                                    LL_MEMORIZED, nv_goggles_activated, height_3d );
    }
    return false;
}

bool cata_tiles::draw_graffiti( const tripoint &p, const lit_level ll, int &height_3d,
                                const bool ( &invisible )[5] )
{
    const auto override = graffiti_override.find( p );
    const bool overridden = override != graffiti_override.end();
    if( overridden ? !override->second : ( invisible[0] || !g->m.has_graffiti_at( p ) ) ) {
        return false;
    }
    const lit_level lit = overridden ? LL_LIT : ll;
    return draw_from_id_string( "graffiti", C_NONE, empty_string, p, 0, 0, lit, false, height_3d );
}

bool cata_tiles::draw_field_or_item( const tripoint &p, const lit_level ll, int &height_3d,
                                     const bool ( &invisible )[5] )
{
    const auto fld_override = field_override.find( p );
    const bool fld_overridden = fld_override != field_override.end();
    const field_type_id &fld = fld_overridden ?
                               fld_override->second : g->m.field_at( p ).displayed_field_type();
    bool ret_draw_field = false;
    bool ret_draw_items = false;
    if( ( fld_overridden || !invisible[0] ) && fld.obj().display_field ) {
        const lit_level lit = fld_overridden ? LL_LIT : ll;
        const bool nv = fld_overridden ? false : nv_goggles_activated;

        auto field_at = [&]( const tripoint & q, const bool invis ) -> field_type_id {
            const auto it = field_override.find( q );
            return it != field_override.end() ? it->second :
            ( !fld_overridden || !invis ) ? g->m.field_at( q ).displayed_field_type() : fd_null;
        };
        // for rotation information
        const int neighborhood[4] = {
            static_cast<int>( field_at( p + point_south, invisible[1] ) ),
            static_cast<int>( field_at( p + point_east, invisible[2] ) ),
            static_cast<int>( field_at( p + point_west, invisible[3] ) ),
            static_cast<int>( field_at( p + point_north, invisible[4] ) )
        };

        int subtile = 0;
        int rotation = 0;
        get_tile_values( fld, neighborhood, subtile, rotation );

        ret_draw_field = draw_from_id_string( fld.id().str(), C_FIELD, empty_string, p, subtile,
                                              rotation, lit, nv );
    }
    if( fld.obj().display_items ) {
        const auto it_override = item_override.find( p );
        const bool it_overridden = it_override != item_override.end();

        itype_id it_id;
        mtype_id mon_id;
        bool hilite;
        const itype *it_type;
        if( it_overridden ) {
            it_id = std::get<0>( it_override->second );
            mon_id = std::get<1>( it_override->second );
            hilite = std::get<2>( it_override->second );
            it_type = item::find_type( it_id );
        } else if( !invisible[0] && g->m.sees_some_items( p, g->u ) ) {
            const maptile &tile = g->m.maptile_at( p );
            const item &itm = tile.get_uppermost_item();
            const mtype *const mon = itm.get_mtype();
            it_id = itm.typeId();
            mon_id = mon ? mon->id : mtype_id::NULL_ID();
            hilite = tile.get_item_count() > 1;
            it_type = itm.type;
        } else {
            it_type = nullptr;
        }
        if( it_type && it_id != "null" ) {
            const std::string disp_id = it_id == "corpse" && mon_id ?
                                        "corpse_" + mon_id.str() : it_id;
            const std::string it_category = it_type->get_item_type_string();
            const lit_level lit = it_overridden ? LL_LIT : ll;
            const bool nv = it_overridden ? false : nv_goggles_activated;

            ret_draw_items = draw_from_id_string( disp_id, C_ITEM, it_category, p, 0, 0, lit,
                                                  nv, height_3d );
            if( ret_draw_items && hilite ) {
                draw_item_highlight( p );
            }
        }
    }
    return ret_draw_field && ret_draw_items;
}

bool cata_tiles::draw_vpart_below( const tripoint &p, const lit_level /*ll*/, int &/*height_3d*/,
                                   const bool ( &invisible )[5] )
{
    const auto low_override = draw_below_override.find( p );
    const bool low_overridden = low_override != draw_below_override.end();
    if( low_overridden ? !low_override->second : ( invisible[0] ||
            !g->m.need_draw_lower_floor( p ) ) ) {
        return false;
    }
    tripoint pbelow( p.xy(), p.z - 1 );
    int height_3d_below = 0;
    bool below_invisible[5];
    std::fill( below_invisible, below_invisible + 5, false );
    return draw_vpart( pbelow, LL_LOW, height_3d_below, below_invisible );
}

bool cata_tiles::draw_vpart( const tripoint &p, lit_level ll, int &height_3d,
                             const bool ( &invisible )[5] )
{
    const auto override = vpart_override.find( p );
    const bool overridden = override != vpart_override.end();
    // first memorize the actual vpart
    const optional_vpart_position vp = g->m.veh_at( p );
    if( vp && !invisible[0] ) {
        const vehicle &veh = vp->vehicle();
        const int veh_part = vp->part_index();
        // Gets the visible part, should work fine once tileset vp_ids are updated to work with the vehicle part json ids
        // get the vpart_id
        char part_mod = 0;
        const vpart_id &vp_id = veh.part_id_string( veh_part, part_mod );
        const int subtile = part_mod == 1 ? open_ : part_mod == 2 ? broken : 0;
        const int rotation = veh.face.dir();
        const std::string vpname = "vp_" + vp_id.str();
        if( !veh.forward_velocity() && !veh.player_in_control( g->u ) &&
            !g->m.check_and_set_seen_cache( p ) ) {
            g->u.memorize_tile( g->m.getabs( p ), vpname, subtile, rotation );
        }
        if( !overridden ) {
            const cata::optional<vpart_reference> cargopart = vp.part_with_feature( "CARGO", true );
            const bool draw_highlight = cargopart && !veh.get_items( cargopart->part_index() ).empty();
            const bool ret = draw_from_id_string( vpname, C_VEHICLE_PART, empty_string, p, subtile, rotation,
                                                  ll, nv_goggles_activated, height_3d );
            if( ret && draw_highlight ) {
                draw_item_highlight( p );
            }
            return ret;
        }
    }
    if( overridden ) {
        // and then draw the override vpart
        const vpart_id &vp2 = std::get<0>( override->second );
        if( vp2 ) {
            const char part_mod = std::get<1>( override->second );
            const int subtile = part_mod == 1 ? open_ : part_mod == 2 ? broken : 0;
            const int rotation = std::get<2>( override->second );
            const int draw_highlight = std::get<3>( override->second );
            const std::string vpname = "vp_" + vp2.str();
            // tile overrides are never memorized
            // tile overrides are always shown with full visibility
            const bool ret = draw_from_id_string( vpname, C_VEHICLE_PART, empty_string, p, subtile, rotation,
                                                  LL_LIT, false, height_3d );
            if( ret && draw_highlight ) {
                draw_item_highlight( p );
            }
            return ret;
        }
    } else if( invisible[0] && has_vpart_memory_at( p ) ) {
        // try drawing memory if invisible and not overridden
        const auto &t = get_vpart_memory_at( p );
        return draw_from_id_string( t.tile, C_VEHICLE_PART, empty_string, p, t.subtile, t.rotation,
                                    LL_MEMORIZED, nv_goggles_activated, height_3d );
    }
    return false;
}

bool cata_tiles::draw_critter_at_below( const tripoint &p, const lit_level, int &,
                                        const bool ( &invisible )[5] )
{
    // Check if we even need to draw below. If not, bail.
    const auto low_override = draw_below_override.find( p );
    const bool low_overridden = low_override != draw_below_override.end();
    if( low_overridden ? !low_override->second : ( invisible[0] ||
            !g->m.need_draw_lower_floor( p ) ) ) {
        return false;
    }

    tripoint pbelow( p.xy(), p.z - 1 );

    // Get the critter at the location below. If there isn't one,
    // we can bail.
    const Creature *critter = g->critter_at( pbelow, true );
    if( critter == nullptr ) {
        return false;
    }

    // Check if the player can actually see the critter. We don't care if
    // it's via infrared or not, just whether or not they're seen. If not,
    // we can bail.
    if( !g->u.sees( *critter ) && !g->u.sees_with_infrared( *critter ) ) {
        return false;
    }

    const point screen_point = player_to_screen( pbelow.xy() );

    SDL_Color tercol = curses_color_to_SDL( c_red );
    const int sizefactor = 2;

    SDL_Rect belowRect;
    belowRect.h = tile_width / sizefactor;
    belowRect.w = tile_height / sizefactor;

    if( tile_iso ) {
        belowRect.h = ( belowRect.h * 2 ) / 3;
        belowRect.w = ( belowRect.w * 3 ) / 4;
    }

    belowRect.x = screen_point.x + ( tile_width - belowRect.w ) / 2;
    belowRect.y = screen_point.y + ( tile_height - belowRect.h ) / 2;

    if( tile_iso ) {
        belowRect.y += tile_height / 8;
    }

    render_fill_rect( renderer, belowRect, tercol.r, tercol.g, tercol.b );

    return true;
}

bool cata_tiles::draw_critter_at( const tripoint &p, lit_level ll, int &height_3d,
                                  const bool ( &invisible )[5] )
{
    bool result;
    bool is_player;
    bool sees_player;
    Creature::Attitude attitude;
    const auto override = monster_override.find( p );
    if( override != monster_override.end() ) {
        const mtype_id id = std::get<0>( override->second );
        if( !id ) {
            return false;
        }
        is_player = false;
        sees_player = false;
        attitude = std::get<3>( override->second );
        const std::string &chosen_id = id.str();
        const std::string &ent_subcategory = id.obj().species.empty() ?
                                             empty_string : id.obj().species.begin()->str();
        result = draw_from_id_string( chosen_id, C_MONSTER, ent_subcategory, p, corner, 0, LL_LIT, false,
                                      height_3d );
    } else if( !invisible[0] ) {
        const Creature *pcritter = g->critter_at( p, true );
        if( pcritter == nullptr ) {
            return false;
        }
        const Creature &critter = *pcritter;

        if( !g->u.sees( critter ) ) {
            if( g->u.sees_with_infrared( critter ) ) {
                return draw_from_id_string( "infrared_creature", C_NONE, empty_string, p, 0, 0,
                                            LL_LIT, false, height_3d );
            }
            return false;
        }
        result = false;
        sees_player = false;
        is_player = false;
        attitude = Creature::A_ANY;
        const monster *m = dynamic_cast<const monster *>( &critter );
        if( m != nullptr ) {
            const auto ent_category = C_MONSTER;
            std::string ent_subcategory = empty_string;
            if( !m->type->species.empty() ) {
                ent_subcategory = m->type->species.begin()->str();
            }
            const int subtile = corner;
            // depending on the toggle flip sprite left or right
            int rot_facing = -1;
            if( m->facing == FD_RIGHT ) {
                rot_facing = 0;
            } else if( m->facing == FD_LEFT ) {
                rot_facing = 4;
            }
            if( rot_facing >= 0 ) {
                const auto ent_name = m->type->id;
                std::string chosen_id = ent_name.str();
                if( m->has_effect( effect_ridden ) ) {
                    int pl_under_height = 6;
                    draw_entity_with_overlays( g->u, p, ll, pl_under_height );
                    const std::string prefix = "rid_";
                    std::string copy_id = chosen_id;
                    const std::string ridden_id = copy_id.insert( 0, prefix );
                    const tile_type *tt = tileset_ptr->find_tile_type( ridden_id );
                    if( tt ) {
                        chosen_id = ridden_id;
                    }
                }
                result = draw_from_id_string( chosen_id, ent_category, ent_subcategory, p, subtile, rot_facing,
                                              ll, false, height_3d );
                sees_player = m->sees( g->u );
                attitude = m->attitude_to( g-> u );
            }
        }
        const player *pl = dynamic_cast<const player *>( &critter );
        if( pl != nullptr ) {
            draw_entity_with_overlays( *pl, p, ll, height_3d );
            result = true;
            if( pl->is_player() ) {
                is_player = true;
            } else {
                sees_player = pl->sees( g-> u );
                attitude = pl->attitude_to( g-> u );
            }
        }
    } else { // invisible
        const Creature *critter = g->critter_at( p, true );
        if( critter && g->u.sees_with_infrared( *critter ) ) {
            // try drawing infrared creature if invisible and not overridden
            // return directly without drawing overlay
            return draw_from_id_string( "infrared_creature", C_NONE, empty_string, p, 0, 0, LL_LIT, false,
                                        height_3d );
        } else {
            return false;
        }
    }

    if( result && !is_player ) {
        std::ostringstream tmp_id;
        tmp_id << "overlay_" << Creature::attitude_raw_string( attitude );
        if( sees_player ) {
            tmp_id << "_sees_player";
        }
        const std::string draw_id = tmp_id.str();
        if( tileset_ptr->find_tile_type( draw_id ) ) {
            draw_from_id_string( draw_id, C_NONE, empty_string, p, 0, 0, LL_LIT, false, height_3d );
        }
    }
    return result;
}

bool cata_tiles::draw_zone_mark( const tripoint &p, lit_level ll, int &height_3d,
                                 const bool ( &invisible )[5] )
{
    if( invisible[0] ) {
        return false;
    }

    if( !g->is_zones_manager_open() ) {
        return false;
    }

    const zone_manager &mgr = zone_manager::get_manager();
    const tripoint &abs = g->m.getabs( p );
    const auto zone = mgr.get_bottom_zone( abs );

    if( zone && zone->has_options() ) {
        auto option = dynamic_cast<const mark_option *>( &zone->get_options() );

        if( option && !option->get_mark().empty() ) {
            return draw_from_id_string( option->get_mark(), C_NONE, empty_string, p, 0, 0, ll,
                                        nv_goggles_activated, height_3d );
        }
    }

    return false;
}

void cata_tiles::draw_entity_with_overlays( const player &pl, const tripoint &p, lit_level ll,
        int &height_3d )
{
    std::string ent_name;

    if( pl.is_npc() ) {
        ent_name = pl.male ? "npc_male" : "npc_female";
    } else {
        ent_name = pl.male ? "player_male" : "player_female";
    }
    // first draw the character itself(i guess this means a tileset that
    // takes this seriously needs a naked sprite)
    int prev_height_3d = height_3d;

    // depending on the toggle flip sprite left or right
    if( pl.facing == FD_RIGHT ) {
        draw_from_id_string( ent_name, C_NONE, "", p, corner, 0, ll, false, height_3d );
    } else if( pl.facing == FD_LEFT ) {
        draw_from_id_string( ent_name, C_NONE, "", p, corner, 4, ll, false, height_3d );
    }

    // next up, draw all the overlays
    std::vector<std::string> overlays = pl.get_overlay_ids();
    for( const std::string &overlay : overlays ) {
        std::string draw_id = overlay;
        if( find_overlay_looks_like( pl.male, overlay, draw_id ) ) {
            int overlay_height_3d = prev_height_3d;
            if( pl.facing == FD_RIGHT ) {
                draw_from_id_string( draw_id, C_NONE, "", p, corner, /*rota:*/ 0, ll, false, overlay_height_3d );
            } else if( pl.facing == FD_LEFT ) {
                draw_from_id_string( draw_id, C_NONE, "", p, corner, /*rota:*/ 4, ll, false, overlay_height_3d );
            }
            // the tallest height-having overlay is the one that counts
            height_3d = std::max( height_3d, overlay_height_3d );
        }
    }
}

bool cata_tiles::draw_item_highlight( const tripoint &pos )
{
    return draw_from_id_string( ITEM_HIGHLIGHT, C_NONE, empty_string, pos, 0, 0, LL_LIT, false );
}

void tileset_loader::ensure_default_item_highlight()
{
    if( ts.find_tile_type( ITEM_HIGHLIGHT ) ) {
        return;
    }
    const Uint8 highlight_alpha = 127;

    int index = ts.tile_values.size();

    const SDL_Surface_Ptr surface = create_surface_32( ts.tile_width, ts.tile_height );
    assert( surface );
    throwErrorIf( SDL_FillRect( surface.get(), nullptr, SDL_MapRGBA( surface->format, 0, 0, 127,
                                highlight_alpha ) ) != 0, "SDL_FillRect failed" );
    ts.tile_values.emplace_back( CreateTextureFromSurface( renderer, surface ), SDL_Rect{ 0, 0, ts.tile_width, ts.tile_height } );
    ts.tile_ids[ITEM_HIGHLIGHT].fg.add( std::vector<int>( {index} ), 1 );
}

/* Animation Functions */
/* -- Inits */
void cata_tiles::init_explosion( const tripoint &p, int radius )
{
    do_draw_explosion = true;
    exp_pos = p;
    exp_rad = radius;
}
void cata_tiles::init_custom_explosion_layer( const std::map<tripoint, explosion_tile> &layer )
{
    do_draw_custom_explosion = true;
    custom_explosion_layer = layer;
}
void cata_tiles::init_draw_bullet( const tripoint &p, std::string name )
{
    do_draw_bullet = true;
    bul_pos = p;
    bul_id = std::move( name );
}
void cata_tiles::init_draw_hit( const tripoint &p, std::string name )
{
    do_draw_hit = true;
    hit_pos = p;
    hit_entity_id = std::move( name );
}
void cata_tiles::init_draw_line( const tripoint &p, std::vector<tripoint> trajectory,
                                 std::string name, bool target_line )
{
    do_draw_line = true;
    is_target_line = target_line;
    line_pos = p;
    line_endpoint_id = std::move( name );
    line_trajectory = std::move( trajectory );
}
void cata_tiles::init_draw_cursor( const tripoint &p )
{
    do_draw_cursor = true;
    cursors.emplace_back( p );
}
void cata_tiles::init_draw_highlight( const tripoint &p )
{
    do_draw_highlight = true;
    highlights.emplace_back( p );
}
void cata_tiles::init_draw_weather( weather_printable weather, std::string name )
{
    do_draw_weather = true;
    weather_name = std::move( name );
    anim_weather = std::move( weather );
}
void cata_tiles::init_draw_sct()
{
    do_draw_sct = true;
}
void cata_tiles::init_draw_zones( const tripoint &_start, const tripoint &_end,
                                  const tripoint &_offset )
{
    do_draw_zones = true;
    zone_start = _start;
    zone_end = _end;
    zone_offset = _offset;
}
void cata_tiles::init_draw_radiation_override( const tripoint &p, const int rad )
{
    radiation_override.emplace( p, rad );
}
void cata_tiles::init_draw_terrain_override( const tripoint &p, const ter_id &id )
{
    terrain_override.emplace( p, id );
}
void cata_tiles::init_draw_furniture_override( const tripoint &p, const furn_id &id )
{
    furniture_override.emplace( p, id );
}
void cata_tiles::init_draw_graffiti_override( const tripoint &p, const bool has )
{
    graffiti_override.emplace( p, has );
}
void cata_tiles::init_draw_trap_override( const tripoint &p, const trap_id &id )
{
    trap_override.emplace( p, id );
}
void cata_tiles::init_draw_field_override( const tripoint &p, const field_type_id &id )
{
    field_override.emplace( p, id );
}
void cata_tiles::init_draw_item_override( const tripoint &p, const itype_id &id,
        const mtype_id &mid, const bool hilite )
{
    item_override.emplace( p, std::make_tuple( id, mid, hilite ) );
}
void cata_tiles::init_draw_vpart_override( const tripoint &p, const vpart_id &id,
        const int part_mod, const int veh_dir, const bool hilite, const point &mount )
{
    vpart_override.emplace( p, std::make_tuple( id, part_mod, veh_dir, hilite, mount ) );
}
void cata_tiles::init_draw_below_override( const tripoint &p, const bool draw )
{
    draw_below_override.emplace( p, draw );
}
void cata_tiles::init_draw_monster_override( const tripoint &p, const mtype_id &id, const int count,
        const bool more, const Creature::Attitude att )
{
    monster_override.emplace( p, std::make_tuple( id, count, more, att ) );
}
/* -- Void Animators */
void cata_tiles::void_explosion()
{
    do_draw_explosion = false;
    exp_pos = {-1, -1, -1};
    exp_rad = -1;
}
void cata_tiles::void_custom_explosion()
{
    do_draw_custom_explosion = false;
    custom_explosion_layer.clear();
}
void cata_tiles::void_bullet()
{
    do_draw_bullet = false;
    bul_pos = { -1, -1, -1 };
    bul_id.clear();
}
void cata_tiles::void_hit()
{
    do_draw_hit = false;
    hit_pos = { -1, -1, -1 };
    hit_entity_id.clear();
}
void cata_tiles::void_line()
{
    do_draw_line = false;
    is_target_line = false;
    line_pos = { -1, -1, -1 };
    line_endpoint_id.clear();
    line_trajectory.clear();
}
void cata_tiles::void_cursor()
{
    do_draw_cursor = false;
    cursors.clear();
}
void cata_tiles::void_highlight()
{
    do_draw_highlight = false;
    highlights.clear();
}
void cata_tiles::void_weather()
{
    do_draw_weather = false;
    weather_name.clear();
    anim_weather.vdrops.clear();
}
void cata_tiles::void_sct()
{
    do_draw_sct = false;
}
void cata_tiles::void_zones()
{
    do_draw_zones = false;
}
void cata_tiles::void_radiation_override()
{
    radiation_override.clear();
}
void cata_tiles::void_terrain_override()
{
    terrain_override.clear();
}
void cata_tiles::void_furniture_override()
{
    furniture_override.clear();
}
void cata_tiles::void_graffiti_override()
{
    graffiti_override.clear();
}
void cata_tiles::void_trap_override()
{
    trap_override.clear();
}
void cata_tiles::void_field_override()
{
    field_override.clear();
}
void cata_tiles::void_item_override()
{
    item_override.clear();
}
void cata_tiles::void_vpart_override()
{
    vpart_override.clear();
}
void cata_tiles::void_draw_below_override()
{
    draw_below_override.clear();
}
void cata_tiles::void_monster_override()
{
    monster_override.clear();
}
bool cata_tiles::has_draw_override( const tripoint &p ) const
{
    return radiation_override.find( p ) != radiation_override.end() ||
           terrain_override.find( p ) != terrain_override.end() ||
           furniture_override.find( p ) != furniture_override.end() ||
           graffiti_override.find( p ) != graffiti_override.end() ||
           trap_override.find( p ) != trap_override.end() ||
           field_override.find( p ) != field_override.end() ||
           item_override.find( p ) != item_override.end() ||
           vpart_override.find( p ) != vpart_override.end() ||
           draw_below_override.find( p ) != draw_below_override.end() ||
           monster_override.find( p ) != monster_override.end();
}
/* -- Animation Renders */
void cata_tiles::draw_explosion_frame()
{
    std::string exp_name = "explosion";
    int subtile = 0;
    int rotation = 0;

    for( int i = 1; i < exp_rad; ++i ) {
        subtile = corner;
        rotation = 0;

        draw_from_id_string( exp_name, exp_pos + point( -i, -i ),
                             subtile, rotation++, LL_LIT, nv_goggles_activated );
        draw_from_id_string( exp_name, exp_pos + point( -i, i ),
                             subtile, rotation++, LL_LIT, nv_goggles_activated );
        draw_from_id_string( exp_name, exp_pos + point( i, i ),
                             subtile, rotation++, LL_LIT, nv_goggles_activated );
        draw_from_id_string( exp_name, exp_pos + point( i, -i ),
                             subtile, rotation++, LL_LIT, nv_goggles_activated );

        subtile = edge;
        for( int j = 1 - i; j < 0 + i; j++ ) {
            rotation = 0;
            draw_from_id_string( exp_name, exp_pos + point( j, -i ),
                                 subtile, rotation, LL_LIT, nv_goggles_activated );
            draw_from_id_string( exp_name, exp_pos + point( j, i ),
                                 subtile, rotation, LL_LIT, nv_goggles_activated );

            rotation = 1;
            draw_from_id_string( exp_name, exp_pos + point( -i, j ),
                                 subtile, rotation, LL_LIT, nv_goggles_activated );
            draw_from_id_string( exp_name, exp_pos + point( i, j ),
                                 subtile, rotation, LL_LIT, nv_goggles_activated );
        }
    }
}

void cata_tiles::draw_custom_explosion_frame()
{
    // TODO: Make the drawing code handle all the missing tiles: <^>v and *
    // TODO: Add more explosion tiles, like "strong explosion", so that it displays more info
    static const std::string exp_strong = "explosion";
    static const std::string exp_medium = "explosion_medium";
    static const std::string exp_weak = "explosion_weak";
    int subtile = 0;
    int rotation = 0;

    for( const auto &pr : custom_explosion_layer ) {
        const explosion_neighbors ngh = pr.second.neighborhood;
        const nc_color col = pr.second.color;

        switch( ngh ) {
            case N_NORTH:
            case N_SOUTH:
                subtile = edge;
                rotation = 1;
                break;
            case N_WEST:
            case N_EAST:
                subtile = edge;
                rotation = 0;
                break;
            case N_NORTH | N_SOUTH:
            case N_NORTH | N_SOUTH | N_WEST:
            case N_NORTH | N_SOUTH | N_EAST:
                subtile = edge;
                rotation = 1;
                break;
            case N_WEST | N_EAST:
            case N_WEST | N_EAST | N_NORTH:
            case N_WEST | N_EAST | N_SOUTH:
                subtile = edge;
                rotation = 0;
                break;
            case N_SOUTH | N_EAST:
                subtile = corner;
                rotation = 0;
                break;
            case N_NORTH | N_EAST:
                subtile = corner;
                rotation = 1;
                break;
            case N_NORTH | N_WEST:
                subtile = corner;
                rotation = 2;
                break;
            case N_SOUTH | N_WEST:
                subtile = corner;
                rotation = 3;
                break;
            case N_NO_NEIGHBORS:
                subtile = edge;
                break;
            case N_WEST | N_EAST | N_NORTH | N_SOUTH:
                // Needs some special tile
                subtile = edge;
                break;
        }

        const tripoint &p = pr.first;
        if( col == c_red ) {
            draw_from_id_string( exp_strong, p, subtile, rotation, LL_LIT, nv_goggles_activated );
        } else if( col == c_yellow ) {
            draw_from_id_string( exp_medium, p, subtile, rotation, LL_LIT, nv_goggles_activated );
        } else {
            draw_from_id_string( exp_weak, p, subtile, rotation, LL_LIT, nv_goggles_activated );
        }
    }
}
void cata_tiles::draw_bullet_frame()
{
    draw_from_id_string( bul_id, C_BULLET, empty_string, bul_pos, 0, 0, LL_LIT, false );
}
void cata_tiles::draw_hit_frame()
{
    std::string hit_overlay = "animation_hit";

    draw_from_id_string( hit_entity_id, C_HIT_ENTITY, empty_string, hit_pos, 0, 0, LL_LIT, false );
    draw_from_id_string( hit_overlay, hit_pos, 0, 0, LL_LIT, false );
}
void cata_tiles::draw_line()
{
    if( line_trajectory.empty() ) {
        return;
    }
    static std::string line_overlay = "animation_line";
    if( !is_target_line || g->u.sees( line_pos ) ) {
        for( auto it = line_trajectory.begin(); it != line_trajectory.end() - 1; ++it ) {
            draw_from_id_string( line_overlay, *it, 0, 0, LL_LIT, false );
        }
    }

    draw_from_id_string( line_endpoint_id, line_trajectory.back(), 0, 0, LL_LIT, false );
}
void cata_tiles::draw_cursor()
{
    for( const tripoint &p : cursors ) {
        draw_from_id_string( "cursor", p, 0, 0, LL_LIT, false );
    }
}
void cata_tiles::draw_highlight()
{
    for( const tripoint &p : highlights ) {
        draw_from_id_string( "highlight", p, 0, 0, LL_LIT, false );
    }
}
void cata_tiles::draw_weather_frame()
{

    for( auto &vdrop : anim_weather.vdrops ) {
        // TODO: Z-level awareness if weather ever happens on anything but z-level 0.
        tripoint p( vdrop.first, vdrop.second, 0 );
        if( !tile_iso ) {
            // currently in ASCII screen coordinates
            p += o;
        }
        draw_from_id_string( weather_name, C_WEATHER, empty_string, p, 0, 0,
                             LL_LIT, nv_goggles_activated );
    }
}

void cata_tiles::draw_sct_frame( std::multimap<point, formatted_text> &overlay_strings )
{
    const bool use_font = get_option<bool>( "ANIMATION_SCT_USE_FONT" );

    for( auto iter = SCT.vSCT.begin(); iter != SCT.vSCT.end(); ++iter ) {
        const int iDX = iter->getPosX();
        const int iDY = iter->getPosY();
        const int full_text_length = iter->getText().length();

        int iOffsetX = 0;
        int iOffsetY = 0;

        for( int j = 0; j < 2; ++j ) {
            std::string sText = iter->getText( ( j == 0 ) ? "first" : "second" );
            int FG = msgtype_to_tilecolor( iter->getMsgType( ( j == 0 ) ? "first" : "second" ),
                                           iter->getStep() >= SCT.iMaxSteps / 2 );

            if( use_font ) {
                const auto direction = iter->getDirecton();
                // Compensate for string length offset added at SCT creation
                // (it will be readded using font size and proper encoding later).
                const int direction_offset = ( -direction_XY( direction ).x + 1 ) * full_text_length / 2;

                overlay_strings.emplace(
                    player_to_screen( point( iDX + direction_offset, iDY ) ),
                    formatted_text( sText, FG, direction ) );
            } else {
                for( auto &it : sText ) {
                    const std::string generic_id = get_ascii_tile_id( it, FG, -1 );

                    if( tileset_ptr->find_tile_type( generic_id ) ) {
                        draw_from_id_string( generic_id, C_NONE, empty_string,
                        { iDX + iOffsetX, iDY + iOffsetY, g->u.pos().z }, 0, 0, LL_LIT, false );
                    }

                    if( tile_iso ) {
                        iOffsetY++;
                    }
                    iOffsetX++;
                }
            }
        }
    }
}

void cata_tiles::draw_zones_frame()
{
    for( int iY = zone_start.y; iY <= zone_end.y; ++ iY ) {
        for( int iX = zone_start.x; iX <= zone_end.x; ++iX ) {
            draw_from_id_string( "highlight", C_NONE, empty_string,
                                 zone_offset.xy() + tripoint( iX, iY, g->u.pos().z ),
                                 0, 0, LL_LIT, false );
        }
    }

}
void cata_tiles::draw_footsteps_frame()
{
    static const std::string footstep_tilestring = "footstep";
    for( const auto &footstep : sounds::get_footstep_markers() ) {
        draw_from_id_string( footstep_tilestring, footstep, 0, 0, LL_LIT, false );
    }
}
/* END OF ANIMATION FUNCTIONS */

void cata_tiles::init_light()
{
    g->reset_light_level();
}

void cata_tiles::get_terrain_orientation( const tripoint &p, int &rota, int &subtile,
        const std::map<tripoint, ter_id> &ter_override, const bool ( &invisible )[5] )
{
    const bool overridden = ter_override.find( p ) != ter_override.end();
    const auto ter = [&]( const tripoint & q, const bool invis ) -> ter_id {
        const auto override = ter_override.find( q );
        return override != ter_override.end() ? override->second :
        ( !overridden || !invis ) ? g->m.ter( q ) : t_null;
    };

    // get terrain at x,y
    const ter_id tid = ter( p, invisible[0] );
    if( tid == t_null ) {
        subtile = 0;
        rota = 0;
        return;
    }

    // get terrain neighborhood
    const ter_id neighborhood[4] = {
        ter( p + point_south, invisible[1] ),
        ter( p + point_east, invisible[2] ),
        ter( p + point_west, invisible[3] ),
        ter( p + point_north, invisible[4] )
    };

    char val = 0;

    // populate connection information
    for( int i = 0; i < 4; ++i ) {
        if( neighborhood[i] == tid ) {
            val += 1 << i;
        }
    }

    get_rotation_and_subtile( val, rota, subtile );
}

void cata_tiles::get_rotation_and_subtile( const char val, int &rotation, int &subtile )
{
    switch( val ) {
        // no connections
        case 0:
            subtile = unconnected;
            rotation = 0;
            break;
        // all connections
        case 15:
            subtile = center;
            rotation = 0;
            break;
        // end pieces
        case 8:
            subtile = end_piece;
            rotation = 2;
            break;
        case 4:
            subtile = end_piece;
            rotation = 3;
            break;
        case 2:
            subtile = end_piece;
            rotation = 1;
            break;
        case 1:
            subtile = end_piece;
            rotation = 0;
            break;
        // edges
        case 9:
            subtile = edge;
            rotation = 0;
            break;
        case 6:
            subtile = edge;
            rotation = 1;
            break;
        // corners
        case 12:
            subtile = corner;
            rotation = 2;
            break;
        case 10:
            subtile = corner;
            rotation = 1;
            break;
        case 3:
            subtile = corner;
            rotation = 0;
            break;
        case 5:
            subtile = corner;
            rotation = 3;
            break;
        // all t_connections
        case 14:
            subtile = t_connection;
            rotation = 2;
            break;
        case 11:
            subtile = t_connection;
            rotation = 1;
            break;
        case 7:
            subtile = t_connection;
            rotation = 0;
            break;
        case 13:
            subtile = t_connection;
            rotation = 3;
            break;
    }
}

void cata_tiles::get_connect_values( const tripoint &p, int &subtile, int &rotation,
                                     const int connect_group, const std::map<tripoint, ter_id> &ter_override )
{
    uint8_t connections = g->m.get_known_connections( p, connect_group, ter_override );
    get_rotation_and_subtile( connections, rotation, subtile );
}

void cata_tiles::get_tile_values( const int t, const int *tn, int &subtile, int &rotation )
{
    bool connects[4];
    char val = 0;
    for( int i = 0; i < 4; ++i ) {
        connects[i] = ( tn[i] == t );
        if( connects[i] ) {
            val += 1 << i;
        }
    }
    get_rotation_and_subtile( val, rotation, subtile );
}

void cata_tiles::do_tile_loading_report()
{
    DebugLog( D_INFO, DC_ALL ) << "Loaded tileset: " << get_option<std::string>( "TILES" );

    if( !g->is_core_data_loaded() ) {
        return; // There's nothing to do anymore without the core data.
    }

    tile_loading_report<ter_t>( ter_t::count(), "Terrain", "" );
    tile_loading_report<furn_t>( furn_t::count(), "Furniture", "" );

    std::map<itype_id, const itype *> items;
    for( const itype *e : item_controller->all() ) {
        items.emplace( e->get_id(), e );
    }
    tile_loading_report( items, "Items", "" );

    auto mtypes = MonsterGenerator::generator().get_all_mtypes();
    lr_generic( mtypes.begin(), mtypes.end(), []( const std::vector<mtype>::iterator & m ) {
        return ( *m ).id.str();
    }, "Monsters", "" );
    tile_loading_report( vpart_info::all(), "Vehicle Parts", "vp_" );
    tile_loading_report<trap>( trap::count(), "Traps", "" );
    tile_loading_report<field_type>( field_type::count(), "Field Types", "" );

    // needed until DebugLog ostream::flush bugfix lands
    DebugLog( D_INFO, DC_ALL );
}

point cata_tiles::player_to_screen( const point &p ) const
{
    int screen_x = 0;
    int screen_y = 0;
    if( tile_iso ) {
        screen_x = ( ( p.x - o.x ) - ( o.y - p.y ) + screentile_width - 2 ) * tile_width / 2 +
                   op.x;
        // y uses tile_width because width is definitive for iso tiles
        // tile footprints are half as tall as wide, arbitrarily tall
        screen_y = ( ( p.y - o.y ) - ( p.x - o.x ) - 4 ) * tile_width / 4 +
                   screentile_height * tile_height / 2 + // TODO: more obvious centering math
                   op.y;
    } else {
        screen_x = ( p.x - o.x ) * tile_width + op.x;
        screen_y = ( p.y - o.y ) * tile_height + op.y;
    }
    return {screen_x, screen_y};
}

template<typename Iter, typename Func>
void cata_tiles::lr_generic( Iter begin, Iter end, Func id_func, const std::string &label,
                             const std::string &prefix )
{
    int missing = 0;
    int present = 0;
    std::string missing_list;
    for( ; begin != end; ++begin ) {
        const std::string id_string = id_func( begin );
        if( !tileset_ptr->find_tile_type( prefix + id_string ) ) {
            missing++;
            missing_list.append( id_string + " " );
        } else {
            present++;
        }
    }
    DebugLog( D_INFO, DC_ALL ) << "Missing " << label << ": " << missing_list;
}

template <typename maptype>
void cata_tiles::tile_loading_report( const maptype &tiletypemap, const std::string &label,
                                      const std::string &prefix )
{
    lr_generic( tiletypemap.begin(), tiletypemap.end(),
    []( const decltype( tiletypemap.begin() ) & v ) {
        // c_str works for std::string and for string_id!
        return v->first.c_str();
    }, label, prefix );
}

template <typename base_type>
void cata_tiles::tile_loading_report( const size_t count, const std::string &label,
                                      const std::string &prefix )
{
    lr_generic( static_cast<size_t>( 0 ), count,
    []( const size_t i ) {
        return int_id<base_type>( i ).id().str();
    }, label, prefix );
}

template <typename arraytype>
void cata_tiles::tile_loading_report( const arraytype &array, int array_length,
                                      const std::string &label, const std::string &prefix )
{
    const auto begin = &( array[0] );
    lr_generic( begin, begin + array_length,
    []( decltype( begin ) const v ) {
        return v->id;
    }, label, prefix );
}

std::vector<options_manager::id_and_option> cata_tiles::build_renderer_list()
{
    std::vector<options_manager::id_and_option> renderer_names;
    std::vector<options_manager::id_and_option> default_renderer_names = {
#if defined(TILES)
#   if defined(_WIN32)
        { "direct3d", translate_marker( "direct3d" ) },
#   endif
        { "software", translate_marker( "software" ) },
        { "opengl", translate_marker( "opengl" ) },
        { "opengles2", translate_marker( "opengles2" ) },
#else
        { "software", translate_marker( "software" ) }
#endif

    };
    int numRenderDrivers = SDL_GetNumRenderDrivers();
    DebugLog( D_INFO, DC_ALL ) << "Number of render drivers on your system: " << numRenderDrivers;
    for( int ii = 0; ii < numRenderDrivers; ii++ ) {
        SDL_RendererInfo ri;
        SDL_GetRenderDriverInfo( ii, &ri );
        DebugLog( D_INFO, DC_ALL ) << "Render driver: " << ii << "/" << ri.name;
        // First default renderer name we will put first on the list. We can use it later as default value.
        if( ri.name == default_renderer_names.front().first ) {
            renderer_names.emplace( renderer_names.begin(), default_renderer_names.front() );
        } else {
            renderer_names.emplace_back( ri.name, ri.name );
        }

    }

    return renderer_names.empty() ? default_renderer_names : renderer_names;
}

#endif // SDL_TILES<|MERGE_RESOLUTION|>--- conflicted
+++ resolved
@@ -984,7 +984,6 @@
     }
 };
 
-<<<<<<< HEAD
 static int divide_round_down( int a, int b )
 {
     if( b < 0 ) {
@@ -998,13 +997,9 @@
     }
 }
 
-void cata_tiles::draw( int destx, int desty, const tripoint &center, int width, int height,
-                       std::multimap<point, formatted_text> &overlay_strings, color_block_overlay_container &color_blocks )
-=======
 void cata_tiles::draw( const point &dest, const tripoint &center, int width, int height,
                        std::multimap<point, formatted_text> &overlay_strings,
                        color_block_overlay_container &color_blocks )
->>>>>>> a7a47102
 {
     if( !g ) {
         return;
@@ -1135,14 +1130,9 @@
                     } else {
                         col = catacurses::cyan;
                     }
-                    overlay_strings.emplace( player_to_screen( x, y ) + point( tile_width / 2, 0 ),
+                    overlay_strings.emplace( player_to_screen( point( x, y ) ) + point( tile_width / 2, 0 ),
                                              formatted_text( std::to_string( rad_value ), 8 + col, NORTH ) );
                 }
-<<<<<<< HEAD
-=======
-                overlay_strings.emplace( player_to_screen( point( x, y ) ) + point( tile_width / 2, 0 ),
-                                         formatted_text( std::to_string( rad_value ), 8 + col, NORTH ) );
->>>>>>> a7a47102
             }
 
             // Add temperature value to the overlay_strings list for every visible tile when displaying temperature
