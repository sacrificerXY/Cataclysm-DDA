--- conflicted
+++ resolved
@@ -170,17 +170,10 @@
     tripoint site = target_om_ter_random( "field", 1, miss, false );
     tinymap bay;
     bay.load( site.x * 2, site.y * 2, site.z, false );
-<<<<<<< HEAD
-    bay.add_vehicle( vproto_id("cube_van"), SEEX, SEEY, 0 );
-    bay.add_vehicle( vproto_id("quad_bike"), SEEX + 6, SEEY - 5, 270, 500, -1, true );
-    bay.add_vehicle( vproto_id("motorcycle"), SEEX - 2, SEEY - 9, 315, 500, -1, true );
-    bay.add_vehicle( vproto_id("motorcycle"), SEEX - 5, SEEY - 5, 90, 500, -1, true );
-=======
     bay.add_vehicle( vproto_id( "cube_van" ), SEEX, SEEY, 0 );
     bay.add_vehicle( vproto_id( "quad_bike" ), SEEX + 6, SEEY - 5, 270, 500, -1, true );
     bay.add_vehicle( vproto_id( "motorcycle" ), SEEX - 2, SEEY - 9, 315, 500, -1, true );
     bay.add_vehicle( vproto_id( "motorcycle" ), SEEX - 5, SEEY - 5, 90, 500, -1, true );
->>>>>>> fcbaf1ac
     bay.draw_square_ter( t_grass, SEEX - 6, SEEY - 9, SEEX + 6, SEEY + 3 );
     bay.draw_square_ter( t_dirt, SEEX - 4, SEEY - 7, SEEX + 3, SEEY + 1 );
     bay.furn_set( SEEX, SEEY - 4, f_ash );
