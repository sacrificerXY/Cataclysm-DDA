--- conflicted
+++ resolved
@@ -138,146 +138,6 @@
     return *this;
 }
 
-<<<<<<< HEAD
-void apply_ammo_effects( const tripoint &p, const std::set<std::string> &effects )
-{
-    if( effects.count( "EXPLOSIVE_SMALL" ) > 0 ) {
-        g->explosion( p, 24, 0.4 );
-    }
-
-    if( effects.count( "EXPLOSIVE" ) > 0 ) {
-        g->explosion( p, 24 );
-    }
-
-    if( effects.count( "FRAG" ) > 0 ) {
-        explosion_data frag;
-        frag.power = 1.0f;
-        frag.shrapnel.count = 50;
-        frag.shrapnel.mass = 5;
-        frag.shrapnel.recovery = 100;
-        frag.shrapnel.drop = "shrapnel";
-        g->explosion( p, frag );
-    }
-
-    if( effects.count( "NAPALM" ) > 0 ) {
-        g->explosion( p, 4, 0.7, true );
-        // More intense fire near the center
-        for( auto && pt : g->m.points_in_radius( p, 1, 0 ) ) {
-            g->m.add_field( pt, fd_fire, 1, 0 );
-        }
-    }
-
-    if( effects.count( "NAPALM_BIG" ) > 0 ) {
-        g->explosion( p, 24, 0.8, true );
-        // More intense fire near the center
-        for( auto && pt : g->m.points_in_radius( p, 3, 0 ) ) {
-            g->m.add_field( pt, fd_fire, 1, 0 );
-        }
-    }
-
-    if( effects.count( "MININUKE_MOD" ) > 0 ) {
-        g->explosion( p, 450 );
-        for( auto && pt : g->m.points_in_radius( p, 6, 0 ) ) {
-            if( g->m.sees( p, pt, 3 ) &&
-                g->m.passable( pt ) ) {
-                g->m.add_field( pt, fd_nuke_gas, 3, 0 );
-            }
-        }
-    }
-
-    if( effects.count( "ACIDBOMB" ) > 0 ) {
-        for( auto && pt : g->m.points_in_radius( p, 1, 0 ) ) {
-            g->m.add_field( pt, fd_acid, 3, 0 );
-        }
-    }
-
-    if( effects.count( "EXPLOSIVE_BIG" ) > 0 ) {
-        g->explosion( p, 40 );
-    }
-
-    if( effects.count( "EXPLOSIVE_HUGE" ) > 0 ) {
-        g->explosion( p, 80 );
-    }
-
-    if( effects.count( "TOXICGAS" ) > 0 ) {
-        for( auto && pt : g->m.points_in_radius( p, 1, 0 ) ) {
-            g->m.add_field( pt, fd_toxic_gas, 3, 0 );
-        }
-    }
-    if( effects.count( "TEARGAS" ) > 0 ) {
-        for( auto && pt : g->m.points_in_radius( p, 2, 0 ) ) {
-            g->m.add_field( pt, fd_tear_gas, 3, 0 );
-        }
-    }
-    if( effects.count( "GAS_FUNGICIDAL" ) > 0 ) {
-        for( auto && pt : g->m.points_in_radius( p, 1, 0 ) ) {
-            g->m.add_field( pt, fd_fungicidal_gas, 3, 0 );
-        }
-    }
-    if( effects.count( "SMOKE" ) > 0 ) {
-        for( auto &pt : g->m.points_in_radius( p, 1, 0 ) ) {
-            g->m.add_field( pt, fd_smoke, MAX_FIELD_DENSITY );
-        }
-    }
-    if( effects.count( "SMOKE_BIG" ) > 0 ) {
-        for( auto &pt : g->m.points_in_radius( p, 6, 0 ) ) {
-            g->m.add_field( pt, fd_smoke, MAX_FIELD_DENSITY );
-        }
-    }
-
-    if( effects.count( "FLASHBANG" ) ) {
-        g->flashbang( p );
-    }
-
-    if( effects.count( "EMP" ) ) {
-        g->emp_blast( p );
-    }
-
-    if( effects.count( "NO_BOOM" ) == 0 && effects.count( "FLAME" ) > 0 ) {
-        for( auto && pt : g->m.points_in_radius( p, 1, 0 ) ) {
-            g->m.add_field( pt, fd_fire, 1, 0 );
-        }
-    }
-
-    if( effects.count( "LIGHTNING" ) > 0 ) {
-        for( auto && pt : g->m.points_in_radius( p, 1, 0 ) ) {
-            g->m.add_field( pt, fd_electricity, 3, 0 );
-        }
-    }
-
-    if( effects.count( "PLASMA" ) > 0 ) {
-        for( auto && pt : g->m.points_in_radius( p, 1, 0 ) ) {
-            if( one_in( 2 ) ) {
-                g->m.add_field( pt, fd_plasma, rng( 2, 3 ), 0 );
-            }
-        }
-    }
-}
-
-
-int aoe_size( const std::set<std::string> &tags )
-{
-    if( tags.count( "NAPALM_BIG" ) ||
-        tags.count( "EXPLOSIVE_HUGE" ) ) {
-        return 4;
-    } else if( tags.count( "NAPALM" ) ||
-               tags.count( "EXPLOSIVE_BIG" ) ) {
-        return 3;
-    } else if( tags.count( "EXPLOSIVE" ) ||
-               tags.count( "EXPLOSIVE_SMALL" ) ||
-               tags.count( "FRAG" ) ) {
-        return 2;
-    } else if( tags.count( "ACIDBOMB" ) ||
-               tags.count( "FLAME" ) ) {
-        return 1;
-    }
-
-
-    return 0;
-}
-
-=======
->>>>>>> 8f30f4ee
 static const std::map<std::string, damage_type> dt_map = {
     { "true", DT_TRUE },
     { "biological", DT_BIOLOGICAL },
