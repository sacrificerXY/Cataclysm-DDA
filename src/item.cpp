#include "item.h"

#include "flag.h"
#include "string_formatter.h"
#include "advanced_inv.h"
#include "player.h"
#include "enums.h"
#include "item_category.h"
#include "damage.h"
#include "dispersion.h"
#include "output.h"
#include "skill.h"
#include "vitamin.h"
#include "bionics.h"
#include "bodypart.h"
#include "game.h"
#include "gun_mode.h"
#include "map.h"
#include "debug.h"
#include "cursesdef.h"
#include "text_snippets.h"
#include "vpart_position.h"
#include "material.h"
#include "item_factory.h"
#include "projectile.h"
#include "effect.h" // for weed_msg
#include "item_group.h"
#include "options.h"
#include "messages.h"
#include "artifact.h"
#include "itype.h"
#include "ammo.h"
#include "iuse_actor.h"
#include "compatibility.h"
#include "translations.h"
#include "crafting.h"
#include "recipe_dictionary.h"
#include "requirements.h"
#include "martialarts.h"
#include "npc.h"
#include "ui.h"
#include "vehicle.h"
#include "mtype.h"
#include "ranged.h"
#include "field.h"
#include "fire.h"
#include "weather.h"
#include "catacharset.h"
#include "cata_utility.h"
#include "input.h"
#include "fault.h"
#include "vehicle_selector.h"
#include "units.h"
#include "ret_val.h"
#include "iteminfo_query.h"

#include <cmath> // floor
#include <sstream>
#include <algorithm>
#include <unordered_set>
#include <set>
#include <array>
#include <tuple>
#include <iterator>
#include <cassert>

static const std::string GUN_MODE_VAR_NAME( "item::mode" );

const skill_id skill_survival( "survival" );
const skill_id skill_melee( "melee" );
const skill_id skill_bashing( "bashing" );
const skill_id skill_cutting( "cutting" );
const skill_id skill_stabbing( "stabbing" );
const skill_id skill_unarmed( "unarmed" );
const skill_id skill_cooking( "cooking" );

const quality_id quality_jack( "JACK" );
const quality_id quality_lift( "LIFT" );

const species_id FISH( "FISH" );
const species_id BIRD( "BIRD" );
const species_id INSECT( "INSECT" );
const species_id ROBOT( "ROBOT" );

const efftype_id effect_cig( "cig" );
const efftype_id effect_shakes( "shakes" );
const efftype_id effect_sleep( "sleep" );
const efftype_id effect_weed_high( "weed_high" );

const material_id mat_leather( "leather" );
const material_id mat_kevlar( "kevlar" );

std::string const& rad_badge_color(int const rad)
{
    using pair_t = std::pair<int const, std::string const>;

    static std::array<pair_t, 6> const values = {{
        pair_t {  0, _("green") },
        pair_t { 30, _("blue")  },
        pair_t { 60, _("yellow")},
        pair_t {120, pgettext("color", "orange")},
        pair_t {240, _("red")   },
        pair_t {500, _("black") },
    }};

    for (auto const &i : values) {
        if (rad <= i.first) {
            return i.second;
        }
    }

    return values.back().second;
}

light_emission nolight = {0, 0, 0};

// Returns the default item type, used for the null item (default constructed),
// the returned pointer is always valid, it's never cleared by the @ref Item_factory.
static const itype *nullitem()
{
    static itype nullitem_m;
    return &nullitem_m;
}

item &null_item_reference()
{
    static item result{};
    // reset it, in case a previous caller has changed it
    result = item();
    return result;
}

const long item::INFINITE_CHARGES = std::numeric_limits<long>::max();

item::item() : bday( calendar::time_of_cataclysm )
{
    type = nullitem();
}

item::item( const itype *type, time_point turn, long qty ) : type( type ), bday( turn )
{
    corpse = typeId() == "corpse" ? &mtype_id::NULL_ID().obj() : nullptr;
    item_counter = type->countdown_interval;

    if( qty >= 0 ) {
        charges = qty;
    } else {
        if( type->tool && type->tool->rand_charges.size() > 1 ) {
            const auto charge_roll = rng( 1, type->tool->rand_charges.size() - 1 );
            charges = rng( type->tool->rand_charges[charge_roll - 1], type->tool->rand_charges[charge_roll] );
        } else {
            charges = type->charges_default();
        }
    }

    if( type->gun ) {
        for( const auto &mod : type->gun->built_in_mods ){
            emplace_back( mod, turn, qty ).item_tags.insert( "IRREMOVABLE" );
        }
        for( const auto &mod : type->gun->default_mods ) {
            emplace_back( mod, turn, qty );
        }

    } else if( type->magazine ) {
        if( type->magazine->count > 0 ) {
            emplace_back( type->magazine->default_ammo, calendar::turn, type->magazine->count );
        }

    } else if( type->comestible ) {
        active = goes_bad() && !rotten();

    } else if( type->tool ) {
        if( ammo_remaining() && ammo_type() ) {
            ammo_set( ammo_type()->default_ammotype(), ammo_remaining() );
        }
    }

    if( ( type->gun || type->tool ) && !magazine_integral() ) {
        set_var( "magazine_converted", true );
    }

    if( !type->snippet_category.empty() ) {
        note = SNIPPET.assign( type->snippet_category );
    }
}

item::item( const itype_id& id, time_point turn, long qty )
    : item( find_type( id ), turn, qty ) {}

item::item( const itype *type, time_point turn, default_charges_tag )
    : item( type, turn, type->charges_default() ) {}

item::item( const itype_id& id, time_point turn, default_charges_tag tag )
    : item( find_type( id ), turn, tag ) {}

item::item( const itype *type, time_point turn, solitary_tag )
    : item( type, turn, type->count_by_charges() ? 1 : -1 ) {}

item::item( const itype_id& id, time_point turn, solitary_tag tag )
    : item( find_type( id ), turn, tag ) {}

item item::make_corpse( const mtype_id& mt, time_point turn, const std::string &name )
{
    if( !mt.is_valid() ) {
        debugmsg( "tried to make a corpse with an invalid mtype id" );
    }

    item result( "corpse", turn );
    result.corpse = &mt.obj();

    result.active = result.corpse->has_flag( MF_REVIVES );
    if( result.active && one_in( 20 ) ) {
        result.item_tags.insert( "REVIVE_SPECIAL" );
    }

    // This is unconditional because the item constructor above sets result.name to
    // "human corpse".
    result.corpse_name = name;

    return result;
}

item& item::convert( const itype_id& new_type )
{
    type = find_type( new_type );
    return *this;
}

item& item::deactivate( const Character *ch, bool alert )
{
    if( !active ) {
        return *this; // no-op
    }

    if( is_tool() && type->tool->revert_to != "null" ) {
        if( ch && alert && !type->tool->revert_msg.empty() ) {
            ch->add_msg_if_player( m_info, _( type->tool->revert_msg.c_str() ), tname().c_str() );
        }
        convert( type->tool->revert_to );
        active = false;

    }
    return *this;
}

item& item::activate()
{
    if( active ) {
        return *this; // no-op
    }

    if( type->countdown_interval > 0 ) {
        item_counter = type->countdown_interval;
    }

    active = true;

    return *this;
}


item& item::ammo_set( const itype_id& ammo, long qty )
{
    if( qty < 0 ) {
        // completely fill an integral or existing magazine
        if( magazine_integral() || magazine_current() ) {
            qty = ammo_capacity();

        // else try to add a magazine using default ammo count property if set
        } else if( magazine_default() != "null" ) {
            item mag( magazine_default() );
            if( mag.type->magazine->count > 0 ) {
                qty = mag.type->magazine->count;
            } else {
                qty = item( magazine_default() ).ammo_capacity();
            }
        }
    }

    if( qty <= 0 ) {
        ammo_unset();
        return *this;
    }

    // handle reloadable tools and guns with no specific ammo type as special case
    if( ammo == "null" && !ammo_type() ) {
        if( ( is_tool() || is_gun() ) && magazine_integral() ) {
            curammo = nullptr;
            charges = std::min( qty, ammo_capacity() );
        }
        return *this;
    }

    // check ammo is valid for the item
    const itype *atype = item_controller->find_template( ammo );
    if( !atype->ammo || !atype->ammo->type.count( ammo_type() ) ) {
        debugmsg( "Tried to set invalid ammo of %s for %s", atype->nname( qty ).c_str(), tname().c_str() );
        return *this;
    }

    if( is_magazine() ) {
        ammo_unset();
        emplace_back( ammo, calendar::turn, std::min( qty, ammo_capacity() ) );
        if( has_flag( "NO_UNLOAD" ) ) {
            contents.back().item_tags.insert( "NO_DROP" );
            contents.back().item_tags.insert( "IRREMOVABLE" );
        }

    } else if( magazine_integral() ) {
        curammo = atype;
        charges = std::min( qty, ammo_capacity() );

    } else {
        if( !magazine_current() ) {
            const itype *mag = find_type( magazine_default() );
            if( !mag->magazine ) {
                debugmsg( "Tried to set ammo of %s without suitable magazine for %s",
                          atype->nname( qty ).c_str(), tname().c_str() );
                return *this;
            }

            // if default magazine too small fetch instead closest available match
            if( mag->magazine->capacity < qty ) {
                // as above call to magazine_default successful can infer minimum one option exists
                auto iter = type->magazines.find( ammo_type() );
                std::vector<itype_id> opts( iter->second.begin(), iter->second.end() );
                std::sort( opts.begin(), opts.end(), []( const itype_id &lhs, const itype_id &rhs ) {
                    return find_type( lhs )->magazine->capacity < find_type( rhs )->magazine->capacity;
                } );
                mag = find_type( opts.back() );
                for( const auto &e : opts ) {
                    if( find_type( e )->magazine->capacity >= qty ) {
                        mag = find_type( e );
                        break;
                    }
                }
            }
            emplace_back( mag );
        }
        magazine_current()->ammo_set( ammo, qty );
    }

    return *this;
}

item& item::ammo_unset()
{
    if( !is_tool() && !is_gun() && !is_magazine() ) {
        ; // do nothing

    } else if( is_magazine() ) {
        contents.clear();

    } else if( magazine_integral() ) {
        curammo = nullptr;
        charges = 0;

    } else if( magazine_current() ) {
        magazine_current()->ammo_unset();
    }

    return *this;
}

int item::damage() const
{
    int ret = fast_floor( damage_ );
    if (ret == 0 && damage_ > 0) {
        ++ret;
    }
    return ret;
}

item& item::set_damage( double qty )
{
    damage_ = std::max( std::min( qty, double( max_damage() ) ), double( min_damage() ) );
    return *this;
}

item item::split( long qty )
{
    if( !count_by_charges() || qty <= 0 || qty >= charges ) {
        return item();
    }
    item res = *this;
    res.charges = qty;
    charges -= qty;
    return res;
}

bool item::is_null() const
{
    static const std::string s_null("null"); // used a lot, no need to repeat
    // Actually, type should never by null at all.
    return (type == nullptr || type == nullitem() || typeId() == s_null);
}

bool item::is_unarmed_weapon() const
{
    return has_flag( "UNARMED_WEAPON" ) || is_null();
}

bool item::covers( const body_part bp ) const
{
    return get_covered_body_parts().test( bp );
}

body_part_set item::get_covered_body_parts() const
{
    return get_covered_body_parts( get_side() );
}

body_part_set item::get_covered_body_parts( const side s ) const
{
    body_part_set res;

    if( is_gun() ) {
        // Currently only used for guns with the should strap mod, other guns might
        // go on another bodypart.
        res.set( bp_torso );
    }

    const auto armor = find_armor_data();
    if( armor == nullptr ) {
        return res;
    }

    res |= armor->covers;

    if( !armor->sided ) {
        return res; // Just ignore the side.
    }

    switch( s ) {
        case side::BOTH:
            break;

        case side::LEFT:
            res.reset(bp_arm_r);
            res.reset(bp_hand_r);
            res.reset(bp_leg_r);
            res.reset(bp_foot_r);
            break;

        case side::RIGHT:
            res.reset(bp_arm_l);
            res.reset(bp_hand_l);
            res.reset(bp_leg_l);
            res.reset(bp_foot_l);
            break;
    }

    return res;
}

bool item::is_sided() const {
    auto t = find_armor_data();
    return t ? t->sided : false;
}

side item::get_side() const {
    // MSVC complains if directly cast double to enum
    return static_cast<side>( static_cast<int>( get_var( "lateral", static_cast<int>( side::BOTH ) ) ) );
}

bool item::set_side (side s) {
    if( !is_sided() ) {
        return false;
    }

    if( s == side::BOTH ) {
        erase_var("lateral");
    } else {
        set_var("lateral", static_cast<int>( s ) );
    }

    return true;
}

bool item::swap_side()
{
    return set_side( opposite_side( get_side() ) );
}

bool item::is_worn_only_with( const item &it ) const
{
    return is_power_armor() && it.is_power_armor() && it.covers( bp_torso );
}

item item::in_its_container() const
{
    return in_container( type->default_container );
}

item item::in_container( const itype_id &cont ) const
{
    if( cont != "null" ) {
        item ret( cont, birthday() );
        ret.contents.push_back( *this );
        if( made_of( LIQUID ) && ret.is_container() ) {
            // Note: we can't use any of the normal container functions as they check the
            // container being suitable (seals, watertight etc.)
            ret.contents.back().charges = charges_per_volume( ret.get_container_capacity() );
        }

        ret.invlet = invlet;
        return ret;
    } else {
        return *this;
    }
}

long item::charges_per_volume( const units::volume &vol ) const
{
    if( type->volume == 0 ) {
        return INFINITE_CHARGES; // TODO: items should not have 0 volume at all!
    }
    return count_by_charges() ? vol / type->volume : vol / volume();
}

bool item::stacks_with( const item &rhs ) const
{
    if( type != rhs.type ) {
        return false;
    }
    // This function is also used to test whether items counted by charges should be merged, for that
    // check the, the charges must be ignored. In all other cases (tools/guns), the charges are important.
    if( !count_by_charges() && charges != rhs.charges ) {
        return false;
    }
    if( damage_ != rhs.damage_ ) {
        return false;
    }
    if( burnt != rhs.burnt ) {
        return false;
    }
    if( active != rhs.active ) {
        return false;
    }
    if( item_tags != rhs.item_tags ) {
        return false;
    }
    if( faults != rhs.faults ) {
        return false;
    }
    if( techniques != rhs.techniques ) {
        return false;
    }
    if( item_vars != rhs.item_vars ) {
        return false;
    }
    if( goes_bad() ) {
        // If this goes bad, the other item should go bad, too. It only depends on the item type.
        if( bday != rhs.bday ) {
            return false;
        }
        // Because spoiling items are only processed every processing_speed()-th turn
        // the rotting value becomes slightly different for items that have
        // been created at the same time and place and with the same initial rot.
        if( std::abs( to_turns<int>( rot - rhs.rot ) ) > processing_speed() ) {
            return false;
        } else if( rotten() != rhs.rotten() ) {
            // just to be save that rotten and unrotten food is *never* stacked.
            return false;
        }
    }
    if( ( corpse == nullptr && rhs.corpse != nullptr ) ||
        ( corpse != nullptr && rhs.corpse == nullptr ) ) {
        return false;
    }
    if( corpse != nullptr && rhs.corpse != nullptr && corpse->id != rhs.corpse->id ) {
        return false;
    }
    if( contents.size() != rhs.contents.size() ) {
        return false;
    }
    return std::equal( contents.begin(), contents.end(), rhs.contents.begin(), []( const item& a, const item& b ) {
        return a.charges == b.charges && a.stacks_with( b );
    } );
}

bool item::merge_charges( const item &rhs )
{
    if( !count_by_charges() || !stacks_with( rhs ) ) {
        return false;
    }
    // Prevent overflow when either item has "near infinite" charges.
    if( charges >= INFINITE_CHARGES / 2 || rhs.charges >= INFINITE_CHARGES / 2 ) {
        charges = INFINITE_CHARGES;
        return true;
    }
    // We'll just hope that the item counter represents the same thing for both items
    if( item_counter > 0 || rhs.item_counter > 0 ) {
        item_counter = ( static_cast<double>( item_counter ) * charges + static_cast<double>( rhs.item_counter ) * rhs.charges ) / ( charges + rhs.charges );
    }
    charges += rhs.charges;
    return true;
}

void item::put_in(item payload)
{
    contents.push_back(payload);
}

void item::set_var( const std::string &name, const int value )
{
    std::ostringstream tmpstream;
    tmpstream.imbue( std::locale::classic() );
    tmpstream << value;
    item_vars[name] = tmpstream.str();
}

void item::set_var( const std::string &name, const long value )
{
    std::ostringstream tmpstream;
    tmpstream.imbue( std::locale::classic() );
    tmpstream << value;
    item_vars[name] = tmpstream.str();
}

void item::set_var( const std::string &name, const double value )
{
    item_vars[name] = string_format( "%f", value );
}

double item::get_var( const std::string &name, const double default_value ) const
{
    const auto it = item_vars.find( name );
    if( it == item_vars.end() ) {
        return default_value;
    }
    return atof( it->second.c_str() );
}

void item::set_var( const std::string &name, const std::string &value )
{
    item_vars[name] = value;
}

std::string item::get_var( const std::string &name, const std::string &default_value ) const
{
    const auto it = item_vars.find( name );
    if( it == item_vars.end() ) {
        return default_value;
    }
    return it->second;
}

std::string item::get_var( const std::string &name ) const
{
    return get_var( name, "" );
}

bool item::has_var( const std::string &name ) const
{
    return item_vars.count( name ) > 0;
}

void item::erase_var( const std::string &name )
{
    item_vars.erase( name );
}

void item::clear_vars()
{
    item_vars.clear();
}

const char ivaresc = 001;

bool itag2ivar( std::string &item_tag, std::map<std::string, std::string> &item_vars )
{
    size_t pos = item_tag.find('=');
    if(item_tag.at(0) == ivaresc && pos != std::string::npos && pos >= 2 ) {
        std::string var_name;
        std::string val_decoded;
        int svarlen = 0;
        int svarsep = 0;
        svarsep = item_tag.find('=');
        svarlen = item_tag.size();
        val_decoded.clear();
        var_name = item_tag.substr(1, svarsep - 1); // will assume sanity here for now
        for(int s = svarsep + 1; s < svarlen; s++ ) { // cheap and temporary, AFAIK stringstream IFS = [\r\n\t ];
            if(item_tag[s] == ivaresc && s < svarlen - 2 ) {
                if ( item_tag[s + 1] == '0' && item_tag[s + 2] == 'A' ) {
                    s += 2;
                    val_decoded.append(1, '\n');
                } else if ( item_tag[s + 1] == '0' && item_tag[s + 2] == 'D' ) {
                    s += 2;
                    val_decoded.append(1, '\r');
                } else if ( item_tag[s + 1] == '0' && item_tag[s + 2] == '6' ) {
                    s += 2;
                    val_decoded.append(1, '\t');
                } else if ( item_tag[s + 1] == '2' && item_tag[s + 2] == '0' ) {
                    s += 2;
                    val_decoded.append(1, ' ');
                } else {
                    val_decoded.append(1, item_tag[s]); // hhrrrmmmmm should be passing \a?
                }
            } else {
                val_decoded.append(1, item_tag[s]);
            }
        }
        item_vars[var_name]=val_decoded;
        return true;
    } else {
        return false;
    }
}

// @todo Get rid of, handle multiple types gracefully
static int get_ranged_pierce( const common_ranged_data &ranged )
{
    if( ranged.damage.empty() ) {
        return 0;
    }
    return ranged.damage.damage_units.front().res_pen;
}

std::string item::info( bool showtext ) const
{
    std::vector<iteminfo> dummy;
    return info( showtext, dummy );
}

std::string item::info( bool showtext, std::vector<iteminfo> &iteminfo ) const {
    return info( showtext, iteminfo, 1 );
}

std::string item::info(bool showtext, std::vector<iteminfo> &iteminfo, int batch) const {
	return info( iteminfo, showtext ? &iteminfo_query::all : &iteminfo_query::notext, batch);
}

std::string item::info(std::vector<iteminfo> &info, const iteminfo_query *parts, int batch) const
{
    std::stringstream temp1;
    std::stringstream temp2;
    std::string space = "  ";
    const bool debug = g != nullptr && debug_mode;

	if (parts == nullptr)
		parts = &iteminfo_query::all;

    info.clear();

    auto insert_separation_line = [&]() {
        if( info.empty() || info.back().sName != "--" ) {
            info.push_back( iteminfo( "DESCRIPTION", "--" ) );
        }
    };

    if( !is_null() ) {
        if (parts->test(iteminfo_parts::BASE_CATEGORY) )
            info.push_back( iteminfo( "BASE", _( "Category: " ), "<header>" + get_category().name() + "</header>",
                                      -999, true, "", false ) );
        const int price_preapoc = price( false ) * batch;
        const int price_postapoc = price( true ) * batch;
        if (parts->test(iteminfo_parts::BASE_PRICE) )
            info.push_back( iteminfo( "BASE", space + _( "Price: " ), "<num>",
                                      ( double )price_preapoc / 100, false, "$", true, true ) );
        if( price_preapoc != price_postapoc && parts->test(iteminfo_parts::BASE_BARTER) ) {
            info.push_back( iteminfo( "BASE", space + _( "Barter value: " ), "<num>",
                            ( double )price_postapoc / 100, false, "$", true, true ) );
        }

        int converted_volume_scale = 0;
        const double converted_volume = round_up( convert_volume( volume().value(),
                                                                  &converted_volume_scale ) * batch, 2 );
        if (parts->test(iteminfo_parts::BASE_VOLUME) )
            info.push_back( iteminfo( "BASE", _( "<bold>Volume</bold>: " ),
                                      string_format( "<num> %s", volume_units_abbr() ),
                                      converted_volume, converted_volume_scale == 0,
                                      "", false, true ) );
        if (parts->test(iteminfo_parts::BASE_WEIGHT) )
            info.push_back( iteminfo( "BASE", space + _( "Weight: " ),
                                      string_format( "<num> %s", weight_units() ),
                                      convert_weight( weight() ) * batch, false, "", true, true ) );

        if( !type->rigid && parts->test(iteminfo_parts::BASE_RIGIDITY) ) {
            info.emplace_back( "BASE", _( "<bold>Rigid</bold>: " ), _( "No (contents increase volume)" ) );
        }

        int dmg_bash = damage_melee( DT_BASH );
        int dmg_cut  = damage_melee( DT_CUT );
        int dmg_stab = damage_melee( DT_STAB );
        if (parts->test(iteminfo_parts::BASE_DAMAGE) ) {
            if (dmg_bash) {
                info.emplace_back("BASE", _("Bash: "), "", dmg_bash, true, "", false);
            }
            if (dmg_cut) {
                info.emplace_back("BASE", (dmg_bash ? space : std::string()) + _("Cut: "),
                    "", dmg_cut, true, "", false);
            }
            if (dmg_stab) {
                info.emplace_back("BASE", ((dmg_bash || dmg_cut) ? space : std::string()) + _("Pierce: "),
                    "", dmg_stab, true, "", false);
            }
        }

        if( dmg_bash || dmg_cut || dmg_stab ) {
            if (parts->test(iteminfo_parts::BASE_TOHIT) )
                info.push_back( iteminfo( "BASE", space + _( "To-hit bonus: " ),
                                          ( ( type->m_to_hit > 0 ) ? "+" : "" ),
                                          type->m_to_hit, true, "" ) );

            if (parts->test(iteminfo_parts::BASE_MOVES) )
                info.push_back( iteminfo( "BASE", _( "Moves per attack: " ), "",
                                          attack_time(), true, "", true, true ) );
        }

        insert_separation_line();

        if (parts->test(iteminfo_parts::BASE_REQUIREMENTS) ) {
            // Display any minimal stat or skill requirements for the item
            std::vector<std::string> req;
            if (type->min_str > 0) {
                req.push_back(string_format("%s %d", _("strength"), type->min_str) );
            }
            if (type->min_dex > 0) {
                req.push_back(string_format("%s %d", _("dexterity"), type->min_dex) );
            }
            if (type->min_int > 0) {
                req.push_back(string_format("%s %d", _("intelligence"), type->min_int) );
            }
            if (type->min_per > 0) {
                req.push_back(string_format("%s %d", _("perception"), type->min_per) );
            }
            for (const auto &sk : type->min_skills) {
                req.push_back(string_format("%s %d", skill_id(sk.first)->name().c_str(), sk.second));
            }
            if (!req.empty()) {
                info.emplace_back("BASE", _("<bold>Minimum requirements:</bold>"));
                info.emplace_back("BASE", enumerate_as_string(req));
                insert_separation_line();
            }
        }

        const std::vector<const material_type*> mat_types = made_of_types();
        if( !mat_types.empty() && parts->test(iteminfo_parts::BASE_MATERIAL)) {
            const std::string material_list = enumerate_as_string( mat_types.begin(), mat_types.end(),
            []( const material_type *material ) {
                return string_format( "<stat>%s</stat>", _( material->name().c_str() ) );
            }, false );
            info.push_back( iteminfo( "BASE", string_format( _( "Material: %s" ), material_list.c_str() ) ) );
        }
        if( has_var( "contained_name" ) && parts->test(iteminfo_parts::BASE_CONTENTS)) {
            info.push_back( iteminfo( "BASE", string_format( _( "Contains: %s" ),
                                      get_var( "contained_name" ).c_str() ) ) );
        }
        if( count_by_charges() && !is_food() && parts->test(iteminfo_parts::BASE_AMOUNT)) {
            info.push_back( iteminfo( "BASE", _( "Amount: " ), "<num>", charges * batch, true, "", true, false, true ) );
        }
        if( debug == true && parts->test(iteminfo_parts::BASE_DEBUG)) {
            if( g != NULL ) {
                info.push_back( iteminfo( "BASE", _( "age: " ), "",
                                          to_hours<int>( age() ), true, "", true, true ) );

                const item *food = is_food_container() ? &contents.front() : this;
                if( food && food->goes_bad() ) {
                    info.push_back( iteminfo( "BASE", _( "bday rot: " ), "",
                                              to_turns<int>( food->age() ), true, "", true, true ) );
                    info.push_back( iteminfo( "BASE", _( "temp rot: " ), "",
                                              to_turns<int>( food->rot ), true, "", true, true ) );
                    info.push_back( iteminfo( "BASE", space + _( "max rot: " ), "",
                                              to_turns<int>( food->type->comestible->spoils ), true, "", true, true ) );
                    info.push_back( iteminfo( "BASE", space + _( "fridge: " ), "",
                                              to_turn<int>( food->fridge ), true, "", true, true ) );
                    info.push_back( iteminfo( "BASE", _( "last rot: " ), "",
                                              to_turn<int>( food->last_rot_check ), true, "", true, true ) );
                }
            }
            info.push_back( iteminfo( "BASE", _( "burn: " ), "",  burnt, true, "", true, true ) );
        }
    }

    const item *food_item = nullptr;
    if( is_food() ) {
        food_item = this;
    } else if( is_food_container() ) {
        food_item = &contents.front();
    }
    if( food_item != nullptr) {
        if( g->u.nutrition_for( *food_item ) != 0 || food_item->type->comestible->quench != 0 ) {
            if (parts->test(iteminfo_parts::FOOD_NUTRITION))
                info.push_back( iteminfo( "FOOD", _( "<bold>Nutrition</bold>: " ), "", g->u.nutrition_for( *food_item ),
                                          true, "", false, true ) );
            if (parts->test(iteminfo_parts::FOOD_QUENCH))
                info.push_back( iteminfo( "FOOD", space + _( "Quench: " ), "", food_item->type->comestible->quench ) );
        }

        if( food_item->type->comestible->fun != 0 && parts->test(iteminfo_parts::FOOD_JOY)) {
            info.push_back( iteminfo( "FOOD", _( "Enjoyability: " ), "", g->u.fun_for( *food_item ).first ) );
        }

        if (parts->test(iteminfo_parts::FOOD_PORTIONS))
            info.push_back( iteminfo( "FOOD", _( "Portions: " ), "", abs( int( food_item->charges ) * batch ) ) );
        if( food_item->corpse != NULL && ( debug == true || ( g != NULL &&
                                           ( g->u.has_bionic( bionic_id( "bio_scent_vision" ) ) || g->u.has_trait( trait_id( "CARNIVORE" ) ) ||
                                             g->u.has_artifact_with( AEP_SUPER_CLAIRVOYANCE ) ) ) ) 
                                      && parts->test(iteminfo_parts::FOOD_SMELL) ) {
            info.push_back( iteminfo( "FOOD", _( "Smells like: " ) + food_item->corpse->nname() ) );
        }

        const auto vits = g->u.vitamins_from( *food_item );
        const std::string required_vits = enumerate_as_string( vits.begin(), vits.end(), []( const std::pair<vitamin_id, int> &v ) {
            return ( g->u.vitamin_rate( v.first ) > 0_turns && v.second != 0 ) // only display vitamins that we actually require
                ? string_format( "%s (%i%%)", v.first.obj().name().c_str(), int( v.second * g->u.vitamin_rate( v.first ) / 1_days * 100 ) )
                : std::string();
        } );
        if( !required_vits.empty() && parts->test(iteminfo_parts::FOOD_VITAMINS) ) {
            info.emplace_back( "FOOD", _( "Vitamins (RDA): " ), required_vits.c_str() );
        }

        if( food_item->has_flag( "CANNIBALISM" ) && parts->test(iteminfo_parts::FOOD_CANNIBALISM) ) {
            if( !g->u.has_trait_flag( "CANNIBAL" ) ) {
                info.emplace_back( "DESCRIPTION", _( "* This food contains <bad>human flesh</bad>." ) );
            } else {
                info.emplace_back( "DESCRIPTION", _( "* This food contains <good>human flesh</good>." ) );
            }
        }

        if( food_item->is_tainted() && parts->test(iteminfo_parts::FOOD_CANNIBALISM)) {
            info.emplace_back( "DESCRIPTION", _( "* This food is <bad>tainted</bad> and will poison you." ) );
        }

        ///\EFFECT_SURVIVAL >=3 allows detection of poisonous food
        if( food_item->has_flag( "HIDDEN_POISON" ) && g->u.get_skill_level( skill_survival ) >= 3 && parts->test(iteminfo_parts::FOOD_POISON)) {
            info.emplace_back( "DESCRIPTION", _( "* On closer inspection, this appears to be <bad>poisonous</bad>." ) );
        }

        ///\EFFECT_SURVIVAL >=5 allows detection of hallucinogenic food
        if( food_item->has_flag( "HIDDEN_HALLU" ) && g->u.get_skill_level( skill_survival ) >= 5 && parts->test(iteminfo_parts::FOOD_HALLUCINOGENIC)) {
            info.emplace_back( "DESCRIPTION", _( "* On closer inspection, this appears to be <neutral>hallucinogenic</neutral>." ) );
        }

        if( food_item->goes_bad() && parts->test(iteminfo_parts::FOOD_ROT) ) {
            const std::string rot_time = to_string_clipped( food_item->type->comestible->spoils );
            info.emplace_back( "DESCRIPTION",
                               string_format( _( "* This food is <neutral>perishable</neutral>, and takes <info>%s</info> to rot from full freshness, at room temperature." ),
                                              rot_time.c_str() ) );

            // Good cooks and survivalists can estimate food's age on fresh-to-rotten scale
            const double rot_progress = food_item->get_relative_rot();
            if( !food_item->rotten() && ( g->u.get_skill_level( skill_cooking ) >= 3 || g->u.get_skill_level( skill_survival ) >= 4 ) ) {
                if( food_item->is_fresh() ) {
                    info.emplace_back( "DESCRIPTION", _( "* This food looks as <good>fresh</good> as it can be." ) );
                } else if( rot_progress >= 0.1 && rot_progress < 0.3 ) {
                    info.emplace_back( "DESCRIPTION", _( "* This food looks <good>still quite fresh</good>. "
                                                         "It's far from becoming old." ) );
                } else if( rot_progress >= 0.3 && rot_progress < 0.5 ) {
                    info.emplace_back( "DESCRIPTION", _( "* This food looks like it is reaching its <neutral>midlife</neutral>. "
                                                         "It has some time ahead before spoiling." ) );
                } else if( rot_progress >= 0.5 && rot_progress < 0.7 ) {
                    info.emplace_back( "DESCRIPTION", _( "* This food looks like it has <neutral>passed its midlife</neutral>. "
                                                         "Edible, but will go old sooner rather then later." ) );
                } else if( rot_progress >= 0.7 && rot_progress <= 0.9 ) {
                    info.emplace_back( "DESCRIPTION", _( "* This food looks like it <bad>will be old soon</bad>. "
                                                         "It's now or never, if you plan to use it." ) );
                } else if( food_item->is_going_bad() ) {
                    info.emplace_back( "DESCRIPTION", _( "* This food looks <bad>old</bad>. "
                                                         "It's on a brink of becoming inedible." ) );
                }
            }

            if( food_item->rotten() ) {
                if( g->u.has_bionic( bionic_id( "bio_digestion" ) ) ) {
                    info.push_back( iteminfo( "DESCRIPTION",
                                              _( "This food has started to <neutral>rot</neutral>, but <info>your bionic digestion can tolerate it</info>." ) ) );
                } else if( g->u.has_trait( trait_id( "SAPROVORE" ) ) ) {
                    info.push_back( iteminfo( "DESCRIPTION",
                                              _( "This food has started to <neutral>rot</neutral>, but <info>you can tolerate it</info>." ) ) );
                } else {
                    info.push_back( iteminfo( "DESCRIPTION",
                                              _( "This food has started to <bad>rot</bad>.  <info>Eating</info> it would be a <bad>very bad idea</bad>." ) ) );
                }
            }
        }
    }

    if( is_magazine() && !has_flag( "NO_RELOAD" ) ) {

        if( parts->test(iteminfo_parts::MAGAZINE_CAPACITY) )
            info.emplace_back( "MAGAZINE", _( "Capacity: " ),
                               string_format( ngettext( "<num> round of %s", "<num> rounds of %s", ammo_capacity() ),
                                              ammo_type()->name().c_str() ), ammo_capacity(), true );

        if (parts->test(iteminfo_parts::MAGAZINE_RELOAD))
            info.emplace_back( "MAGAZINE", _( "Reload time: " ), _( "<num> per round" ),
                               type->magazine->reload_time, true, "", true, true );

        insert_separation_line();
    }

    if( !is_gun() ) {
        if( ammo_data() && parts->test(iteminfo_parts::AMMO_REMAINING_OR_TYPES)) {
            if( ammo_remaining() > 0) {
                info.emplace_back( "AMMO", _( "Ammunition: " ), ammo_data()->nname( ammo_remaining() ) );
            } else if( is_ammo() ) {
                info.emplace_back( "AMMO", _( "Types: " ),
                                   enumerate_as_string( type->ammo->type.begin(), type->ammo->type.end(),
                                                        []( const ammotype &e ) { return e->name(); }, false ) );
            }

            const auto& ammo = *ammo_data()->ammo;
            if( !ammo.damage.empty() ) {
                if (parts->test(iteminfo_parts::AMMO_DAMAGE_VALUE))
                    info.emplace_back( "AMMO", _( "<bold>Damage</bold>: " ), "", ammo.damage.total_damage(), true, "", false, false );
                if (parts->test(iteminfo_parts::AMMO_DAMAGE_AP))
                    info.emplace_back( "AMMO", space + _( "Armor-pierce: " ), "", get_ranged_pierce( ammo ), true, "", true, false );
                if (parts->test(iteminfo_parts::AMMO_DAMAGE_RANGE))
                    info.emplace_back( "AMMO", _( "Range: " ), "", ammo.range, true, "", false, false );
                if (parts->test(iteminfo_parts::AMMO_DAMAGE_DISPERSION))
                    info.emplace_back( "AMMO", space + _( "Dispersion: " ), "", ammo.dispersion, true, "", true, true );
                if (parts->test(iteminfo_parts::AMMO_DAMAGE_RECOIL))
                    info.emplace_back( "AMMO", _( "Recoil: " ), "", ammo.recoil, true, "", true, true );
             }

            std::vector<std::string> fx;
            if( ammo.ammo_effects.count( "RECYCLED" ) && parts->test(iteminfo_parts::AMMO_FX_RECYCLED) ) {
                fx.emplace_back( _( "This ammo has been <bad>hand-loaded</bad>" ) );
            }
            if( ammo.ammo_effects.count( "NEVER_MISFIRES" ) && parts->test(iteminfo_parts::AMMO_FX_CANTMISSFIRE) ) {
                fx.emplace_back( _( "This ammo <good>never misfires</good>" ) );
            }
            if( ammo.ammo_effects.count( "INCENDIARY" ) && parts->test(iteminfo_parts::AMMO_FX_INDENDIARY) ) {
                fx.emplace_back( _( "This ammo <neutral>starts fires</neutral>" ) );
            }
            if( !fx.empty() ) {
                insert_separation_line();
                for( const auto& e : fx ) {
                    info.emplace_back( "AMMO", e );
                }
            }
        }

    } else {
        const item *mod = this;
        const auto aux = gun_current_mode();
        // if we have an active auxiliary gunmod display stats for this instead
        if( aux && aux->is_gunmod() && aux->is_gun() && parts->test(iteminfo_parts::DESCRIPTION_AUX_GUNMOD_HEADER)) {
            mod = &*aux;
            info.emplace_back( "DESCRIPTION", string_format( _( "Stats of the active <info>gunmod (%s)</info> are shown." ),
                                                             mod->tname().c_str() ) );
        }

        // many statistics are dependent upon loaded ammo
        // if item is unloaded (or is RELOAD_AND_SHOOT) shows approximate stats using default ammo
        item *aprox = nullptr;
        item tmp;
        if( mod->ammo_required() && !mod->ammo_remaining() ) {
            tmp = *mod;
            tmp.ammo_set( tmp.ammo_default() );
            aprox = &tmp;
        }

        const islot_gun &gun = *mod->type->gun;
        const auto curammo = mod->ammo_data();

        bool has_ammo = curammo && mod->ammo_remaining();

        damage_instance ammo_dam = has_ammo ? curammo->ammo->damage : damage_instance();
        // @todo This doesn't cover multiple damage types
        int ammo_pierce     = has_ammo ? get_ranged_pierce( *curammo->ammo ) : 0;
        int ammo_range      = has_ammo ? curammo->ammo->range      : 0;
        int ammo_dispersion = has_ammo ? curammo->ammo->dispersion : 0;

        const Skill &skill = *mod->gun_skill();

        if (parts->test(iteminfo_parts::GUN_USEDSKILL))
            info.push_back( iteminfo( "GUN", _( "Skill used: " ), "<info>" + skill.name() + "</info>" ) );

        if( mod->magazine_integral() ) {
            if( mod->ammo_capacity() && parts->test(iteminfo_parts::GUN_CAPACITY)) {
                info.emplace_back( "GUN", _( "<bold>Capacity:</bold> " ),
                                   string_format( ngettext( "<num> round of %s", "<num> rounds of %s", mod->ammo_capacity() ),
                                                  mod->ammo_type()->name().c_str() ), mod->ammo_capacity(), true );
            }
        } else {
            if (parts->test(iteminfo_parts::GUN_TYPE))
                info.emplace_back( "GUN", _( "Type: " ), mod->ammo_type()->name() );
            if( mod->magazine_current() && parts->test(iteminfo_parts::GUN_MAGAZINE)) {
                info.emplace_back( "GUN", _( "Magazine: " ), string_format( "<stat>%s</stat>", mod->magazine_current()->tname().c_str() ) );
            }
        }

        if( mod->ammo_data() && parts->test(iteminfo_parts::AMMO_REMAINING)) {
            info.emplace_back( "AMMO", _( "Ammunition: " ), string_format( "<stat>%s</stat>", mod->ammo_data()->nname( mod->ammo_remaining() ).c_str() ) );
        }

        if( mod->get_gun_ups_drain() && parts->test(iteminfo_parts::AMMO_UPSCOST)) {
            info.emplace_back( "AMMO", string_format( ngettext( "Uses <stat>%i</stat> charge of UPS per shot",
                                                                "Uses <stat>%i</stat> charges of UPS per shot", mod->get_gun_ups_drain() ),
                                                      mod->get_gun_ups_drain() ) );
        }

        insert_separation_line();

        int max_gun_range = mod->gun_range( &g->u );
        if( max_gun_range > 0 && parts->test(iteminfo_parts::GUN_MAX_RANGE)) {
            info.emplace_back( "GUN", space + _( "Maximum range: " ), "<num>", max_gun_range );
        }

        if (parts->test(iteminfo_parts::GUN_AIMING_STATS)) {
            info.emplace_back("GUN", _("Base aim speed: "), "<num>", g->u.aim_per_move(*mod, MAX_RECOIL), true, "", true, true);
            for (const aim_type type : g->u.get_aim_types(*mod)) {
                // Nameless aim levels don't get an entry.
                if (type.name.empty()) {
                    continue;
                }
                info.emplace_back("GUN", _(type.name.c_str()));
                int max_dispersion = g->u.get_weapon_dispersion(*mod).max();
                int range = range_with_even_chance_of_good_hit(max_dispersion + type.threshold);
                info.emplace_back("GUN", _("Even chance of good hit at range: "),
                    _("<num>"), range);
                int aim_mv = g->u.gun_engagement_moves(*mod, type.threshold);
                info.emplace_back("GUN", _("Time to reach aim level: "), _("<num> seconds"),
                    TICKS_TO_SECONDS(aim_mv), false, "", true, true);
            }
        }

        if (parts->test(iteminfo_parts::GUN_DAMAGE))
            info.push_back( iteminfo( "GUN", _( "Damage: " ), "", mod->gun_damage( false ).total_damage(), true, "", false, false ) );

        if( has_ammo) {
            temp1.str( "" );
            temp1 << ( ammo_dam.total_damage() >= 0 ? "+" : "" );
            // ammo_damage and sum_of_damage don't need to translate.

            if (parts->test(iteminfo_parts::GUN_DAMAGE_LOADEDAMMO))
                info.push_back( iteminfo( "GUN", "ammo_damage", "",
                                          ammo_dam.total_damage(), true, temp1.str(), false, false, false ) );
            if (parts->test(iteminfo_parts::GUN_DAMAGE_TOTAL))
                info.push_back( iteminfo( "GUN", "sum_of_damage", _( " = <num>" ),
                                          mod->gun_damage( true ).total_damage(), true, "", false, false, false ) );
        }
        
        if (parts->test(iteminfo_parts::GUN_ARMORPIERCE))
            info.push_back( iteminfo( "GUN", space + _( "Armor-pierce: " ), "",
                                      get_ranged_pierce( gun ), true, "", !has_ammo, false ) );
        if( has_ammo ) {
            temp1.str( "" );
            temp1 << ( ammo_pierce >= 0 ? "+" : "" );
            // ammo_armor_pierce and sum_of_armor_pierce don't need to translate.
            if (parts->test(iteminfo_parts::GUN_ARMORPIERCE_LOADEDAMMO))
                info.push_back( iteminfo( "GUN", "ammo_armor_pierce", "",
                                          ammo_pierce, true, temp1.str(), false, false, false ) );
            if (parts->test(iteminfo_parts::GUN_ARMORPIERCE_TOTAL))
                info.push_back( iteminfo( "GUN", "sum_of_armor_pierce", _( " = <num>" ),
                                          get_ranged_pierce( gun ) + ammo_pierce, true, "", true, false, false ) );
        }

        
        if (parts->test(iteminfo_parts::GUN_DISPERSION))
            info.push_back( iteminfo( "GUN", _( "Dispersion: " ), "",
                                      mod->gun_dispersion( false ), true, "", !has_ammo, true ) );
        if( has_ammo ) {
            temp1.str( "" );
            temp1 << ( ammo_range >= 0 ? "+" : "" );
            // ammo_dispersion and sum_of_dispersion don't need to translate.
            if (parts->test(iteminfo_parts::GUN_DISPERSION_LOADEDAMMO))
                info.push_back( iteminfo( "GUN", "ammo_dispersion", "",
                                          ammo_dispersion, true, temp1.str(), false, true, false ) );
            if (parts->test(iteminfo_parts::GUN_DISPERSION_TOTAL))
                info.push_back( iteminfo( "GUN", "sum_of_dispersion", _( " = <num>" ),
                                          mod->gun_dispersion( true ), true, "", true, true, false ) );
        }

        // if effective sight dispersion differs from actual sight dispersion display both
        int act_disp = mod->sight_dispersion();
        int eff_disp = g->u.effective_dispersion( act_disp );
        int adj_disp = eff_disp - act_disp;

        if (parts->test(iteminfo_parts::GUN_DISPERSION_SIGHT)) {
            switch ( sgn(adj_disp) ) {
            case -1:
                info.emplace_back("GUN", _("Sight dispersion: "),
                                  string_format("%i-%i = <num>", act_disp, -adj_disp), eff_disp, true, "", true, true);
                break;
            case 1:
                info.emplace_back("GUN", _("Sight dispersion: "),
                                  string_format("%i+%i = <num>", act_disp, adj_disp), eff_disp, true, "", true, true);
                break;
            case 0:
                info.emplace_back("GUN", _("Sight dispersion: "), "", eff_disp, true, "", true, true);
                break;
            }
        }

        bool bipod = mod->has_flag( "BIPOD" );
        if( aprox ) {
            if( aprox->gun_recoil( g->u ) ) {
                if (parts->test(iteminfo_parts::GUN_RECOIL))
                    info.emplace_back( "GUN", _( "Approximate recoil: " ), "",
                                       aprox->gun_recoil( g->u ), true, "", !bipod, true );
                if( bipod && parts->test(iteminfo_parts::GUN_RECOIL_BIPOD)) {
                    info.emplace_back( "GUN", "bipod_recoil", _( " (with bipod <num>)" ),
                                       aprox->gun_recoil( g->u, true ), true, "", true, true, false );
                }
            }
        } else {
            if( mod->gun_recoil( g->u ) ) {
                if (parts->test(iteminfo_parts::GUN_RECOIL))
                    info.emplace_back( "GUN", _( "Effective recoil: " ), "",
                                       mod->gun_recoil( g->u ), true, "", !bipod, true );
                if( bipod && parts->test(iteminfo_parts::GUN_RECOIL_BIPOD)) {
                    info.emplace_back( "GUN", "bipod_recoil", _( " (with bipod <num>)" ),
                                       mod->gun_recoil( g->u, true ), true, "", true, true, false );
                }
            }
        }

        auto fire_modes = mod->gun_all_modes();
        if( std::any_of( fire_modes.begin(), fire_modes.end(),
            []( const std::pair<gun_mode_id, gun_mode>& e ) {
                return e.second.qty > 1 && !e.second.melee();
        } ) ) {
            info.emplace_back( "GUN", _( "Recommended strength (burst): "), "",
                               ceil( mod->type->weight / 333.0_gram ), true, "", true, true );
        }
        
        if (parts->test(iteminfo_parts::GUN_RELOAD_TIME))
            info.emplace_back( "GUN", _( "Reload time: " ),
                               has_flag( "RELOAD_ONE" ) ? _( "<num> seconds per round" ) : _( "<num> seconds" ),
                               int( gun.reload_time / 16.67 ), true, "", true, true );

        if (parts->test(iteminfo_parts::GUN_FIRE_MODES)) {
			std::vector<std::string> fm;
			for (const auto &e : fire_modes) {
				if (e.second.target == this && !e.second.melee()) {
					fm.emplace_back( string_format( "%s (%i)", e.second.name(), e.second.qty ) );
				}
			}
			if (!fm.empty()) {
				insert_separation_line();
				info.emplace_back( "GUN", _( "<bold>Fire modes:</bold> " ) + enumerate_as_string( fm ) );
			}
        }

        if( !magazine_integral() && parts->test(iteminfo_parts::GUN_ALLOWED_MAGAZINES)) {
            insert_separation_line();
            const auto compat = magazine_compatible();
            info.emplace_back( "DESCRIPTION", _( "<bold>Compatible magazines:</bold> " ) +
                enumerate_as_string( compat.begin(), compat.end(), []( const itype_id &id ) {
                    return item_controller->find_template( id )->nname( 1 );
            } ) );
        }

        if( !gun.valid_mod_locations.empty() && parts->test(iteminfo_parts::DESCRIPTION_GUN_MODS)) {
            insert_separation_line();

            temp1.str( "" );
            temp1 << _( "<bold>Mods:</bold> " );
            int iternum = 0;
            for( auto &elem : gun.valid_mod_locations ) {
                if( iternum != 0 ) {
                    temp1 << "; ";
                }
                const int free_slots = ( elem ).second - get_free_mod_locations( ( elem ).first );
                temp1 << "<bold>" << free_slots << "/" << ( elem ).second << "</bold> " << elem.first.name();
                bool first_mods = true;
                for( const auto mod : gunmods() ) {
                    if( mod->type->gunmod->location == ( elem ).first ) { // if mod for this location
                        if( first_mods ) {
                            temp1 << ": ";
                            first_mods = false;
                        } else {
                            temp1 << ", ";
                        }
                        temp1 << "<stat>" << mod->tname() << "</stat>";
                    }
                }
                iternum++;
            }
            temp1 << ".";
            info.push_back( iteminfo( "DESCRIPTION", temp1.str() ) );
        }

        if( mod->casings_count() && parts->test(iteminfo_parts::DESCRIPTION_GUN_CASINGS)) {
            insert_separation_line();
            std::string tmp = ngettext( "Contains <stat>%i</stat> casing",
                                        "Contains <stat>%i</stat> casings", mod->casings_count() );
            info.emplace_back( "DESCRIPTION", string_format( tmp, mod->casings_count() ) );
        }

    }
    if( is_gunmod() ) {
        const auto &mod = *type->gunmod;

        if( is_gun() && parts->test(iteminfo_parts::DESCRIPTION_GUNMOD)) {
            info.push_back( iteminfo( "DESCRIPTION",
                                      _( "This mod <info>must be attached to a gun</info>, it can not be fired separately." ) ) );
        }
        if( has_flag( "REACH_ATTACK" ) && parts->test(iteminfo_parts::DESCRIPTION_GUNMOD_REACH)) {
            info.push_back( iteminfo( "DESCRIPTION",
                                      _( "When attached to a gun, <good>allows</good> making <info>reach melee attacks</info> with it." ) ) );
        }
        if( mod.dispersion != 0 && parts->test(iteminfo_parts::GUNMOD_DISPERSION)) {
            info.push_back( iteminfo( "GUNMOD", _( "Dispersion modifier: " ), "",
                                      mod.dispersion, true, ( ( mod.dispersion > 0 ) ? "+" : "" ), true, true ) );
        }
        if( mod.sight_dispersion != -1 && parts->test(iteminfo_parts::GUNMOD_DISPERSION_SIGHT)) {
            info.push_back( iteminfo( "GUNMOD", _( "Sight dispersion: " ), "",
                                      mod.sight_dispersion, true, "", true, true ) );
        }
        if( mod.aim_speed >= 0 && parts->test(iteminfo_parts::GUNMOD_AIMSPEED)) {
            info.push_back( iteminfo( "GUNMOD", _( "Aim speed: " ), "",
                                      mod.aim_speed, true, "", true, true ) );
        }
        int total_damage = static_cast<int>( mod.damage.total_damage() );
        if( total_damage != 0 && parts->test(iteminfo_parts::GUNMOD_DAMAGE)) {
            info.push_back( iteminfo( "GUNMOD", _( "Damage: " ), "", total_damage, true,
                                      ( ( total_damage > 0 ) ? "+" : "" ) ) );
        }
        int pierce = get_ranged_pierce( mod );
        if( get_ranged_pierce( mod ) != 0 && parts->test(iteminfo_parts::GUNMOD_ARMORPIERCE)) {
            info.push_back( iteminfo( "GUNMOD", _( "Armor-pierce: " ), "", pierce, true,
                                      ( ( pierce > 0 ) ? "+" : "" ) ) );
        }
        if( mod.handling != 0 && parts->test(iteminfo_parts::GUNMOD_HANDLING)) {
            info.emplace_back( "GUNMOD", _( "Handling modifier: " ), mod.handling > 0 ? "+" : "", mod.handling, true );
        }
        if( type->mod->ammo_modifier && parts->test(iteminfo_parts::GUNMOD_AMMO)) {
            info.push_back( iteminfo( "GUNMOD",
                                      string_format( _( "Ammo: <stat>%s</stat>" ), type->mod->ammo_modifier->name().c_str() ) ) );
        }

        temp1.str( "" );
        temp1 << _( "Used on: " ) << enumerate_as_string( mod.usable.begin(), mod.usable.end(), []( const gun_type_type &used_on ) {
            return string_format( "<info>%s</info>", used_on.name().c_str() );
        } );

        temp2.str( "" );
        temp2 << _( "Location: " );
        temp2 << mod.location.name();

        if (parts->test(iteminfo_parts::GUNMOD_USEDON))
            info.push_back( iteminfo( "GUNMOD", temp1.str() ) );
        if (parts->test(iteminfo_parts::GUNMOD_LOCATION))
            info.push_back( iteminfo( "GUNMOD", temp2.str() ) );

    }
    if( is_armor() ) {

        if (parts->test(iteminfo_parts::ARMOR_BODYPARTS)) {
            temp1.str( "" );
            temp1 << _( "Covers: " );
            if( covers( bp_head ) ) {
                temp1 << _( "The <info>head</info>. " );
            }
            if( covers( bp_eyes ) ) {
                temp1 << _( "The <info>eyes</info>. " );
            }
            if( covers( bp_mouth ) ) {
                temp1 << _( "The <info>mouth</info>. " );
            }
            if( covers( bp_torso ) ) {
                temp1 << _( "The <info>torso</info>. " );
            }

            if( is_sided() && ( covers( bp_arm_l ) || covers( bp_arm_r ) ) ) {
                temp1 << _( "Either <info>arm</info>. " );
            } else if( covers( bp_arm_l ) && covers( bp_arm_r ) ) {
                temp1 << _( "The <info>arms</info>. " );
            } else if( covers( bp_arm_l ) ) {
                temp1 << _( "The <info>left arm</info>. " );
            } else if( covers( bp_arm_r ) ) {
                temp1 << _( "The <info>right arm</info>. " );
            }

            if( is_sided() && ( covers( bp_hand_l ) || covers( bp_hand_r ) ) ) {
                temp1 << _( "Either <info>hand</info>. " );
            } else if( covers( bp_hand_l ) && covers( bp_hand_r ) ) {
                temp1 << _( "The <info>hands</info>. " );
            } else if( covers( bp_hand_l ) ) {
                temp1 << _( "The <info>left hand</info>. " );
            } else if( covers( bp_hand_r ) ) {
                temp1 << _( "The <info>right hand</info>. " );
            }

            if( is_sided() && ( covers( bp_leg_l ) || covers( bp_leg_r ) ) ) {
                temp1 << _( "Either <info>leg</info>. " );
            } else if( covers( bp_leg_l ) && covers( bp_leg_r ) ) {
                temp1 << _( "The <info>legs</info>. " );
            } else if( covers( bp_leg_l ) ) {
                temp1 << _( "The <info>left leg</info>. " );
            } else if( covers( bp_leg_r ) ) {
                temp1 << _( "The <info>right leg</info>. " );
            }

            if( is_sided() && ( covers( bp_foot_l ) || covers( bp_foot_r ) ) ) {
                temp1 << _( "Either <info>foot</info>. " );
            } else if( covers( bp_foot_l ) && covers( bp_foot_r ) ) {
                temp1 << _( "The <info>feet</info>. " );
            } else if( covers( bp_foot_l ) ) {
                temp1 << _( "The <info>left foot</info>. " );
            } else if( covers( bp_foot_r ) ) {
                temp1 << _( "The <info>right foot</info>. " );
            }

            info.push_back(iteminfo("ARMOR", temp1.str()));
        }

        if (parts->test(iteminfo_parts::ARMOR_LAYER)) {
            temp1.str( "" );
            temp1 << _( "Layer: " );
            if( has_flag( "SKINTIGHT" ) ) {
                temp1 << _( "<stat>Close to skin</stat>. " );
            } else if( has_flag( "BELTED" ) ) {
                temp1 << _( "<stat>Strapped</stat>. " );
            } else if( has_flag( "OUTER" ) ) {
                temp1 << _( "<stat>Outer</stat>. " );
            } else if( has_flag( "WAIST" ) ) {
                temp1 << _( "<stat>Waist</stat>. " );
            } else {
                temp1 << _( "<stat>Normal</stat>. " );
            }

            info.push_back( iteminfo( "ARMOR", temp1.str() ) );
        }

        if (parts->test(iteminfo_parts::ARMOR_COVERAGE))
            info.push_back( iteminfo( "ARMOR", _( "Coverage: " ), "<num>%", get_coverage(), true, "", false ) );
        if (parts->test(iteminfo_parts::ARMOR_WARMTH))
            info.push_back( iteminfo( "ARMOR", space + _( "Warmth: " ), "", get_warmth() ) );

        insert_separation_line();

        if (parts->test(iteminfo_parts::ARMOR_ENCUMBRANCE)) {
            if (has_flag("FIT")) {
                info.push_back(iteminfo("ARMOR", _("<bold>Encumbrance</bold>: "),
                    _("<num> <info>(fits)</info>"),
                    get_encumber(), true, "", false, true));
            }
            else {
                info.push_back(iteminfo("ARMOR", _("<bold>Encumbrance</bold>: "), "",
                    get_encumber(), true, "", false, true));
            }
        }

        int converted_storage_scale = 0;
        const double converted_storage = round_up( convert_volume( get_storage().value(),
                                                                   &converted_storage_scale ), 2 );
        if (parts->test(iteminfo_parts::ARMOR_STORAGE))
            info.push_back( iteminfo( "ARMOR", space + _( "Storage: " ),
                                      string_format( "<num> %s", volume_units_abbr() ),
                                      converted_storage, converted_storage_scale == 0 ) );

        if (parts->test(iteminfo_parts::ARMOR_PROTECTION)) {
            info.push_back( iteminfo( "ARMOR", _( "Protection: Bash: " ), "", bash_resist(), true, "",
                                      false ) );
            info.push_back( iteminfo( "ARMOR", space + _( "Cut: " ), "", cut_resist(), true, "", false ) );
            info.push_back( iteminfo( "ARMOR", space + _( "Acid: " ), "", acid_resist(), true, "", true ) );
            info.push_back( iteminfo( "ARMOR", space + _( "Fire: " ), "", fire_resist(), true, "", true ) );
            info.push_back( iteminfo( "ARMOR", _( "Environmental protection: " ), "", get_env_resist() ) );
        }

    }
    if( is_book() ) {

        insert_separation_line();
        const auto &book = *type->book;
        // Some things about a book you CAN tell by it's cover.
        if( !book.skill && !type->can_use( "MA_MANUAL" ) && parts->test(iteminfo_parts::BOOK_SUMMARY)) {
            info.push_back( iteminfo( "BOOK", _( "Just for fun." ) ) );
        }
        if( type->can_use( "MA_MANUAL" ) && parts->test(iteminfo_parts::BOOK_SUMMARY)) {
            info.push_back( iteminfo( "BOOK", _( "Some sort of <info>martial arts training manual</info>." ) ) );
        }
        if( book.req == 0 && parts->test(iteminfo_parts::BOOK_REQUIREMENTS_BEGINNER)) {
            info.push_back( iteminfo( "BOOK", _( "It can be <info>understood by beginners</info>." ) ) );
        }
        if( g->u.has_identified( typeId() ) ) {
            if( book.skill ) {
                if( g->u.get_skill_level_object( book.skill ).can_train() && parts->test(iteminfo_parts::BOOK_SKILLRANGE_MAX) ) {
                    info.push_back( iteminfo( "BOOK", "",
                                              string_format( _( "Can bring your <info>%s skill to</info> <num>" ),
                                                      book.skill.obj().name().c_str() ), book.level ) );
                }

                if( book.req != 0 && parts->test(iteminfo_parts::BOOK_SKILLRANGE_MIN)) {
                    info.push_back( iteminfo( "BOOK", "",
                                              string_format( _( "<info>Requires %s level</info> <num> to understand." ),
                                                      book.skill.obj().name().c_str() ),
                                              book.req, true, "", true, true ) );
                }
            }

            if( book.intel != 0 && parts->test(iteminfo_parts::BOOK_REQUIREMENTS_INT)) {
                info.push_back( iteminfo( "BOOK", "",
                                          _( "Requires <info>intelligence of</info> <num> to easily read." ),
                                          book.intel, true, "", true, true ) );
            }
            if( book.fun != 0 && parts->test(iteminfo_parts::BOOK_MORALECHANGE)) {
                info.push_back( iteminfo( "BOOK", "",
                                          _( "Reading this book affects your morale by <num>" ),
                                          book.fun, true, ( book.fun > 0 ? "+" : "" ) ) );
            }
            if (parts->test(iteminfo_parts::BOOK_TIMEPERCHAPTER))
                info.push_back( iteminfo( "BOOK", "",
                                          ngettext( "A chapter of this book takes <num> <info>minute to read</info>.",
                                                    "A chapter of this book takes <num> <info>minutes to read</info>.",
                                                    book.time ),
                                          book.time, true, "", true, true ) );

            if( book.chapters > 0 && parts->test(iteminfo_parts::BOOK_NUMUNREADCHAPTERS)) {
                const int unread = get_remaining_chapters( g->u );
                info.push_back( iteminfo( "BOOK", "", ngettext( "This book has <num> <info>unread chapter</info>.",
                                          "This book has <num> <info>unread chapters</info>.",
                                          unread ),
                                          unread ) );
            }

            std::vector<std::string> recipe_list;
            for (auto const &elem : book.recipes) {
                const bool knows_it = g->u.knows_recipe(elem.recipe);
                // If the player knows it, they recognize it even if it's not clearly stated.
                if (elem.is_hidden() && !knows_it) {
                    continue;
                }
                if (knows_it) {
                    // In case the recipe is known, but has a different name in the book, use the
                    // real name to avoid confusing the player.
                    const std::string name = elem.recipe->result_name();
                    recipe_list.push_back("<bold>" + name + "</bold>");
                }
                else {
                    recipe_list.push_back("<dark>" + elem.name + "</dark>");
                }
            }

            if( !recipe_list.empty() && parts->test(iteminfo_parts::DESCRIPTION_BOOK_RECIPES)) {
                std::string recipe_line = string_format(
                                                ngettext( "This book contains %1$d crafting recipe: %2$s",
                                                        "This book contains %1$d crafting recipes: %2$s", recipe_list.size() ),
                                                recipe_list.size(), enumerate_as_string( recipe_list ).c_str() );

                insert_separation_line();
                info.push_back( iteminfo( "DESCRIPTION", recipe_line ) );
            }
            
            if (recipe_list.size() != book.recipes.size() && parts->test(iteminfo_parts::DESCRIPTION_BOOK_ADDITIONAL_RECIPES)) {
                info.push_back(iteminfo("DESCRIPTION",
                    _("It might help you figuring out some <good>more recipes</good>.")));
            }
            
        } else {
            if (parts->test(iteminfo_parts::BOOK_UNREAD))
                info.push_back( iteminfo( "BOOK",
                                          _( "You need to <info>read this book to see its contents</info>." ) ) );
        }

    }
    if( is_container() && parts->test(iteminfo_parts::CONTAINER_DETAILS)) {
        const auto &c = *type->container;

        // @todo: check *why* this is here - makes no sense.....
        info.push_back( iteminfo( "ARMOR", temp1.str() ) );

        temp1.str( "" );
        temp1 << _( "This container " );

        if( c.seals ) {
            temp1 << _( "can be <info>resealed</info>, " );
        }
        if( c.watertight ) {
            temp1 << _( "is <info>watertight</info>, " );
        }
        if( c.preserves ) {
            temp1 << _( "<good>preserves spoiling</good>, " );
        }

        temp1 << string_format( _( "can store <info>%s %s</info>." ),
                                format_volume( c.contains ).c_str(),
                                volume_units_long() );

        info.push_back( iteminfo( "CONTAINER", temp1.str() ) );
    }

    if( is_tool() ) {
        if( ammo_capacity() != 0 && parts->test(iteminfo_parts::TOOL_CHARGES)) {
            info.emplace_back( "TOOL", string_format( _( "<bold>Charges</bold>: %d" ), ammo_remaining() ) );
        }

        if( !magazine_integral() ) {
            if( magazine_current() && parts->test(iteminfo_parts::TOOL_MAGAZINE_CURRENT)) {
                info.emplace_back( "TOOL", _( "Magazine: " ), string_format( "<stat>%s</stat>", magazine_current()->tname().c_str() ) );
            }

            if (parts->test(iteminfo_parts::TOOL_MAGAZINE_COMPATIBLE)) {
                insert_separation_line();
                const auto compat = magazine_compatible();
                info.emplace_back( "TOOL", _( "<bold>Compatible magazines:</bold> " ),
                                   enumerate_as_string( compat.begin(), compat.end(), []( const itype_id &id ) {
                                        return item_controller->find_template( id )->nname( 1 );
                                   } ) );
                }
        } else if( ammo_capacity() != 0 && parts->test(iteminfo_parts::TOOL_CAPACITY)) {
            std::string tmp;
            if( ammo_type() ) {
                //~ "%s" is ammunition type. This types can't be plural.
                tmp = ngettext( "Maximum <num> charge of %s.", "Maximum <num> charges of %s.", ammo_capacity() );
                tmp = string_format( tmp, ammo_type()->name().c_str() );
            } else {
                tmp = ngettext( "Maximum <num> charge.", "Maximum <num> charges.", ammo_capacity() );
            }
            info.emplace_back( "TOOL", "", tmp, ammo_capacity() );
        }
    }

    if( !components.empty() && parts->test(iteminfo_parts::DESCRIPTION_COMPONENTS_MADEFROM)) {
        info.push_back( iteminfo( "DESCRIPTION", string_format( _( "Made from: %s" ),
                                  _( components_to_string().c_str() ) ) ) );
    } else {
        const auto &dis = recipe_dictionary::get_uncraft( typeId() );
        const auto &req = dis.disassembly_requirements();
        if( !req.is_empty() && parts->test(iteminfo_parts::DESCRIPTION_COMPONENTS_DISASSEMBLE)) {
            const auto components = req.get_components();
            const std::string components_list = enumerate_as_string( components.begin(), components.end(),
            []( const std::vector<item_comp> &comps ) {
                return comps.front().to_string();
            } );

            insert_separation_line();
            info.push_back( iteminfo( "DESCRIPTION",
                string_format( _( "Disassembling this item takes %s and might yield: %s." ),
                               to_string_approx( time_duration::from_turns( dis.time / 100 ) ), components_list.c_str() ) ) );
        }
    }

    auto name_quality = [&info]( const std::pair<quality_id,int>& q ) {
        std::string str;
        if( q.first == quality_jack || q.first == quality_lift ) {
            str = string_format( _( "Has level <info>%1$d %2$s</info> quality and is rated at <info>%3$d</info> %4$s" ),
                                 q.second, q.first.obj().name.c_str(), (int)convert_weight( q.second * TOOL_LIFT_FACTOR ),
                                 weight_units() );
        } else {
            str = string_format( _( "Has level <info>%1$d %2$s</info> quality." ),
                                 q.second, q.first.obj().name.c_str() );
        }
        info.emplace_back( "QUALITIES", "", str );
    };

    if (parts->test(iteminfo_parts::QUALITIES)) {
        for (const auto& q : type->qualities) {
            name_quality(q);
        }
    }

    if (parts->test(iteminfo_parts::QUALITIES_CONTAINED) &&
        std::any_of(contents.begin(), contents.end(), [](const item& e) { return !e.type->qualities.empty(); })) {

        info.emplace_back("QUALITIES", "", _("Contains items with qualities:"));

        for (const auto& e : contents) {
            for (const auto& q : e.type->qualities) {
                name_quality(q);
            }
        }
    }

    if(!is_null() ) {
        if (parts->test(iteminfo_parts::DESCRIPTION)) {
            insert_separation_line();
            const std::map<std::string, std::string>::const_iterator idescription =
                item_vars.find("description");
            if (!type->snippet_category.empty()) {
                // Just use the dynamic description
                info.push_back(iteminfo("DESCRIPTION", SNIPPET.get(note)));
            }
            else if (idescription != item_vars.end()) {
                info.push_back(iteminfo("DESCRIPTION", idescription->second));
            }
            else {
                info.push_back(iteminfo("DESCRIPTION", _(type->description.c_str())));
            }
        }
        auto all_techniques = type->techniques;
        all_techniques.insert( techniques.begin(), techniques.end() );
        if( !all_techniques.empty() && parts->test(iteminfo_parts::DESCRIPTION_TECHNIQUES)) {
            insert_separation_line();
            info.push_back( iteminfo( "DESCRIPTION", _( "<bold>Techniques when wielded</bold>: " ) +
            enumerate_as_string( all_techniques.begin(), all_techniques.end(), []( const matec_id &tid ) {
                return string_format( "<stat>%s:</stat> <info>%s</info>", _( tid.obj().name.c_str() ), _( tid.obj().description.c_str() ) );
            } ) ) );
        }

        if( !is_gunmod() && has_flag( "REACH_ATTACK" ) && parts->test(iteminfo_parts::DESCRIPTION_GUNMOD_ADDREACHATTACK)) {
            insert_separation_line();
            if( has_flag( "REACH3" ) ) {
                info.push_back( iteminfo( "DESCRIPTION",
                                          _( "* This item can be used to make <stat>long reach attacks</stat>." ) ) );
            } else {
                info.push_back( iteminfo( "DESCRIPTION",
                                          _( "* This item can be used to make <stat>reach attacks</stat>." ) ) );
            }
        }

        ///\EFFECT_MELEE >2 allows seeing melee damage stats on weapons
        if( debug_mode || ( g->u.get_skill_level( skill_melee ) > 2 && ( damage_melee( DT_BASH ) > 0 ||
                            damage_melee( DT_CUT ) > 0 || damage_melee( DT_STAB ) > 0 || type->m_to_hit > 0 ) ) ) {
            damage_instance non_crit;
            g->u.roll_all_damage( false, non_crit, true, *this );
            damage_instance crit;
            g->u.roll_all_damage( true, crit, true, *this );
            int attack_cost = g->u.attack_speed( *this );
            insert_separation_line();
            if (parts->test(iteminfo_parts::DESCRIPTION_MELEEDMG))
                info.push_back( iteminfo( "DESCRIPTION", string_format( _( "<bold>Average melee damage:</bold>" ) ) ) );
            if (parts->test(iteminfo_parts::DESCRIPTION_MELEEDMG_CRIT))                
                info.push_back( iteminfo( "DESCRIPTION",
                                          string_format( _( "Critical hit chance %d%% - %d%%" ),
                                                  int( g->u.crit_chance( 0, 100, *this ) * 100 ),
                                                  int( g->u.crit_chance( 100, 0, *this ) * 100 ) ) ) );
            if (parts->test(iteminfo_parts::DESCRIPTION_MELEEDMG_BASH))
                info.push_back( iteminfo( "DESCRIPTION",
                                          string_format( _( "%d bashing (%d on a critical hit)" ),
                                                  int( non_crit.type_damage( DT_BASH ) ),
                                                  int( crit.type_damage( DT_BASH ) ) ) ) );
            if( (non_crit.type_damage( DT_CUT ) > 0.0f || crit.type_damage( DT_CUT ) > 0.0f )
                && parts->test(iteminfo_parts::DESCRIPTION_MELEEDMG_CUT)) {
                info.push_back( iteminfo( "DESCRIPTION",
                                          string_format( _( "%d cutting (%d on a critical hit)" ),
                                                  int( non_crit.type_damage( DT_CUT ) ),
                                                  int( crit.type_damage( DT_CUT ) ) ) ) );
            }
            if( (non_crit.type_damage( DT_STAB ) > 0.0f || crit.type_damage( DT_STAB ) > 0.0f )
                && parts->test(iteminfo_parts::DESCRIPTION_MELEEDMG_PIERCE)) {
                info.push_back( iteminfo( "DESCRIPTION",
                                          string_format( _( "%d piercing (%d on a critical hit)" ),
                                                  int( non_crit.type_damage( DT_STAB ) ),
                                                  int( crit.type_damage( DT_STAB ) ) ) ) );
            }
            if (parts->test(iteminfo_parts::DESCRIPTION_MELEEDMG_MOVES))
                info.push_back( iteminfo( "DESCRIPTION",
                                          string_format( _( "%d moves per attack" ), attack_cost ) ) );
        }

        //lets display which martial arts styles character can use with this weapon
<<<<<<< HEAD
        const auto &styles = g->u.ma_styles;
        const std::string valid_styles = enumerate_as_string( styles.begin(), styles.end(),
        [ this ]( const matype_id &mid ) {
            return mid.obj().has_weapon( typeId() ) ? _( mid.obj().name.c_str() ) : std::string();
        } );
        if( !valid_styles.empty() ) {
            insert_separation_line();
            info.push_back( iteminfo( "DESCRIPTION",
                                      std::string( _( "You know how to use this with these martial arts styles: " ) ) +
                                      valid_styles ) );
=======
        if (parts->test(iteminfo_parts::DESCRIPTION_APPLICABLEMARTIALARTS)) {
            const auto &styles = g->u.ma_styles;
            const std::string valid_styles = enumerate_as_string(styles.begin(), styles.end(),
                [this](const matype_id &mid) {
                return mid.obj().has_weapon(typeId()) ? mid.obj().name : std::string();
            });
            if (!valid_styles.empty()) {
                insert_separation_line();
                info.push_back(iteminfo("DESCRIPTION",
                    std::string(_("You know how to use this with these martial arts styles: ")) +
                    valid_styles));
            }

            for (const auto &method : type->use_methods) {
                insert_separation_line();
                method.second.dump_info(*this, info);
            }
>>>>>>> a5b12ac9
        }

        if (parts->test(iteminfo_parts::DESCRIPTION_REPAIREDWITH)) {
            insert_separation_line();

            const auto &rep = repaired_with();

            if( !rep.empty() ) {
                info.emplace_back( "DESCRIPTION", _( "<bold>Repaired with</bold>: " ) +
                                   enumerate_as_string( rep.begin(), rep.end(), []( const itype_id &e ) {
                                       return item::find_type( e )->nname( 1 ); } ) );
                insert_separation_line();

            } else {
                info.emplace_back( "DESCRIPTION", _( "* This item is <bad>not repairable</bad>." ) );
            }
        }
        
        if (parts->test(iteminfo_parts::DESCRIPTION_CONDUCTIVITY)) {
            if( !conductive () ) {
                info.push_back( iteminfo( "BASE", string_format( _( "* This item <good>does not conduct</good> electricity." ) ) ) );
            } else if( has_flag( "CONDUCTIVE" ) ) {
                info.push_back( iteminfo( "BASE", string_format( _( "* This item effectively <bad>conducts</bad> electricity, as it has no guard." ) ) ) );
            } else {
                info.push_back( iteminfo( "BASE", string_format( _( "* This item <bad>conducts</bad> electricity." ) ) ) );
            }
        }

        bool anyFlags = ( *parts & iteminfo_query::anyflags ).any();
        if (anyFlags)
            insert_separation_line();

        if (parts->test(iteminfo_parts::DESCRIPTION_FLAGS)) {
            // concatenate base and acquired flags...
            std::vector<std::string> flags;
            std::set_union( type->item_tags.begin(), type->item_tags.end(),
                            item_tags.begin(), item_tags.end(),
                            std::back_inserter( flags ) );

            // ...and display those which have an info description
            for( const auto &e : flags ) {
                auto &f = json_flag::get( e );
                if( !f.info().empty() ) {
                    info.emplace_back( "DESCRIPTION", string_format( "* %s", _( f.info().c_str() ) ) );
                }
            }
}


        if( is_armor() ) {
            if( has_flag( "HELMET_COMPAT" ) && parts->test(iteminfo_parts::DESCRIPTION_FLAGS_HELMETCOMPAT)) {
                info.push_back( iteminfo( "DESCRIPTION",
                                          _( "* This item can be <info>worn with a helmet</info>." ) ) );
            }

            if( has_flag( "FIT" ) && parts->test(iteminfo_parts::DESCRIPTION_FLAGS_FITS)) {
                info.push_back( iteminfo( "DESCRIPTION",
                                          _( "* This piece of clothing <info>fits</info> you perfectly." ) ) );
            } else if( has_flag( "VARSIZE" ) && parts->test(iteminfo_parts::DESCRIPTION_FLAGS_VARSIZE)) {
                info.push_back( iteminfo( "DESCRIPTION",
                                          _( "* This piece of clothing <info>can be refitted</info>." ) ) );
            }
            if( is_sided() && parts->test(iteminfo_parts::DESCRIPTION_FLAGS_SIDED)) {
                info.push_back( iteminfo( "DESCRIPTION",
                                          _( "* This item can be worn on <info>either side</info> of the body." ) ) );
            }
            if( is_power_armor() && parts->test(iteminfo_parts::DESCRIPTION_FLAGS_POWERARMOR)) {
                info.push_back( iteminfo( "DESCRIPTION",
                                          _( "* This gear is a part of power armor." ) ) );
                if (parts->test(iteminfo_parts::DESCRIPTION_FLAGS_POWERARMOR_RADIATIONHINT)) {
                    if( covers( bp_head ) ) {
                        info.push_back( iteminfo( "DESCRIPTION",
                                                  _( "* When worn with a power armor suit, it will <good>fully protect</good> you from <info>radiation</info>." ) ) );
                    } else {
                        info.push_back( iteminfo( "DESCRIPTION",
                                                  _( "* When worn with a power armor helmet, it will <good>fully protect</good> you from <info>radiation</info>." ) ) );
                    }
                }
            }
            if( typeId() == "rad_badge" && parts->test(iteminfo_parts::DESCRIPTION_IRRIDATION)) {
                info.push_back( iteminfo( "DESCRIPTION",
                                          string_format( _( "* The film strip on the badge is %s." ),
                                                  rad_badge_color( irridation ).c_str() ) ) );
            }
        }

        if( is_tool() ) {
            if( has_flag( "USE_UPS" ) && parts->test(iteminfo_parts::DESCRIPTION_RECHARGE_UPSMODDED)) {
                info.push_back( iteminfo( "DESCRIPTION",
                                          _( "* This tool has been modified to use a <info>universal power supply</info> and is <neutral>not compatible</neutral> with <info>standard batteries</info>." ) ) );
            } else if( has_flag( "RECHARGE" ) && has_flag( "NO_RELOAD" ) && parts->test(iteminfo_parts::DESCRIPTION_RECHARGE_NORELOAD)) {
                info.push_back( iteminfo( "DESCRIPTION",
                                          _( "* This tool has a <info>rechargeable power cell</info> and is <neutral>not compatible</neutral> with <info>standard batteries</info>." ) ) );
            } else if( has_flag( "RECHARGE" ) && parts->test(iteminfo_parts::DESCRIPTION_RECHARGE_UPSCAPABLE)) {
                info.push_back( iteminfo( "DESCRIPTION",
                    _( "* This tool has a <info>rechargeable power cell</info> and can be recharged in any <neutral>UPS-compatible recharging station</neutral>. You could charge it with <info>standard batteries</info>, but unloading it is impossible." ) ) );
            }
        }

        if( has_flag( "RADIO_ACTIVATION" ) && parts->test(iteminfo_parts::DESCRIPTION_RADIO_ACTIVATION)) {
            if( has_flag( "RADIO_MOD" ) ) {
                info.emplace_back( "DESCRIPTION", _( "* This item has been modified to listen to <info>radio signals</info>.  It can still be activated manually." ) );
            } else {
                info.emplace_back( "DESCRIPTION", _( "* This item can only be activated by a <info>radio signal</info>." ) );
            }

            std::string signame;
            if( has_flag( "RADIOSIGNAL_1" ) ) {
                signame = "<color_c_red>red</color> radio signal.";
            } else if( has_flag( "RADIOSIGNAL_2" ) ) {
                signame = "<color_c_blue>blue</color> radio signal.";
            } else if( has_flag( "RADIOSIGNAL_3" ) ) {
                signame = "<color_c_green>green</color> radio signal.";
            }
            if (parts->test(iteminfo_parts::DESCRIPTION_RADIO_ACTIVATION_CHANNEL))
                info.emplace_back( "DESCRIPTION", string_format( _( "* It will be activated by the %s." ), signame.c_str() ) );

            if( has_flag( "RADIO_INVOKE_PROC" ) && parts->test(iteminfo_parts::DESCRIPTION_RADIO_ACTIVATION_PROC)) {
                info.emplace_back( "DESCRIPTION",_( "* Activating this item with a <info>radio signal</info> will <neutral>detonate</neutral> it immediately." ) );
            }
        }

        // @todo: Unhide when enforcing limits
        if( is_bionic() && g->u.has_trait( trait_id( "DEBUG_CBM_SLOTS" ) ) 
            && parts->test(iteminfo_parts::DESCRIPTION_CBM_SLOTS)) {
            info.push_back( iteminfo( "DESCRIPTION", list_occupied_bps( type->bionic->id,
                _( "This bionic is installed in the following body part(s):" ) ) ) );
        }

        if( is_gun() && has_flag( "FIRE_TWOHAND" ) && parts->test(iteminfo_parts::DESCRIPTION_TWOHANDED)) {
            info.push_back( iteminfo( "DESCRIPTION",
                                      _( "* This weapon needs <info>two free hands</info> to fire." ) ) );
        }

        if( is_gunmod() && has_flag( "DISABLE_SIGHTS" ) && parts->test(iteminfo_parts::DESCRIPTION_GUNMOD_DISABLESSIGHTS)) {
            info.push_back( iteminfo( "DESCRIPTION",
                                      _( "* This mod <bad>obscures sights</bad> of the base weapon." ) ) );
        }

        if( has_flag( "LEAK_DAM" ) && has_flag( "RADIOACTIVE" ) && damage() > 0 
            && parts->test(iteminfo_parts::DESCRIPTION_RADIOACTIVITY_DAMAGED)) {
            info.push_back( iteminfo( "DESCRIPTION",
                                      _( "* The casing of this item has <neutral>cracked</neutral>, revealing an <info>ominous green glow</info>." ) ) );
        }

        if( has_flag( "LEAK_ALWAYS" ) && has_flag( "RADIOACTIVE" ) && parts->test(iteminfo_parts::DESCRIPTION_RADIOACTIVITY_ALWAYS)) {
            info.push_back( iteminfo( "DESCRIPTION",
                                      _( "* This object is <neutral>surrounded</neutral> by a <info>sickly green glow</info>." ) ) );
        }

        if( is_brewable() || ( !contents.empty() && contents.front().is_brewable() ) ) {
            const item &brewed = !is_brewable() ? contents.front() : *this;
            if (parts->test(iteminfo_parts::DESCRIPTION_BREWABLE_DURATION)) {
                const time_duration btime = brewed.brewing_time();
                if( btime <= 2_days ) {
                    info.push_back( iteminfo( "DESCRIPTION",
                                              string_format( ngettext( "* Once set in a vat, this will ferment in around %d hour.",
                                                      "* Once set in a vat, this will ferment in around %d hours.", to_hours<int>( btime ) ),
                                                      to_hours<int>( btime ) ) ) );
                } else {
                    info.push_back( iteminfo( "DESCRIPTION",
                                              string_format( ngettext( "* Once set in a vat, this will ferment in around %d day.",
                                                      "* Once set in a vat, this will ferment in around %d days.", to_days<int>( btime ) ),
                                                      to_days<int>( btime ) ) ) );
                }
            }

            if (parts->test(iteminfo_parts::DESCRIPTION_BREWABLE_PRODUCTS)) {
                for( const auto &res : brewed.brewing_results() ) {
                    info.push_back( iteminfo( "DESCRIPTION",
                                              string_format( _( "* Fermenting this will produce <neutral>%s</neutral>." ),
                                                             nname( res, brewed.charges ).c_str() ) ) );
                }
            }
        }

        if (parts->test(iteminfo_parts::DESCRIPTION_FAULTS)) {
            for( const auto &e : faults ) {
                //~ %1$s is the name of a fault and %2$s is the description of the fault
                info.emplace_back( "DESCRIPTION", string_format( _( "* <bad>Faulty %1$s</bad>.  %2$s" ),
                                   e.obj().name().c_str(), e.obj().description().c_str() ) );
            }
        }

        // does the item fit in any holsters?
        auto holsters = Item_factory::find( [this]( const itype &e ) {
            if( !e.can_use( "holster" ) ) {
                return false;
            }
            auto ptr = dynamic_cast<const holster_actor *>( e.get_use( "holster" )->get_actor_ptr() );
            return ptr->can_holster( *this );
        } );

        if( !holsters.empty() && parts->test(iteminfo_parts::DESCRIPTION_HOLSTERS)) {
            insert_separation_line();
            info.emplace_back( "DESCRIPTION", _( "<bold>Can be stored in:</bold> " ) +
                               enumerate_as_string( holsters.begin(), holsters.end(),
                                                    []( const itype *e ) { return e->nname( 1 ); } ) );
        }

        
        if (parts->test(iteminfo_parts::DESCRIPTION_ACTIVATABLE_TRANSFORMATION)) {
            for( auto &u : type->use_methods ) {
                const auto tt = dynamic_cast<const delayed_transform_iuse *>( u.second.get_actor_ptr() );
                if( tt == nullptr ) {
                    continue;
                }
                const int time_to_do = tt->time_to_do( *this );
                if( time_to_do <= 0 ) {
                    info.push_back( iteminfo( "DESCRIPTION", _( "It's done and <info>can be activated</info>." ) ) );
                } else {
                    const auto time = to_string_clipped( time_duration::from_turns( time_to_do ) );
                    info.push_back( iteminfo( "DESCRIPTION", string_format( _( "It will be done in %s." ),
                                              time.c_str() ) ) );
                }
            }
        }

        std::map<std::string, std::string>::const_iterator item_note = item_vars.find( "item_note" );
        std::map<std::string, std::string>::const_iterator item_note_type =
            item_vars.find( "item_note_type" );

        if( item_note != item_vars.end() && parts->test(iteminfo_parts::DESCRIPTION_NOTES)) {
            insert_separation_line();
            std::string ntext = "";
            if( item_note_type != item_vars.end() ) {
                ntext += string_format( _( "%1$s on the %2$s is: " ),
                                        item_note_type->second.c_str(), tname().c_str() );
            } else {
                ntext += _( "Note: " );
            }
            info.push_back( iteminfo( "DESCRIPTION", ntext + item_note->second ) );
        }

        // describe contents
        if( !contents.empty() && parts->test(iteminfo_parts::DESCRIPTION_CONTENTS)) {
            for( const auto mod : is_gun() ? gunmods() : toolmods() ) {
                if( mod->type->gunmod ) {
                    temp1.str( "" );
                    if( mod->is_irremovable() ) {
                        temp1 << _( "Integrated mod: " );
                    } else {
                        temp1 << _( "Mod: " );
                    }
                    temp1 << "<bold>" << mod->tname() << "</bold> (" << mod->type->gunmod->location.name() << ")";
                }
                insert_separation_line();
                info.emplace_back( "DESCRIPTION", temp1.str() );
                info.emplace_back( "DESCRIPTION", _( mod->type->description.c_str() ) );
            }
            if( !contents.front().type->mod ) {
                info.emplace_back( "DESCRIPTION", _( contents.front().type->description.c_str() ) );
            }
        }

        // list recipes you could use it in
        itype_id tid;
        if( contents.empty() ) { // use this item
            tid = typeId();
        } else { // use the contained item
            tid = contents.front().typeId();
        }
        const auto &known_recipes = g->u.get_learned_recipes().of_component( tid );
        if( !known_recipes.empty() && parts->test(iteminfo_parts::DESCRIPTION_APPLICABLE_RECIPES)) {
            temp1.str( "" );
            const inventory &inv = g->u.crafting_inventory();

            if( known_recipes.size() > 24 ) {
                insert_separation_line();
                info.push_back( iteminfo( "DESCRIPTION",
                                          _( "You know dozens of things you could craft with it." ) ) );
            } else if( known_recipes.size() > 12 ) {
                insert_separation_line();
                info.push_back( iteminfo( "DESCRIPTION", _( "You could use it to craft various other things." ) ) );
            } else {
                const std::string recipes = enumerate_as_string( known_recipes.begin(), known_recipes.end(),
                [ &inv ]( const recipe *r ) {
                    if( r->requirements().can_make_with_inventory( inv ) ) {
                        return r->result_name();
                    } else {
                        return string_format( "<dark>%s</dark>", r->result_name() );
                    }
                } );
                if( !recipes.empty() ) {
                    insert_separation_line();
                    info.push_back( iteminfo( "DESCRIPTION", string_format( _( "You could use it to craft: %s" ),
                                              recipes.c_str() ) ) );
                }
            }
        }
    }

    if( !info.empty() && info.back().sName == "--" ) {
        info.pop_back();
    }

    temp1.str( "" );
    for( auto &elem : info ) {
        if( elem.sType == "DESCRIPTION" ) {
            temp1 << "\n";
        }

        if( elem.bDrawName ) {
            temp1 << elem.sName;
        }
        size_t pos = elem.sFmt.find( "<num>" );
        std::string sPost = "";
        if( pos != std::string::npos ) {
            temp1 << elem.sFmt.substr( 0, pos );
            sPost = elem.sFmt.substr( pos + 5 );
        } else {
            temp1 << elem.sFmt.c_str();
        }
        if( elem.sValue != "-999" ) {
            temp1 << elem.sPlus << "<neutral>" << elem.sValue << "</neutral>";
        }
        temp1 << sPost;
        temp1 << ( ( elem.bNewLine ) ? "\n" : "" );
    }

    return replace_colors( temp1.str() );
}

int item::get_free_mod_locations( const gunmod_location &location ) const
{
    if( !is_gun() ) {
        return 0;
    }
    const islot_gun &gt = *type->gun;
    const auto loc = gt.valid_mod_locations.find( location );
    if( loc == gt.valid_mod_locations.end() ) {
        return 0;
    }
    int result = loc->second;
    for( const auto &elem : contents ) {
        const auto &mod = elem.type->gunmod;
        if( mod && mod->location == location ) {
            result--;
        }
    }
    return result;
}

int item::engine_displacement() const
{
    return type->engine ? type->engine->displacement : 0;
}

const std::string &item::symbol() const
{
    return type->sym;
}

nc_color item::color_in_inventory() const
{
    player &u = g->u; // TODO: make a const reference
    nc_color ret = c_light_gray;

    if(has_flag("WET")) {
        ret = c_cyan;
    } else if(has_flag("LITCIG")) {
        ret = c_red;
    } else if( is_filthy() ) {
        ret = c_brown;
    } else if ( has_flag("LEAK_DAM") && has_flag("RADIOACTIVE") && damage() > 0 ) {
        ret = c_light_green;
    } else if (active && !is_food() && !is_food_container()) { // Active items show up as yellow
        ret = c_yellow;
    } else if( is_food() || is_food_container() ) {
        const bool preserves = type->container && type->container->preserves;
        const item &to_color = is_food() ? *this : contents.front();
        // Default: permafood, drugs
        // Brown: rotten (for non-saprophages) or non-rotten (for saprophages)
        // Dark gray: inedible
        // Red: morale penalty
        // Yellow: will rot soon
        // Cyan: will rot eventually
        const auto rating = u.will_eat( to_color );
        // TODO: More colors
        switch( rating.value() ) {
            case EDIBLE:
            case TOO_FULL:
                if( preserves ) {
                    // Nothing, canned food won't rot
                } else if( to_color.is_going_bad() ) {
                    ret = c_yellow;
                } else if( to_color.goes_bad() ) {
                    ret = c_cyan;
                }
                break;
            case INEDIBLE:
            case INEDIBLE_MUTATION:
                ret = c_dark_gray;
                break;
            case ALLERGY:
            case ALLERGY_WEAK:
            case CANNIBALISM:
                ret = c_red;
                break;
            case ROTTEN:
                ret = c_brown;
                break;
            case NAUSEA:
                ret = c_pink;
                break;
            case NO_TOOL:
                break;
        }
    } else if( is_gun() ) {
        // Guns are green if you are carrying ammo for them
        // ltred if you have ammo but no mags
        // Gun with integrated mag counts as both
        ammotype amtype = ammo_type();
        // get_ammo finds uncontained ammo, find_ammo finds ammo in magazines
        bool has_ammo = !u.get_ammo( amtype ).empty() || !u.find_ammo( *this, false, -1 ).empty();
        bool has_mag = magazine_integral() || !u.find_ammo( *this, true, -1 ).empty();
        if( has_ammo && has_mag ) {
            ret = c_green;
        } else if( has_ammo || has_mag ) {
            ret = c_light_red;
        }
    } else if( is_ammo() ) {
        // Likewise, ammo is green if you have guns that use it
        // ltred if you have the gun but no mags
        // Gun with integrated mag counts as both
        bool has_gun = u.has_item_with( [this]( const item &i ) {
            return i.is_gun() && type->ammo->type.count( i.ammo_type() );
        } );
        bool has_mag = u.has_item_with( [this]( const item &i ) {
            return ( i.is_gun() && i.magazine_integral() && type->ammo->type.count( i.ammo_type() ) ) ||
                ( i.is_magazine() && type->ammo->type.count( i.ammo_type() ) );
        } );
        if( has_gun && has_mag ) {
            ret = c_green;
        } else if( has_gun || has_mag ) {
            ret = c_light_red;
        }
    } else if( is_magazine() ) {
        // Magazines are green if you have guns and ammo for them
        // ltred if you have one but not the other
        ammotype amtype = ammo_type();
        bool has_gun = u.has_item_with( [this]( const item & it ) {
            return it.is_gun() && it.magazine_compatible().count( typeId() ) > 0;
        } );
        bool has_ammo = !u.find_ammo( *this, false, -1 ).empty();
        if( has_gun && has_ammo ) {
            ret = c_green;
        } else if( has_gun || has_ammo ) {
            ret = c_light_red;
        }
    } else if (is_book()) {
        if(u.has_identified( typeId() )) {
            auto &tmp = *type->book;
            if( tmp.skill && // Book can improve skill: blue
                u.get_skill_level_object( tmp.skill ).can_train() &&
                u.get_skill_level( tmp.skill ) >= tmp.req &&
                u.get_skill_level( tmp.skill ) < tmp.level ) {
                ret = c_light_blue;
            } else if( tmp.skill && // Book can't improve skill right now, but maybe later: pink
                       u.get_skill_level_object( tmp.skill ).can_train() &&
                       u.get_skill_level( tmp.skill ) < tmp.level ) {
                ret = c_pink;
            } else if( !u.studied_all_recipes( *type ) ) { // Book can't improve skill anymore, but has more recipes: yellow
                ret = c_yellow;
            }
        } else {
            ret = c_red; // Book hasn't been identified yet: red
        }
    } else if (is_bionic()) {
        if( !u.has_bionic( type->bionic->id ) ) {
            ret = u.bionic_installation_issues( type->bionic->id ).empty() ? c_green : c_red;
        }
    }
    return ret;
}

void item::on_wear( Character &p )
{
    if( is_sided() && get_side() == side::BOTH ) {
        // for sided items wear the item on the side which results in least encumbrance
        int lhs = 0;
        int rhs = 0;

        set_side( side::LEFT );
        const auto left_enc = p.get_encumbrance( *this );
        for( const body_part bp : all_body_parts ) {
            lhs += left_enc[bp].encumbrance;
        }

        set_side( side::RIGHT );
        const auto right_enc = p.get_encumbrance( *this );
        for( const body_part bp : all_body_parts ) {
            rhs += right_enc[bp].encumbrance;
        }

        set_side( lhs <= rhs ? side::LEFT : side::RIGHT );
    }

    // TODO: artifacts currently only work with the player character
    if( &p == &g->u && type->artifact ) {
        g->add_artifact_messages( type->artifact->effects_worn );
    }

    p.on_item_wear( *this );
}

void item::on_takeoff( Character &p )
{
    p.on_item_takeoff( *this );

    if (is_sided()) {
        set_side( side::BOTH );
    }
}

void item::on_wield( player &p, int mv )
{
    // TODO: artifacts currently only work with the player character
    if( &p == &g->u && type->artifact ) {
        g->add_artifact_messages( type->artifact->effects_wielded );
    }

    // weapons with bayonet/bipod or other generic "unhandiness"
    if( has_flag("SLOW_WIELD") && !is_gunmod() ) {
        float d = 32.0; // arbitrary linear scaling factor
        if( is_gun() ) {
            d /= std::max( p.get_skill_level( gun_skill() ), 1 );
        } else if( is_melee() ) {
            d /= std::max( p.get_skill_level( melee_skill() ), 1 );
        }

        int penalty = get_var( "volume", type->volume / units::legacy_volume_factor ) * d;
        p.moves -= penalty;
        mv += penalty;
    }

    // firearms with a folding stock or tool/melee without collapse/retract iuse
    if( has_flag( "NEEDS_UNFOLD" ) && !is_gunmod() ) {
        int penalty = 50; // 200-300 for guns, 50-150 for melee, 50 as fallback
        if( is_gun() ) {
            penalty = std::max( 0, 300 - p.get_skill_level( gun_skill() ) * 10 );
        } else if( is_melee() ) {
            penalty = std::max( 0, 150 - p.get_skill_level( melee_skill() ) * 10 );
        }

        p.moves -= penalty;
        mv += penalty;
    }

    std::string msg;

    if( mv > 500 ) {
        msg = _( "It takes you an extremely long time to wield your %s." );
    } else if( mv > 250 ) {
        msg = _( "It takes you a very long time to wield your %s." );
    } else if( mv > 100 ) {
        msg = _( "It takes you a long time to wield your %s." );
    } else if( mv > 50 ) {
        msg = _( "It takes you several seconds to wield your %s." );
    } else {
        msg = _( "You wield your %s." );
    }

    p.add_msg_if_player( msg.c_str(), tname().c_str() );
}

void item::on_pickup( Character &p )
{
    // Fake characters are used to determine pickup weight and volume
    if( p.is_fake() ) {
        return;
    }

    // TODO: artifacts currently only work with the player character
    if( &p == &g->u && type->artifact ) {
        g->add_artifact_messages( type->artifact->effects_carried );
    }

    if( is_bucket_nonempty() ) {
        for( const auto &it : contents ) {
            g->m.add_item_or_charges( p.pos(), it );
        }

        contents.clear();
    }
}

void item::on_contents_changed()
{
    if( is_non_resealable_container() ) {
        convert( type->container->unseals_into );
    }
}

void item::on_damage( double, damage_type )
{

}

std::string item::tname( unsigned int quantity, bool with_prefix ) const
{
    std::stringstream ret;

    // MATERIALS-TODO: put this in json
    std::string damtext;

    if( ( damage() != 0 || ( get_option<bool>( "ITEM_HEALTH_BAR" ) && is_armor() ) ) && !is_null() && with_prefix ) {
        if( damage() < 0 )  {
            if( get_option<bool>( "ITEM_HEALTH_BAR" ) ) {
                damtext = "<color_" + string_from_color( damage_color() ) + ">" + damage_symbol() + " </color>";
            } else if( is_gun() ) {
                damtext = pgettext( "damage adjective", "accurized " );
            } else {
                damtext = pgettext( "damage adjective", "reinforced " );
            }
        } else if( typeId() == "corpse" ) {
            if( damage() > 0 ) {
                switch( damage() ) {
                    case 1:
                        damtext = pgettext( "damage adjective", "bruised " );
                        break;
                    case 2:
                        damtext = pgettext( "damage adjective", "damaged " );
                        break;
                    case 3:
                        damtext = pgettext( "damage adjective", "mangled " );
                        break;
                    default:
                        damtext = pgettext( "damage adjective", "pulped " );
                        break;
                }
            }
        } else if( get_option<bool>( "ITEM_HEALTH_BAR" ) ) {
            damtext = "<color_" + string_from_color( damage_color() ) + ">" + damage_symbol() + " </color>";
        } else {
            damtext = string_format( "%s ", get_base_material().dmg_adj( damage() ).c_str() );
        }
    }
    if( !faults.empty() ) {
        damtext.insert( 0, _( "faulty " ) );
    }

    std::string vehtext = "";
    if( is_engine() && engine_displacement() > 0 ) {
        vehtext = string_format( pgettext( "vehicle adjective", "%2.1fL " ), engine_displacement() / 100.0f );

    } else if( is_wheel() && type->wheel->diameter > 0 ) {
        vehtext = string_format( pgettext( "vehicle adjective", "%d\" " ), type->wheel->diameter );
    }

    std::string burntext;
    if( with_prefix && !made_of( LIQUID ) ) {
        if( volume() >= 1000_ml && burnt * 125_ml >= volume() ) {
            burntext = pgettext( "burnt adjective", "badly burnt " );
        } else if( burnt > 0 ) {
            burntext = pgettext( "burnt adjective", "burnt " );
        }
    }

    std::string maintext;
    if( is_corpse() || typeId() == "blood" || item_vars.find( "name" ) != item_vars.end() ) {
        maintext = type_name( quantity );
    } else if( is_gun() || is_tool() || is_magazine() ) {
        ret.str("");
        ret << label( quantity );
        for( const auto mod : is_gun() ? gunmods() : toolmods() ) {
            if( !type->gun || !type->gun->built_in_mods.count( mod->typeId() ) ) {
                ret << "+";
            }
        }
        maintext = ret.str();
    } else if( is_armor() && item_tags.count( "wooled" ) + item_tags.count( "furred" ) +
               item_tags.count( "leather_padded" ) + item_tags.count( "kevlar_padded" ) > 0 ) {
        ret.str("");
        ret << label( quantity );
        ret << "+";
        maintext = ret.str();
    } else if( contents.size() == 1 ) {
        if( contents.front().made_of( LIQUID ) ) {
            maintext = string_format( pgettext( "item name", "%s of %s" ), label( quantity ).c_str(),
                                      contents.front().tname( quantity, with_prefix ).c_str() );
        } else if( contents.front().is_food() ) {
            const unsigned contents_count = contents.front().charges > 1 ? contents.front().charges : quantity;
            maintext = string_format( pgettext( "item name", "%s of %s" ), label( quantity ).c_str(),
                                      contents.front().tname( contents_count, with_prefix ).c_str() );
        } else {
            maintext = string_format( pgettext( "item name", "%s with %s" ), label( quantity ).c_str(),
                                      contents.front().tname( quantity, with_prefix ).c_str() );
        }
    } else if( !contents.empty() ) {
        maintext = string_format( pgettext( "item name", "%s, full" ), label( quantity ).c_str() );
    } else {
        maintext = label( quantity );
    }

    ret.str( "" );
    if( is_food() ) {
        if( rotten() ) {
            ret << _( " (rotten)" );
        } else if( is_going_bad() ) {
            ret << _( " (old)" );
        } else if( is_fresh() ) {
            ret << _( " (fresh)" );
        }

        if( has_flag( "HOT" ) ) {
            ret << _( " (hot)" );
        }
        if( has_flag( "COLD" ) ) {
            ret << _( " (cold)" );
        }
    }

    if( has_flag( "FIT" ) ) {
        ret << _( " (fits)" );
    }

    if( is_filthy() ) {
        ret << _( " (filthy)" );
    }

    if( is_tool() && has_flag( "USE_UPS" ) ){
        ret << _( " (UPS)" );
    }
    if( has_flag( "RADIO_MOD" ) ) {
        ret << _( " (radio:" );
        if( has_flag( "RADIOSIGNAL_1" ) ) {
            ret << pgettext( "The radio mod is associated with the [R]ed button.", "R)" );
        } else if( has_flag( "RADIOSIGNAL_2" ) ) {
            ret << pgettext( "The radio mod is associated with the [B]lue button.", "B)" );
        } else if( has_flag( "RADIOSIGNAL_3" ) ) {
            ret << pgettext( "The radio mod is associated with the [G]reen button.", "G)" );
        } else {
            debugmsg( "Why is the radio neither red, blue, nor green?" );
            ret << "?)";
        }
    }

    if( has_flag( "WET" ) ) {
       ret << _( " (wet)" );
    }
    if( has_flag( "LITCIG" ) ) {
        ret << _( " (lit)" );
    }
    if( already_used_by_player( g->u ) ) {
        ret << _( " (used)" );
    }

    if( active && !is_food() && !is_corpse() && ( typeId().length() < 3 || typeId().compare( typeId().length() - 3, 3, "_on" ) != 0 ) ) {
        // Usually the items whose ids end in "_on" have the "active" or "on" string already contained
        // in their name, also food is active while it rots.
        ret << _( " (active)" );
    }

    const std::string tagtext = ret.str();

    std::string modtext;
    if( gunmod_find( "barrel_small" ) ) {
        modtext += _( "sawn-off " );
    }
    if( has_flag( "DIAMOND" ) ) {
        modtext += std::string( _( "diamond" ) ) + " ";
    }

    ret.str( "" );
    //~ This is a string to construct the item name as it is displayed. This format string has been added for maximum flexibility. The strings are: %1$s: Damage text (e.g. "bruised"). %2$s: burn adjectives (e.g. "burnt"). %3$s: tool modifier text (e.g. "atomic"). %4$s: vehicle part text (e.g. "3.8-Liter"). $5$s: main item text (e.g. "apple"). %6s: tags (e.g. "(wet) (fits)").
    ret << string_format( _( "%1$s%2$s%3$s%4$s%5$s%6$s" ), damtext.c_str(), burntext.c_str(),
                          modtext.c_str(), vehtext.c_str(), maintext.c_str(), tagtext.c_str() );

    if( item_vars.find( "item_note" ) != item_vars.end() ) {
        //~ %s is an item name. This style is used to denote items with notes.
        return string_format( _( "*%s*" ), ret.str().c_str() );
    } else {
        return ret.str();
    }
}

std::string item::display_name( unsigned int quantity ) const
{
    std::string name = tname( quantity );
    std::string sidetxt;
    std::string amt;

    switch( get_side() ) {
        case side::BOTH:
            break;
        case side::LEFT:
            sidetxt = string_format( " (%s)", _( "left" ) );
            break;
        case side::RIGHT:
            sidetxt = string_format( " (%s)", _( "right" ) );
            break;
    }
    int amount = 0;
    bool has_item = is_container() && contents.size() == 1;
    bool has_ammo = is_ammo_container() && !contents.empty();
    bool contains = has_item || has_ammo;
    bool show_amt = false;

    // We should handle infinite charges properly in all cases.
    if( contains ) {
        amount = contents.front().charges;
    } else if( is_book() && get_chapters() > 0 ) {
        // a book which has remaining unread chapters
        amount = get_remaining_chapters( g->u );
    } else if( ammo_capacity() > 0 ) {
        // anything that can be reloaded including tools, magazines, guns and auxiliary gunmods
        amount = ammo_remaining();
        show_amt = true;
    } else if( count_by_charges() && !has_infinite_charges() ) {
        // A chargeable item
        amount = charges;
    }

    if( amount || show_amt ) {
        if( ammo_type() == "money" ) {
            amt = string_format( " ($%.2f)", ( double ) amount / 100 );
        } else {
            amt = string_format( " (%i)", amount );
        }
    }

    return string_format( "%s%s%s", name.c_str(), sidetxt.c_str(), amt.c_str() );
}

nc_color item::color() const
{
    if( is_null() )
        return c_black;
    if( is_corpse() ) {
        return corpse->color;
    }
    return type->color;
}

int item::price( bool practical ) const
{
    int res = 0;

    visit_items( [&res, practical]( const item *e ) {
        if( e->rotten() ) {
            // @todo: Special case things that stay useful when rotten
            return VisitResponse::NEXT;
        }

        int child = practical ? e->type->price_post : e->type->price;
        if( e->damage() > 0 ) {
            // maximal damage is 4, maximal reduction is 40% of the value.
            child -= child * static_cast<double>( e->damage() ) / 10;
        }

        if( e->count_by_charges() || e->made_of( LIQUID ) ) {
            // price from json data is for default-sized stack
            child *= e->charges / static_cast<double>( e->type->stack_size );

        } else if( e->magazine_integral() && e->ammo_remaining() && e->ammo_data() ) {
            // items with integral magazines may contain ammunition which can affect the price
            child += item( e->ammo_data(), calendar::turn, e->charges ).price( practical );

        } else if( e->is_tool() && !e->ammo_type() && e->ammo_capacity() ) {
            // if tool has no ammo (e.g. spray can) reduce price proportional to remaining charges
            child *= e->ammo_remaining() / double( std::max( e->type->charges_default(), 1 ) );
        }

        res += child;
        return VisitResponse::NEXT;
    } );

    return res;
}

// MATERIALS-TODO: add a density field to materials.json
units::mass item::weight( bool include_contents ) const
{
    if( is_null() ) {
        return 0;
    }

    // Items that don't drop aren't really there, they're items just for ease of implementation
    if( has_flag( "NO_DROP" ) ) {
        return 0;
    }

    units::mass ret = units::from_gram( get_var( "weight", to_gram( type->weight ) ) );
    if( has_flag( "REDUCED_WEIGHT" ) ) {
        ret *= 0.75;
    }

    if( count_by_charges() ) {
        ret *= charges;

    } else if( is_corpse() ) {
        switch( corpse->size ) {
            case MS_TINY:   ret =   1000_gram;  break;
            case MS_SMALL:  ret =  40750_gram;  break;
            case MS_MEDIUM: ret =  81500_gram;  break;
            case MS_LARGE:  ret = 120000_gram;  break;
            case MS_HUGE:   ret = 200000_gram;  break;
        }
        if( made_of( material_id( "veggy" ) ) ) {
            ret /= 3;
        }
        if( corpse->in_species( FISH ) || corpse->in_species( BIRD ) || corpse->in_species( INSECT ) || made_of( material_id( "bone" ) ) ) {
            ret /= 8;
        } else if ( made_of( material_id( "iron" ) ) || made_of( material_id( "steel" ) ) || made_of( material_id( "stone" ) ) ) {
            ret *= 7;
        }

    } else if( magazine_integral() && !is_magazine() ) {
        if ( ammo_type() == ammotype( "plutonium" ) ) {
            ret += ammo_remaining() * find_type( ammo_type()->default_ammotype() )->weight / PLUTONIUM_CHARGES;
        } else if( ammo_data() ) {
            ret += ammo_remaining() * ammo_data()->weight;
        }
    }

    // if this is an ammo belt add the weight of any implicitly contained linkages
    if( is_magazine() && type->magazine->linkage != "NULL" ) {
        item links( type->magazine->linkage, calendar::turn );
        links.charges = ammo_remaining();
        ret += links.weight();
    }

    // reduce weight for sawn-off weapons capped to the apportioned weight of the barrel
    if( gunmod_find( "barrel_small" ) ) {
        const units::volume b = type->gun->barrel_length;
        const units::mass max_barrel_weight = units::from_gram( to_milliliter( b ) );
        const units::mass barrel_weight = units::from_gram( b.value() * type->weight.value() / type->volume.value() );
        ret -= std::min( max_barrel_weight, barrel_weight );
    }

    if( include_contents ) {
        for( auto &elem : contents ) {
            ret += elem.weight();
        }
    }

    return ret;
}

static units::volume corpse_volume( m_size corpse_size )
{
    switch( corpse_size ) {
        case MS_TINY:    return    750_ml;
        case MS_SMALL:   return  30000_ml;
        case MS_MEDIUM:  return  62500_ml;
        case MS_LARGE:   return  92500_ml;
        case MS_HUGE:    return 875000_ml;
    }
    debugmsg( "unknown monster size for corpse" );
    return 0;
}

units::volume item::base_volume() const
{
    if( is_null() ) {
        return 0;
    }

    if( is_corpse() ) {
        return corpse_volume( corpse->size );
    }

    return type->volume;
}

units::volume item::volume( bool integral ) const
{
    if( is_null() ) {
        return 0;
    }

    if( is_corpse() ) {
        return corpse_volume( corpse->size );
    }

    const int local_volume = get_var( "volume", -1 );
    units::volume ret;
    if( local_volume >= 0 ) {
        ret = local_volume * units::legacy_volume_factor;
    } else if( integral ) {
        ret = type->integral_volume;
    } else {
        ret = type->volume;
    }

    if( count_by_charges() || made_of( LIQUID ) ) {
        ret *= charges;
    }

    // Non-rigid items add the volume of the content
    if( !type->rigid ) {
        for( auto &elem : contents ) {
            ret += elem.volume();
        }
    }

    // Some magazines sit (partly) flush with the item so add less extra volume
    if( magazine_current() != nullptr ) {
        ret += std::max( magazine_current()->volume() - type->magazine_well, units::volume( 0 ) );
    }

    if (is_gun()) {
        for( const auto elem : gunmods() ) {
            ret += elem->volume( true );
        }

        // @todo: implement stock_length property for guns
        if (has_flag("COLLAPSIBLE_STOCK")) {
            // consider only the base size of the gun (without mods)
            int tmpvol = get_var( "volume", ( type->volume - type->gun->barrel_length ) / units::legacy_volume_factor );
            if     ( tmpvol <=  3 ) ; // intentional NOP
            else if( tmpvol <=  5 ) ret -=  250_ml;
            else if( tmpvol <=  6 ) ret -=  500_ml;
            else if( tmpvol <=  9 ) ret -=  750_ml;
            else if( tmpvol <= 12 ) ret -= 1000_ml;
            else if( tmpvol <= 15 ) ret -= 1250_ml;
            else                    ret -= 1500_ml;
        }

        if( gunmod_find( "barrel_small" ) ) {
            ret -= type->gun->barrel_length;
        }
    }

    return ret;
}

int item::lift_strength() const
{
    return std::max( weight() / 10000_gram, 1 );
}

int item::attack_time() const
{
    int ret = 65 + volume() / 62.5_ml + weight() / 60_gram;
    return ret;
}

int item::damage_melee( damage_type dt ) const
{
    assert( dt >= DT_NULL && dt < NUM_DT );
    if( is_null() ) {
        return 0;
    }

    // effectiveness is reduced by 10% per damage level
    int res = type->melee[ dt ];
    res -= res * damage() * 0.1;

    // apply type specific flags
    switch( dt ) {
        case DT_BASH:
            if( has_flag( "REDUCED_BASHING" ) ) {
                res *= 0.5;
            }
            break;

        case DT_CUT:
        case DT_STAB:
            if( has_flag( "DIAMOND" ) ) {
                res *= 1.3;
            }
            break;

        default:
            break;
    }

    // consider any melee gunmods
    if( is_gun() ) {
        std::vector<int> opts = { res };
        for( const auto &e : gun_all_modes() ) {
            if( e.second.target != this && e.second.melee() ) {
                opts.push_back( e.second.target->damage_melee( dt ) );
            }
        }
        return *std::max_element( opts.begin(), opts.end() );

    }

    return std::max( res, 0 );
}

damage_instance item::base_damage_melee() const
{
    // @todo: Caching
    damage_instance ret;
    for( size_t i = DT_NULL + 1; i < NUM_DT; i++ ) {
        damage_type dt = static_cast<damage_type>( i );
        int dam = damage_melee( dt );
        if( dam > 0 ) {
            ret.add_damage( dt, dam );
        }
    }

    return ret;
}

damage_instance item::base_damage_thrown() const
{
    // @todo: Create a separate cache for individual items (for modifiers like diamond etc.)
    return type->thrown_damage;
}

int item::reach_range( const player &p ) const
{
    int res = 1;

    if( has_flag( "REACH_ATTACK" ) ) {
        res = has_flag( "REACH3" ) ? 3 : 2;
    }

    // for guns consider any attached gunmods
    if( is_gun() && !is_gunmod() ) {
        for( const auto &m : gun_all_modes() ) {
            if( p.is_npc() && m.second.flags.count( "NPC_AVOID" ) ) {
                continue;
            }
            if( m.second.melee() ) {
                res = std::max( res, m.second.qty );
            }
        }
    }

    return res;
}



void item::unset_flags()
{
    item_tags.clear();
}

bool item::has_flag( const std::string &f ) const
{
    bool ret = false;

    if( json_flag::get( f ).inherit() ) {
        for( const auto e : is_gun() ? gunmods() : toolmods() ) {
            // gunmods fired separately do not contribute to base gun flags
            if( !e->is_gun() && e->has_flag( f ) ) {
                return true;
            }
        }
    }

    // other item type flags
    ret = type->item_tags.count(f);
    if (ret) {
        return ret;
    }

    // now check for item specific flags
    ret = item_tags.count(f);
    return ret;
}

bool item::has_any_flag( const std::vector<std::string>& flags ) const
{
    for( auto &flag : flags ) {
        if( has_flag( flag ) ) {
            return true;
        }
    }

    return false;
}

item& item::set_flag( const std::string &flag )
{
    item_tags.insert( flag );
    return *this;
}

item& item::unset_flag( const std::string &flag )
{
    item_tags.erase( flag );
    return *this;
}

bool item::has_property( const std::string& prop ) const {
   return type->properties.find(prop) != type->properties.end();
}

std::string item::get_property_string( const std::string &prop, const std::string& def ) const
{
    const auto it = type->properties.find(prop);
    return it != type->properties.end() ? it->second : def;
}

long item::get_property_long( const std::string& prop, long def ) const
{
    const auto it = type->properties.find( prop );
    if  (it != type->properties.end() ) {
        char *e = nullptr;
        long  r = std::strtol( it->second.c_str(), &e, 10 );
        if( it->second.size() && *e == '\0' ) {
            return r;
        }
        debugmsg("invalid property '%s' for item '%s'", prop.c_str(), tname().c_str());
    }
    return def;
}

int item::get_quality( const quality_id &id ) const
{
    int return_quality = INT_MIN;

    /**
     * EXCEPTION: Items with quality BOIL only count as such if they are empty,
     * excluding items of their ammo type if they are tools.
     */
    if ( id == quality_id( "BOIL" ) && !( contents.empty() ||
        ( is_tool() && std::all_of( contents.begin(), contents.end(),
        [this]( const item & itm ) {
            if ( !itm.is_ammo() ) {
                return false;
            }
            auto& ammo_types = itm.type->ammo->type;
            return ammo_types.find( ammo_type() ) != ammo_types.end();
        } ) ) ) )
    {
        return INT_MIN;
    }

    for( const auto &quality : type->qualities ) {
        if( quality.first == id ) {
            return_quality = quality.second;
        }
    }
    for( auto &itm : contents ) {
        return_quality = std::max( return_quality, itm.get_quality( id ) );
    }

    return return_quality;
}

bool item::has_technique( const matec_id & tech ) const
{
    return type->techniques.count( tech ) > 0 || techniques.count( tech ) > 0;
}

void item::add_technique( const matec_id & tech )
{
    techniques.insert( tech );
}

std::vector<item *> item::toolmods()
{
    std::vector<item *> res;
    if( is_tool() ) {
        res.reserve( contents.size() );
        for( auto& e : contents ) {
            if( e.is_toolmod() ) {
                res.push_back( &e );
            }
        }
    }
    return res;
}

std::vector<const item *> item::toolmods() const
{
    std::vector<const item *> res;
    if( is_tool() ) {
        res.reserve( contents.size() );
        for( auto& e : contents ) {
            if( e.is_toolmod() ) {
                res.push_back( &e );
            }
        }
    }
    return res;
}

std::set<matec_id> item::get_techniques() const
{
    std::set<matec_id> result = type->techniques;
    result.insert( techniques.begin(), techniques.end() );
    return result;
}

bool item::goes_bad() const
{
    return is_food() && type->comestible->spoils != 0;
}

double item::get_relative_rot() const
{
    return goes_bad() ? rot / type->comestible->spoils : 0;
}

void item::set_relative_rot( double val )
{
    if( goes_bad() ) {
        rot = type->comestible->spoils * val;
        // calc_rot uses last_rot_check (when it's not time_of_cataclysm) instead of bday.
        // this makes sure the rotting starts from now, not from bday.
        last_rot_check = calendar::turn;
        fridge = calendar::before_time_starts;
        active = !rotten();
    }
}

int item::spoilage_sort_order()
{
    item *subject;
    int bottom = std::numeric_limits<int>::max();

    if ( type->container && !contents.empty() ) {
        if ( type->container->preserves ) {
            return bottom - 3;
        }
        subject = &contents.front();
    } else {
        subject = this;
    }

    if ( subject->goes_bad() ) {
        return to_turns<int>( subject->type->comestible->spoils - subject->rot );
    }

    if ( subject->type->comestible ) {
        if ( subject->type->category->id() == "food" ) {
            return bottom - 3;
        } else if ( subject->type->category->id() == "drugs" ) {
            return bottom - 2;
        } else {
            return bottom - 1;
        }
    }
    return bottom;
}

void item::calc_rot(const tripoint &location)
{
    const time_point now = calendar::turn;
    if( now - last_rot_check > 10_turns ) {
        const time_point since = last_rot_check == calendar::time_of_cataclysm ? bday : last_rot_check;
        const time_point until = fridge != calendar::before_time_starts ? fridge : now;
        if ( since < until ) {
            // rot (outside of fridge) from bday/last_rot_check until fridge/now
            rot += get_rot_since( since, until, location );
        }
        last_rot_check = now;

        if( fridge != calendar::before_time_starts ) {
            // Flat 20%, rot from time of putting it into fridge up to now
            rot += ( now - fridge ) * 0.2;
            fridge = calendar::before_time_starts;
        }
        // item stays active to let the item counter work
        if( item_counter == 0 && rotten() ) {
            active = false;
        }
    }
}

units::volume item::get_storage() const
{
    auto t = find_armor_data();
    if( t == nullptr )
        return 0;

    return t->storage;
}

int item::get_env_resist() const
{
    const auto t = find_armor_data();
    if( t == nullptr ) {
        return 0;
    }
    // modify if item is a gas mask and has filter
    int resist_base = static_cast<int>( static_cast<unsigned int>( t->env_resist ) );
    int resist_filter = get_var( "overwrite_env_resist", 0 );
    int resist = std::max( resist_base, resist_filter );

    return lround( resist * get_relative_health() );
}

int item::get_env_resist_w_filter() const
{
    const auto t = find_armor_data();
    if( t == nullptr ) {
        return 0;
    }
    // it_armor::env_resist is unsigned char
    return static_cast<int>( static_cast<unsigned int>( t->env_resist_w_filter ) );
}

bool item::is_power_armor() const
{
    const auto t = find_armor_data();
    if( t == nullptr ) {
        return false;
    }
    return t->power_armor;
}

int item::get_encumber() const
{
    const auto t = find_armor_data();
    if( t == nullptr ) {
        // handle wearable guns (e.g. shoulder strap) as special case
        return is_gun() ? volume() / 750_ml : 0;
    }
    // it_armor::encumber is signed char
    int encumber = static_cast<int>( t->encumber );

    // Non-rigid items add additional encumbrance proportional to their volume
    if( !type->rigid ) {
        for( const auto &e : contents ) {
            encumber += e.volume() / 250_ml;
        }
    }

    // Fit checked before changes, fitting shouldn't reduce penalties from patching.
    if( item_tags.count("FIT") && has_flag( "VARSIZE" ) ) {
        encumber = std::max( encumber / 2, encumber - 10 );
    }

    const int thickness = get_thickness();
    const int coverage = get_coverage();
    if( item_tags.count("wooled") ) {
        encumber += 1 + 3 * coverage / 100;
    }
    if( item_tags.count("furred") ){
        encumber += 1 + 4 * coverage / 100;
    }

    if( item_tags.count( "leather_padded" ) ) {
        encumber += ceil( 2 * thickness * coverage / 100.0f );
    }
    if( item_tags.count( "kevlar_padded" ) ) {
        encumber += ceil( 2 * thickness * coverage / 100.0f );
    }

    return encumber;
}

int item::get_layer() const
{
    if( has_flag("SKINTIGHT") ) {
        return UNDERWEAR;
    } else if( has_flag("WAIST") ) {
        return WAIST_LAYER;
    } else if( has_flag("OUTER") ) {
        return OUTER_LAYER;
    } else if( has_flag("BELTED") ) {
        return BELTED_LAYER;
    }
    return REGULAR_LAYER;
}

int item::get_coverage() const
{
    const auto t = find_armor_data();
    if( t == nullptr ) {
        return 0;
    }
    // it_armor::coverage is unsigned char
    return static_cast<int>( static_cast<unsigned int>( t->coverage ) );
}

int item::get_thickness() const
{
    const auto t = find_armor_data();
    if( t == nullptr ) {
        return 0;
    }
    // it_armor::thickness is unsigned char
    return static_cast<int>( static_cast<unsigned int>( t->thickness) );
}

int item::get_warmth() const
{
    int fur_lined = 0;
    int wool_lined = 0;
    const auto t = find_armor_data();
    if( t == nullptr ){
        return 0;
    }
    // it_armor::warmth is signed char
    int result = static_cast<int>( t->warmth );

    if( item_tags.count("furred") > 0 ) {
        fur_lined = 35 * get_coverage() / 100;
    }

    if( item_tags.count("wooled") > 0 ) {
        wool_lined = 20 * get_coverage() / 100;
    }

    return result + fur_lined + wool_lined;
}


time_duration item::brewing_time() const
{
    return is_brewable() ? type->brewable->time * calendar::season_from_default_ratio() : 0_turns;
}

const std::vector<itype_id> &item::brewing_results() const
{
    static const std::vector<itype_id> nulresult{};
    return is_brewable() ? type->brewable->results : nulresult;
}

bool item::can_revive() const
{
    if( is_corpse() && corpse->has_flag( MF_REVIVES ) && damage() < max_damage() ) {
        return true;
    }
    return false;
}

bool item::ready_to_revive( const tripoint &pos ) const
{
    if( !can_revive() ) {
        return false;
    }
    int age_in_hours = to_hours<int>( age() );
    age_in_hours -= int((float)burnt / ( volume() / 250_ml ) );
    if( damage() > 0 ) {
        age_in_hours /= ( damage() + 1 );
    }
    int rez_factor = 48 - age_in_hours;
    if( age_in_hours > 6 && (rez_factor <= 0 || one_in(rez_factor)) ) {
        // If we're a special revival zombie, wait to get up until the player is nearby.
        const bool isReviveSpecial = has_flag("REVIVE_SPECIAL");
        if( isReviveSpecial ) {
            const int distance = rl_dist( pos, g->u.pos() );
            if (distance > 3) {
                return false;
            }
            if (!one_in(distance + 1)) {
                return false;
            }
        }

        return true;
    }
    return false;
}

bool item::count_by_charges() const
{
    return type->count_by_charges();
}

bool item::craft_has_charges()
{
    if (count_by_charges()) {
        return true;
    } else if( !ammo_type() ) {
        return true;
    }

    return false;
}

#ifdef _MSC_VER
// Deal with MSVC compiler bug (#17791, #17958)
#pragma optimize( "", off )
#endif

int item::bash_resist( bool to_self ) const
{
    if( is_null() ) {
        return 0;
    }

    const int base_thickness = get_thickness();
    float resist = 0;
    float padding = 0;
    int eff_thickness = 1;

    // Armor gets an additional multiplier.
    if( is_armor() ) {
        // base resistance
        // Don't give reinforced items +armor, just more resistance to ripping
        const int dmg = damage();
        const int eff_damage = to_self ? std::min( dmg , 0 ) : std::max( dmg, 0 );
        eff_thickness = std::max( 1, get_thickness() - eff_damage );
    }
    if( item_tags.count( "leather_padded" ) > 0 ) {
        padding += base_thickness;
    }
    if( item_tags.count("kevlar_padded") > 0 ) {
        padding += base_thickness;
    }

    const std::vector<const material_type*> mat_types = made_of_types();
    if( !mat_types.empty() ) {
        for (auto mat : mat_types) {
            resist += mat->bash_resist();
        }
        // Average based on number of materials.
        resist /= mat_types.size();
    }

    return lround( ( resist * eff_thickness ) + padding );
}

int item::cut_resist( bool to_self ) const
{
    if( is_null() ) {
        return 0;
    }

    const int base_thickness = get_thickness();
    float resist = 0;
    float padding = 0;
    int eff_thickness = 1;

    // Armor gets an additional multiplier.
    if( is_armor() ) {
        // base resistance
        // Don't give reinforced items +armor, just more resistance to ripping
        const int dmg = damage();
        const int eff_damage = to_self ? std::min(dmg, 0) : std::max(dmg, 0);
        eff_thickness = std::max( 1, base_thickness - eff_damage );
    }
    if( item_tags.count( "leather_padded" ) > 0 ) {
        padding += base_thickness;
    }
    if( item_tags.count("kevlar_padded") > 0 ) {
        padding += base_thickness * 2;
    }

    const std::vector<const material_type*> mat_types = made_of_types();
    if( !mat_types.empty() ) {
        for( auto mat : mat_types ) {
            resist += mat->cut_resist();
        }
        // Average based on number of materials.
        resist /= mat_types.size();
    }

    return lround( ( resist * eff_thickness ) + padding );
}

#ifdef _MSC_VER
#pragma optimize( "", on )
#endif

int item::stab_resist(bool to_self) const
{
    // Better than hardcoding it in multiple places
    return (int)(0.8f * cut_resist( to_self ));
}

int item::acid_resist( bool to_self ) const
{
    if( to_self ) {
        // Currently no items are damaged by acid
        return INT_MAX;
    }

    float resist = 0.0;
    if( is_null() ) {
        return 0.0;
    }

    const std::vector<const material_type*> mat_types = made_of_types();
    if( !mat_types.empty() ) {
        // Not sure why cut and bash get an armor thickness bonus but acid doesn't,
        // but such is the way of the code.

        for( auto mat : mat_types ) {
            resist += mat->acid_resist();
        }
        // Average based on number of materials.
        resist /= mat_types.size();
    }

    const int env = get_env_resist();
    if( env < 10 ) {
        // Low env protection means it doesn't prevent acid seeping in.
        resist *= env / 10.0f;
    }

    return lround(resist);
}

int item::fire_resist( bool to_self ) const
{
    if( to_self ) {
        // Fire damages items in a different way
        return INT_MAX;
    }

    float resist = 0.0;
    if( is_null() ) {
        return 0.0;
    }

    const std::vector<const material_type*> mat_types = made_of_types();
    if( !mat_types.empty() ) {
        for( auto mat : mat_types ) {
            resist += mat->fire_resist();
        }
        // Average based on number of materials.
        resist /= mat_types.size();
    }

    const int env = get_env_resist();
    if( env < 10 ) {
        // Iron resists immersion in magma, iron-clad knight won't.
        resist *= env / 10.0f;
    }

    return lround(resist);
}

int item::chip_resistance( bool worst ) const
{
    int res = worst ? INT_MAX : INT_MIN;
    for( const auto &mat : made_of_types() ) {
        const int val = mat->chip_resist();
        res = worst ? std::min( res, val ) : std::max( res, val );
    }

    if( res == INT_MAX || res == INT_MIN ) {
        return 2;
    }

    if( res <= 0 ) {
        return 0;
    }

    return res;
}

int item::min_damage() const
{
    return type->damage_min;
}

int item::max_damage() const
{
    return type->damage_max;
}

float item::get_relative_health() const
{
    return ( max_damage() + 1.0f - damage() ) / ( max_damage() + 1.0f );
}

bool item::mod_damage( double qty, damage_type dt )
{
    bool destroy = false;

    if( count_by_charges() ) {
        charges -= std::min( type->stack_size * qty, double( charges ) );
        destroy |= charges == 0;
    }

    if( qty > 0 ) {
        on_damage( qty, dt );
    }

    if( !count_by_charges() ) {
        destroy |= damage_ + qty > max_damage();

        damage_ = std::max( std::min( damage_ + qty, double( max_damage() ) ), double( min_damage() ) );
    }

    return destroy;
}

bool item::mod_damage( const double qty )
{
    return mod_damage( qty, DT_NULL );
}

bool item::inc_damage()
{
    return inc_damage( DT_NULL );
}

nc_color item::damage_color() const
{
    // @todo: unify with getDurabilityColor

    // reinforced, undamaged and nearly destroyed items are special case
    if( precise_damage() <= min_damage() ) {
        return c_green;
    }
    if( damage() <= 0 ) {
        return c_light_green;
    }
    if( damage() == max_damage() ) {
        return c_red;
    }

    // assign other colors proportionally
    auto q = precise_damage() / max_damage();
    if( q > 0.66 ) {
        return c_light_red;
    }
    if( q > 0.33 ) {
        return c_magenta;
    }
    return c_yellow;
}

std::string item::damage_symbol() const
{
    // reinforced, undamaged and nearly destroyed items are special case
    if( damage() < 0 ) {
        return _( R"(++)" );
    }
    if( damage() == 0 ) {
        return _( R"(||)" );
    }
    if( damage() == max_damage() ) {
        return _( R"(..)" );
    }

    // assign other symbols proportionally
    auto q = precise_damage() / max_damage();
    if( q > 0.66 ) {
        return _( R"(\.)" );
    }
    if( q > 0.33 ) {
        return _( R"(|.)" );
    }
    return _( R"(|\)" );
}

const std::set<itype_id>& item::repaired_with() const
{
    static std::set<itype_id> no_repair;
    return has_flag( "NO_REPAIR" )  ? no_repair : type->repair;
}

void item::mitigate_damage( damage_unit &du ) const
{
    const resistances res = resistances( *this );
    const float mitigation = res.get_effective_resist( du );
    du.amount -= mitigation;
    du.amount = std::max( 0.0f, du.amount );
}

int item::damage_resist( damage_type dt, bool to_self ) const
{
    switch( dt ) {
        case DT_NULL:
        case NUM_DT:
            return 0;
        case DT_TRUE:
        case DT_BIOLOGICAL:
        case DT_ELECTRIC:
        case DT_COLD:
            // Currently hardcoded:
            // Items can never be damaged by those types
            // But they provide 0 protection from them
            return to_self ? INT_MAX : 0;
        case DT_BASH:
            return bash_resist( to_self );
        case DT_CUT:
            return cut_resist ( to_self );
        case DT_ACID:
            return acid_resist( to_self );
        case DT_STAB:
            return stab_resist( to_self );
        case DT_HEAT:
            return fire_resist( to_self );
        default:
            debugmsg( "Invalid damage type: %d", dt );
    }

    return 0;
}

bool item::is_two_handed( const player &u ) const
{
    if( has_flag("ALWAYS_TWOHAND") ) {
        return true;
    }
    ///\EFFECT_STR determines which weapons can be wielded with one hand
    return ( ( weight() / 113_gram ) > u.str_cur * 4 );
}

const std::vector<material_id> &item::made_of() const
{
    if( is_corpse() ) {
        return corpse->mat;
    }
    return type->materials;
}

std::vector<const material_type*> item::made_of_types() const
{
    std::vector<const material_type*> material_types_composed_of;
    for (auto mat_id : made_of()) {
        material_types_composed_of.push_back( &mat_id.obj() );
    }
    return material_types_composed_of;
}

bool item::made_of_any( const std::set<material_id> &mat_idents ) const
{
    const auto mats = made_of();
    if( mats.empty() ) {
        return false;
    }

    return std::any_of( mats.begin(), mats.end(), [&mat_idents]( const material_id &e ) {
        return mat_idents.count( e );
    } );
}

bool item::only_made_of( const std::set<material_id> &mat_idents ) const
{
    const auto mats = made_of();
    if( mats.empty() ) {
        return false;
    }

    return std::all_of( mats.begin(), mats.end(), [&mat_idents]( const material_id &e ) {
        return mat_idents.count( e );
    } );
}

bool item::made_of( const material_id &mat_ident ) const
{
    const auto &materials = made_of();
    return std::find( materials.begin(), materials.end(), mat_ident ) != materials.end();
}

bool item::made_of(phase_id phase) const
{
    if (is_null()) {
        return false;
    }
    return (type->phase == phase);
}


bool item::conductive() const
{
    if( is_null() ) {
        return false;
    }

    if( has_flag( "CONDUCTIVE" ) ) {
        return true;
    }

    if( has_flag( "NONCONDUCTIVE" ) ) {
        return false;
    }

    // If any material has electricity resistance equal to or lower than flesh (1) we are conductive.
    const auto mats = made_of_types();
    return std::any_of( mats.begin(), mats.end(), []( const material_type *mt ) {
        return mt->elec_resist() <= 1;
    } );
}

bool item::destroyed_at_zero_charges() const
{
    return (is_ammo() || is_food());
}

bool item::is_gun() const
{
    return type->gun.has_value();
}

bool item::is_firearm() const
{
    static const std::string primitive_flag( "PRIMITIVE_RANGED_WEAPON" );
    return is_gun() && !has_flag( primitive_flag );
}

bool item::is_silent() const
{
    return gun_noise().volume < 5;
}

bool item::is_gunmod() const
{
    return type->gunmod.has_value();
}

bool item::is_bionic() const
{
    return type->bionic.has_value();
}

bool item::is_magazine() const
{
    return type->magazine.has_value();
}

bool item::is_ammo_belt() const
{
    return is_magazine() && has_flag( "MAG_BELT" );
}

bool item::is_bandolier() const
{
    return type->can_use( "bandolier" );
}

bool item::is_ammo() const
{
    return type->ammo.has_value();
}

bool item::is_comestible() const
{
    return type->comestible.has_value();
}

bool item::is_food() const
{
    return is_comestible() && ( type->comestible->comesttype == "FOOD" ||
                                type->comestible->comesttype == "DRINK" );
}

bool item::is_medication() const
{
    return is_comestible() && type->comestible->comesttype == "MED";
}

bool item::is_brewable() const
{
    return type->brewable.has_value();
}

bool item::is_food_container() const
{
    return !contents.empty() && contents.front().is_food();
}

bool item::is_corpse() const
{
    return typeId() == "corpse" && corpse != nullptr;
}

const mtype *item::get_mtype() const
{
    return corpse;
}

void item::set_mtype( const mtype * const m )
{
    // This is potentially dangerous, e.g. for corpse items, which *must* have a valid mtype pointer.
    if( m == nullptr ) {
        debugmsg( "setting item::corpse of %s to NULL", tname().c_str() );
        return;
    }
    corpse = m;
}

bool item::is_ammo_container() const
{
    return !is_magazine() && !contents.empty() && contents.front().is_ammo();
}

bool item::is_melee() const
{
    for( auto idx = DT_NULL + 1; idx != NUM_DT; ++idx ) {
        if( is_melee( static_cast<damage_type>( idx ) ) ) {
            return true;
        }
    }
    return false;
}

bool item::is_melee( damage_type dt ) const
{
    return damage_melee( dt ) > MELEE_STAT;
}

const islot_armor *item::find_armor_data() const
{
    if( type->armor ) {
        return &*type->armor;
    }
    // Currently the only way to make a non-armor item into armor is to install a gun mod.
    // The gunmods are stored in the items contents, as are the contents of a container, and the
    // tools in a tool belt (a container actually), or the ammo in a quiver (container again).
    for( const auto mod : gunmods() ) {
        if( mod->type->armor ) {
            return &*mod->type->armor;
        }
    }
    return nullptr;
}

bool item::is_armor() const
{
    return find_armor_data() != nullptr || has_flag( "IS_ARMOR" );
}

bool item::is_book() const
{
    return type->book.has_value();
}

bool item::is_container() const
{
    return type->container.has_value();
}

bool item::is_watertight_container() const
{
    return type->container && type->container->watertight && type->container->seals;
}

bool item::is_non_resealable_container() const
{
    return type->container && !type->container->seals && type->container->unseals_into != "null";
}

bool item::is_bucket() const
{
    // That "preserves" part is a hack:
    // Currently all non-empty cans are effectively sealed at all times
    // Making them buckets would cause weirdness
    return type->container &&
           type->container->watertight &&
           !type->container->seals &&
           type->container->unseals_into == "null";
}

bool item::is_bucket_nonempty() const
{
    return is_bucket() && !is_container_empty();
}

bool item::is_engine() const
{
    return type->engine.has_value();
}

bool item::is_wheel() const
{
    return type->wheel.has_value();
}

bool item::is_fuel() const
{
    return type->fuel.has_value();
}

bool item::is_toolmod() const
{
    return !is_gunmod() && type->mod;
}

bool item::is_faulty() const
{
    return is_engine() ? !faults.empty() : false;
}

bool item::is_irremovable() const
{
    return has_flag( "IRREMOVABLE" );
}

std::set<fault_id> item::faults_potential() const
{
    std::set<fault_id> res;
    if( type->engine ) {
        res.insert( type->engine->faults.begin(), type->engine->faults.end() );
    }
    return res;
}

int item::wheel_area() const
{
    return is_wheel() ? type->wheel->diameter * type->wheel->width : 0;
}

float item::fuel_energy() const
{
    return is_fuel() ? type->fuel->energy : 0.0f;
}

bool item::is_container_empty() const
{
    return contents.empty();
}

bool item::is_container_full( bool allow_bucket ) const
{
    if( is_container_empty() ) {
        return false;
    }
    return get_remaining_capacity_for_liquid( contents.front(), allow_bucket ) == 0;
}

bool item::can_reload_with( const itype_id& ammo ) const
{
    return is_reloadable_helper( ammo, false );
}

bool item::is_reloadable_with( const itype_id& ammo ) const
{
    return is_reloadable_helper( ammo, true );
}

bool item::is_reloadable_helper( const itype_id& ammo, bool now ) const
{
    if( !is_reloadable() ) {
        return false;
    } else if( is_watertight_container() ) {
        return ( now ? !is_container_full() : true ) &&
            ( ammo.empty() || is_container_empty() || contents.front().typeId() == ammo );
    } else if( magazine_integral() ) {
        if( !ammo.empty() ) {
            if( ammo_data() ) {
                if( ammo_current() != ammo ) {
                    return false;
                }
            } else {
                auto at = find_type( ammo );
                if( ( !at->ammo || !at->ammo->type.count( ammo_type() ) ) &&
                    !magazine_compatible().count( ammo ) ) {
                    return false;
                }
            }
        }
        return now ? ( ammo_remaining() < ammo_capacity() ) : true;
    } else {
        return ammo.empty() ? true : magazine_compatible().count( ammo );
    }
}

bool item::is_salvageable() const
{
    if( is_null() ) {
        return false;
    }
    return !has_flag("NO_SALVAGE");
}

bool item::is_funnel_container(units::volume &bigger_than) const
{
    if ( ! is_watertight_container() ) {
        return false;
    }
    // @todo; consider linking funnel to item or -making- it an active item
    if ( get_container_capacity() <= bigger_than ) {
        return false; // skip contents check, performance
    }
    if (
        contents.empty() ||
        contents.front().typeId() == "water" ||
        contents.front().typeId() == "water_acid" ||
        contents.front().typeId() == "water_acid_weak") {
        bigger_than = get_container_capacity();
        return true;
    }
    return false;
}

bool item::is_emissive() const
{
    return light.luminance > 0 || type->light_emission > 0;
}

bool item::is_tool() const
{
    return type->tool.has_value();
}

bool item::is_tool_reversible() const
{
    if( is_tool() && type->tool->revert_to != "null" ) {
        item revert( type->tool->revert_to );
        npc n;
        revert.type->invoke( n, revert, tripoint(-999, -999, -999) );
        return revert.is_tool() && typeId() == revert.typeId();
    }
    return false;
}

bool item::is_artifact() const
{
    return type->artifact.has_value();
}

bool item::can_contain( const item &it ) const
{
    // @todo: Volume check
    return can_contain( *it.type );
}

bool item::can_contain( const itype &tp ) const
{
    if( !type->container ) {
        // @todo: Tools etc.
        return false;
    }

    if( tp.phase == LIQUID && !type->container->watertight ) {
        return false;
    }

    // @todo: Acid in waterskins
    return true;
}

const item &item::get_contained() const
{
    if( contents.empty() ) {
        return null_item_reference();
    }
    return contents.front();
}

bool item::spill_contents( Character &c )
{
    if( !is_container() || is_container_empty() ) {
        return true;
    }

    if( c.is_npc() ) {
        return spill_contents( c.pos() );
    }

    while( !contents.empty() ) {
        on_contents_changed();
        if( contents.front().made_of( LIQUID ) ) {
            if( !g->handle_liquid_from_container( *this, 1 ) ) {
                return false;
            }
        } else {
            c.i_add_or_drop( contents.front() );
            contents.erase( contents.begin() );
        }
    }

    return true;
}

bool item::spill_contents( const tripoint &pos )
{
    if( !is_container() || is_container_empty() ) {
        return true;
    }

    for( item &it : contents ) {
        g->m.add_item_or_charges( pos, it );
    }

    contents.clear();
    return true;
}

int item::get_chapters() const
{
    if( !type->book ) {
        return 0;
    }
    return type->book->chapters;
}

int item::get_remaining_chapters( const player &u ) const
{
    const auto var = string_format( "remaining-chapters-%d", u.getID() );
    return get_var( var, get_chapters() );
}

void item::mark_chapter_as_read( const player &u )
{
    const int remain = std::max( 0, get_remaining_chapters( u ) - 1 );
    const auto var = string_format( "remaining-chapters-%d", u.getID() );
    set_var( var, remain );
}

const material_type &item::get_random_material() const
{
    return random_entry( made_of(), material_id::NULL_ID() ).obj();
}

const material_type &item::get_base_material() const
{
    const auto mats = made_of();
    return mats.empty() ? material_id::NULL_ID().obj() : mats.front().obj();
}

bool item::operator<(const item& other) const
{
    const item_category &cat_a = get_category();
    const item_category &cat_b = other.get_category();
    if(cat_a != cat_b) {
        return cat_a < cat_b;
    } else {
        const item *me = is_container() && !contents.empty() ? &contents.front() : this;
        const item *rhs = other.is_container() && !other.contents.empty() ? &other.contents.front() : &other;

        if (me->typeId() == rhs->typeId()) {
            return me->charges < rhs->charges;
        } else {
            std::string n1 = me->type->nname(1);
            std::string n2 = rhs->type->nname(1);
            return std::lexicographical_compare( n1.begin(), n1.end(),
                                                 n2.begin(), n2.end(), sort_case_insensitive_less() );
        }
    }
}

skill_id item::gun_skill() const
{
    if( !is_gun() ) {
        return skill_id::NULL_ID();
    }
    return type->gun->skill_used;
}

gun_type_type item::gun_type() const
{
    static skill_id skill_archery( "archery" );

    if( !is_gun() ) {
        return gun_type_type( std::string() );
    }
    //@todo: move to JSON and remove extraction of this from "GUN" (via skill id)
    //and from "GUNMOD" (via "mod_targets") in lang/extract_json_strings.py
    if( gun_skill() == skill_archery ) {
        if( ammo_type() == ammotype( "bolt" ) || typeId() == "bullet_crossbow" ) {
            return gun_type_type( translate_marker_context( "gun_type_type", "crossbow" ) );
        } else{
            return gun_type_type( translate_marker_context( "gun_type_type", "bow" ) );
        }
    }
    return gun_type_type( gun_skill().str() );
}

skill_id item::melee_skill() const
{
    if( !is_melee() ) {
        return skill_id::NULL_ID();
    }

    if( has_flag( "UNARMED_WEAPON" ) ) {
        return skill_unarmed;
    }

    int hi = 0;
    skill_id res = skill_id::NULL_ID();

    for( auto idx = DT_NULL + 1; idx != NUM_DT; ++idx ) {
        auto val = damage_melee( static_cast<damage_type>( idx ) );
        auto sk  = skill_by_dt ( static_cast<damage_type>( idx ) );
        if( val > hi && sk ) {
            hi = val;
            res = sk;
        }
    }

    return res;
}

int item::gun_dispersion( bool with_ammo ) const
{
    if( !is_gun() ) {
        return 0;
    }
    int dispersion_sum = type->gun->dispersion;
    for( const auto mod : gunmods() ) {
        dispersion_sum += mod->type->gunmod->dispersion;
    }
    int dispPerDamage = get_option< int >( "DISPERSION_PER_GUN_DAMAGE" );
    dispersion_sum += damage() * dispPerDamage;
    dispersion_sum = std::max( dispersion_sum, 0 );
    if( with_ammo && ammo_data() ) {
        dispersion_sum += ammo_data()->ammo->dispersion;
    }

    // Dividing dispersion by 15 temporarily as a gross adjustment,
    // will bake that adjustment into individual gun definitions in the future.
    // Absolute minimum gun dispersion is 1.
    dispersion_sum = std::max( static_cast<int>( std::round( dispersion_sum / 15.0 ) ), 1 );

    return dispersion_sum;
}

int item::sight_dispersion() const
{
    if( !is_gun() ) {
        return 0;
    }

    int res = has_flag( "DISABLE_SIGHTS" ) ? 90 : type->gun->sight_dispersion;

    for( const auto e : gunmods() ) {
        const auto &mod = *e->type->gunmod;
        if( mod.sight_dispersion < 0 || mod.aim_speed < 0 ) {
            continue; // skip gunmods which don't provide a sight
        }
        res = std::min( res, mod.sight_dispersion );
    }

    return res;
}

damage_instance item::gun_damage( bool with_ammo ) const
{
    if( !is_gun() ) {
        return damage_instance();
    }
    damage_instance ret = type->gun->damage;
    if( with_ammo && ammo_data() ) {
        ret.add( ammo_data()->ammo->damage );
    }
    for( const auto mod : gunmods() ) {
        ret.add( mod->type->gunmod->damage );
    }
    int item_damage = damage();
    if( item_damage != 0 ) {
        // @todo This isn't a good solution for multi-damage guns/ammos
        for( damage_unit &du : ret ) {
            du.amount -= item_damage * 2;
        }
    }
    return ret;
}

int item::gun_recoil( const player &p, bool bipod ) const
{
    if( !is_gun() || ( ammo_required() && !ammo_remaining() ) ) {
        return 0;
    }

    ///\EFFECT_STR improves the handling of heavier weapons
    // we consider only base weight to avoid exploits
    double wt = std::min( type->weight, p.str_cur * 333_gram ) / 333.0_gram;

    double handling = type->gun->handling;
    for( const auto mod : gunmods() ) {
        if( bipod || !mod->has_flag( "BIPOD" ) ) {
            handling += mod->type->gunmod->handling;
        }
    }

    // rescale from JSON units which are intentionally specified as integral values
    handling /= 10;

    // algorithm is biased so heavier weapons benefit more from improved handling
    handling = pow( wt, 0.8 ) * pow( handling, 1.2 );

    int qty = type->gun->recoil;
    if( ammo_data() ) {
        qty += ammo_data()->ammo->recoil;
    }

    // handling could be either a bonus or penalty dependent upon installed mods
    if( handling > 1.0 ) {
        return qty / handling;
    } else {
        return qty * ( 1.0 + std::abs( handling ) );
    }
}

int item::gun_range( bool with_ammo ) const
{
    if( !is_gun() ) {
        return 0;
    }
    int ret = type->gun->range;
    for( const auto mod : gunmods() ) {
        ret += mod->type->gunmod->range;
    }
    if( with_ammo && ammo_data() ) {
        ret += ammo_data()->ammo->range;
    }
    return std::min( std::max( 0, ret ), RANGE_HARD_CAP );
}

int item::gun_range( const player *p ) const
{
    int ret = gun_range( true );
    if( p == nullptr ) {
        return ret;
    }
    if( !p->meets_requirements( *this ) ) {
        return 0;
    }

    // Reduce bow range until player has twice minimm required strength
    if( has_flag( "STR_DRAW" ) ) {
        ret += std::max( 0.0, ( p->get_str() - type->min_str ) * 0.5 );
    }

    return std::max( 0, ret );
}

long item::ammo_remaining() const
{
    const item *mag = magazine_current();
    if( mag ) {
        return mag->ammo_remaining();
    }

    if( is_tool() || is_gun() ) {
        // includes auxiliary gunmods
        return charges;
    }

    if( is_magazine() || is_bandolier() ) {
        long res = 0;
        for( const auto& e : contents ) {
            res += e.charges;
        }
        return res;
    }

    return 0;
}

long item::ammo_capacity() const
{
    long res = 0;

    const item *mag = magazine_current();
    if( mag ) {
        return mag->ammo_capacity();
    }

    if( is_tool() ) {
        res = type->tool->max_charges;
        for( const auto e : toolmods() ) {
            res *= e->type->mod->capacity_multiplier;
        }
    }

    if( is_gun() ) {
        res = type->gun->clip;
        for( const auto e : gunmods() ) {
            res *= e->type->mod->capacity_multiplier;
        }
    }

    if( is_magazine() ) {
        res = type->magazine->capacity;
    }

    if( is_bandolier() ) {
        return dynamic_cast<const bandolier_actor *>( type->get_use( "bandolier" )->get_actor_ptr() )->capacity;
    }

    return res;
}

long item::ammo_required() const
{
    if( is_tool() ) {
        return std::max( type->charges_to_use(), 0 );
    }

    if( is_gun() ) {
        if( !ammo_type() ) {
            return 0;
        } else if( has_flag( "FIRE_100" ) ) {
            return 100;
        } else if( has_flag( "FIRE_50" ) ) {
            return 50;
        } else if( has_flag( "FIRE_20" ) ) {
            return 20;
        } else {
            return 1;
        }
    }

    return 0;
}

bool item::ammo_sufficient( int qty ) const {
    return ammo_remaining() >= ammo_required() * qty;
}

long item::ammo_consume( long qty, const tripoint& pos ) {
    if( qty < 0 ) {
        debugmsg( "Cannot consume negative quantity of ammo for %s", tname().c_str() );
        return 0;
    }

    item *mag = magazine_current();
    if( mag ) {
        auto res = mag->ammo_consume( qty, pos );
        if( res && ammo_remaining() == 0 ) {
            if( mag->has_flag( "MAG_DESTROY" ) ) {
                contents.erase( std::remove_if( contents.begin(), contents.end(), [&mag]( const item& e ) {
                    return mag == &e;
                } ) );
            } else if ( mag->has_flag( "MAG_EJECT" ) ) {
                g->m.add_item( pos, *mag );
                contents.erase( std::remove_if( contents.begin(), contents.end(), [&mag]( const item& e ) {
                    return mag == &e;
                } ) );
            }
        }
        return res;
    }

    if( is_magazine() ) {
        auto need = qty;
        while( contents.size() ) {
            auto& e = *contents.rbegin();
            if( need >= e.charges ) {
                need -= e.charges;
                contents.pop_back();
            } else {
                e.charges -= need;
                need = 0;
                break;
            }
        }
        return qty - need;

    } else if( is_tool() || is_gun() ) {
        qty = std::min( qty, charges );
        charges -= qty;
        if( charges == 0 ) {
            curammo = nullptr;
        }
        return qty;
    }

    return 0;
}

const itype * item::ammo_data() const
{
    const item *mag = magazine_current();
    if( mag ) {
        return mag->ammo_data();
    }

    if( is_ammo() ) {
        return type;
    }

    if( is_magazine() ) {
        return !contents.empty() ? contents.front().ammo_data() : nullptr;
    }

    auto mods = is_gun() ? gunmods() : toolmods();
    for( const auto e : mods ) {
        if( e->type->mod->ammo_modifier &&
            item_controller->has_template( itype_id( e->type->mod->ammo_modifier.str() ) ) ) {
            return item_controller->find_template( itype_id( e->type->mod->ammo_modifier.str() ) );
        }
    }

    return curammo;
}

itype_id item::ammo_current() const
{
    const auto ammo = ammo_data();
    return ammo ? ammo->get_id() : "null";
}

ammotype item::ammo_type( bool conversion ) const
{
    if( conversion ) {
        auto mods = is_gun() ? gunmods() : toolmods();
        for( const auto e : mods ) {
            if( e->type->mod->ammo_modifier ) {
                return e->type->mod->ammo_modifier;
            }
        }
    }

    if( is_gun() ) {
        return type->gun->ammo;
    } else if( is_tool() ) {
        return type->tool->ammo_id;
    } else if( is_magazine() ) {
        return type->magazine->type;
    }
    return ammotype::NULL_ID();
}

itype_id item::ammo_default( bool conversion ) const
{
    auto res = ammo_type( conversion )->default_ammotype();
    return !res.empty() ? res : "NULL";
}

std::set<std::string> item::ammo_effects( bool with_ammo ) const
{
    if( !is_gun() ) {
        return std::set<std::string>();
    }

    std::set<std::string> res = type->gun->ammo_effects;
    if( with_ammo && ammo_data() ) {
        res.insert( ammo_data()->ammo->ammo_effects.begin(), ammo_data()->ammo->ammo_effects.end() );
    }

    for( const auto mod : gunmods() ) {
            res.insert( mod->type->gunmod->ammo_effects.begin(), mod->type->gunmod->ammo_effects.end() );
    }

    return res;
}

bool item::magazine_integral() const
{
    // If a mod sets a magazine type, we're not integral.
    for( const auto m : is_gun() ? gunmods() : toolmods() ) {
        if( !m->type->mod->magazine_adaptor.empty() ) {
            return false;
        }
    }

    // We have an integral magazine if we're a gun with an ammo capacity (clip) or we have no magazines.
    return ( is_gun() && type->gun->clip > 0 ) || type->magazines.empty();
}

itype_id item::magazine_default( bool conversion ) const
{
    auto mag = type->magazine_default.find( ammo_type( conversion ) );
    return mag != type->magazine_default.end() ? mag->second : "null";
}

std::set<itype_id> item::magazine_compatible( bool conversion ) const
{
    // mods that define magazine_adaptor may override the items usual magazines
    auto mods = is_gun() ? gunmods() : toolmods();
    for( const auto m : mods ) {
        if( !m->type->mod->magazine_adaptor.empty() ) {
            auto mags = m->type->mod->magazine_adaptor.find( ammo_type( conversion ) );
            return mags != m->type->mod->magazine_adaptor.end() ? mags->second : std::set<itype_id>();
        }
    }

    auto mags = type->magazines.find( ammo_type( conversion ) );
    return mags != type->magazines.end() ? mags->second : std::set<itype_id>();
}

item * item::magazine_current()
{
    auto iter = std::find_if( contents.begin(), contents.end(), []( const item& it ) {
        return it.is_magazine();
    });
    return iter != contents.end() ? &*iter : nullptr;
}

const item * item::magazine_current() const
{
    return const_cast<item *>(this)->magazine_current();
}

std::vector<item *> item::gunmods()
{
    std::vector<item *> res;
    if( is_gun() ) {
        res.reserve( contents.size() );
        for( auto& e : contents ) {
            if( e.is_gunmod() ) {
                res.push_back( &e );
            }
        }
    }
    return res;
}

std::vector<const item *> item::gunmods() const
{
    std::vector<const item *> res;
    if( is_gun() ) {
        res.reserve( contents.size() );
        for( auto& e : contents ) {
            if( e.is_gunmod() ) {
                res.push_back( &e );
            }
        }
    }
    return res;
}

item * item::gunmod_find( const itype_id& mod )
{
    auto mods = gunmods();
    auto it = std::find_if( mods.begin(), mods.end(), [&mod]( item *e ) {
        return e->typeId() == mod;
    } );
    return it != mods.end() ? *it : nullptr;
}

const item * item::gunmod_find( const itype_id& mod ) const
{
    return const_cast<item *>( this )->gunmod_find( mod );
}

ret_val<bool> item::is_gunmod_compatible( const item& mod ) const
{
    if( !mod.is_gunmod() ) {
        debugmsg( "Tried checking compatibility of non-gunmod" );
        return ret_val<bool>::make_failure();
    }
    static const gun_type_type pistol_gun_type( translate_marker_context( "gun_type_type", "pistol" ) );

    if( !is_gun() ) {
        return ret_val<bool>::make_failure( _( "isn't a weapon" ) );

    } else if( is_gunmod() ) {
        return ret_val<bool>::make_failure( _( "is a gunmod and cannot be modded" ) );

    } else if( gunmod_find( mod.typeId() ) ) {
        return ret_val<bool>::make_failure( _( "already has a %s" ), mod.tname( 1 ).c_str() );

    } else if( !type->gun->valid_mod_locations.count( mod.type->gunmod->location ) ) {
        return ret_val<bool>::make_failure( _( "doesn't have a slot for this mod" ) );

    } else if( get_free_mod_locations( mod.type->gunmod->location ) <= 0 ) {
        return ret_val<bool>::make_failure( _( "doesn't have enough room for another %s mod" ),
                                            mod.type->gunmod->location.name().c_str() );

    } else if( !mod.type->gunmod->usable.count( gun_type() ) ) {
        return ret_val<bool>::make_failure( _( "cannot have a %s" ), mod.tname().c_str() );

    } else if( typeId() == "hand_crossbow" && !!mod.type->gunmod->usable.count( pistol_gun_type ) ) {
        return ret_val<bool>::make_failure( _("isn't big enough to use that mod") );

    } else if( mod.type->gunmod->location.str() == "underbarrel" && !mod.has_flag( "PUMP_RAIL_COMPATIBLE" ) && has_flag( "PUMP_ACTION" ) ) {
        return ret_val<bool>::make_failure( _("can only accept small mods on that slot") );

    } else if ( !mod.type->mod->acceptable_ammo.empty() && !mod.type->mod->acceptable_ammo.count( ammo_type( false ) ) ) {
        //~ %1$s - name of the gunmod, %2$s - name of the ammo
        return ret_val<bool>::make_failure( _( "%1$s cannot be used on %2$s" ), mod.tname( 1 ).c_str(),
                                            ammo_type( false )->name().c_str() );

    } else if( mod.typeId() == "waterproof_gunmod" && has_flag( "WATERPROOF_GUN" ) ) {
        return ret_val<bool>::make_failure( _( "is already waterproof" ) );

    } else if( mod.typeId() == "tuned_mechanism" && has_flag( "NEVER_JAMS" ) ) {
        return ret_val<bool>::make_failure( _( "is already eminently reliable" ) );

    } else if( mod.typeId() == "brass_catcher" && has_flag( "RELOAD_EJECT" ) ) {
        return ret_val<bool>::make_failure( _( "cannot have a brass catcher" ) );

    } else if( ( mod.type->mod->ammo_modifier || !mod.type->mod->magazine_adaptor.empty() )
               && ( ammo_remaining() > 0 || magazine_current() ) ) {
        return ret_val<bool>::make_failure( _( "must be unloaded before installing this mod" ) );
    }

    return ret_val<bool>::make_success();
}

std::map<gun_mode_id, gun_mode> item::gun_all_modes() const
{
    std::map<gun_mode_id, gun_mode> res;

    if( !is_gun() || is_gunmod() ) {
        return res;
    }

    auto opts = gunmods();
    opts.push_back( this );

    for( const auto e : opts ) {

        // handle base item plus any auxiliary gunmods
        if( e->is_gun() ) {
            for( auto m : e->type->gun->modes ) {
                // prefix attached gunmods, e.g. M203_DEFAULT to avoid index key collisions
                std::string prefix = e->is_gunmod() ? ( std::string( e->typeId() ) += "_" ) : "";
                std::transform( prefix.begin(), prefix.end(), prefix.begin(), (int(*)(int))std::toupper );

                auto qty = m.second.qty();
                if( m.first == gun_mode_id( "AUTO" ) && e == this && has_flag( "RAPIDFIRE" ) ) {
                    qty *= 1.5;
                }

                res.emplace( gun_mode_id( prefix + m.first.str() ), gun_mode( m.second.name(), const_cast<item *>( e ),
                                                                qty, m.second.flags() ) );
            };

        // non-auxiliary gunmods may provide additional modes for the base item
        } else if( e->is_gunmod() ) {
            for( auto m : e->type->gunmod->mode_modifier ) {
                res.emplace( m.first, gun_mode { m.second.name(), const_cast<item *>( e ),
                                                       m.second.qty(), m.second.flags() } );
            }
        }
    }

    return res;
}

gun_mode item::gun_get_mode( const gun_mode_id &mode ) const
{
    if( is_gun() ) {
        for( auto e : gun_all_modes() ) {
            if( e.first == mode ) {
                return e.second;
            }
        }
    }
    return gun_mode();
}

gun_mode item::gun_current_mode() const
{
    return gun_get_mode( gun_get_mode_id() );
}

gun_mode_id item::gun_get_mode_id() const
{
    if( !is_gun() || is_gunmod() ) {
        return gun_mode_id();
    }
    return gun_mode_id( get_var( GUN_MODE_VAR_NAME, "DEFAULT" ) );
}

bool item::gun_set_mode( const gun_mode_id &mode )
{
    if( !is_gun() || is_gunmod() || !gun_all_modes().count( mode ) ) {
        return false;
    }
    set_var( GUN_MODE_VAR_NAME, mode.str() );
    return true;
}

void item::gun_cycle_mode()
{
    if( !is_gun() || is_gunmod() ) {
        return;
    }

    auto cur = gun_get_mode_id();
    auto modes = gun_all_modes();

    for( auto iter = modes.begin(); iter != modes.end(); ++iter ) {
        if( iter->first == cur ) {
            if( std::next( iter ) == modes.end() ) {
                break;
            }
            gun_set_mode( std::next( iter )->first );
            return;
        }
    }
    gun_set_mode( modes.begin()->first );

    return;
}

const use_function *item::get_use( const std::string &use_name ) const
{
    if( type != nullptr && type->get_use( use_name ) != nullptr ) {
        return type->get_use( use_name );
    }

    for( const auto &elem : contents ) {
        const auto fun = elem.get_use( use_name );
        if( fun != nullptr ) {
            return fun;
        }
    }

    return nullptr;
}

item *item::get_usable_item( const std::string &use_name )
{
    if( type != nullptr && type->get_use( use_name ) != nullptr ) {
        return this;
    }

    for( auto &elem : contents ) {
        const auto fun = elem.get_use( use_name );
        if( fun != nullptr ) {
            return &elem;
        }
    }

    return nullptr;
}

int item::units_remaining( const Character& ch, int limit ) const
{
    if( count_by_charges() ) {
        return std::min( int( charges ), limit );
    }

    auto res = ammo_remaining();
    if( res < limit && has_flag( "USE_UPS" ) ) {
        res += ch.charges_of( "UPS", limit - res );
    }

    return std::min( int( res ), limit );
}

bool item::units_sufficient( const Character &ch, int qty ) const
{
    if( qty < 0 ) {
        qty = count_by_charges() ? 1 : ammo_required();
    }

    return units_remaining( ch, qty ) == qty;
}

item::reload_option::reload_option( const reload_option &rhs ) :
    who( rhs.who ), target( rhs.target ), ammo( rhs.ammo.clone() ),
    qty_( rhs.qty_ ), max_qty( rhs.max_qty ), parent( rhs.parent ) {}

item::reload_option &item::reload_option::operator=( const reload_option &rhs )
{
    who = rhs.who;
    target = rhs.target;
    ammo = rhs.ammo.clone();
    qty_ = rhs.qty_;
    max_qty = rhs.max_qty;
    parent = rhs.parent;

    return *this;
}

item::reload_option::reload_option( const player *who, const item *target, const item *parent,
                                    item_location&& ammo ) :
    who( who ), target( target ), ammo( std::move( ammo ) ), parent( parent )
{
    if( this->target->is_ammo_belt() && this->target->type->magazine->linkage != "NULL" ) {
        max_qty = this->who->charges_of( this->target->type->magazine->linkage );
    }
    qty( max_qty );
}

int item::reload_option::moves() const
{
    int mv = ammo.obtain_cost( *who, qty() ) + who->item_reload_cost( *target, *ammo, qty() );
    if( parent != target ) {
        if( parent->is_gun() ) {
            mv += parent->type->gun->reload_time;
        } else if( parent->is_tool() ) {
            mv += 100;
        }
    }
    return mv;
}

void item::reload_option::qty( long val )
{
    bool ammo_in_container = ammo->is_ammo_container();
    bool ammo_in_liquid_container = ammo->is_watertight_container();
    item &ammo_obj = ( ammo_in_container || ammo_in_liquid_container ) ?
        ammo->contents.front() : *ammo;

    if( ( ammo_in_container && !ammo_obj.is_ammo() ) ||
        ( ammo_in_liquid_container && !ammo_obj.made_of( LIQUID ) ) ) {
        debugmsg( "Invalid reload option: %s", ammo_obj.tname().c_str() );
        return;
    }

    // Checking ammo capacity implicitly limits guns with removable magazines to capacity 0.
    // This gets rounded up to 1 later.
    long remaining_capacity = target->is_watertight_container() ?
        target->get_remaining_capacity_for_liquid( ammo_obj, true ) :
        target->ammo_capacity() - target->ammo_remaining();
    if( target->has_flag( "RELOAD_ONE" ) && !ammo->has_flag( "SPEEDLOADER" ) ) {
        remaining_capacity = 1;
    }
    if( target->ammo_type() == ammotype( "plutonium" ) ) {
        remaining_capacity = remaining_capacity / PLUTONIUM_CHARGES +
            ( remaining_capacity % PLUTONIUM_CHARGES != 0 );
    }

    bool ammo_by_charges = ammo_obj.is_ammo() || ammo_in_liquid_container;
    long available_ammo = ammo_by_charges ? ammo_obj.charges : ammo_obj.ammo_remaining();
    // constrain by available ammo, target capacity and other external factors (max_qty)
    // @ref max_qty is currently set when reloading ammo belts and limits to available linkages
    qty_ = std::min( { val, available_ammo, remaining_capacity, max_qty } );

    // always expect to reload at least one charge
    qty_ = std::max( qty_, 1L );

}

int item::casings_count() const
{
    int res = 0;

    const_cast<item *>( this )->casings_handle( [&res]( item & ) {
        ++res;
        return false;
    } );

    return res;
}

void item::casings_handle( const std::function<bool(item &)> &func )
{
    if( !is_gun() ) {
        return;
    }

    for( auto it = contents.begin(); it != contents.end(); ) {
        if( it->has_flag( "CASING" ) ) {
            it->unset_flag( "CASING" );
            if( func( *it ) ) {
                it = contents.erase( it );
                continue;
            }
            // didn't handle the casing so reset the flag ready for next call
            it->set_flag( "CASING" );
        }
        ++it;
    }
}

bool item::reload( player &u, item_location loc, long qty )
{
    if( qty <= 0 ) {
        debugmsg( "Tried to reload zero or less charges" );
        return false;
    }
    item *ammo = loc.get_item();
    if( ammo == nullptr || ammo->is_null() ) {
        debugmsg( "Tried to reload using non-existent ammo" );
        return false;
    }

    item *container = nullptr;
    if ( ammo->is_ammo_container() || ammo->is_watertight_container() || ammo->is_non_resealable_container() ) {
        container = ammo;
        ammo = &ammo->contents.front();
    }

    if( !is_reloadable_with( ammo->typeId() ) ) {
        return false;
    }

    // limit quantity of ammo loaded to remaining capacity
    long limit = is_watertight_container()
        ? get_remaining_capacity_for_liquid( *ammo )
        : ammo_capacity() - ammo_remaining();

    if( ammo_type() == ammotype( "plutonium" ) ) {
        limit = limit / PLUTONIUM_CHARGES + ( limit % PLUTONIUM_CHARGES != 0 );
    }

    qty = std::min( qty, limit );

    casings_handle( [&u]( item &e ) {
        return u.i_add_or_drop( e );
    } );

    if( is_magazine() ) {
        qty = std::min( qty, ammo->charges );

        if( is_ammo_belt() && type->magazine->linkage != "NULL" ) {
            if( !u.use_charges_if_avail( type->magazine->linkage, qty ) ) {
                debugmsg( "insufficient linkages available when reloading ammo belt" );
            }
        }

        contents.emplace_back( *ammo );
        contents.back().charges = qty;
        ammo->charges -= qty;

    } else if ( is_watertight_container() ) {
        if( !ammo->made_of( LIQUID ) ) {
            debugmsg( "Tried to reload liquid container with non-liquid." );
            return false;
        }
        if ( container ){
            container->on_contents_changed();
        }
        fill_with( *ammo, qty );
    } else if ( !magazine_integral() ) {
        // if we already have a magazine loaded prompt to eject it
        if( magazine_current() ) {
            std::string prompt = string_format( _( "Eject %s from %s?" ),
                                                magazine_current()->tname().c_str(), tname().c_str() );

            // eject magazine to player inventory and try to dispose of it from there
            item &mag = u.i_add( *magazine_current() );
            if( !u.dispose_item( item_location( u, &mag ), prompt ) ) {
                u.remove_item( mag ); // user canceled so delete the clone
                return false;
            }
            remove_item( *magazine_current() );
        }

        contents.emplace_back( *ammo );
        loc.remove_item();
        return true;

    } else {
        if( ammo->has_flag( "SPEEDLOADER" ) ) {
            curammo = find_type( ammo->contents.front().typeId() );
            qty = std::min( qty, ammo->ammo_remaining() );
            ammo->ammo_consume( qty, { 0, 0, 0 } );
            charges += qty;
        } else if( ammo_type() == ammotype( "plutonium" ) ) {
            curammo = find_type( ammo->typeId() );
            ammo->charges -= qty;

            // any excess is wasted rather than overfilling the item
            charges += qty * PLUTONIUM_CHARGES;
            charges = std::min( charges, ammo_capacity() );
        } else {
            curammo = find_type( ammo->typeId() );
            qty = std::min( qty, ammo->charges );
            ammo->charges -= qty;
            charges += qty;
        }
    }

    if( ammo->charges == 0 && !ammo->has_flag( "SPEEDLOADER" ) ) {
        if( container != nullptr ) {
            container->contents.erase(container->contents.begin());
            u.inv.restack( u ); // emptied containers do not stack with non-empty ones
        } else {
            loc.remove_item();
        }
    }
    return true;
}

bool item::burn( fire_data &frd, bool contained)
{
    const auto &mats = made_of();
    float smoke_added = 0.0f;
    float time_added = 0.0f;
    float burn_added = 0.0f;
    const int vol = base_volume() / units::legacy_volume_factor;
    for( const auto &m : mats ) {
        const auto &bd = m.obj().burn_data( frd.fire_intensity );
        if( bd.immune ) {
            // Made to protect from fire
            return false;
        }

        // If fire is contained, burn all of it continuously
        if( bd.chance_in_volume == 0 ||  !contained ) {
            time_added += bd.fuel;
            smoke_added += bd.smoke;
            burn_added += bd.burn;

        } else if( bd.chance_in_volume >= vol || x_in_y( bd.chance_in_volume, vol ) ){
            time_added += bd.fuel;
            smoke_added += bd.smoke;
            burn_added += bd.burn;
        }
    }

    // Liquids that don't burn well smother fire well instead
    if( made_of( LIQUID ) && time_added < 200 ) {
        time_added -= rng( 100 * vol, 300 * vol );
    } else if( mats.size() > 1 ) {
        // Average the materials
        time_added /= mats.size();
        smoke_added /= mats.size();
        burn_added /= mats.size();
    } else if( mats.empty() ) {
        // Non-liquid items with no specified materials will burn at moderate speed
        burn_added = 1;
    }

    frd.fuel_produced += time_added;
    frd.smoke_produced += smoke_added;

    if( burn_added <= 0 ) {
        return false;
    }

    if( count_by_charges() ) {
        burn_added *= rng( type->stack_size / 2, type->stack_size );
        charges -= roll_remainder( burn_added );
        if( charges <= 0 ) {
            return true;
        }
    }

    if( is_corpse() ) {
        const mtype *mt = get_mtype();
        if( active && mt != nullptr && burnt + burn_added > mt->hp &&
            !mt->burn_into.is_null() && mt->burn_into.is_valid() ) {
            corpse = &get_mtype()->burn_into.obj();
            // Delay rezing
            set_age( 0 );
            burnt = 0;
            return false;
        }

        if( burnt + burn_added > mt->hp ) {
            active = false;
        }
    }

    burnt += roll_remainder( burn_added );

    return burnt >= vol * 3;
}

bool item::flammable( int threshold ) const
{
    const auto &mats = made_of_types();
    if( mats.empty() ) {
        // Don't know how to burn down something made of nothing.
        return false;
    }

    int flammability = 0;
    int chance = 0;
    for( const auto &m : mats ) {
        const auto &bd = m->burn_data( 1 );
        if( bd.immune ) {
            // Made to protect from fire
            return false;
        }

        flammability += bd.fuel;
        chance += bd.chance_in_volume;
    }

    if( threshold == 0 || flammability <= 0 ) {
        return flammability > 0;
    }

    chance /= mats.size();
    int vol = base_volume() / units::legacy_volume_factor;
    if( chance > 0 && chance < vol ) {
        flammability = flammability * chance / vol;
    } else {
        // If it burns well, it provides a bonus here
        flammability *= vol;
    }

    return flammability > threshold;
}

itype_id item::typeId() const
{
    return type ? type->get_id() : "null";
}

bool item::getlight(float & luminance, int & width, int & direction ) const
{
    luminance = 0;
    width = 0;
    direction = 0;
    if ( light.luminance > 0 ) {
        luminance = (float)light.luminance;
        if ( light.width > 0 ) { // width > 0 is a light arc
            width = light.width;
            direction = light.direction;
        }
        return true;
    } else {
        const int lumint = getlight_emit();
        if ( lumint > 0 ) {
            luminance = (float)lumint;
            return true;
        }
    }
    return false;
}

int item::getlight_emit() const
{
    float lumint = type->light_emission;

    if ( lumint == 0 ) {
        return 0;
    }
    if ( has_flag("CHARGEDIM") && is_tool() && !has_flag("USE_UPS")) {
        // Falloff starts at 1/5 total charge and scales linearly from there to 0.
        if( ammo_capacity() && ammo_remaining() < ( ammo_capacity() / 5 ) ) {
            lumint *= ammo_remaining() * 5.0 / ammo_capacity();
        }
    }
    return lumint;
}

units::volume item::get_container_capacity() const
{
    if( !is_container() ) {
        return 0;
    }
    return type->container->contains;
}

long item::get_remaining_capacity_for_liquid( const item &liquid, bool allow_bucket, std::string *err ) const
{
    const auto error = [ &err ]( const std::string &message ) {
        if( err != nullptr ) {
            *err = message;
        }
        return 0;
    };

    long remaining_capacity = 0;

    // TODO(sm): is_reloadable_with and this function call each other and can recurse for
    // watertight containers.
    if( !is_container() && is_reloadable_with( liquid.typeId() ) ) {
        if( ammo_remaining() != 0 && ammo_current() != liquid.typeId() ) {
            return error( string_format( _( "You can't mix loads in your %s." ), tname().c_str() ) );
        }
        remaining_capacity = ammo_capacity() - ammo_remaining();
    } else if( is_container() ) {
        if( !type->container->watertight ) {
            return error( string_format( _( "That %s isn't water-tight." ), tname().c_str() ) );
        } else if( !type->container->seals && ( !allow_bucket || !is_bucket() ) ) {
            return error( string_format( is_bucket() ? _( "That %s must be on the ground or held to hold contents!" )
                                                     : _( "You can't seal that %s!" ), tname().c_str() ) );
        } else if( !contents.empty() && contents.front().typeId() != liquid.typeId() ) {
            return error( string_format( _( "You can't mix loads in your %s." ), tname().c_str() ) );
        }
        remaining_capacity = liquid.charges_per_volume( get_container_capacity() );
        if( !contents.empty() ) {
            remaining_capacity -= contents.front().charges;
        }
    } else {
        return error( string_format( _( "That %1$s won't hold %2$s." ), tname().c_str(), liquid.tname().c_str() ) );
    }

    if( remaining_capacity <= 0 ) {
        return error( string_format( _( "Your %1$s can't hold any more %2$s." ), tname().c_str(),
                                     liquid.tname().c_str() ) );
    }

    return remaining_capacity;
}

long item::get_remaining_capacity_for_liquid( const item &liquid, const Character &p, std::string *err ) const
{
    const bool allow_bucket = this == &p.weapon || !p.has_item( *this );
    long res = get_remaining_capacity_for_liquid( liquid, allow_bucket, err );

    if( res > 0 && !type->rigid && p.inv.has_item( *this ) ) {
        const units::volume volume_to_expand = std::max( p.volume_capacity() - p.volume_carried(), units::volume( 0 ) );

        res = std::min( liquid.charges_per_volume( volume_to_expand ), res );

        if( res == 0 && err != nullptr ) {
            *err = string_format( _( "That %s doesn't have room to expand." ), tname().c_str() );
        }
    }

    return res;
}

bool item::use_amount(const itype_id &it, long &quantity, std::list<item> &used)
{
    // Remember quantity so that we can unseal self
    long old_quantity = quantity;
    // First, check contents
    for( auto a = contents.begin(); a != contents.end() && quantity > 0; ) {
        if (a->use_amount(it, quantity, used)) {
            a = contents.erase(a);
        } else {
            ++a;
        }
    }

    if( quantity != old_quantity ) {
        on_contents_changed();
    }

    // Now check the item itself
    if( typeId() == it && quantity > 0 && allow_crafting_component() ) {
        used.push_back(*this);
        quantity--;
        return true;
    } else {
        return false;
    }
}

bool item::allow_crafting_component() const
{
    // vehicle batteries are implemented as magazines of charge
    if( is_magazine() && ammo_type() == ammotype( "battery" ) ) {
        return true;
    }

    // fixes #18886 - turret installation may require items with irremovable mods
    if( is_gun() ) {
        return std::all_of( contents.begin(), contents.end(), [&]( const item &e ) {
            return e.is_magazine() || ( e.is_gunmod() && e.is_irremovable() );
        } );
    }

    if( is_filthy() ) {
        return false;
    }
    return contents.empty();
}

void item::fill_with( item &liquid, long amount )
{
    amount = std::min( get_remaining_capacity_for_liquid( liquid, true ),
                       std::min( amount, liquid.charges ) );
    if( amount <= 0 ) {
        return;
    }

    if( !is_container() ) {
        if( !is_reloadable_with( liquid.typeId() ) ) {
            debugmsg( "Tried to fill %s which is not a container and can't be reloaded with %s.",
                      tname().c_str(), liquid.tname().c_str() );
            return;
        }
        ammo_set( liquid.typeId(), ammo_remaining() + amount );
    } else if( !is_container_empty() ) {
        contents.front().mod_charges( amount );
    } else {
        item liquid_copy( liquid );
        liquid_copy.charges = amount;
        put_in( liquid_copy );
    }

    liquid.mod_charges( -amount );
    on_contents_changed();
}

void item::set_countdown( int num_turns )
{
    if( num_turns < 0 ) {
        debugmsg( "Tried to set a negative countdown value %d.", num_turns );
        return;
    }
    if( ammo_type() ) {
        debugmsg( "Tried to set countdown on an item with ammo=%s.", ammo_type().c_str() );
        return;
    }
    charges = num_turns;
}

bool item::use_charges( const itype_id& what, long& qty, std::list<item>& used, const tripoint& pos )
{
    std::vector<item *> del;

    // Remember qty to unseal self
    long old_qty = qty;
    visit_items( [&what, &qty, &used, &pos, &del] ( item *e ) {
        if( qty == 0 ) {
             // found sufficient charges
            return VisitResponse::ABORT;
        }

        if( e->is_tool() ) {
            if( e->typeId() == what ) {
                int n = std::min( e->ammo_remaining(), qty );
                qty -= n;

                used.push_back( item( *e ).ammo_set( e->ammo_current(), n ) );
                e->ammo_consume( n, pos );
            }
            return VisitResponse::SKIP;

        } else if( e->count_by_charges() ) {
            if( e->typeId() == what ) {

                // if can supply excess charges split required off leaving remainder in-situ
                item obj = e->split( qty );
                if( !obj.is_null() ) {
                    used.push_back( obj );
                    qty = 0;
                    return VisitResponse::ABORT;
                }

                qty -= e->charges;
                used.push_back( *e );
                del.push_back( e );
            }
            // items counted by charges are not themselves expected to be containers
            return VisitResponse::SKIP;
        }

        // recurse through any nested containers
        return VisitResponse::NEXT;
    } );

    bool destroy = false;
    for( auto e : del ) {
        if( e == this ) {
            destroy = true; // cannot remove ourselves...
        } else {
            remove_item( *e );
        }
    }

    if( qty != old_qty || !del.empty() ) {
        on_contents_changed();
    }

    return destroy;
}

void item::set_snippet( const std::string &snippet_id )
{
    if( is_null() ) {
        return;
    }
    if( type->snippet_category.empty() ) {
        debugmsg("can not set description for item %s without snippet category", typeId().c_str() );
        return;
    }
    const int hash = SNIPPET.get_snippet_by_id( snippet_id );
    if( SNIPPET.get( hash ).empty() ) {
        debugmsg("snippet id %s is not contained in snippet category %s", snippet_id.c_str(), type->snippet_category.c_str() );
        return;
    }
    note = hash;
}

const item_category &item::get_category() const
{
    if(is_container() && !contents.empty()) {
        return contents.front().get_category();
    }

    static item_category null_category;
    return type->category ? *type->category : null_category;
}

iteminfo::iteminfo(std::string Type, std::string Name, std::string Fmt,
                   double Value, bool _is_int, std::string Plus,
                   bool NewLine, bool LowerIsBetter, bool DrawName)
{
    sType = Type;
    sName = replace_colors(Name);
    sFmt = replace_colors(Fmt);
    is_int = _is_int;
    dValue = Value;
    std::stringstream convert;
    if (_is_int) {
        int dIn0i = int(Value);
        convert << dIn0i;
    } else {
        convert.precision(2);
        convert << std::fixed << Value;
    }
    sValue = convert.str();
    sPlus = Plus;
    bNewLine = NewLine;
    bLowerIsBetter = LowerIsBetter;
    bDrawName = DrawName;
}

bool item::will_explode_in_fire() const
{
    if( type->explode_in_fire ) {
        return true;
    }

    if( type->ammo && ( type->ammo->special_cookoff || type->ammo->cookoff ) ) {
        return true;
    }

    // Most containers do nothing to protect the contents from fire
    if( !is_magazine() || !type->magazine->protects_contents ) {
        return std::any_of( contents.begin(), contents.end(), []( const item &it ) {
            return it.will_explode_in_fire();
        });
    }

    return false;
}

bool item::detonate( const tripoint &p, std::vector<item> &drops )
{
    if( type->explosion.power >= 0 ) {
        g->explosion( p, type->explosion );
        return true;
    } else if( type->ammo && ( type->ammo->special_cookoff || type->ammo->cookoff ) ) {
        long charges_remaining = charges;
        const long rounds_exploded = rng( 1, charges_remaining );
        // Yank the exploding item off the map for the duration of the explosion
        // so it doesn't blow itself up.
        item temp_item = *this;
        const islot_ammo &ammo_type = *type->ammo;

        if( ammo_type.special_cookoff ) {
            // If it has a special effect just trigger it.
            apply_ammo_effects( p, ammo_type.ammo_effects );
        } else if( ammo_type.cookoff ) {
            // Ammo that cooks off, but doesn't have a
            // large intrinsic effect blows up with shrapnel but no blast
           g->explosion( p, sqrtf( ammo_type.damage.total_damage() / 10.0f ) * 5, 0.0f,
                         false, rounds_exploded / 5.0f );
        }
        charges_remaining -= rounds_exploded;
        if( charges_remaining > 0 ) {
            temp_item.charges = charges_remaining;
            drops.push_back( temp_item );
        }

        return true;
    } else if( !contents.empty() && ( !type->magazine || !type->magazine->protects_contents ) ) {
        const auto new_end = std::remove_if( contents.begin(), contents.end(), [ &p, &drops ]( item &it ) {
            return it.detonate( p, drops );
        } );
        if( new_end != contents.end() ) {
            contents.erase( new_end, contents.end() );
            // If any of the contents explodes, so does the container
            return true;
        }
    }

    return false;
}

bool item_ptr_compare_by_charges( const item *left, const item *right)
{
    if(left->contents.empty()) {
        return false;
    } else if( right->contents.empty()) {
        return true;
    } else {
        return right->contents.front().charges < left->contents.front().charges;
    }
}

bool item_compare_by_charges( const item& left, const item& right)
{
    return item_ptr_compare_by_charges( &left, &right);
}

static const std::string USED_BY_IDS( "USED_BY_IDS" );
bool item::already_used_by_player(const player &p) const
{
    const auto it = item_vars.find( USED_BY_IDS );
    if( it == item_vars.end() ) {
        return false;
    }
    // USED_BY_IDS always starts *and* ends with a ';', the search string
    // ';<id>;' matches at most one part of USED_BY_IDS, and only when exactly that
    // id has been added.
    const std::string needle = string_format( ";%d;", p.getID() );
    return it->second.find( needle ) != std::string::npos;
}

void item::mark_as_used_by_player(const player &p)
{
    std::string &used_by_ids = item_vars[ USED_BY_IDS ];
    if( used_by_ids.empty() ) {
        // *always* start with a ';'
        used_by_ids = ";";
    }
    // and always end with a ';'
    used_by_ids += string_format( "%d;", p.getID() );
}

bool item::can_holster ( const item& obj, bool ignore ) const {
    if( !type->can_use("holster") ) {
        return false; // item is not a holster
    }

    auto ptr = dynamic_cast<const holster_actor *>(type->get_use("holster")->get_actor_ptr());
    if( !ptr->can_holster(obj) ) {
        return false; // item is not a suitable holster for obj
    }

    if( !ignore && (int) contents.size() >= ptr->multi ) {
        return false; // item is already full
    }

    return true;
}

std::string item::components_to_string() const
{
    typedef std::map<std::string, int> t_count_map;
    t_count_map counts;
    for( const auto &elem : components ) {
        const std::string name = elem.display_name();
        counts[name]++;
    }
    return enumerate_as_string( counts.begin(), counts.end(),
    []( const std::pair<std::string, int> &entry ) -> std::string {
        if( entry.second != 1 ) {
            return string_format( _( "%d x %s" ), entry.second, entry.first.c_str() );
        } else {
            return entry.first;
        }
    }, false );
}

bool item::needs_processing() const
{
    return active || has_flag("RADIO_ACTIVATION") ||
           ( is_container() && !contents.empty() && contents.front().needs_processing() ) ||
           is_artifact();
}

int item::processing_speed() const
{
    if( is_food() && !( item_tags.count("HOT") || item_tags.count("COLD") ) ) {
        // Hot and cold food need turn-by-turn updates.
        // If they ever become a performance problem, update process_food to handle them occasionally.
        return 600;
    }
    if( is_corpse() ) {
        return 100;
    }
    // Unless otherwise indicated, update every turn.
    return 1;
}

bool item::process_food( player * /*carrier*/, const tripoint &pos )
{
    calc_rot( g->m.getabs( pos ) );
    if( item_tags.count( "HOT" ) > 0 ) {
        if( item_counter == 0 ) {
            item_tags.erase( "HOT" );
        }
    } else if( item_tags.count( "COLD" ) > 0 ) {
        if( item_counter == 0 ) {
            item_tags.erase( "COLD" );
        }
    }
    return false;
}

void item::process_artifact( player *carrier, const tripoint & /*pos*/ )
{
    if( !is_artifact() ) {
        return;
    }
    // Artifacts are currently only useful for the player character, the messages
    // don't consider npcs. Also they are not processed when laying on the ground.
    // TODO: change game::process_artifact to work with npcs,
    // TODO: consider moving game::process_artifact here.
    if( carrier == &g->u ) {
        g->process_artifact( *this, *carrier );
    }
}

bool item::process_corpse( player *carrier, const tripoint &pos )
{
    // some corpses rez over time
    if( corpse == nullptr ) {
        return false;
    }
    if( !ready_to_revive( pos ) ) {
        return false;
    }

    active = false;
    if( rng( 0, volume() / units::legacy_volume_factor ) > burnt && g->revive_corpse( pos, *this ) ) {
        if( carrier == nullptr ) {
            if( g->u.sees( pos ) ) {
                if( corpse->in_species( ROBOT ) ) {
                    add_msg( m_warning, _( "A nearby robot has repaired itself and stands up!" ) );
                } else {
                    add_msg( m_warning, _( "A nearby corpse rises and moves towards you!" ) );
                }
            }
        } else {
            //~ %s is corpse name
            carrier->add_memorial_log( pgettext( "memorial_male", "Had a %s revive while carrying it." ),
                                       pgettext( "memorial_female", "Had a %s revive while carrying it." ),
                                       tname().c_str() );
            if( corpse->in_species( ROBOT ) ) {
                carrier->add_msg_if_player( m_warning, _( "Oh dear god, a robot you're carrying has started moving!" ) );
            } else {
                carrier->add_msg_if_player( m_warning, _( "Oh dear god, a corpse you're carrying has started moving!" ) );
            }
        }
        // Destroy this corpse item
        return true;
    }

    return false;
}

bool item::process_litcig( player *carrier, const tripoint &pos )
{
    field_id smoke_type;
    if( has_flag( "TOBACCO" ) ) {
        smoke_type = fd_cigsmoke;
    } else {
        smoke_type = fd_weedsmoke;
    }
    // if carried by someone:
    if( carrier != nullptr ) {
        // only puff every other turn
        if( item_counter % 2 == 0 ) {
            time_duration duration = 1_minutes;
            if( carrier->has_trait( trait_id( "TOLERANCE" ) ) ) {
                duration = 5_turns;
            } else if( carrier->has_trait( trait_id( "LIGHTWEIGHT" ) ) ) {
                duration = 2_minutes;
            }
            carrier->add_msg_if_player( m_neutral, _( "You take a puff of your %s." ), tname().c_str() );
            if( has_flag( "TOBACCO" ) ) {
                carrier->add_effect( effect_cig, duration );
            } else {
                carrier->add_effect( effect_weed_high, duration / 2 );
            }
            carrier->moves -= 15;
        }

        if( ( carrier->has_effect( effect_shakes ) && one_in( 10 ) ) ||
            ( carrier->has_trait( trait_id( "JITTERY" ) ) && one_in( 200 ) ) ) {
            carrier->add_msg_if_player( m_bad, _( "Your shaking hand causes you to drop your %s." ),
                                        tname().c_str() );
            g->m.add_item_or_charges( tripoint( pos.x + rng( -1, 1 ), pos.y + rng( -1, 1 ), pos.z ), *this );
            return true; // removes the item that has just been added to the map
        }

        if( carrier->has_effect( effect_sleep ) ) {
            carrier->add_msg_if_player( m_bad, _( "You fall asleep and drop your %s." ),
                                        tname().c_str() );
            g->m.add_item_or_charges( tripoint( pos.x + rng( -1, 1 ), pos.y + rng( -1, 1 ), pos.z ), *this );
            return true; // removes the item that has just been added to the map
        }
    } else {
        // If not carried by someone, but laying on the ground:
        // release some smoke every five ticks
        if( item_counter % 5 == 0 ) {
            g->m.add_field( tripoint( pos.x + rng( -2, 2 ), pos.y + rng( -2, 2 ), pos.z ), smoke_type, 1 );
            // lit cigarette can start fires
            if( g->m.flammable_items_at( pos ) ||
                g->m.has_flag( "FLAMMABLE", pos ) ||
                g->m.has_flag( "FLAMMABLE_ASH", pos ) ) {
                g->m.add_field( pos, fd_fire, 1 );
            }
        }
    }

    // cig dies out
    if( item_counter == 0 ) {
        if( carrier != nullptr ) {
            carrier->add_msg_if_player( m_neutral, _( "You finish your %s." ), tname().c_str() );
        }
        if( typeId() == "cig_lit" ) {
            convert( "cig_butt" );
        } else if( typeId() == "cigar_lit" ) {
            convert( "cigar_butt" );
        } else { // joint
            convert( "joint_roach" );
            if( carrier != nullptr ) {
                carrier->add_effect( effect_weed_high, 1_minutes ); // one last puff
                g->m.add_field( tripoint( pos.x + rng( -1, 1 ), pos.y + rng( -1, 1 ), pos.z ), fd_weedsmoke, 2 );
                weed_msg( *carrier );
            }
        }
        active = false;
    }
    // Item remains
    return false;
}

tripoint item::get_cable_target() const
{
    if( get_var( "state" ) != "pay_out_cable" ) {
        return tripoint_min;
    }

    int source_x = get_var( "source_x", 0 );
    int source_y = get_var( "source_y", 0 );
    int source_z = get_var( "source_z", 0 );
    tripoint source( source_x, source_y, source_z );

    tripoint relpos = g->m.getlocal( source );
    return relpos;
}

bool item::process_cable( player *p, const tripoint &pos )
{
    const tripoint &source = get_cable_target();
    if( source == tripoint_min ) {
        return false;
    }

    if( !g->m.veh_at( source ) || ( source.z != g->get_levz() && !g->m.has_zlevels() ) ) {
        if( p != nullptr && p->has_item( *this ) ) {
            p->add_msg_if_player(m_bad, _("You notice the cable has come loose!"));
        }
        reset_cable(p);
        return false;
    }

    int distance = rl_dist( pos, source );
    int max_charges = type->maximum_charges();
    charges = max_charges - distance;

    if( charges < 1 ) {
        if( p != nullptr && p->has_item( *this ) ) {
            p->add_msg_if_player(m_bad, _("The over-extended cable breaks loose!"));
        }
        reset_cable(p);
    }

    return false;
}

void item::reset_cable( player* p )
{
    int max_charges = type->maximum_charges();

    set_var( "state", "attach_first" );
    erase_var("source_x");
    erase_var("source_y");
    erase_var("source_z");
    active = false;
    charges = max_charges;

    if ( p != nullptr ) {
        p->add_msg_if_player(m_info, _("You reel in the cable."));
        p->moves -= charges * 10;
    }
}

bool item::process_wet( player * /*carrier*/, const tripoint & /*pos*/ )
{
    if( item_counter == 0 ) {
        if( is_tool() && type->tool->revert_to != "null" ) {
            convert( type->tool->revert_to );
        }
        item_tags.erase( "WET" );
        active = false;
    }
    // Always return true so our caller will bail out instead of processing us as a tool.
    return true;
}

bool item::process_tool( player *carrier, const tripoint &pos )
{
    if( type->tool->turns_per_charge > 0 && int( calendar::turn ) % type->tool->turns_per_charge == 0 ) {
        auto qty = std::max( ammo_required(), 1L );
        qty -= ammo_consume( qty, pos );

        // for items in player possession if insufficient charges within tool try UPS
        if( carrier && has_flag( "USE_UPS" ) ) {
            if( carrier->use_charges_if_avail( "UPS", qty ) ) {
                qty = 0;
            }
        }

        // if insufficient available charges shutdown the tool
        if( qty > 0 ) {
            if( carrier && has_flag( "USE_UPS" ) ) {
                carrier->add_msg_if_player( m_info, _( "You need an UPS to run the %s!" ), tname().c_str() );
            }

            auto revert = type->tool->revert_to; // invoking the object can convert the item to another type
            type->invoke( carrier != nullptr ? *carrier : g->u, *this, pos );
            if( revert == "null" ) {
                return true;
            } else {
                deactivate( carrier );
                return false;
            }
        }
    }

    type->tick( carrier != nullptr ? *carrier : g->u, *this, pos );
    return false;
}

bool item::process( player *carrier, const tripoint &pos, bool activate )
{
    const bool preserves = type->container && type->container->preserves;
    for( auto it = contents.begin(); it != contents.end(); ) {
        if( preserves ) {
            // Simulate that the item has already "rotten" up to last_rot_check, but as item::rot
            // is not changed, the item is still fresh.
            it->last_rot_check = calendar::turn;
        }
        if( it->process( carrier, pos, activate ) ) {
            it = contents.erase( it );
        } else {
            ++it;
        }
    }
    if( activate ) {
        return type->invoke( carrier != nullptr ? *carrier : g->u, *this, pos );
    }
    // How this works: it checks what kind of processing has to be done
    // (e.g. for food, for drying towels, lit cigars), and if that matches,
    // call the processing function. If that function returns true, the item
    // has been destroyed by the processing, so no further processing has to be
    // done.
    // Otherwise processing continues. This allows items that are processed as
    // food and as litcig and as ...

    // Remaining stuff is only done for active items.
    if( !active ) {
        return false;
    }

    if( item_counter > 0 ) {
        item_counter--;
    }

    if( item_counter == 0 && type->countdown_action ) {
        type->countdown_action.call( carrier ? *carrier : g->u, *this, false, pos );
        if( type->countdown_destroy ) {
            return true;
        }
    }

    for( const auto &e : type->emits ) {
        g->m.emit_field( pos, e );
    }

    if( is_food() &&  process_food( carrier, pos ) ) {
        return true;
    }
    if( is_corpse() && process_corpse( carrier, pos ) ) {
        return true;
    }
    if( has_flag( "WET" ) && process_wet( carrier, pos ) ) {
        // Drying items are never destroyed, but we want to exit so they don't get processed as tools.
        return false;
    }
    if( has_flag( "LITCIG" ) && process_litcig( carrier, pos ) ) {
        return true;
    }
    if( has_flag( "CABLE_SPOOL" ) ) {
        // DO NOT process this as a tool! It really isn't!
        return process_cable(carrier, pos);
    }
    if( is_tool() ) {
        return process_tool( carrier, pos );
    }
    return false;
}

void item::mod_charges( long mod )
{
    if( has_infinite_charges() ) {
        return;
    }

    if( !count_by_charges() ) {
        debugmsg( "Tried to remove %s by charges, but item is not counted by charges.", tname().c_str() );
    } else if( mod < 0 && charges + mod < 0 ) {
        debugmsg( "Tried to remove charges that do not exist, removing maximum available charges instead." );
        charges = 0;
    } else if( mod > 0 && charges >= INFINITE_CHARGES - mod ) {
        charges = INFINITE_CHARGES - 1; // Highly unlikely, but finite charges should not become infinite.
    } else {
        charges += mod;
    }
}

bool item::has_effect_when_wielded( art_effect_passive effect ) const
{
    if( !type->artifact ) {
        return false;
    }
    auto &ew = type->artifact->effects_wielded;
    if( std::find( ew.begin(), ew.end(), effect ) != ew.end() ) {
        return true;
    }
    return false;
}

bool item::has_effect_when_worn( art_effect_passive effect ) const
{
    if( !type->artifact ) {
        return false;
    }
    auto &ew = type->artifact->effects_worn;
    if( std::find( ew.begin(), ew.end(), effect ) != ew.end() ) {
        return true;
    }
    return false;
}

bool item::has_effect_when_carried( art_effect_passive effect ) const
{
    if( !type->artifact ) {
        return false;
    }
    auto &ec = type->artifact->effects_carried;
    if( std::find( ec.begin(), ec.end(), effect ) != ec.end() ) {
        return true;
    }
    for( auto &i : contents ) {
        if( i.has_effect_when_carried( effect ) ) {
            return true;
        }
    }
    return false;
}

bool item::is_seed() const
{
    return type->seed.has_value();
}

time_duration item::get_plant_epoch() const
{
    if( !type->seed ) {
        return 0;
    }
    // Growing times have been based around real world season length rather than
    // the default in-game season length to give
    // more accuracy for longer season lengths
    // Also note that seed->grow is the time it takes from seeding to harvest, this is
    // divided by 3 to get the time it takes from one plant state to the next.
    //@todo: move this into the islot_seed
    return type->seed->grow * calendar::season_ratio() / 3;
}

std::string item::get_plant_name() const
{
    if( !type->seed ) {
        return std::string{};
    }
    return type->seed->plant_name;
}

bool item::is_dangerous() const
{
    if( has_flag( "DANGEROUS" ) ) {
        return true;
    }

    // Note: Item should be dangerous regardless of what type of a container is it
    // Visitable interface would skip some options
    return std::any_of( contents.begin(), contents.end(), []( const item &it ) {
        return it.is_dangerous();
    } );
}

bool item::is_tainted() const
{
    return corpse && corpse->has_flag( MF_POISON );
}

bool item::is_soft() const
{
    const auto mats = made_of();
    return std::any_of( mats.begin(), mats.end(), []( const material_id &mid ) {
        return mid.obj().soft();
    } );
}

bool item::is_reloadable() const
{
    if( has_flag( "NO_RELOAD") && !has_flag( "VEHICLE" ) ) {
        return false; // turrets ignore NO_RELOAD flag

    } else if( is_bandolier() ) {
        return true;

    } else if( is_container() ) {
        return true;

    } else if( !is_gun() && !is_tool() && !is_magazine() ) {
        return false;

    } else if( !ammo_type() ) {
        return false;
    }

    return true;
}

std::string item::type_name( unsigned int quantity ) const
{
    const auto iter = item_vars.find( "name" );
    if( corpse != nullptr && typeId() == "corpse" ) {
        if( corpse_name.empty() ) {
            return string_format( npgettext( "item name", "%s corpse",
                                         "%s corpses", quantity ),
                               corpse->nname().c_str() );
        } else {
            return string_format( npgettext( "item name", "%s corpse of %s",
                                         "%s corpses of %s", quantity ),
                               corpse->nname().c_str(), corpse_name.c_str() );
        }
    } else if( typeId() == "blood" ) {
        if( corpse == nullptr || corpse->id.is_null() ) {
            return string_format( npgettext( "item name", "human blood",
                                             "human blood", quantity ) );
        } else {
            return string_format( npgettext( "item name", "%s blood",
                                         "%s blood",  quantity ),
                               corpse->nname().c_str() );
        }
    } else if( iter != item_vars.end() ) {
        return iter->second;
    } else {
        return type->nname( quantity );
    }
}

std::string item::nname( const itype_id &id, unsigned int quantity )
{
    const auto t = find_type( id );
    return t->nname( quantity );
}

bool item::count_by_charges( const itype_id &id )
{
    const auto t = find_type( id );
    return t->count_by_charges();
}

bool item::type_is_defined( const itype_id &id )
{
    return item_controller->has_template( id );
}

const itype * item::find_type( const itype_id& type )
{
    return item_controller->find_template( type );
}

int item::get_gun_ups_drain() const
{
    int draincount = 0;
    if( type->gun ){
        draincount += type->gun->ups_charges;
        for( const auto mod : gunmods() ) {
            draincount += mod->type->gunmod->ups_charges;
        }
    }
    return draincount;
}

bool item::has_label() const
{
    return has_var( "item_label" );
}

std::string item::label( unsigned int quantity ) const
{
    if ( has_label() ) {
        return get_var( "item_label" );
    }

    return type_name( quantity );
}

bool item::has_infinite_charges() const
{
    return charges == INFINITE_CHARGES;
}

skill_id item::contextualize_skill( const skill_id &id ) const
{
    if( id->is_contextual_skill() ) {
        static const skill_id weapon_skill( "weapon" );

        if( id == weapon_skill ) {
            if( is_gun() ) {
                return gun_skill();
            } else if( is_melee() ) {
                return melee_skill();
            }
        }
    }

    return id;
}

bool item::is_filthy() const
{
    return has_flag( "FILTHY" ) && ( get_option<bool>( "FILTHY_MORALE" ) || g->u.has_trait( trait_id( "SQUEAMISH" ) ) );
}

bool item::on_drop( const tripoint &pos )
{
    return type->drop_action && type->drop_action.call( g->u, *this, false, pos );
}

time_duration item::age() const
{
    return calendar::turn - birthday();
}

void item::set_age( const time_duration age )
{
    set_birthday( time_point( calendar::turn ) - age );
}

time_point item::birthday() const
{
    return bday;
}

void item::set_birthday( const time_point bday )
{
    this->bday = bday;
}<|MERGE_RESOLUTION|>--- conflicted
+++ resolved
@@ -1736,23 +1736,11 @@
         }
 
         //lets display which martial arts styles character can use with this weapon
-<<<<<<< HEAD
-        const auto &styles = g->u.ma_styles;
-        const std::string valid_styles = enumerate_as_string( styles.begin(), styles.end(),
-        [ this ]( const matype_id &mid ) {
-            return mid.obj().has_weapon( typeId() ) ? _( mid.obj().name.c_str() ) : std::string();
-        } );
-        if( !valid_styles.empty() ) {
-            insert_separation_line();
-            info.push_back( iteminfo( "DESCRIPTION",
-                                      std::string( _( "You know how to use this with these martial arts styles: " ) ) +
-                                      valid_styles ) );
-=======
         if (parts->test(iteminfo_parts::DESCRIPTION_APPLICABLEMARTIALARTS)) {
             const auto &styles = g->u.ma_styles;
             const std::string valid_styles = enumerate_as_string(styles.begin(), styles.end(),
                 [this](const matype_id &mid) {
-                return mid.obj().has_weapon(typeId()) ? mid.obj().name : std::string();
+                return mid.obj().has_weapon(typeId()) ? _( mid.obj().name ) : std::string();
             });
             if (!valid_styles.empty()) {
                 insert_separation_line();
@@ -1765,7 +1753,6 @@
                 insert_separation_line();
                 method.second.dump_info(*this, info);
             }
->>>>>>> a5b12ac9
         }
 
         if (parts->test(iteminfo_parts::DESCRIPTION_REPAIREDWITH)) {
