--- conflicted
+++ resolved
@@ -1,4 +1,6 @@
 #include "item.h"
+
+#include "advanced_inv.h"
 #include "player.h"
 #include "output.h"
 #include "skill.h"
@@ -29,11 +31,7 @@
 #include "weather.h"
 #include "morale.h"
 #include "catacharset.h"
-<<<<<<< HEAD
 #include "cata_utility.h"
-=======
-#include "advanced_inv.h"
->>>>>>> 94ec1bae
 
 #include <cmath> // floor
 #include <sstream>
