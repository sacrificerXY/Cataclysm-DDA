--- conflicted
+++ resolved
@@ -152,7 +152,7 @@
             }
         }
         if( con_first != nullptr ) {
-            int pskill = g->u.skillLevel( con_first->skill );
+            int pskill = g->u.get_skill_level( con_first->skill );
             int diff = con_first->difficulty;
             if( pskill < diff ) {
                 col = c_red;
@@ -298,48 +298,12 @@
         for( size_t i = 0; ( int )i < w_list_height && ( i + offset ) < constructs.size(); i++ ) {
             int current = i + offset;
             std::string con_name = constructs[current];
-<<<<<<< HEAD
-            nc_color col = c_dkgray;
-            if( g->u.has_trait( "DEBUG_HS" ) ) {
-                col = c_white;
-            } else if( can_construct( con_name ) ) {
-                construction *con_first = NULL;
-                std::vector<construction *> cons = constructions_by_desc( con_name );
-                for( auto &con : cons ) {
-                    if( con->requirements.can_make_with_inventory( total_inv ) ) {
-                        con_first = con;
-                        break;
-                    }
-                }
-                if( con_first != NULL ) {
-                    int pskill = g->u.get_skill_level( con_first->skill );
-                    int diff = con_first->difficulty;
-                    if( pskill < diff ) {
-                        col = c_red;
-                    } else if( pskill == diff ) {
-                        col = c_ltblue;
-                    } else {
-                        col = c_white;
-                    }
-                }
-            }
-            if( current == select ) {
-                col = hilite( col );
-            }
-            // print construction name with limited length.
-            // limit(28) = 30(column len) - 2(letter + ' ').
-            // If we run out of hotkeys, just stop assigning them.
-            mvwprintz( w_con, 3 + i, 1, col, "%c %s",
-                       ( current < ( int )hotkeys.size() ) ? hotkeys[current] : ' ',
-                       utf8_truncate( con_name.c_str(), 27 ).c_str() );
-=======
             bool highlight = ( current == select );
 
             trim_and_print( w_list, i, 0, w_list_width,
                             construction_color( con_name, highlight ), "%c %s",
                             ( current < ( int )hotkeys.size() ) ? hotkeys[current] : ' ',
                             con_name.c_str() );
->>>>>>> 24e4cd3b
         }
 
         if( update_info ) {
