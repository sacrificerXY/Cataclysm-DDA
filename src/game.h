#ifndef GAME_H
#define GAME_H

#include "game_constants.h"
#include "map.h"
#include "player.h"
#include "faction.h"
#include "event.h"
#include "mission.h"
#include "weather.h"
#include "construction.h"
#include "calendar.h"
#include "posix_time.h"
#include "worldfactory.h"
#include "creature_tracker.h"
#include "weather.h"
#include "weather_gen.h"
#include "live_view.h"
#include <vector>
#include <map>
#include <queue>
#include <list>
#include <stdarg.h>

extern const int savegame_version;
extern int save_loading_version;

// The reference to the one and only game instance.
extern game *g;

#define PICKUP_RANGE 6
extern bool trigdist;
extern bool use_tiles;

extern const int savegame_version;
extern int savegame_loading_version;

enum tut_type {
    TUT_NULL,
    TUT_BASIC, TUT_COMBAT,
    TUT_MAX
};

enum input_ret {
    IR_GOOD,
    IR_BAD,
    IR_TIMEOUT
};

enum quit_status {
    QUIT_NO = 0,    // Still playing
    QUIT_MENU,      // Quit at the menu
    QUIT_SUICIDE,   // Quit with 'Q'
    QUIT_SAVED,     // Saved and quit
    QUIT_DIED,      // Actual death
    QUIT_WATCH,     // Died, and watching aftermath
    QUIT_ERROR
};

enum safe_mode_type {
    SAFE_MODE_OFF = 0, // Moving always allowed
    SAFE_MODE_ON = 1, // Moving allowed, but if a new monsters spawns, go to SAFE_MODE_STOP
    SAFE_MODE_STOP = 2, // New monsters spotted, no movement allowed
};

enum target_mode {
    TARGET_MODE_FIRE,
    TARGET_MODE_THROW,
    TARGET_MODE_TURRET,
<<<<<<< HEAD
    TARGET_MODE_REACH
=======
    TARGET_MODE_TURRET_MANUAL
>>>>>>> a5688e22
};

struct special_game;
struct mtype;
class mission;
class map;
class player;
class npc;
class monster;
class calendar;
class scenario;
class DynamicDataLoader;
class salvage_actor;

class game
{
        friend class editmap;
        friend class advanced_inventory;
        friend class DynamicDataLoader; // To allow unloading dynamicly loaded stuff
    public:
        game();
        ~game();

        /** Loads static data that does not depend on mods or similar. */
        void load_static_data();
        /** Loads core data and all mods. */
        void check_all_mod_data();
    protected:
        /** Loads core dynamic data. */
        void load_core_data();
        /** Loads dynamic data from the given directory. */
        void load_data_from_dir(const std::string &path);
        /** Loads core data and mods from the given world. */
        void load_world_modfiles(WORLDPTR world);
    public:

        /** Initializes the UI. */
        void init_ui();
        void setup();
        /** Returns true if we actually quit the game. Used in main.cpp. */
        bool game_quit();
        /** Returns true if the game quits through some error. */
        bool game_error();
        /** True if the game has just started or loaded, else false. */
        bool new_game;
        /** Used in main.cpp to determine what type of quit is being performed. */
        quit_status uquit;
        /** Saving and loading functions. */
        void serialize(std::ofstream &fout);  // for save
        void unserialize(std::ifstream &fin);  // for load
        bool unserialize_legacy(std::ifstream &fin);  // for old load
        void unserialize_master(std::ifstream &fin);  // for load
        bool unserialize_master_legacy(std::ifstream &fin);  // for old load

        /** Returns false if saving failed. */
        bool save();
        /** Deletes the given world. If delete_folder is true delete all the files and directories
         *  of the given world folder. Else just avoid deleting the two config files and the directory
         *  itself. */
        void delete_world(std::string worldname, bool delete_folder);
        /** Returns a list of currently active character saves. */
        std::vector<std::string> list_active_characters();
        void write_memorial_file(std::string sLastWords);
        bool cleanup_at_end();
        void start_calendar();
        /** MAIN GAME LOOP. Returns true if game is over (death, saved, quit, etc.). */
        bool do_turn();
        void draw();
        void draw_ter(int posx = -999, int posy = -999);
        void draw_ter(int posx, int posy, bool looking);
        void draw_veh_dir_indicator(void);
        /**
         * Add an entry to @ref events. For further information see event.h
         * @param type Type of event.
         * @param on_turn On which turn event should be happened.
         * @param faction_id Faction of event.
         * @param where The location of the event, optional, defaults to the center of the
         * reality bubble. In global submap coordinates.
         */
        void add_event(event_type type, int on_turn, int faction_id = -1);
        void add_event(event_type type, int on_turn, int faction_id, tripoint where);
        bool event_queued(event_type type);
        /** Create explosion at p of intensity (power) with (shrapnel) chunks of shrapnel. */
        void explosion( const tripoint &p, int power, int shrapnel, bool fire, bool blast = true );
        /** Triggers a flashbang explosion at p. */
        void flashbang( const tripoint &p, bool player_immune = false );
        /** Moves the player vertically. If force == true then they are falling. */
        void vertical_move(int z, bool force);
        /** Checks to see if a player can use a computer (not illiterate, etc.) and uses if able. */
        void use_computer( const tripoint &p );
        /** Attempts to refill the give vehicle's part with the player's current weapon. Returns true if successful. */
        bool refill_vehicle_part (vehicle &veh, vehicle_part *part, bool test = false);
        /** Identical to refill_vehicle_part(veh, &veh.parts[part], test). */
        bool pl_refill_vehicle (vehicle &veh, int part, bool test = false);
        /** Triggers a resonance cascade at p. */
        void resonance_cascade( const tripoint &p );
        /** Triggers a scrambler blast at p. */
        void scrambler_blast( const tripoint &p );
        /** Triggers an emp blast at p. */
        void emp_blast( const tripoint &p );
        /** Returns the NPC index of the npc at (x, y). Returns -1 if no NPC is present. */
        int  npc_at(const int x, const int y) const;
        int  npc_at( const tripoint &p ) const;
        /** Returns the NPC index of the npc with a matching ID. Returns -1 if no NPC is present. */
        int  npc_by_id(const int id) const;
        /** Returns the Creature at (x, y). */
        Creature *critter_at(int x, int y);
        Creature const* critter_at(int x, int y) const;
        /** Returns the Creature at tripoint p */
        Creature *critter_at( const tripoint &p );
        Creature const* critter_at( const tripoint &p ) const;

        /** Calls the creature_tracker add function. Returns true if successful. */
        bool add_zombie(monster &critter);
        /** Returns the number of creatures through the creature_tracker size() function. */
        size_t num_zombies() const;
        /** Returns the monster with match index. Redirects to the creature_tracker find() function. */
        monster &zombie(const int idx);
        /** Redirects to the creature_tracker update_pos() function. */
        bool update_zombie_pos(const monster &critter, const int newx, const int newy);
        /** Redirects to the creature_tracker update_pos() function. */
        bool update_zombie_pos( const monster &critter, const tripoint &pos );
        void remove_zombie(const int idx);
        /** Redirects to the creature_tracker clear() function. */
        void clear_zombies();
        /** Spawns a hallucination close to the player. */
        bool spawn_hallucination();

        /** Returns the monster index of the monster at (x, y). Returns -1 if no monster is present. */
        int mon_at(const int x, const int y) const;
        /** Returns the monster index of the monster at the given point. Returns -1 if no monster is present. */
        int mon_at(point p) const;
        /** Returns the monster index of the monster at the given tripoint. Returns -1 if no monster is present. */
        int mon_at( const tripoint &p ) const;
        /** Returns true if there is no player, NPC, or monster on the tile and move_cost > 0. */
        bool is_empty(const int x, const int y);
        bool is_empty( const tripoint &p );
        /** Returns true if the value of test is between down and up. */
        bool isBetween(int test, int down, int up);
        /** Returns true if (x, y) is outdoors and it is sunny. */
        bool is_in_sunlight(int x, int y);
        bool is_in_sunlight( const tripoint &p );
        /** Returns true if (x, y) is indoors, underground, or in a car. */
        bool is_sheltered(int x, int y);
        bool is_sheltered( const tripoint &p );
        /** Revives the corpse with position n in the items at (x, y). Returns true if successful. */
        bool revive_corpse(int x, int y, int n);
        /** Revives the corpse at (x, y) by item pointer. Caller handles item deletion. */
        bool revive_corpse(int x, int y, item *it);
        /** Handles player input parts of gun firing (target selection, etc.). Actual firing is done
         *  in player::fire_gun(). This is interactive and should not be used by NPC's. */
        void plfire(bool burst, int default_target_x = -1, int default_target_y = -1);
        /** Cycle fire mode of held item. If `force_gun` is false, also checks turrets on the tile */
        void cycle_item_mode( bool force_gun );
        void throw_item(player &p, int tarx, int tary, item &thrown,
                        std::vector<point> &trajectory);
        /** Target is an interactive function which allows the player to choose a nearby
         *  square.  It display information on any monster/NPC on that square, and also
         *  returns a Bresenham line to that square.  It is called by plfire(),
         *  throw() and vehicle::aim_turrets() */
        std::vector<point> target(int &x, int &y, int lowx, int lowy, int hix,
                                  int hiy, std::vector <Creature *> t, int &target,
                                  item *relevent, target_mode mode,
                                  point from = point(-1, -1));
        /** 
         * Interface to target(), collects a list of targets & selects default target
         * finally calls target() and returns its result.
         * Used by vehicle::manual_fire_turret()
         */
        std::vector<point> pl_target_ui(int &x, int &y, int range, item *relevent, target_mode mode,
                                        int default_target_x = -1, int default_target_y = -1);
        /** Redirects to player::cancel_activity(). */
        void cancel_activity();
        /** Asks if the player wants to cancel their activity, and if so cancels it. */
        bool cancel_activity_query(const char *message, ...);
        /** Asks if the player wants to cancel their activity and if so cancels it. Additionally checks
         *  if the player wants to ignore further distractions. */
        bool cancel_activity_or_ignore_query(const char *reason, ...);
        /** Handles players exiting from moving vehicles. */
        void moving_vehicle_dismount(int tox, int toy);

        /** Returns the current remotely controlled vehicle. */
        vehicle *remoteveh();
        /** Sets the current remotely controlled vehicle. */
        void setremoteveh(vehicle *veh);

        /** Returns the next available mission id. */
        int assign_mission_id();
        npc *find_npc(int id);
        /** Makes any nearby NPC's on the overmap active. */
        void load_npcs();
        /** Returns the number of kills of the given mon_id by the player. */
        int kill_count(std::string mon);
        /** Increments the number of kills of the given mtype_id by the player upwards. */
        void increase_kill_count(const std::string &mtype_id);

        /** Performs a random short-distance teleport on the given player, granting teleglow if needed. */
        void teleport(player *p = NULL, bool add_teleglow = true);
        /** Handles swimming by the player. Called by plmove(). */
        void plswim(int x, int y);
        /** Picks and spawns a random fish from the remaining fish list when a fish is caught. */
        void catch_a_monster(std::vector<monster*> &catchables, int posx, int posy, player *p, int catch_duration = 0);
        /** Returns the list of currently fishable monsters within distance of the player. */
        std::vector<monster*> get_fishable(int distance);
        /** Flings the input creature in the given direction. */
        void fling_creature(Creature *c, const int &dir, float flvel, bool controlled = false);

        /** Nuke the area at p - global overmap terrain coordinates! */
        void nuke( const tripoint &p );
        bool spread_fungus( const tripoint &p );
        std::vector<faction *> factions_at( const tripoint &p );
        int &scent(int x, int y);
        float ground_natural_light_level() const;
        float natural_light_level() const;
        unsigned char light_level();
        void reset_light_level();
        int assign_npc_id();
        int assign_faction_id();
        faction *faction_by_ident(std::string ident);
        Creature *is_hostile_nearby();
        Creature *is_hostile_very_close();
        void refresh_all();
        // Handles shifting coordinates transparently when moving between submaps.
        // Helper to make calling with a player pointer less verbose.
        void update_map(player *p);
        void update_map(int &x, int &y);
        void update_overmap_seen(); // Update which overmap tiles we can see

        void process_artifact(item *it, player *p);
        void add_artifact_messages(std::vector<art_effect_passive> effects);

        void peek( int peekx = 0, int peeky = 0);
        point look_debug();

        bool checkZone(const std::string p_sType, const int p_iX, const int p_iY);
        void zones_manager();
        void zones_manager_shortcuts(WINDOW *w_info);
        void zones_manager_draw_borders(WINDOW *w_border, WINDOW *w_info_border, const int iInfoHeight,
                                        const int width);
        // Look at nearby terrain ';', or select zone points
        point look_around(WINDOW *w_info = NULL, const point pairCoordsFirst = point(-1, -1));

        void list_items_monsters();
        int list_items(const int iLastState); //List all items around the player
        int list_monsters(const int iLastState); //List all monsters around the player
        // Shared method to print "look around" info
        void print_all_tile_info(int lx, int ly, WINDOW *w_look, int column, int &line, bool mouse_hover);

        bool list_items_match(const item *item, std::string sPattern);
        int list_filter_high_priority(std::vector<map_item_stack> &stack, std::string prorities);
        int list_filter_low_priority(std::vector<map_item_stack> &stack, int start, std::string prorities);
        std::vector<map_item_stack> filter_item_stacks(std::vector<map_item_stack> stack,
                std::string filter);
        std::vector<map_item_stack> find_nearby_items(int iRadius);
        void draw_item_filter_rules(WINDOW *window, int rows);
        std::string ask_item_priority_high(WINDOW *window, int rows);
        std::string ask_item_priority_low(WINDOW *window, int rows);
        void draw_trail_to_square(int x, int y, bool bDrawX);
        void reset_item_list_state(WINDOW *window, int height, bool bRadiusSort);
        std::string sFilter; // this is a member so that it's remembered over time
        std::string list_item_upvote;
        std::string list_item_downvote;
        int inv(const std::string &title, int position = INT_MIN);
        int inv_activatable(std::string const &title);
        int inv_type(std::string const &title, item_cat inv_item_type = IC_NULL);
        int inv_for_liquid(const item &liquid, const std::string &title, bool auto_choose_single);
        int inv_for_salvage(const std::string &title, const salvage_actor &actor );
        item *inv_map_for_liquid(const item &liquid, const std::string &title);
        int inv_for_flag(const std::string &flag, const std::string &title, bool auto_choose_single);
        int inv_for_filter(const std::string &title, item_filter filter);
        int inv_for_unequipped(std::string const &title, item_filter filter);
        int display_slice(indexed_invslice const&, const std::string &, bool show_worn = true, int position = INT_MIN);
        int inventory_item_menu(int pos, int startx = 0, int width = 50, int position = 0);
        // Select items to drop.  Returns a list of pairs of position, quantity.
        std::list<std::pair<int, int>> multidrop();
        faction *list_factions(std::string title = "FACTIONS:");

        bool has_gametype() const;
        special_game_id gametype() const;

        std::map<std::string, vehicle *> vtypes;
        void toggle_sidebar_style(void);
        void toggle_fullscreen(void);
        void temp_exit_fullscreen(void);
        void reenter_fullscreen(void);
        void zoom_in();
        void zoom_out();

        weather_generator weatherGen; //A weather engine.
        bool has_generator = false;
        unsigned int weatherSeed = 0;
        signed char temperature;              // The air temperature
        int get_temperature();    // Returns outdoor or indoor temperature of current location
        weather_type weather;   // Weather pattern--SEE weather.h
        bool lightning_active;

        std::map<int, weather_segment> weather_log;
        map m;

        /**
         * The top left corner of the reality bubble (in submaps coordinates). This is the same
         * as @ref map::abs_sub of the @ref m map.
         */
        int get_levx() const;
        int get_levy() const;
        int get_levz() const;
        /**
         * Load the main map at given location, see @ref map::load, in global, absolute submap
         * coordinates.
         */
        void load_map( tripoint pos_sm );
        /**
         * The overmap which is at the top left corner of the reality bubble.
         */
        overmap &get_cur_om() const;
        player u;
        scenario *scen;
        std::vector<monster> coming_to_stairs;
        int monstairz;
        std::vector<npc *> active_npc;
        std::vector<faction> factions;
        // NEW: Dragging a piece of furniture, with a list of items contained
        ter_id dragging;
        std::vector<item> items_dragged;
        int weight_dragged; // Computed once, when you start dragging

        int ter_view_x, ter_view_y;
        WINDOW *w_terrain;
        WINDOW *w_overmap;
        WINDOW *w_omlegend;
        WINDOW *w_minimap;
        WINDOW *w_HP;
        WINDOW *w_messages;
        WINDOW *w_location;
        WINDOW *w_status;
        WINDOW *w_status2;
        WINDOW *w_blackspace;
        live_view liveview;

        // View offset based on the driving speed (if any)
        // that has been added to u.view_offset_*,
        // Don't write to this directly, always use set_driving_view_offset
        point driving_view_offset;
        // Setter for driving_view_offset
        void set_driving_view_offset(const point &p);
        // Calculates the driving_view_offset for the given vehicle
        // and sets it (view set_driving_view_offset), if
        // the options for this feautre is dactivated or if veh is NULL,
        // the function set the driving offset to (0,0)
        void calc_driving_offset(vehicle *veh = NULL);

        bool handle_liquid(item &liquid, bool from_ground, bool infinite, item *source = NULL,
                           item *cont = NULL);

        //Move_liquid returns the amount of liquid left if we didn't move all the liquid,
        //otherwise returns sentinel -1, signifies transaction fail.
        int move_liquid(item &liquid);

        void open_gate( const tripoint &p, const ter_id handle_type );

        bionic_id random_good_bionic() const; // returns a non-faulty, valid bionic

        // Helper because explosion was getting too big.
        void do_blast( const tripoint &p, const int power, const int radius, const bool fire );

        // Knockback functions: knock target at t along a line, either calculated
        // from source position s using force parameter or passed as an argument;
        // force determines how far target is knocked, if trajectory is calculated
        // force also determines damage along with dam_mult;
        // stun determines base number of turns target is stunned regardless of impact
        // stun == 0 means no stun, stun == -1 indicates only impact stun (wall or npc/monster)
        void knockback( const tripoint &s, const tripoint &t, int force, int stun, int dam_mult );
        void knockback( std::vector<tripoint> &traj, int force, int stun, int dam_mult );

        // shockwave applies knockback to all targets within radius of p
        // parameters force, stun, and dam_mult are passed to knockback()
        // ignore_player determines if player is affected, useful for bionic, etc.
        void shockwave( const tripoint &p, int radius, int force, int stun, int dam_mult, bool ignore_player );

        // Animation related functions
        void draw_explosion(int x, int y, int radius, nc_color col);
        void draw_bullet(Creature const &p, int tx, int ty, int i,
                         std::vector<point> const &trajectory, char bullet);
        void draw_hit_mon(int x, int y, const monster &critter, bool dead = false);
        void draw_hit_player(player const &p, int dam);
        void draw_line(int x, int y, point center_point, std::vector<point> const &ret);
        void draw_line(int x, int y, std::vector<point> const &ret);
        void draw_weather(weather_printable const &wPrint);
        void draw_sct();
        void draw_zones(const point &p_pointStart, const point &p_pointEnd, const point &p_pointOffset);
        // Draw critter (if visible!) on its current position into w_terrain.
        // @param center the center of view, same as when calling map::draw
        void draw_critter(const Creature &critter, const point &center);

        // Vehicle related JSON loaders and variables
        void load_vehiclepart(JsonObject &jo);
        void check_vehicleparts();
        void load_vehicle(JsonObject &jo);
        void reset_vehicleparts();
        void reset_vehicles();
        void finalize_vehicles();

        std::queue<vehicle_prototype *> vehprototypes;

        nc_color limb_color(player *p, body_part bp, bool bleed = true,
                            bool bite = true, bool infect = true);

        bool opening_screen();// Warn about screen size, then present the main menu
        void mmenu_refresh_title();
        void mmenu_refresh_motd();
        void mmenu_refresh_credits();

        /**
         * Check whether movement is allowed according to safe mode settings.
         * @return true if the movement is allowed, otherwise false.
         */
        bool check_save_mode_allowed();

        const int dangerous_proximity;
        bool narrow_sidebar;
        bool fullscreen;
        bool was_fullscreen;
        void exam_vehicle(vehicle &veh, const tripoint &p, int cx = 0,
                          int cy = 0); // open vehicle interaction screen

        // put items from the item-vector on the map/a vehicle
        // at (dirx, diry), items are dropped into a vehicle part
        // with the cargo flag (if there is one), otherwise they are
        // dropped onto the ground.
        void drop(std::vector<item> &dropped, std::vector<item> &dropped_worn,
                  int freed_volume_capacity, int dirx, int diry);
        bool make_drop_activity( enum activity_type act, point target );
    private:
        // Game-start procedures
        void print_menu(WINDOW *w_open, int iSel, const int iMenuOffsetX, int iMenuOffsetY,
                        bool bShowDDA = true);
        void print_menu_items(WINDOW *w_in, std::vector<std::string> vItems, int iSel,
                              int iOffsetY, int iOffsetX, int spacing = 1);
        bool load_master(std::string worldname); // Load the master data file, with factions &c
        void load_weather(std::ifstream &fin);
        void load(std::string worldname, std::string name); // Load a player-specific save file
        void start_game(std::string worldname); // Starts a new game in a world
        void start_special_game(special_game_id gametype); // See gamemode.cpp

        //private save functions.
        // returns false if saving failed for whatever reason
        bool save_factions_missions_npcs();
        void serialize_master(std::ofstream &fout);
        // returns false if saving failed for whatever reason
        bool save_artifacts();
        // returns false if saving failed for whatever reason
        bool save_maps();
        void save_weather(std::ofstream &fout);
        void load_legacy_future_weather(std::string data);
        void load_legacy_future_weather(std::istream &fin);
        // returns false if saving failed for whatever reason
        bool save_uistate();
        void load_uistate(std::string worldname);
        // Data Initialization
        void init_npctalk();
        void init_fields();
        void init_morale();
        void init_skills();
        void init_professions();
        void init_faction_data();
        void init_mongroups();    // Initializes monster groups
        void init_construction(); // Initializes construction "recipes"
        void init_autosave();     // Initializes autosave parameters
        void init_diseases();     // Initializes disease lookup table.
        void init_savedata_translation_tables();
        void init_lua();          // Initializes lua interpreter.
        void create_factions(); // Creates new factions (for a new game world)
        void create_starting_npcs(); // Creates NPCs that start near you

        // Player actions
        void wishitem( player *p = NULL, int x = -1, int y = -1 );
        void wishmonster( int x = -1, int y = -1 );
        void wishmutate( player *p );
        void wishskill( player *p );
        void mutation_wish(); // Mutate

        void pldrive(int x, int y); // drive vehicle
        // Standard movement; handles attacks, traps, &c. Returns false if auto move
        // should be canceled
        bool plmove(int dx, int dy);
        void on_move_effects();
        void wait(); // Long wait (player action)  '^'
        void open(); // Open a door  'o'
        void close(int closex = -1, int closey = -1); // Close a door  'c'
        void smash(); // Smash terrain

        // Forcefully close a door at p.
        // The function checks for creatures/items/vehicles at that point and
        // might kill/harm/destroy them.
        // If there still remains something that prevents the door from closing
        // (e.g. a very big creatures, a vehicle) the door will not be closed and
        // the function returns false.
        // If the door gets closed the terrain at p is set to door_type and
        // true is returned.
        // bash_dmg controls how much damage the door does to the
        // creatures/items/vehicle.
        // If bash_dmg is 0 or smaller, creatures and vehicles are not damaged
        // at all and they will prevent the door from closing.
        // If bash_dmg is smaller than 0, _every_ item on the door tile will
        // prevent the door from closing. If bash_dmg is 0, only very small items
        // will do so, if bash_dmg is greater than 0, items won't stop the door
        // from closing at all.
        // If the door gets closed the items on the door tile get moved away or destroyed.
        bool forced_gate_closing( const tripoint &p, ter_id door_type, int bash_dmg );

        bool vehicle_near ();
        void handbrake ();
        void control_vehicle(); // Use vehicle controls  '^'
        void examine( const tripoint &p );// Examine nearby terrain  'e'
        void examine();

        // Establish a grab on something.
        void grab();
        // Pick where to put liquid; false if it's left where it was

        void compare(int iCompareX = -999, int iCompareY = -999); // Compare two Items 'I'
        void drop(int pos = INT_MIN); // Drop an item  'd'
        void drop_in_direction(); // Drop w/ direction  'D'

        // calculate the time (in player::moves) it takes to drop the
        // items in dropped and dropped_worn.
        int calculate_drop_cost(std::vector<item> &dropped, const std::vector<item> &dropped_worn,
                                int freed_volume_capacity) const;
        void reassign_item(int pos = INT_MIN); // Reassign the letter of an item  '='
        void butcher(); // Butcher a corpse  'B'
        void eat(int pos = INT_MIN); // Eat food or fuel  'E' (or 'a')
        void use_item(int pos = INT_MIN); // Use item; also tries E,R,W  'a'
        void use_wielded_item();
        void wear(int pos = INT_MIN); // Wear armor  'W' (or 'a')
        void takeoff(int pos = INT_MIN); // Remove armor  'T'
        void reload(); // Reload a wielded gun/tool  'r'
        void reload(int pos);
        void unload(item &it); // Unload a gun/tool  'U'
        void unload(int pos = INT_MIN);
        void wield(int pos = INT_MIN); // Wield a weapon  'w'
        void read(); // Read a book  'R' (or 'a')
        void chat(); // Talk to a nearby NPC  'C'
        void plthrow(int pos = INT_MIN); // Throw an item  't'

        // Internal methods to show "look around" info
        void print_fields_info(int lx, int ly, WINDOW *w_look, int column, int &line);
        void print_terrain_info(int lx, int ly, WINDOW *w_look, int column, int &line);
        void print_trap_info(int lx, int ly, WINDOW *w_look, const int column, int &line);
        void print_object_info(int lx, int ly, WINDOW *w_look, const int column, int &line,
                               bool mouse_hover);
        void handle_multi_item_info(int lx, int ly, WINDOW *w_look, const int column, int &line,
                                    bool mouse_hover);
        void get_lookaround_dimensions(int &lookWidth, int &begin_y, int &begin_x) const;

        input_context get_player_input(std::string &action);

        // Map updating and monster spawning
        void replace_stair_monsters();
        void update_stair_monsters();
        /**
         * Shift all active monsters, the shift vector (x,y,z) is the number of
         * shifted submaps. Monsters that are outside of the reality bubble after
         * shifting are despawned.
         * Note on z-levels: this works with vertical shifts, but currently all
         * monsters are despawned upon a vertical shift.
         */
        void shift_monsters(const int shiftx, const int shifty, const int shiftz);
        /**
         * Despawn a specific monster, it's stored on the overmap. Also removes
         * it from the creature tracker. Keep in mind that mondex points to a
         * different monster after calling this (or to no monster at all).
         */
        void despawn_monster(int mondex);

        void spawn_mon(int shift, int shifty); // Called by update_map, sometimes
        void rebuild_mon_at_cache();

        // Routine loop functions, approximately in order of execution
        void cleanup_dead();     // Delete any dead NPCs/monsters
        void monmove();          // Monster movement
        void rustCheck();        // Degrades practice levels
        void process_events();   // Processes and enacts long-term events
        void process_activity(); // Processes and enacts the player's activity
        void update_weather();   // Updates the temperature and weather patten
        void hallucinate(const int x, const int y); // Prints hallucination junk to the screen
        int  mon_info(WINDOW *); // Prints a list of nearby monsters
        void handle_key_blocking_activity(); // Abort reading etc.
        bool handle_action();

        void item_action_menu(); // Displays item action menu


        void rcdrive(int dx, int dy); //driving radio car
        /**
         * If there is a robot (that can be disabled), query the player
         * and try to disable it.
         * @return true if the robot has been disabled or a similar action has
         * been done. false if the player did not choose any action and the function
         * has effectively done nothing.
         */
        bool disable_robot( point p );

        void update_scent();     // Updates the scent map
        bool is_game_over();     // Returns true if the player quit or died
        void death_screen();     // Display our stats, "GAME OVER BOO HOO"
        void gameover();         // Ends the game
        void msg_buffer();       // Opens a window with old messages in it
        void draw_minimap();     // Draw the 5x5 minimap
        void draw_HP();          // Draws the player's HP and Power level
        /** Draws the sidebar (if it's visible), including all windows there */
        void draw_sidebar();

        //  int autosave_timeout();  // If autosave enabled, how long we should wait for user inaction before saving.
        void autosave();         // automatic quicksaves - Performs some checks before calling quicksave()
        void quicksave();        // Saves the game without quitting

        // Input related
        bool handle_mouseview(input_context &ctxt,
                              std::string &action); // Handles box showing items under mouse
        void hide_mouseview(); // Hides the mouse hover box and redraws what was under it

        // On-request draw functions
        void draw_overmap();     // Draws the overmap, allows note-taking etc.
        void disp_kills();       // Display the player's kill counts
        void disp_NPCs();        // Currently UNUSED.  Lists global NPCs.
        void list_missions();    // Listed current, completed and failed missions.

        // Debug functions
        void debug();           // All-encompassing debug screen.  TODO: This.
        void display_scent();   // Displays the scent map
        void groupdebug();      // Get into on monster groups

        // ########################## DATA ################################

        Creature_tracker critter_tracker;

        int last_target; // The last monster targeted
        bool last_target_was_npc;
        safe_mode_type safe_mode;
        std::vector<int> new_seen_mon;
        int mostseen;  // # of mons seen last turn; if this increases, set safe_mode to SAFE_MODE_STOP
        bool autosafemode; // is autosafemode enabled?
        bool safemodeveh; // safemode while driving?
        int turnssincelastmon; // needed for auto run mode
        //  quit_status uquit;    // Set to true if the player quits ('Q')
        bool bVMonsterLookFire;
        calendar nextspawn; // The turn on which monsters will spawn next.
        calendar nextweather; // The turn on which weather will shift next.
        int next_npc_id, next_faction_id, next_mission_id; // Keep track of UIDs
        int grscent[SEEX *MAPSIZE][SEEY *MAPSIZE];   // The scent map
        int nulscent;    // Returned for OOB scent checks
        std::list<event> events;         // Game events to be processed
        std::map<std::string, int> kills;         // Player's kill count
        int moves_since_last_save;
        time_t last_save_timestamp;
        unsigned char latest_lightlevel;
        calendar latest_lightlevel_turn;
        // remoteveh() cache
        int remoteveh_cache_turn;
        vehicle *remoteveh_cache;

        special_game *gamemode;

        int moveCount; //Times the player has moved (not pause, sleep, etc)
        const int lookHeight; // Look Around window height

        /** How far the tileset should be zoomed out, 16 is default. 32 is zoomed in by x2, 8 is zoomed out by x0.5 */
        int tileset_zoom;

        // Preview for auto move route
        std::vector<point> destination_preview;

        Creature *is_hostile_within(int distance);

        void move_save_to_graveyard();
        bool save_player_data();
};

#endif<|MERGE_RESOLUTION|>--- conflicted
+++ resolved
@@ -67,11 +67,8 @@
     TARGET_MODE_FIRE,
     TARGET_MODE_THROW,
     TARGET_MODE_TURRET,
-<<<<<<< HEAD
+    TARGET_MODE_TURRET_MANUAL,
     TARGET_MODE_REACH
-=======
-    TARGET_MODE_TURRET_MANUAL
->>>>>>> a5688e22
 };
 
 struct special_game;
