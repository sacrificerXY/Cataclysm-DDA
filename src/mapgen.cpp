--- conflicted
+++ resolved
@@ -1503,126 +1503,6 @@
         return;
     }
     std::istringstream iss( jdata );
-<<<<<<< HEAD
-    try {
-        JsonIn jsin(iss);
-        JsonObject jo = jsin.get_object();
-        bool qualifies = false;
-        ter_str_id tmpval;
-        JsonArray parray;
-        JsonArray sparray;
-        JsonObject pjo;
-
-        // mapgensize = jo.get_int("mapgensize", 24); // eventually..
-
-        // something akin to mapgen fill_background.
-        if ( jo.read("fill_ter", tmpval) ) {
-            fill_ter = tmpval.id();
-            qualifies = true;
-            tmpval = ter_str_id::NULL_ID();
-        }
-
-        format.resize( mapgensize * mapgensize );
-        // just like mapf::basic_bind("stuff",blargle("foo", etc) ), only json input and faster when applying
-        if ( jo.has_array("rows") ) {
-            mapgen_palette palette = mapgen_palette::load_temp( jo, "dda" );
-            auto &format_terrain = palette.format_terrain;
-            auto &format_furniture = palette.format_furniture;
-            auto &format_placings = palette.format_placings;
-
-            if( format_terrain.empty() ) {
-                jsin.error( "format: no terrain map" );
-            }
-
-            // mandatory: 24 rows of 24 character lines, each of which must have a matching key in "terrain",
-            // unless fill_ter is set
-            // "rows:" [ "aaaajustlikeinmapgen.cpp", "this.must!be!exactly.24!", "and_must_match_terrain_", .... ]
-            parray = jo.get_array( "rows" );
-            if ( parray.size() < mapgensize + y_offset ) {
-                parray.throw_error( string_format( "  format: rows: must have at least %d rows, not %d",
-                                                   mapgensize + y_offset, parray.size() ));
-            }
-            for( size_t c = y_offset; c < mapgensize + y_offset; c++ ) {
-                const auto tmpval = parray.get_string( c );
-                if ( tmpval.size() < mapgensize + x_offset ) {
-                    parray.throw_error( string_format( "  format: row %d must have at least %d columns, not %d",
-                                                       c + 1, mapgensize + x_offset, tmpval.size()));
-                }
-                for ( size_t i = x_offset; i < mapgensize + x_offset; i++ ) {
-                    const int tmpkey = tmpval[i];
-                    auto iter_ter = format_terrain.find( tmpkey );
-                    if ( iter_ter != format_terrain.end() ) {
-                        format[ calc_index( i - x_offset, c - y_offset ) ].ter = iter_ter->second;
-                    } else if ( ! qualifies ) { // fill_ter should make this kosher
-                        parray.throw_error( string_format( "  format: rows: row %d column %d: '%c' is not in 'terrain', and no 'fill_ter' is set!",
-                                                           c + 1, i + 1, (char)tmpkey ) );
-                    }
-                    auto iter_furn = format_furniture.find( tmpkey );
-                    if ( iter_furn != format_furniture.end() ) {
-                        format[ calc_index( i - x_offset, c - y_offset ) ].furn = iter_furn->second;
-                    }
-                    const auto fpi = format_placings.find( tmpkey );
-                    if( fpi != format_placings.end() ) {
-                        jmapgen_place where( i - x_offset, c - y_offset );
-                        for( auto &what: fpi->second ) {
-                            objects.add(where, what);
-                        }
-                    }
-                }
-            }
-            qualifies = true;
-            do_format = true;
-       }
-
-       // No fill_ter? No format? GTFO.
-       if ( ! qualifies ) {
-           jo.throw_error("  Need either 'fill_terrain' or 'rows' + 'terrain' (RTFM)");
-           // todo: write TFM.
-       }
-
-       if ( jo.has_array("set") ) {
-            parray = jo.get_array("set");
-            setup_setmap( parray );
-       }
-        if( jo.has_member( "rotation" ) ) {
-            rotation = jmapgen_int( jo, "rotation" );
-        }
-        // this is for backwards compatibility, it should better be named place_items
-        objects.load_objects<jmapgen_spawn_item>( jo, "add" );
-        objects.load_objects<jmapgen_field>( jo, "place_fields" );
-        objects.load_objects<jmapgen_npc>( jo, "place_npcs" );
-        objects.load_objects<jmapgen_sign>( jo, "place_signs" );
-        objects.load_objects<jmapgen_vending_machine>( jo, "place_vendingmachines" );
-        objects.load_objects<jmapgen_toilet>( jo, "place_toilets" );
-        objects.load_objects<jmapgen_liquid_item>( jo, "place_liquids" );
-        objects.load_objects<jmapgen_gaspump>( jo, "place_gaspumps" );
-        objects.load_objects<jmapgen_item_group>( jo, "place_items" );
-        objects.load_objects<jmapgen_loot>( jo, "place_loot" );
-        objects.load_objects<jmapgen_monster_group>( jo, "place_monsters" );
-        objects.load_objects<jmapgen_vehicle>( jo, "place_vehicles" );
-        objects.load_objects<jmapgen_trap>( jo, "place_traps" );
-        objects.load_objects<jmapgen_furniture>( jo, "place_furniture" );
-        objects.load_objects<jmapgen_terrain>( jo, "place_terrain" );
-        objects.load_objects<jmapgen_monster>( jo, "place_monster" );
-        objects.load_objects<jmapgen_make_rubble>( jo, "place_rubble" );
-        objects.load_objects<jmapgen_computer>( jo, "place_computers" );
-
-       if ( jo.has_string("lua") ) { // minified into one\nline
-           luascript = jo.get_string("lua");
-       } else if ( jo.has_array("lua") ) { // or 1 line per entry array
-           luascript = "";
-           JsonArray jascr = jo.get_array("lua");
-           while ( jascr.has_more() ) {
-               luascript += jascr.next_string();
-               luascript += "\n";
-           }
-       }
-
-    } catch( const JsonError &e ) {
-        debugmsg("Bad JSON mapgen, discarding:\n  %s\n", e.c_str() );
-        jdata.clear(); // silently fail further attempts
-        return false;
-=======
     JsonIn jsin(iss);
     JsonObject jo = jsin.get_object();
     bool qualifies = false;
@@ -1733,8 +1613,8 @@
             luascript += jascr.next_string();
             luascript += "\n";
         }
->>>>>>> 105f8f5b
-    }
+    }
+        objects.load_objects<jmapgen_computer>( jo, "place_computers" );
 
     is_ready = true; // skip setup attempts from any additional pointers
 }
