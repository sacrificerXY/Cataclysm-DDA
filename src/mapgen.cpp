--- conflicted
+++ resolved
@@ -2929,196 +2929,6 @@
                         ter_set( *p, t_stairs_down );
                     }
                 }
-<<<<<<< HEAD
-            } else switch (rng(1, 5)) { // Pick a random lab layout - results of 4+ will use json, so 40% w/ a 1,5 rng.
-                case 1: // Cross shaped
-                    for (int i = 0; i < SEEX * 2; i++) {
-                        for (int j = 0; j < SEEY * 2; j++) {
-                            if ((i < lw || i > SEEX * 2 - 1 - rw) ||
-                                ((j < SEEY - 1 || j > SEEY) && (i == SEEX - 2 || i == SEEX + 1))) {
-                                ter_set(i, j, t_concrete_wall);
-                            } else if ((j < tw || j > SEEY * 2 - 1 - bw) ||
-                                       ((i < SEEX - 1 || i > SEEX) && (j == SEEY - 2 || j == SEEY + 1))) {
-                                ter_set(i, j, t_concrete_wall);
-                            } else {
-                                ter_set(i, j, t_rock_floor);
-                            }
-                        }
-                    }
-                    if (is_ot_subtype("stairs", t_above)) {
-                        ter_set(rng(SEEX - 1, SEEX), rng(SEEY - 1, SEEY), t_stairs_up);
-                    }
-                    // Top left
-                    if (one_in(2)) {
-                        ter_set(SEEX - 2, int(SEEY / 2), t_door_metal_c);
-                        science_room(this, lw, tw, SEEX - 3, SEEY - 3, zlevel, 1);
-                    } else {
-                        ter_set(int(SEEX / 2), SEEY - 2, t_door_metal_c);
-                        science_room(this, lw, tw, SEEX - 3, SEEY - 3, zlevel, 2);
-                    }
-                    // Top right
-                    if (one_in(2)) {
-                        ter_set(SEEX + 1, int(SEEY / 2), t_door_metal_c);
-                        science_room(this, SEEX + 2, tw, SEEX * 2 - 1 - rw, SEEY - 3, zlevel, 3);
-                    } else {
-                        ter_set(SEEX + int(SEEX / 2), SEEY - 2, t_door_metal_c);
-                        science_room(this, SEEX + 2, tw, SEEX * 2 - 1 - rw, SEEY - 3, zlevel, 2);
-                    }
-                    // Bottom left
-                    if (one_in(2)) {
-                        ter_set(int(SEEX / 2), SEEY + 1, t_door_metal_c);
-                        science_room(this, lw, SEEY + 2, SEEX - 3, SEEY * 2 - 1 - bw, zlevel, 0);
-                    } else {
-                        ter_set(SEEX - 2, SEEY + int(SEEY / 2), t_door_metal_c);
-                        science_room(this, lw, SEEY + 2, SEEX - 3, SEEY * 2 - 1 - bw, zlevel, 1);
-                    }
-                    // Bottom right
-                    if (one_in(2)) {
-                        ter_set(SEEX + int(SEEX / 2), SEEY + 1, t_door_metal_c);
-                        science_room(this, SEEX + 2, SEEY + 2, SEEX * 2 - 1 - rw, SEEY * 2 - 1 - bw,
-                                     zlevel, 0);
-                    } else {
-                        ter_set(SEEX + 1, SEEY + int(SEEY / 2), t_door_metal_c);
-                        science_room(this, SEEX + 2, SEEY + 2, SEEX * 2 - 1 - rw, SEEY * 2 - 1 - bw,
-                                     zlevel, 3);
-                    }
-                    if (rw == 1) {
-                        ter_set(SEEX * 2 - 1, SEEY - 1, t_door_metal_c);
-                        ter_set(SEEX * 2 - 1, SEEY    , t_door_metal_c);
-                    }
-                    if (bw == 1) {
-                        ter_set(SEEX - 1, SEEY * 2 - 1, t_door_metal_c);
-                        ter_set(SEEX    , SEEY * 2 - 1, t_door_metal_c);
-                    }
-                    if (is_ot_subtype("stairs", terrain_type)) {
-                        std::vector<point> stair_points;
-                        if (tw != 0) {
-                            stair_points.push_back(point(SEEX - 1, 2));
-                            stair_points.push_back(point(SEEX - 1, 2));
-                            stair_points.push_back(point(SEEX    , 2));
-                            stair_points.push_back(point(SEEX    , 2));
-                        }
-                        if (rw != 1) {
-                            stair_points.push_back(point(SEEX * 2 - 3, SEEY - 1));
-                            stair_points.push_back(point(SEEX * 2 - 3, SEEY - 1));
-                            stair_points.push_back(point(SEEX * 2 - 3, SEEY    ));
-                            stair_points.push_back(point(SEEX * 2 - 3, SEEY    ));
-                        }
-                        if (bw != 1) {
-                            stair_points.push_back(point(SEEX - 1, SEEY * 2 - 3));
-                            stair_points.push_back(point(SEEX - 1, SEEY * 2 - 3));
-                            stair_points.push_back(point(SEEX    , SEEY * 2 - 3));
-                            stair_points.push_back(point(SEEX    , SEEY * 2 - 3));
-                        }
-                        if (lw != 0) {
-                            stair_points.push_back(point(2, SEEY - 1));
-                            stair_points.push_back(point(2, SEEY - 1));
-                            stair_points.push_back(point(2, SEEY    ));
-                            stair_points.push_back(point(2, SEEY    ));
-                        }
-                        stair_points.push_back(point(int(SEEX / 2)       , SEEY    ));
-                        stair_points.push_back(point(int(SEEX / 2)       , SEEY - 1));
-                        stair_points.push_back(point(int(SEEX / 2) + SEEX, SEEY    ));
-                        stair_points.push_back(point(int(SEEX / 2) + SEEX, SEEY - 1));
-                        stair_points.push_back(point(SEEX    , int(SEEY / 2)       ));
-                        stair_points.push_back(point(SEEX + 2, int(SEEY / 2)       ));
-                        stair_points.push_back(point(SEEX    , int(SEEY / 2) + SEEY));
-                        stair_points.push_back(point(SEEX + 2, int(SEEY / 2) + SEEY));
-                        const point p = random_entry( stair_points );
-                        ter_set(p.x, p.y, t_stairs_down);
-                    }
-
-                    break;
-
-                case 2: // tic-tac-toe # layout
-                    for (int i = 0; i < SEEX * 2; i++) {
-                        for (int j = 0; j < SEEY * 2; j++) {
-                            if (i < lw || i > SEEX * 2 - 1 - rw || i == SEEX - 4 || i == SEEX + 3) {
-                                ter_set(i, j, t_concrete_wall);
-                            } else if (j < lw || j > SEEY * 2 - 1 - bw || j == SEEY - 4 || j == SEEY + 3) {
-                                ter_set(i, j, t_concrete_wall);
-                            } else {
-                                ter_set(i, j, t_rock_floor);
-                            }
-                        }
-                    }
-                    if (is_ot_subtype("stairs", t_above)) {
-                        ter_set(SEEX - 1, SEEY - 1, t_stairs_up);
-                        ter_set(SEEX    , SEEY - 1, t_stairs_up);
-                        ter_set(SEEX - 1, SEEY    , t_stairs_up);
-                        ter_set(SEEX    , SEEY    , t_stairs_up);
-                    }
-                    ter_set(SEEX - rng(0, 1), SEEY - 4, t_door_metal_c);
-                    ter_set(SEEX - rng(0, 1), SEEY + 3, t_door_metal_c);
-                    ter_set(SEEX - 4, SEEY + rng(0, 1), t_door_metal_c);
-                    ter_set(SEEX + 3, SEEY + rng(0, 1), t_door_metal_c);
-                    ter_set(SEEX - 4, int(SEEY / 2), t_door_metal_c);
-                    ter_set(SEEX + 3, int(SEEY / 2), t_door_metal_c);
-                    ter_set(int(SEEX / 2), SEEY - 4, t_door_metal_c);
-                    ter_set(int(SEEX / 2), SEEY + 3, t_door_metal_c);
-                    ter_set(SEEX + int(SEEX / 2), SEEY - 4, t_door_metal_c);
-                    ter_set(SEEX + int(SEEX / 2), SEEY + 3, t_door_metal_c);
-                    ter_set(SEEX - 4, SEEY + int(SEEY / 2), t_door_metal_c);
-                    ter_set(SEEX + 3, SEEY + int(SEEY / 2), t_door_metal_c);
-                    science_room(this, lw, tw, SEEX - 5, SEEY - 5, zlevel, rng(1, 2));
-                    science_room(this, SEEX - 3, tw, SEEX + 2, SEEY - 5, zlevel, 2);
-                    science_room(this, SEEX + 4, tw, SEEX * 2 - 1 - rw, SEEY - 5, zlevel, rng(2, 3));
-                    science_room(this, lw, SEEY - 3, SEEX - 5, SEEY + 2, zlevel, 1);
-                    science_room(this, SEEX + 4, SEEY - 3, SEEX * 2 - 1 - rw, SEEY + 2, zlevel, 3);
-                    science_room(this, lw, SEEY + 4, SEEX - 5, SEEY * 2 - 1 - bw, zlevel, rng(0, 1));
-                    science_room(this, SEEX - 3, SEEY + 4, SEEX + 2, SEEY * 2 - 1 - bw, zlevel, 0);
-                    science_room(this, SEEX + 4, SEEX + 4, SEEX * 2 - 1 - rw, SEEY * 2 - 1 - bw,
-                                 zlevel, 3 * rng(0, 1));
-                    if (rw == 1) {
-                        ter_set(SEEX * 2 - 1, SEEY - 1, t_door_metal_c);
-                        ter_set(SEEX * 2 - 1, SEEY    , t_door_metal_c);
-                    }
-                    if (bw == 1) {
-                        ter_set(SEEX - 1, SEEY * 2 - 1, t_door_metal_c);
-                        ter_set(SEEX    , SEEY * 2 - 1, t_door_metal_c);
-                    }
-                    if (is_ot_subtype("stairs", terrain_type)) {
-                        ter_set(SEEX - 3 + 5 * rng(0, 1), SEEY - 3 + 5 * rng(0, 1), t_stairs_down);
-                    }
-                    break;
-
-                case 3: // Big room
-                    for (int i = 0; i < SEEX * 2; i++) {
-                        for (int j = 0; j < SEEY * 2; j++) {
-                            if (i < lw || i >= SEEX * 2 - 1 - rw) {
-                                ter_set(i, j, t_concrete_wall);
-                            } else if (j < tw || j >= SEEY * 2 - 1 - bw) {
-                                ter_set(i, j, t_concrete_wall);
-                            } else {
-                                ter_set(i, j, t_rock_floor);
-                            }
-                        }
-                    }
-                    science_room(this, lw, tw, SEEX * 2 - 1 - rw, SEEY * 2 - 1 - bw,
-                                 zlevel, rng(0, 3));
-                    if (is_ot_subtype("stairs", t_above)) {
-                        if( const auto p = random_point( points_in_rectangle( { lw, tw, abs_sub.z }, { SEEX * 2 - 1 - rw, SEEY * 2 - 1 - bw, abs_sub.z } ), [this]( const tripoint &n ) { return ter( n ) == t_rock_floor; } ) ) {
-                            ter_set( *p, t_stairs_up );
-                        }
-                    }
-                    if (rw == 1) {
-                        ter_set(SEEX * 2 - 1, SEEY - 1, t_door_metal_c);
-                        ter_set(SEEX * 2 - 1, SEEY    , t_door_metal_c);
-                    }
-                    if (bw == 1) {
-                        ter_set(SEEX - 1, SEEY * 2 - 1, t_door_metal_c);
-                        ter_set(SEEX    , SEEY * 2 - 1, t_door_metal_c);
-                    }
-                    if (is_ot_subtype("stairs", terrain_type)) {
-                        if( const auto p = random_point( points_in_rectangle( { lw, tw, abs_sub.z }, { SEEX * 2 - 1 - rw, SEEY * 2 - 1 - bw, abs_sub.z } ), [this]( const tripoint &n ) { return ter( n ) == t_rock_floor; } ) ) {
-                            ter_set( *p, t_stairs_down );
-                        }
-                    }
-                    break;
-                default:
-                    const std::string function_key = "lab_4side";
-                    const auto fmapit = oter_mapgen.find( function_key );
-=======
             } else {
                 const std::string function_key = "lab_4side";
                 const auto fmapit = oter_mapgen.find( function_key );
@@ -3129,7 +2939,6 @@
                     std::map<std::string, std::map<int,int> >::const_iterator weightit = oter_mapgen_weights.find( function_key );
                     const int rlast = weightit->second.rbegin()->first;
                     const int roll = rng(1, rlast + hardcoded_4side_map_weight);
->>>>>>> c762328a
 
                     if (roll <= rlast) {
                         const int fidx = weightit->second.lower_bound( roll )->second;
@@ -3286,17 +3095,6 @@
                         }
 
                         break;
-<<<<<<< HEAD
-                    }
-                    if (is_ot_subtype("stairs", t_above)) {
-                        if( const auto p = random_point( points_in_rectangle( { lw, tw, abs_sub.z }, { SEEX * 2 - 1 - rw, SEEY * 2 - 1 - bw, abs_sub.z } ), [this]( const tripoint &n ) { return ter( n ) == t_rock_floor; } ) ) {
-                            ter_set( *p, t_stairs_up );
-                        }
-                    }
-                    if (is_ot_subtype("stairs", terrain_type)) {
-                        if( const auto p = random_point( points_in_rectangle( { lw, tw, abs_sub.z }, { SEEX * 2 - 1 - rw, SEEY * 2 - 1 - bw, abs_sub.z } ), [this]( const tripoint &n ) { return ter( n ) == t_rock_floor; } ) ) {
-                            ter_set( *p, t_stairs_down );
-=======
 
                     case 2: // tic-tac-toe # layout
                         for (int i = 0; i < SEEX * 2; i++) {
@@ -3368,7 +3166,6 @@
                             if( const auto p = random_point( points_in_rectangle( { lw, tw, abs_sub.z }, { SEEX * 2 - 1 - rw, SEEY * 2 - 1 - bw, abs_sub.z } ), [this]( const tripoint &n ) { return ter( n ) == t_rock_floor; } ) ) {
                                 ter_set( *p, t_stairs_up );
                             }
->>>>>>> c762328a
                         }
                         if (rw == 1) {
                             ter_set(SEEX * 2 - 1, SEEY - 1, t_door_metal_c);
@@ -3493,103 +3290,6 @@
             set_temperature(x, y, temperature);
         }
 
-<<<<<<< HEAD
-        tw = is_ot_subtype( "lab", t_north) ? 0 : 2;
-        rw = is_ot_subtype( "lab", t_east) ? 1 : 2;
-        bw = is_ot_subtype( "lab", t_south) ? 1 : 2;
-        lw = is_ot_subtype( "lab", t_west) ? 0 : 2;
-
-        // Start by setting up a large, empty room.
-        for (int i = 0; i < SEEX * 2; i++) {
-            for (int j = 0; j < SEEY * 2; j++) {
-                if (i < lw || i > SEEX * 2 - 1 - rw) {
-                    ter_set(i, j, t_concrete_wall);
-                } else if (j < tw || j > SEEY * 2 - 1 - bw) {
-                    ter_set(i, j, t_concrete_wall);
-                } else {
-                    ter_set(i, j, t_rock_floor);
-                }
-            }
-        }
-        if (rw == 1) {
-            ter_set(SEEX * 2 - 1, SEEY - 1, t_door_metal_c);
-            ter_set(SEEX * 2 - 1, SEEY    , t_door_metal_c);
-        }
-        if (bw == 1) {
-            ter_set(SEEX - 1, SEEY * 2 - 1, t_door_metal_c);
-            ter_set(SEEX    , SEEY * 2 - 1, t_door_metal_c);
-        }
-
-        int loot_variant; //only used for weapons testing variant.
-
-        switch (rng(1, 4)) {
-
-        // Weapons testing
-        case 1:
-            loot_variant = rng(1, 100); //The variants have a 67/22/7/4 split.
-            add_spawn(mon_secubot, 1,            6,            6);
-            add_spawn(mon_secubot, 1, SEEX * 2 - 7,            6);
-            add_spawn(mon_secubot, 1,            6, SEEY * 2 - 7);
-            add_spawn(mon_secubot, 1, SEEX * 2 - 7, SEEY * 2 - 7);
-            spawn_item( SEEX - 4, SEEY - 2, "id_science" );
-            if(loot_variant <= 96) {
-                mtrap_set( this, SEEX - 3, SEEY - 3, tr_dissector);
-                mtrap_set( this, SEEX + 2, SEEY - 3, tr_dissector);
-                mtrap_set( this, SEEX - 3, SEEY + 2, tr_dissector);
-                mtrap_set( this, SEEX + 2, SEEY + 2, tr_dissector);
-                line(this, t_reinforced_glass, SEEX + 1, SEEY + 1, SEEX - 2, SEEY + 1);
-                line(this, t_reinforced_glass, SEEX - 2, SEEY    , SEEX - 2, SEEY - 2);
-                line(this, t_reinforced_glass, SEEX - 1, SEEY - 2, SEEX + 1, SEEY - 2);
-                ter_set (SEEX + 1, SEEY - 1, t_reinforced_glass);
-                ter_set (SEEX + 1, SEEY    , t_reinforced_door_glass_c);
-                furn_set(SEEX - 1, SEEY - 1, f_table);
-                furn_set(SEEX    , SEEY - 1, f_table);
-                furn_set(SEEX - 1, SEEY    , f_table);
-                furn_set(SEEX    , SEEY    , f_table);
-                if (loot_variant <= 67 ) {
-                    spawn_item(SEEX - 1, SEEY - 1, "laser_pack", dice(4, 3));
-                    spawn_item(SEEX    , SEEY - 1, "UPS_off");
-                    spawn_item(SEEX    , SEEY - 1, "battery", dice(4, 3));
-                    spawn_item(SEEX - 1, SEEY    , "v29");
-                    spawn_item(SEEX - 1, SEEY    , "laser_rifle", dice (1, 0));
-                    spawn_item(SEEX    , SEEY    , "ftk93");
-                    spawn_item(SEEX - 1, SEEY    , "recipe_atomic_battery");
-                    spawn_item(SEEX    , SEEY  -1, "solar_panel_v3"); //quantum solar panel, 6 panels in one!
-                } else if (loot_variant > 67 && loot_variant < 89) {
-                    spawn_item(SEEX - 1, SEEY - 1, "mininuke", dice(3, 6));
-                    spawn_item(SEEX    , SEEY - 1, "mininuke", dice(3, 6));
-                    spawn_item(SEEX - 1, SEEY    , "mininuke", dice(3, 6));
-                    spawn_item(SEEX    , SEEY    , "mininuke", dice(3, 6));
-                    spawn_item(SEEX    , SEEY    , "recipe_atomic_battery");
-                    spawn_item(SEEX    , SEEY    , "solar_panel_v3"); //quantum solar panel, 6 panels in one!
-                }  else { // loot_variant between 90 and 96.
-                    spawn_item(SEEX - 1, SEEY - 1, "rm13_armor");
-                    spawn_item(SEEX    , SEEY - 1, "plut_cell");
-                    spawn_item(SEEX - 1, SEEY    , "plut_cell");
-                    spawn_item(SEEX    , SEEY    , "recipe_caseless");
-                }
-            } else { // 4% of the lab ends will be this weapons testing end.
-                mtrap_set( this, SEEX - 4, SEEY - 3, tr_dissector);
-                mtrap_set( this, SEEX + 3, SEEY - 3, tr_dissector);
-                mtrap_set( this, SEEX - 4, SEEY + 2, tr_dissector);
-                mtrap_set( this, SEEX + 3, SEEY + 2, tr_dissector);
-
-                furn_set(SEEX - 2, SEEY - 1, f_rack);
-                furn_set(SEEX - 1, SEEY - 1, f_rack);
-                furn_set(SEEX    , SEEY - 1, f_rack);
-                furn_set(SEEX + 1, SEEY - 1, f_rack);
-                furn_set(SEEX - 2, SEEY    , f_rack);
-                furn_set(SEEX - 1, SEEY    , f_rack);
-                furn_set(SEEX    , SEEY    , f_rack);
-                furn_set(SEEX + 1, SEEY    , f_rack);
-                line(this, t_reinforced_door_glass_c, SEEX - 2, SEEY - 2, SEEX + 1, SEEY - 2);
-                line(this, t_reinforced_door_glass_c, SEEX - 2, SEEY + 1, SEEX + 1, SEEY + 1);
-                line(this, t_reinforced_glass, SEEX - 3, SEEY - 2, SEEX - 3, SEEY + 1);
-                line(this, t_reinforced_glass, SEEX + 2, SEEY - 2, SEEX + 2, SEEY + 1);
-                place_items("ammo_rare", 96, SEEX - 2, SEEY - 1, SEEX + 1, SEEY - 1, false, 0);
-                place_items("guns_rare", 96, SEEX - 2, SEEY, SEEX + 1, SEEY, false, 0);
-                spawn_item(SEEX + 1, SEEY    , "solar_panel_v3"); //quantum solar panel, 6 panels in one!
-=======
         const std::string function_key = "lab_finale_1level";
         const auto fmapit = oter_mapgen.find( function_key );
         const int hardcoded_finale_map_weight = 500; // weight of all hardcoded maps.
@@ -3665,7 +3365,6 @@
             if (bw == 1) {
                 ter_set(SEEX - 1, SEEY * 2 - 1, t_door_metal_c);
                 ter_set(SEEX    , SEEY * 2 - 1, t_door_metal_c);
->>>>>>> c762328a
             }
 
             int loot_variant; //only used for weapons testing variant.
