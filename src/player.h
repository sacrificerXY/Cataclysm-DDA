#ifndef _PLAYER_H_
#define _PLAYER_H_

#include "character.h"
#include "item.h"
#include "monster.h"
#include "trap.h"
#include "morale.h"
#include "inventory.h"
#include "artifact.h"
#include "mutation.h"
#include "crafting.h"
#include "vehicle.h"
#include "martialarts.h"

class monster;
class game;
struct trap;
class mission;
class profession;

struct special_attack
{
 std::string text;
 int bash;
 int cut;
 int stab;

 special_attack() { bash = 0; cut = 0; stab = 0; };
};

//Don't forget to add new memorial counters
//to the save and load functions in savegame_json.cpp
struct stats : public JsonSerializer, public JsonDeserializer
{
    int squares_walked;
    int damage_taken;
    int damage_healed;
    int headshots;

    void reset() {
        squares_walked = 0;
        damage_taken = 0;
        damage_healed = 0;
        headshots = 0;
    }

    stats() {
        reset();
    }

    using JsonSerializer::serialize;
    void serialize(JsonOut &json) const {
        json.start_object();
        json.member("squares_walked", squares_walked);
        json.member("damage_taken", damage_taken);
        json.member("damage_healed", damage_healed);
        json.member("headshots", headshots);
        json.end_object();
    }
    using JsonDeserializer::deserialize;
    void deserialize(JsonIn &jsin) {
        JsonObject jo = jsin.get_object();
        jo.read("squares_walked", squares_walked);
        jo.read("damage_taken", damage_taken);
        jo.read("damage_healed", damage_healed);
        jo.read("headshots", headshots);
    }
};

class player : public Character, public JsonSerializer, public JsonDeserializer
{
  std::map<Skill*,SkillLevel> _skills;

public:
 player();
 player(const player &rhs);
 virtual ~player();

 player& operator= (const player & rhs);

// newcharacter.cpp
 bool create(game *g, character_type type, std::string tempname = "");
 std::string random_good_trait();
 std::string random_bad_trait();
 void normalize(game *g); // Starting set up of HP and inventory

 virtual void die(game* g, Creature* killer);
// </newcharacter.cpp>

    void pick_name(); // Picks a name from NAMES_*
    std::string disp_name(); // what to call 'im
    std::string skin_name(); // what to call 'im

    virtual bool is_player() { return true; }

    void process_effects(game *g); // Process long-term effects

 virtual bool is_npc() { return false; } // Overloaded for NPCs in npc.h
 nc_color color(); // What color to draw us as

 virtual void load_legacy(game *g, std::stringstream & dump);  // stringstream loader for old data
 virtual void load_info(game *g, std::string data); // deserialize string when loading
 virtual std::string save_info(); // output serialized json string for saving

    // populate variables, inventory items, and misc from json object
    void json_load_common_variables(JsonObject &jsout);
    using JsonDeserializer::deserialize;
    virtual void deserialize(JsonIn &jsin);

    void json_save_common_variables(JsonOut &json) const;
    using JsonSerializer::serialize;
    // by default save all contained info
    void serialize(JsonOut &jsout) const { serialize(jsout, true); }
    virtual void serialize(JsonOut &jsout, bool save_contents) const;

 void memorial( std::ofstream &memorial_file ); // Write out description of player.
 void disp_info(game *g); // '@' key; extended character info
 void disp_morale(game *g); // '%' key; morale info
 void disp_status(WINDOW* w, WINDOW *w2, game *g = NULL);// On-screen data

 void reset_stats(game *g = NULL);// Resets movement points, stats, applies effects
 void recalc_speed_bonus(game *g = NULL); // Calculate the various speed bonuses we will get from mutations etc
 void action_taken(); // Called after every action, invalidates player caches.
 void update_morale(); // Ticks down morale counters and removes them
 void apply_persistent_morale(); // Ensure persistent morale effects are up-to-date.
 void update_mental_focus();
 int calc_focus_equilibrium();
 void update_bodytemp(game *g);  // Maintains body temperature
 int  run_cost(int base_cost, bool diag = false); // Adjust base_cost
 int  swim_speed(); // Our speed when swimming

 bool has_trait(const std::string &flag) const;
 bool has_base_trait(const std::string &flag) const;
 bool has_conflicting_trait(const std::string &flag) const;
 void toggle_trait(const std::string &flag);
 void toggle_mutation(const std::string &flag);
 void set_cat_level_rec(const std::string &sMut);
 void set_highest_cat_level();
 std::string get_highest_category() const;
 std::string get_category_dream(const std::string &cat, int strength) const;

 bool in_climate_control(game *g);

 bool has_bionic(const bionic_id & b) const;
 bool has_active_bionic(const bionic_id & b) const;
 bool has_active_optcloak() const;
 void add_bionic(bionic_id b);
 void charge_power(int amount);
 void power_bionics(game *g);
 void activate_bionic(int b, game *g);
 bool remove_random_bionic();
 int num_bionics() const;
 bionic& bionic_at_index(int i);
 float active_light();

 bool mutation_ok(game *g, std::string mutation, bool force_good, bool force_bad);
 void mutate(game *g);
 void mutate_category(game *g, std::string);
 void mutate_towards(game *g, std::string mut);
 void remove_mutation(game *g, std::string mut);
 bool has_child_flag(game *g, std::string mut);
 void remove_child_flag(game *g, std::string mut);

 point pos();
 int  sight_range(int light_level) const;
 void recalc_sight_limits();
 int  unimpaired_range();
 int  overmap_sight_range(int light_level);
 int  clairvoyance(); // Sight through walls &c
 bool sight_impaired(); // vision impaired between sight_range and max_range
 bool has_two_arms() const;
 bool can_wear_boots();
 bool is_armed(); // True if we're wielding something; true for bionics
 bool unarmed_attack(); // False if we're wielding something; true for bionics
 bool avoid_trap(trap *tr);

 bool has_nv();

 void pause(game *g); // '.' command; pauses & reduces recoil

// martialarts.cpp
 void ma_static_effects(); // fires all non-triggered martial arts events
 void ma_onmove_effects(); // fires all move-triggered martial arts events
 void ma_onhit_effects(); // fires all hit-triggered martial arts events
 void ma_onattack_effects(); // fires all attack-triggered martial arts events
 void ma_ondodge_effects(); // fires all dodge-triggered martial arts events
 void ma_onblock_effects(); // fires all block-triggered martial arts events
 void ma_ongethit_effects(); // fires all get hit-triggered martial arts events

 bool has_mabuff(mabuff_id buff_id); // checks if a player has any martial arts buffs attached

 int mabuff_tohit_bonus(); // martial arts to-hit bonus
 int mabuff_dodge_bonus(); // martial arts dodge bonus
 int mabuff_block_bonus(); // martial arts block bonus
 int mabuff_speed_bonus(); // martial arts to-hit bonus
 int mabuff_arm_bash_bonus(); // martial arts bash armor bonus
 int mabuff_arm_cut_bonus(); // martial arts cut armor bonus
 float mabuff_bash_mult(); // martial arts bash damage multiplier
 int mabuff_bash_bonus(); // martial arts bash damage bonus, applied after mult
 float mabuff_cut_mult(); // martial arts bash damage multiplier
 int mabuff_cut_bonus(); // martial arts bash damage bonus, applied after mult
 bool is_throw_immune(); // martial arts throw immunity
 bool is_quiet(); // martial arts quiet melee

 bool can_melee();
 bool is_on_ground(); // all body parts are available to ground level damage sources
 bool is_dead_state(); // check if we should be dead or not

 bool has_miss_recovery_tec(); // technique-based miss recovery, like tec_feint
 bool has_grab_break_tec(); // technique-based miss recovery, like tec_feint
 bool can_leg_block(); // technique-based defensive ability
 bool can_arm_block(); // technique-based defensive ability, like tec_leg_block
 bool can_block(); // can we block at all

// melee.cpp
 bool can_weapon_block(); //gear-based defensive ability
<<<<<<< HEAD
 int melee_attack(game *g, Creature &p, bool allow_special = true);
 double get_weapon_dispersion(item* weapon);
 void fire_gun(int targetx, int targety, bool burst);
 int  hit_mon(game *g, monster *z, bool allow_grab = true);
=======
 int  hit_mon(game *g, monster *critter, bool allow_grab = true);
>>>>>>> f8552f71
 void hit_player(game *g, player &p, bool allow_grab = true);

 bool block_hit(game *g, body_part &bp_hit, int &side,
    damage_instance &dam);

 bool armor_absorb(damage_unit& du, item& armor);
 void absorb_hit(game *g, body_part bp, int side,
    damage_instance &dam);

 int base_damage(bool real_life = true, int stat = -999);
 int base_to_hit(bool real_life = true, int stat = -999);

 int get_hit_base();     // Returns the player's to-hit, modded by clothing etc
 int  hit_roll(); // Our basic hit roll, compared to our target's dodge roll
 bool scored_crit(int target_dodge = 0); // Critical hit?

<<<<<<< HEAD
 int roll_bash_damage(bool crit);
 int roll_cut_damage(bool crit);
 int roll_stab_damage(bool crit);
=======
 int roll_bash_damage(monster *critter, bool crit);
 int roll_cut_damage(monster *critter, bool crit);
 int roll_stab_damage(monster *critter, bool crit);
>>>>>>> f8552f71
 int roll_stuck_penalty(bool stabbing);

 std::vector<matec_id> get_all_techniques();

 bool has_technique(matec_id tec);
<<<<<<< HEAD
 matec_id pick_technique(game *g, Creature &t,
                             bool crit, bool allowgrab);
 void perform_technique(ma_technique technique, game *g, Creature &t,
                       int &bash_dam, int &cut_dam, int &pierce_dam, int &pain);

 void perform_special_attacks(game *g, Creature &t);

 std::vector<special_attack> mutation_attacks(Creature &t);
 std::string melee_special_effects(game *g, Creature &t, damage_instance& d);
=======
 matec_id pick_technique(game *g, monster *critter, player *p,
                             bool crit, bool allowgrab);
 void perform_technique(ma_technique technique, game *g, monster *critter, player *p,
                       int &bash_dam, int &cut_dam, int &pierce_dam, int &pain);

 void perform_special_attacks(game *g, monster *critter, player *p,
                        int &bash_dam, int &cut_dam, int &pierce_dam);

 std::vector<special_attack> mutation_attacks(monster *critter, player *p);
 std::string melee_special_effects(game *g, monster *critter, player *p, bool crit,
                            int &bash_dam, int &cut_dam, int &stab_dam);
>>>>>>> f8552f71

 int get_dodge_base();   // Returns the players's dodge, modded by clothing etc
 int get_dodge();
 int dodge_roll();// For comparison to hit_roll()

 bool uncanny_dodge(bool is_u = true);      // Move us to an adjacent_tile() if available. Display message if player is dodging.
 point adjacent_tile();     // Returns an unoccupied, safe adjacent point. If none exists, returns player position.

// ranged.cpp
 int throw_range(signed char invlet); // Range of throwing item; -1:ERR 0:Can't throw
 int ranged_dex_mod (bool real_life = true);
 int ranged_per_mod (bool real_life = true);
 int throw_dex_mod  (bool real_life = true);

// Mental skills and stats
 int read_speed     (bool real_life = true);
 int rust_rate      (bool real_life = true);
 int talk_skill(); // Skill at convincing NPCs of stuff
 int intimidation(); // Physical intimidation

// Converts bphurt to a hp_part (if side == 0, the left), then does/heals dam
// absorb() reduces dam and cut by your armor (and bionics, traits, etc)
 void absorb(game *g, body_part bp,               int &dam, int &cut);
// hurt() doesn't--effects of disease, what have you
 void hurt (game *g, body_part bphurt, int side, int  dam);
 void hurt (hp_part hurt, int dam);

 dealt_damage_instance deal_damage(game* g, Creature* source, body_part bp,
         int side, damage_instance& d);
 void apply_damage(game* g, Creature* source, body_part bp, int side, int amount);

 void mod_pain(int npain);

 void heal(body_part healed, int side, int dam);
 void heal(hp_part healed, int dam);
 void healall(int dam);
 void hurtall(int dam);
 // checks armor. if vary > 0, then damage to parts are random within 'vary' percent (1-100)
 void hitall(game *g, int dam, int vary = 0);
 // Sends us flying one tile
 void knock_back_from(game *g, int x, int y);

 //Converts bp/side to hp_part and back again
 void bp_convert(hp_part &hpart, body_part bp, int side);
 void hp_convert(hp_part hpart, body_part &bp, int &side);

 int hp_percentage(); // % of HP remaining, overall
 void recalc_hp(); // Change HP after a change to max strength

 void get_sick(game *g); // Process diseases
// infect() gives us a chance to save (mostly from armor)
 bool infect(dis_type type, body_part vector, int strength,
              int duration, bool permanent = false, int intensity = 1,
              int max_intensity = 1, int decay = 0, int additive = 1,
              bool targeted = false, int side = -1,
              bool main_parts_only = false);
// add_disease() does NOT give us a chance to save
// num_bp indicates that specifying a body part is unessecary such as with
// drug effects
// -1 indicates that side of body is irrelevant
// -1 for intensity represents infinitely stacking
 void add_disease(dis_type type, int duration, bool permanent = false,
                   int intensity = 1, int max_intensity = 1, int decay = 0,
                   int additive = 1, body_part part = num_bp, int side = -1,
                   bool main_parts_only = false);
 void rem_disease(dis_type type, body_part part = num_bp, int side = -1);
 bool has_disease(dis_type type, body_part part = num_bp, int side = -1) const;
// Pause/unpause disease duration timers
 bool pause_disease(dis_type type, body_part part = num_bp, int side = -1);
 bool unpause_disease(dis_type type, body_part part = num_bp, int side = -1);
 int  disease_duration(dis_type type, bool all = false, body_part part = num_bp, int side = -1);
 int  disease_intensity(dis_type type, bool all = false, body_part part = num_bp, int side = -1);

 void add_addiction(add_type type, int strength);
 void rem_addiction(add_type type);
 bool has_addiction(add_type type) const;
 int  addiction_level(add_type type);

 bool siphon(game *g, vehicle *veh, ammotype desired_liquid);
 void suffer(game *g);
 void mend(game *g);
 void vomit(game *g);

 void drench(game *g, int saturation, int flags); // drenches the player in water; saturation is percent
 void drench_mut_calc(); //Recalculate mutation drench protection for all bodyparts (ignored/good/neutral stats)

 char lookup_item(char let);
 bool consume(game *g, signed char invlet);
 bool eat(game *g, item *eat, it_comest *comest);
 void consume_effects(item *eaten, it_comest *comest, bool rotten = false);
 virtual bool wield(game *g, signed char invlet, bool autodrop = false);// Wield item; returns false on fail
 void pick_style(game *g); // Pick a style
 bool wear(game *g, char let, bool interactive = true); // Wear item; returns false on fail. If interactive is false, don't alert the player or drain moves on completion.
 bool wear_item(game *g, item *to_wear, bool interactive = true); // Wear item; returns false on fail. If interactive is false, don't alert the player or drain moves on completion.
 bool takeoff(game *g, char let, bool autodrop = false);// Take off item; returns false on fail
 void sort_armor(game *g);      // re-order armor layering
 void use(game *g, char let); // Use a tool
 void use_wielded(game *g);
 void remove_gunmod(item *weapon, int id, game *g);
 bool install_bionics(game *g, it_bionic* type); // Install bionics
 void read(game *g, char let); // Read a book
 void try_to_sleep(game *g); // '$' command; adds DIS_LYING_DOWN
 bool can_sleep(game *g); // Checked each turn during DIS_LYING_DOWN
 void fall_asleep(int duration);
 void wake_up(const char * message = NULL);
 std::string is_snuggling(game *g);    // Check to see if the player is using floor items to keep warm. If so, return one such item
 float fine_detail_vision_mod(game *g); // Used for things like reading and sewing, checks light level

 // helper functions meant to tell inventory display code what kind of visual feedback to give to the user
 hint_rating rate_action_use(item *it); //rates usability lower for non-tools (books, etc.)
 hint_rating rate_action_wear(item *it);
 hint_rating rate_action_eat(item *it);
 hint_rating rate_action_read(item *it, game *g);
 hint_rating rate_action_takeoff(item *it);
 hint_rating rate_action_reload(item *it);
 hint_rating rate_action_unload(item *it);
 hint_rating rate_action_disassemble(item *it, game *g);

 int warmth(body_part bp); // Warmth provided by armor &c
 int encumb(body_part bp); // Encumbrance from armor &c
 int encumb(body_part bp, double &layers, int &armorenc);
 int get_armor_bash(body_part bp); // Bashing resistance, from creature
 int get_armor_cut(body_part bp); // Cutting resistance
 int get_armor_bash_base(body_part bp); // Bashing resistance
 int get_armor_cut_base(body_part bp); // Cutting  resistance
 int get_env_resist(body_part bp); // Infection &c resistance
 bool wearing_something_on(body_part bp); // True if wearing something on bp
 bool is_wearing_shoes();// True if wearing something on feet and it is not wool or not cotton
 bool is_wearing_power_armor(bool *hasHelmet = NULL) const;

 int adjust_for_focus(int amount);
 void practice(const calendar& turn, Skill *s, int amount);
 void practice(const calendar& turn, std::string s, int amount);

 void assign_activity(game* g, activity_type type, int moves, int index = -1, char invlet = 0, std::string name = "");
 bool has_activity(game* g, const activity_type type);
 void cancel_activity();

 int weight_carried();
 int volume_carried();
 int weight_capacity(bool real_life = true);
 int volume_capacity();
 double convert_weight(int weight);
 bool can_eat(const item i);
 bool can_pickVolume(int volume);
 bool can_pickWeight(int weight, bool safe = true);
 int net_morale(morale_point effect);
 int morale_level(); // Modified by traits, &c
 void add_morale(morale_type type, int bonus, int max_bonus = 0,
                 int duration = 60, int decay_start = 30,
                 bool cap_existing = false, itype* item_type = NULL);
 int has_morale( morale_type type ) const;
 void rem_morale(morale_type type, itype* item_type = NULL);

 std::string weapname(bool charges = true);

 item& i_add(item it, game *g = NULL);
 bool has_active_item(const itype_id & id) const;
 int  active_item_charges(itype_id id);
 void process_active_items(game *g);
 bool process_single_active_item(game *g, item *it); // returns false if it needs to be removed
 item i_rem(char let); // Remove item from inventory; returns ret_null on fail
 item i_rem(itype_id type);// Remove first item w/ this type; fail is ret_null
 item remove_weapon();
 void remove_mission_items(int mission_id);
 item i_remn(char invlet);// Remove item from inventory; returns ret_null on fail
 item &i_at(char let); // Returns the item with inventory letter let
 item &i_of_type(itype_id type); // Returns the first item with this type
 martialart get_combat_style(); // Returns the combat style object
 std::vector<item *> inv_dump(); // Inventory + weapon + worn (for death, etc)
 int  butcher_factor(); // Automatically picks our best butchering tool
 item*  pick_usb(); // Pick a usb drive, interactively if it matters
 bool is_wearing(const itype_id & it) const; // Are we wearing a specific itype?
 bool has_artifact_with(const art_effect_passive effect) const;
 bool worn_with_flag( std::string flag ) const;

 bool covered_with_flag( const std::string flag, int parts ) const;
 bool covered_with_flag_exclusively( const std::string flag, int parts = -1 ) const;
 bool is_water_friendly( int flags = -1 ) const;
 bool is_waterproof( int flags ) const;

// has_amount works ONLY for quantity.
// has_charges works ONLY for charges.
 std::list<item> use_amount(itype_id it, int quantity, bool use_container = false);
 bool use_charges_if_avail(itype_id it, int quantity);// Uses up charges
 std::list<item> use_charges(itype_id it, int quantity);// Uses up charges
 bool has_amount(itype_id it, int quantity);
 bool has_charges(itype_id it, int quantity);
 int  amount_of(itype_id it);
 int  charges_of(itype_id it);

 bool has_watertight_container();
 bool has_matching_liquid(itype_id it);
 bool has_weapon_or_armor(char let) const; // Has an item with invlet let
 bool has_item_with_flag( std::string flag ) const; // Has a weapon, inventory item or worn item with flag
 bool has_item(char let);  // Has an item with invlet let
 bool has_item(item *it);  // Has a specific item
 bool has_mission_item(int mission_id); // Has item with mission_id
 std::vector<item*> has_ammo(ammotype at);// Returns a list of the ammo

 bool has_weapon();

 bool knows_recipe(recipe *rec);
 void learn_recipe(recipe *rec);

 bool can_study_recipe(it_book *book);
 bool studied_all_recipes(it_book *book);
 bool try_study_recipe(game *g, it_book *book);

 // Auto move methods
 void set_destination(const std::vector<point> &route);
 void clear_destination();
 bool has_destination() const;
 std::vector<point> &get_auto_move_route();
 action_id get_next_auto_move_direction();
 void shift_destination(int shiftx, int shifty);

// Library functions
 double logistic(double t);
 double logistic_range(int min, int max, int pos);
 void calculate_portions(int &x, int &y, int &z, int maximum);

// ---------------VALUES-----------------
 int posx, posy;
 inline int xpos() { return posx; }
 inline int ypos() { return posy; }
 int view_offset_x, view_offset_y;
 bool in_vehicle;       // Means player sit inside vehicle on the tile he is now
 bool controlling_vehicle;  // Is currently in control of a vehicle
 // Relative direction of a grab, add to posx, posy to get the coordinates of the grabbed thing.
 point grab_point;
 object_type grab_type;
 player_activity activity;
 player_activity backlog;
// _missions vectors are of mission IDs
 std::vector<int> active_missions;
 std::vector<int> completed_missions;
 std::vector<int> failed_missions;
 int active_mission;
 int volume;

 std::string name;
 bool male;
 profession* prof;

 std::map<std::string, int> mutation_category_level;

 int next_climate_control_check;
 bool last_climate_control_ret;
 int power_level, max_power_level;
 int hunger, thirst, fatigue, health;
 int oxygen;
 unsigned int recoil;
 unsigned int driving_recoil;
 unsigned int scent;
 int dodges_left, blocks_left;
 int stim, pkill, radiation;
 int cash;
 int movecounter;
 int hp_cur[num_hp_parts], hp_max[num_hp_parts];
 signed int temp_cur[num_bp], frostbite_timer[num_bp], temp_conv[num_bp];
 void temp_equalizer(body_part bp1, body_part bp2); // Equalizes heat between body parts
 bool nv_cached;

 // Drench cache
 std::map<int, std::map<std::string, int> > mMutDrench;
 std::map<int, int> mDrenchEffect;

 std::vector<morale_point> morale;

 int focus_pool;

 SkillLevel& skillLevel(Skill* _skill);
 SkillLevel& skillLevel(std::string ident);

    // for serialization
    SkillLevel get_skill_level(Skill* _skill) const;
    SkillLevel get_skill_level(const std::string &ident) const;

 void set_skill_level(Skill* _skill, int level);
 void set_skill_level(std::string ident, int level);

 void boost_skill_level(Skill* _skill, int level);
 void boost_skill_level(std::string ident, int level);

 void copy_skill_levels(const player *rhs);

 std::map<std::string, recipe*> learned_recipes;

 inventory inv;
 itype_id last_item;
 std::vector<item> worn;
 std::vector<matype_id> ma_styles;
 matype_id style_selected;

 item weapon;
 item ret_null; // Null item, sometimes returns by weapon() etc

 std::vector <addiction> addictions;

 recipe* lastrecipe;

 //Dumps all memorial events into a single newline-delimited string
 std::string dump_memorial();
 //Log an event, to be later written to the memorial file
 void add_memorial_log(const char* message, ...);
 //Loads the memorial log from a file
 void load_memorial_file(std::ifstream &fin);
 //Notable events, to be printed in memorial
 std::vector <std::string> memorial_log;

    //Record of player stats, for posterity only
    stats* lifetime_stats();
    stats get_stats() const; // for serialization

 int getID () const;

 bool is_underwater() const;
 void set_underwater(bool);

 void environmental_revert_effect();

 bool is_invisible() const;
 int visibility( bool check_color = false, int stillness = 0 ) const; // just checks is_invisible for the moment

protected:
    std::set<std::string> my_traits;
    std::set<std::string> my_mutations;
    std::vector<bionic> my_bionics;
    std::vector<disease> illness;
    bool underwater;

    int sight_max;
    int sight_boost;
    int sight_boost_cap;

    void setID (int i);

private:
    bool has_fire(const int quantity);
    void use_fire(const int quantity);

    std::vector<point> auto_move_route;
    // Used to make sure auto move is canceled if we stumble off course
    point next_expected_position;

    int id; // A unique ID number, assigned by the game class private so it cannot be overwritten and cause save game corruptions.
    //NPCs also use this ID value. Values should never be reused.
};

#endif<|MERGE_RESOLUTION|>--- conflicted
+++ resolved
@@ -215,14 +215,10 @@
 
 // melee.cpp
  bool can_weapon_block(); //gear-based defensive ability
-<<<<<<< HEAD
  int melee_attack(game *g, Creature &p, bool allow_special = true);
  double get_weapon_dispersion(item* weapon);
  void fire_gun(int targetx, int targety, bool burst);
- int  hit_mon(game *g, monster *z, bool allow_grab = true);
-=======
  int  hit_mon(game *g, monster *critter, bool allow_grab = true);
->>>>>>> f8552f71
  void hit_player(game *g, player &p, bool allow_grab = true);
 
  bool block_hit(game *g, body_part &bp_hit, int &side,
@@ -239,21 +235,14 @@
  int  hit_roll(); // Our basic hit roll, compared to our target's dodge roll
  bool scored_crit(int target_dodge = 0); // Critical hit?
 
-<<<<<<< HEAD
  int roll_bash_damage(bool crit);
  int roll_cut_damage(bool crit);
  int roll_stab_damage(bool crit);
-=======
- int roll_bash_damage(monster *critter, bool crit);
- int roll_cut_damage(monster *critter, bool crit);
- int roll_stab_damage(monster *critter, bool crit);
->>>>>>> f8552f71
  int roll_stuck_penalty(bool stabbing);
 
  std::vector<matec_id> get_all_techniques();
 
  bool has_technique(matec_id tec);
-<<<<<<< HEAD
  matec_id pick_technique(game *g, Creature &t,
                              bool crit, bool allowgrab);
  void perform_technique(ma_technique technique, game *g, Creature &t,
@@ -263,19 +252,6 @@
 
  std::vector<special_attack> mutation_attacks(Creature &t);
  std::string melee_special_effects(game *g, Creature &t, damage_instance& d);
-=======
- matec_id pick_technique(game *g, monster *critter, player *p,
-                             bool crit, bool allowgrab);
- void perform_technique(ma_technique technique, game *g, monster *critter, player *p,
-                       int &bash_dam, int &cut_dam, int &pierce_dam, int &pain);
-
- void perform_special_attacks(game *g, monster *critter, player *p,
-                        int &bash_dam, int &cut_dam, int &pierce_dam);
-
- std::vector<special_attack> mutation_attacks(monster *critter, player *p);
- std::string melee_special_effects(game *g, monster *critter, player *p, bool crit,
-                            int &bash_dam, int &cut_dam, int &stab_dam);
->>>>>>> f8552f71
 
  int get_dodge_base();   // Returns the players's dodge, modded by clothing etc
  int get_dodge();
