--- conflicted
+++ resolved
@@ -8855,15 +8855,9 @@
     }
 
     if (has_trait("NIGHTVISION")) { vision_ii -= .5; }
-<<<<<<< HEAD
-	else if (has_trait("ELFA_NV")) { vision_ii -= 1; }
+    else if (has_trait("ELFA_NV")) { vision_ii -= 1; }
     else if (has_trait("NIGHTVISION2") || has_trait("FEL_NV")) { vision_ii -= 2; }
     else if (has_trait("NIGHTVISION3") || has_trait("ELFA_FNV")) { vision_ii -= 3; }
-=======
-    else if (has_trait("ELFA_NV")) { vision_ii -= 1; }
-    else if (has_trait("NIGHTVISION2")) { vision_ii -= 1.5; }
-    else if (has_trait("NIGHTVISION3") || has_trait("ELFA_FNV")) { vision_ii -= 2.5; }
->>>>>>> 96f8e2b2
 
     if (vision_ii < 1) { vision_ii = 1; }
     return vision_ii;
