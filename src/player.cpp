#include "player.h"

#include <algorithm>
#include <cmath>
#include <cstdlib>
#include <iterator>
#include <map>
#include <string>
#include <sstream>
#include <limits>

#include "action.h"
#include "activity_handlers.h"
#include "addiction.h"
#include "ammo.h"
#include "bionics.h"
#include "cata_utility.h"
#include "catacharset.h"
#include "coordinate_conversions.h"
#include "craft_command.h"
#include "cursesdef.h"
#include "debug.h"
#include "effect.h"
#include "fault.h"
#include "filesystem.h"
#include "fungal_effects.h"
#include "game.h"
#include "get_version.h"
#include "help.h" // get_hint
#include "input.h"
#include "inventory.h"
#include "item.h"
#include "item_location.h"
#include "itype.h"
#include "iuse_actor.h"
#include "map.h"
#include "map_iterator.h"
#include "mapdata.h"
#include "martialarts.h"
#include "material.h"
#include "messages.h"
#include "mission.h"
#include "monstergenerator.h"
#include "morale.h"
#include "morale_types.h"
#include "mtype.h"
#include "mutation.h"
#include "name.h"
#include "npc.h"
#include "options.h"
#include "output.h"
#include "overlay_ordering.h"
#include "overmap.h"
#include "overmapbuffer.h"
#include "pickup.h"
#include "profession.h"
#include "ranged.h"
#include "recipe_dictionary.h"
#include "requirements.h"
#include "skill.h"
#include "sounds.h"
#include "string_formatter.h"
#include "submap.h"
#include "text_snippets.h"
#include "translations.h"
#include "trap.h"
#include "ui.h"
#include "uistate.h"
#include "veh_type.h"
#include "vehicle.h"
#include "vitamin.h"
#include "vpart_position.h"
#include "vpart_range.h"
#include "vpart_reference.h"
#include "weather.h"
#include "weather_gen.h"

constexpr double SQRT_2 = 1.41421356237309504880;

const double MAX_RECOIL = 3000;

const mtype_id mon_player_blob( "mon_player_blob" );
const mtype_id mon_shadow_snake( "mon_shadow_snake" );

const skill_id skill_dodge( "dodge" );
const skill_id skill_gun( "gun" );
const skill_id skill_mechanics( "mechanics" );
const skill_id skill_swimming( "swimming" );
const skill_id skill_throw( "throw" );
const skill_id skill_unarmed( "unarmed" );

const efftype_id effect_adrenaline( "adrenaline" );
const efftype_id effect_alarm_clock( "alarm_clock" );
const efftype_id effect_asthma( "asthma" );
const efftype_id effect_attention( "attention" );
const efftype_id effect_bandaged( "bandaged" );
const efftype_id effect_bite( "bite" );
const efftype_id effect_blind( "blind" );
const efftype_id effect_blisters( "blisters" );
const efftype_id effect_bloodworms( "bloodworms" );
const efftype_id effect_boomered( "boomered" );
const efftype_id effect_brainworms( "brainworms" );
const efftype_id effect_cig( "cig" );
const efftype_id effect_cold( "cold" );
const efftype_id effect_common_cold( "common_cold" );
const efftype_id effect_contacts( "contacts" );
const efftype_id effect_corroding( "corroding" );
const efftype_id effect_cough_suppress( "cough_suppress" );
const efftype_id effect_darkness( "darkness" );
const efftype_id effect_datura( "datura" );
const efftype_id effect_deaf( "deaf" );
const efftype_id effect_depressants( "depressants" );
const efftype_id effect_dermatik( "dermatik" );
const efftype_id effect_disabled( "disabled" );
const efftype_id effect_disinfected( "disinfected" );
const efftype_id effect_downed( "downed" );
const efftype_id effect_drunk( "drunk" );
const efftype_id effect_earphones( "earphones" );
const efftype_id effect_evil( "evil" );
const efftype_id effect_flu( "flu" );
const efftype_id effect_foodpoison( "foodpoison" );
const efftype_id effect_formication( "formication" );
const efftype_id effect_frostbite( "frostbite" );
const efftype_id effect_frostbite_recovery( "frostbite_recovery" );
const efftype_id effect_fungus( "fungus" );
const efftype_id effect_glowing( "glowing" );
const efftype_id effect_glowy_led( "glowy_led" );
const efftype_id effect_grabbed( "grabbed" );
const efftype_id effect_hallu( "hallu" );
const efftype_id effect_happy( "happy" );
const efftype_id effect_hot( "hot" );
const efftype_id effect_infected( "infected" );
const efftype_id effect_iodine( "iodine" );
const efftype_id effect_irradiated( "irradiated" );
const efftype_id effect_jetinjector( "jetinjector" );
const efftype_id effect_lack_sleep( "lack_sleep" );
const efftype_id effect_sleep_deprived( "sleep_deprived" );
const efftype_id effect_lying_down( "lying_down" );
const efftype_id effect_mending( "mending" );
const efftype_id effect_meth( "meth" );
const efftype_id effect_narcosis( "narcosis" );
const efftype_id effect_nausea( "nausea" );
const efftype_id effect_no_sight( "no_sight" );
const efftype_id effect_onfire( "onfire" );
const efftype_id effect_paincysts( "paincysts" );
const efftype_id effect_pkill( "pkill" );
const efftype_id effect_pkill1( "pkill1" );
const efftype_id effect_pkill2( "pkill2" );
const efftype_id effect_pkill3( "pkill3" );
const efftype_id effect_recover( "recover" );
const efftype_id effect_sad( "sad" );
const efftype_id effect_shakes( "shakes" );
const efftype_id effect_sleep( "sleep" );
const efftype_id effect_slept_through_alarm( "slept_through_alarm" );
const efftype_id effect_spores( "spores" );
const efftype_id effect_stim( "stim" );
const efftype_id effect_stim_overdose( "stim_overdose" );
const efftype_id effect_stunned( "stunned" );
const efftype_id effect_tapeworm( "tapeworm" );
const efftype_id effect_took_prozac( "took_prozac" );
const efftype_id effect_took_xanax( "took_xanax" );
const efftype_id effect_visuals( "visuals" );
const efftype_id effect_weed_high( "weed_high" );
const efftype_id effect_winded( "winded" );
const efftype_id effect_bleed( "bleed" );
const efftype_id effect_magnesium_supplements( "magnesium" );

const matype_id style_none( "style_none" );
const matype_id style_kicks( "style_kicks" );

const species_id ROBOT( "ROBOT" );

static const bionic_id bio_ads( "bio_ads" );
static const bionic_id bio_advreactor( "bio_advreactor" );
static const bionic_id bio_armor_arms( "bio_armor_arms" );
static const bionic_id bio_armor_eyes( "bio_armor_eyes" );
static const bionic_id bio_armor_head( "bio_armor_head" );
static const bionic_id bio_armor_legs( "bio_armor_legs" );
static const bionic_id bio_armor_torso( "bio_armor_torso" );
static const bionic_id bio_blaster( "bio_blaster" );
static const bionic_id bio_carbon( "bio_carbon" );
static const bionic_id bio_climate( "bio_climate" );
static const bionic_id bio_cloak( "bio_cloak" );
static const bionic_id bio_cqb( "bio_cqb" );
static const bionic_id bio_dis_acid( "bio_dis_acid" );
static const bionic_id bio_dis_shock( "bio_dis_shock" );
static const bionic_id bio_drain( "bio_drain" );
static const bionic_id bio_earplugs( "bio_earplugs" );
static const bionic_id bio_ears( "bio_ears" );
static const bionic_id bio_eye_optic( "bio_eye_optic" );
static const bionic_id bio_faraday( "bio_faraday" );
static const bionic_id bio_flashlight( "bio_flashlight" );
static const bionic_id bio_tattoo_led( "bio_tattoo_led" );
static const bionic_id bio_glowy( "bio_glowy" );
static const bionic_id bio_geiger( "bio_geiger" );
static const bionic_id bio_gills( "bio_gills" );
static const bionic_id bio_ground_sonar( "bio_ground_sonar" );
static const bionic_id bio_heatsink( "bio_heatsink" );
static const bionic_id bio_itchy( "bio_itchy" );
static const bionic_id bio_laser( "bio_laser" );
static const bionic_id bio_leaky( "bio_leaky" );
static const bionic_id bio_lighter( "bio_lighter" );
static const bionic_id bio_membrane( "bio_membrane" );
static const bionic_id bio_memory( "bio_memory" );
static const bionic_id bio_metabolics( "bio_metabolics" );
static const bionic_id bio_noise( "bio_noise" );
static const bionic_id bio_plut_filter( "bio_plut_filter" );
static const bionic_id bio_power_weakness( "bio_power_weakness" );
static const bionic_id bio_purifier( "bio_purifier" );
static const bionic_id bio_reactor( "bio_reactor" );
static const bionic_id bio_recycler( "bio_recycler" );
static const bionic_id bio_shakes( "bio_shakes" );
static const bionic_id bio_sleepy( "bio_sleepy" );
static const bionic_id bn_bio_solar( "bn_bio_solar" );
static const bionic_id bio_spasm( "bio_spasm" );
static const bionic_id bio_speed( "bio_speed" );
static const bionic_id bio_syringe( "bio_syringe" );
static const bionic_id bio_tools( "bio_tools" );
static const bionic_id bio_trip( "bio_trip" );
static const bionic_id bio_uncanny_dodge( "bio_uncanny_dodge" );
static const bionic_id bio_ups( "bio_ups" );
static const bionic_id bio_watch( "bio_watch" );
static const bionic_id bio_synaptic_regen( "bio_synaptic_regen" );

static const trait_id trait_ACIDBLOOD( "ACIDBLOOD" );
static const trait_id trait_ACIDPROOF( "ACIDPROOF" );
static const trait_id trait_ADDICTIVE( "ADDICTIVE" );
static const trait_id trait_ADRENALINE( "ADRENALINE" );
static const trait_id trait_ALBINO( "ALBINO" );
static const trait_id trait_AMPHIBIAN( "AMPHIBIAN" );
static const trait_id trait_ANTENNAE( "ANTENNAE" );
static const trait_id trait_ANTLERS( "ANTLERS" );
static const trait_id trait_ARACHNID_ARMS( "ARACHNID_ARMS" );
static const trait_id trait_ARACHNID_ARMS_OK( "ARACHNID_ARMS_OK" );
static const trait_id trait_ASTHMA( "ASTHMA" );
static const trait_id trait_BADBACK( "BADBACK" );
static const trait_id trait_BARK( "BARK" );
static const trait_id trait_BIRD_EYE( "BIRD_EYE" );
static const trait_id trait_CANNIBAL( "CANNIBAL" );
static const trait_id trait_CENOBITE( "CENOBITE" );
static const trait_id trait_CEPH_EYES( "CEPH_EYES" );
static const trait_id trait_CF_HAIR( "CF_HAIR" );
static const trait_id trait_CHAOTIC( "CHAOTIC" );
static const trait_id trait_CHAOTIC_BAD( "CHAOTIC_BAD" );
static const trait_id trait_CHEMIMBALANCE( "CHEMIMBALANCE" );
static const trait_id trait_CHITIN2( "CHITIN2" );
static const trait_id trait_CHITIN3( "CHITIN3" );
static const trait_id trait_CHITIN_FUR( "CHITIN_FUR" );
static const trait_id trait_CHITIN_FUR2( "CHITIN_FUR2" );
static const trait_id trait_CHITIN_FUR3( "CHITIN_FUR3" );
static const trait_id trait_CHLOROMORPH( "CHLOROMORPH" );
static const trait_id trait_CLUMSY( "CLUMSY" );
static const trait_id trait_COLDBLOOD( "COLDBLOOD" );
static const trait_id trait_COLDBLOOD2( "COLDBLOOD2" );
static const trait_id trait_COLDBLOOD3( "COLDBLOOD3" );
static const trait_id trait_COLDBLOOD4( "COLDBLOOD4" );
static const trait_id trait_COMPOUND_EYES( "COMPOUND_EYES" );
static const trait_id trait_CRAFTY( "CRAFTY" );
static const trait_id trait_DEBUG_BIONIC_POWER( "DEBUG_BIONIC_POWER" );
static const trait_id trait_DEBUG_CLOAK( "DEBUG_CLOAK" );
static const trait_id trait_DEBUG_HS( "DEBUG_HS" );
static const trait_id trait_DEBUG_LS( "DEBUG_LS" );
static const trait_id trait_DEBUG_NODMG( "DEBUG_NODMG" );
static const trait_id trait_DEBUG_NOTEMP( "DEBUG_NOTEMP" );
static const trait_id trait_DISIMMUNE( "DISIMMUNE" );
static const trait_id trait_DISRESISTANT( "DISRESISTANT" );
static const trait_id trait_DOWN( "DOWN" );
static const trait_id trait_EAGLEEYED( "EAGLEEYED" );
static const trait_id trait_EASYSLEEPER( "EASYSLEEPER" );
static const trait_id trait_EASYSLEEPER2( "EASYSLEEPER2" );
static const trait_id trait_ELECTRORECEPTORS( "ELECTRORECEPTORS" );
static const trait_id trait_EATHEALTH( "EATHEALTH" );
static const trait_id trait_FASTHEALER( "FASTHEALER" );
static const trait_id trait_FASTHEALER2( "FASTHEALER2" );
static const trait_id trait_FASTLEARNER( "FASTLEARNER" );
static const trait_id trait_FASTREADER( "FASTREADER" );
static const trait_id trait_FAT( "FAT" );
static const trait_id trait_FELINE_FUR( "FELINE_FUR" );
static const trait_id trait_FLOWERS( "FLOWERS" );
static const trait_id trait_FORGETFUL( "FORGETFUL" );
static const trait_id trait_FRESHWATEROSMOSIS( "FRESHWATEROSMOSIS" );
static const trait_id trait_FUR( "FUR" );
static const trait_id trait_GILLS( "GILLS" );
static const trait_id trait_GILLS_CEPH( "GILLS_CEPH" );
static const trait_id trait_GOODMEMORY( "GOODMEMORY" );
static const trait_id trait_HATES_BOOKS( "HATES_BOOKS" );
static const trait_id trait_HEAVYSLEEPER( "HEAVYSLEEPER" );
static const trait_id trait_HEAVYSLEEPER2( "HEAVYSLEEPER2" );
static const trait_id trait_HOARDER( "HOARDER" );
static const trait_id trait_HOLLOW_BONES( "HOLLOW_BONES" );
static const trait_id trait_HOOVES( "HOOVES" );
static const trait_id trait_HORNS_POINTED( "HORNS_POINTED" );
static const trait_id trait_HUGE( "HUGE" );
static const trait_id trait_HUGE_OK( "HUGE_OK" );
static const trait_id trait_HYPEROPIC( "HYPEROPIC" );
static const trait_id trait_ILLITERATE( "ILLITERATE" );
static const trait_id trait_INFIMMUNE( "INFIMMUNE" );
static const trait_id trait_INSECT_ARMS( "INSECT_ARMS" );
static const trait_id trait_INSECT_ARMS_OK( "INSECT_ARMS_OK" );
static const trait_id trait_INSOMNIA( "INSOMNIA" );
static const trait_id trait_INT_SLIME( "INT_SLIME" );
static const trait_id trait_JITTERY( "JITTERY" );
static const trait_id trait_LARGE( "LARGE" );
static const trait_id trait_LARGE_OK( "LARGE_OK" );
static const trait_id trait_LEAVES( "LEAVES" );
static const trait_id trait_LEG_TENTACLES( "LEG_TENTACLES" );
static const trait_id trait_LEG_TENT_BRACE( "LEG_TENT_BRACE" );
static const trait_id trait_LIGHTFUR( "LIGHTFUR" );
static const trait_id trait_LIGHTSTEP( "LIGHTSTEP" );
static const trait_id trait_LIGHT_BONES( "LIGHT_BONES" );
static const trait_id trait_LOVES_BOOKS( "LOVES_BOOKS" );
static const trait_id trait_LUPINE_FUR( "LUPINE_FUR" );
static const trait_id trait_MEMBRANE( "MEMBRANE" );
static const trait_id trait_MOODSWINGS( "MOODSWINGS" );
static const trait_id trait_MOREPAIN( "MORE_PAIN" );
static const trait_id trait_MOREPAIN2( "MORE_PAIN2" );
static const trait_id trait_MOREPAIN3( "MORE_PAIN3" );
static const trait_id trait_MYOPIC( "MYOPIC" );
static const trait_id trait_M_BLOSSOMS( "M_BLOSSOMS" );
static const trait_id trait_M_DEPENDENT( "M_DEPENDENT" );
static const trait_id trait_M_IMMUNE( "M_IMMUNE" );
static const trait_id trait_M_SKIN2( "M_SKIN2" );
static const trait_id trait_M_SKIN3( "M_SKIN3" );
static const trait_id trait_M_SPORES( "M_SPORES" );
static const trait_id trait_NARCOLEPTIC( "NARCOLEPTIC" );
static const trait_id trait_NAUSEA( "NAUSEA" );
static const trait_id trait_NONADDICTIVE( "NONADDICTIVE" );
static const trait_id trait_NOPAIN( "NOPAIN" );
static const trait_id trait_NO_THIRST( "NO_THIRST" );
static const trait_id trait_PACIFIST( "PACIFIST" );
static const trait_id trait_PADDED_FEET( "PADDED_FEET" );
static const trait_id trait_PAINREC1( "PAINREC1" );
static const trait_id trait_PAINREC2( "PAINREC2" );
static const trait_id trait_PAINREC3( "PAINREC3" );
static const trait_id trait_PAINRESIST( "PAINRESIST" );
static const trait_id trait_PAINRESIST_TROGLO( "PAINRESIST_TROGLO" );
static const trait_id trait_PARAIMMUNE( "PARAIMMUNE" );
static const trait_id trait_PARKOUR( "PARKOUR" );
static const trait_id trait_PAWS( "PAWS" );
static const trait_id trait_PAWS_LARGE( "PAWS_LARGE" );
static const trait_id trait_PER_SLIME( "PER_SLIME" );
static const trait_id trait_PER_SLIME_OK( "PER_SLIME_OK" );
static const trait_id trait_PRED2( "PRED2" );
static const trait_id trait_PRED3( "PRED3" );
static const trait_id trait_PRED4( "PRED4" );
static const trait_id trait_PROF_DICEMASTER( "PROF_DICEMASTER" );
static const trait_id trait_PSYCHOPATH( "PSYCHOPATH" );
static const trait_id trait_PYROMANIA( "PYROMANIA" );
static const trait_id trait_QUILLS( "QUILLS" );
static const trait_id trait_RADIOACTIVE1( "RADIOACTIVE1" );
static const trait_id trait_RADIOACTIVE2( "RADIOACTIVE2" );
static const trait_id trait_RADIOACTIVE3( "RADIOACTIVE3" );
static const trait_id trait_RADIOGENIC( "RADIOGENIC" );
static const trait_id trait_REGEN( "REGEN" );
static const trait_id trait_REGEN_LIZ( "REGEN_LIZ" );
static const trait_id trait_ROOTS2( "ROOTS2" );
static const trait_id trait_ROOTS3( "ROOTS3" );
static const trait_id trait_SAPIOVORE( "SAPIOVORE" );
static const trait_id trait_SAVANT( "SAVANT" );
static const trait_id trait_SCHIZOPHRENIC( "SCHIZOPHRENIC" );
static const trait_id trait_SEESLEEP( "SEESLEEP" );
static const trait_id trait_SELFAWARE( "SELFAWARE" );
static const trait_id trait_SHARKTEETH( "SHARKTEETH" );
static const trait_id trait_SHELL2( "SHELL2" );
static const trait_id trait_SHOUT1( "SHOUT1" );
static const trait_id trait_SHOUT2( "SHOUT2" );
static const trait_id trait_SHOUT3( "SHOUT3" );
static const trait_id trait_SLEEK_SCALES( "SLEEK_SCALES" );
static const trait_id trait_SLIMESPAWNER( "SLIMESPAWNER" );
static const trait_id trait_SLIMY( "SLIMY" );
static const trait_id trait_SLOWHEALER( "SLOWHEALER" );
static const trait_id trait_SLOWLEARNER( "SLOWLEARNER" );
static const trait_id trait_SLOWREADER( "SLOWREADER" );
static const trait_id trait_SMELLY( "SMELLY" );
static const trait_id trait_SMELLY2( "SMELLY2" );
static const trait_id trait_SORES( "SORES" );
static const trait_id trait_SPINES( "SPINES" );
static const trait_id trait_SPIRITUAL( "SPIRITUAL" );
static const trait_id trait_SQUEAMISH( "SQUEAMISH" );
static const trait_id trait_STIMBOOST( "STIMBOOST" );
static const trait_id trait_STRONGSTOMACH( "STRONGSTOMACH" );
static const trait_id trait_SUNBURN( "SUNBURN" );
static const trait_id trait_SUNLIGHT_DEPENDENT( "SUNLIGHT_DEPENDENT" );
static const trait_id trait_TAIL_FIN( "TAIL_FIN" );
static const trait_id trait_THICK_SCALES( "THICK_SCALES" );
static const trait_id trait_THORNS( "THORNS" );
static const trait_id trait_THRESH_SPIDER( "THRESH_SPIDER" );
static const trait_id trait_TOUGH_FEET( "TOUGH_FEET" );
static const trait_id trait_TROGLO( "TROGLO" );
static const trait_id trait_TROGLO2( "TROGLO2" );
static const trait_id trait_TROGLO3( "TROGLO3" );
static const trait_id trait_UNOBSERVANT( "UNOBSERVANT" );
static const trait_id trait_UNSTABLE( "UNSTABLE" );
static const trait_id trait_URSINE_EYE( "URSINE_EYE" );
static const trait_id trait_URSINE_FUR( "URSINE_FUR" );
static const trait_id trait_VISCOUS( "VISCOUS" );
static const trait_id trait_VOMITOUS( "VOMITOUS" );
static const trait_id trait_WATERSLEEP( "WATERSLEEP" );
static const trait_id trait_WEAKSCENT( "WEAKSCENT" );
static const trait_id trait_WEAKSTOMACH( "WEAKSTOMACH" );
static const trait_id trait_WEBBED( "WEBBED" );
static const trait_id trait_WEB_SPINNER( "WEB_SPINNER" );
static const trait_id trait_WEB_WALKER( "WEB_WALKER" );
static const trait_id trait_WEB_WEAVER( "WEB_WEAVER" );
static const trait_id trait_WHISKERS( "WHISKERS" );
static const trait_id trait_WHISKERS_RAT( "WHISKERS_RAT" );
static const trait_id trait_WOOLALLERGY( "WOOLALLERGY" );

static const itype_id OPTICAL_CLOAK_ITEM_ID( "optical_cloak" );

stat_mod player::get_pain_penalty() const
{
    stat_mod ret;
    int pain = get_perceived_pain();
    if( pain <= 0 ) {
        return ret;
    }

    int stat_penalty = std::floor( std::pow( pain, 0.8f ) / 10.0f );

    bool ceno = has_trait( trait_CENOBITE );
    if( !ceno ) {
        ret.strength = stat_penalty;
        ret.dexterity = stat_penalty;
    }

    if( !has_trait( trait_INT_SLIME ) ) {
        ret.intelligence = 1 + stat_penalty;
    } else {
        ret.intelligence = 1 + pain / 5;
    }

    ret.perception = stat_penalty * 2 / 3;

    ret.speed = std::pow( pain, 0.7f );
    if( ceno ) {
        ret.speed /= 2;
    }

    ret.speed = std::min( ret.speed, 50 );
    return ret;
}

player::player() : Character()
    , next_climate_control_check( calendar::before_time_starts )
    , cached_time( calendar::before_time_starts )
{
    id = -1; // -1 is invalid
    str_cur = 8;
    str_max = 8;
    dex_cur = 8;
    dex_max = 8;
    int_cur = 8;
    int_max = 8;
    per_cur = 8;
    per_max = 8;
    dodges_left = 1;
    blocks_left = 1;
    power_level = 0;
    max_power_level = 0;
    stamina = 1000; //Temporary value for stamina. It will be reset later from external json option.
    stim = 0;
    pkill = 0;
    radiation = 0;
    tank_plut = 0;
    reactor_plut = 0;
    slow_rad = 0;
    cash = 0;
    scent = 500;
    male = true;
    prof = profession::has_initialized() ? profession::generic() :
           nullptr; //workaround for a potential structural limitation, see player::create

    start_location = start_location_id( "shelter" );
    moves = 100;
    movecounter = 0;
    oxygen = 0;
    last_climate_control_ret = false;
    active_mission = nullptr;
    in_vehicle = false;
    controlling_vehicle = false;
    grab_point = tripoint_zero;
    grab_type = OBJECT_NONE;
    hauling = false;
    move_mode = "walk";
    style_selected = style_none;
    keep_hands_free = false;
    focus_pool = 100;
    last_item = itype_id( "null" );
    sight_max = 9999;
    last_batch = 0;
    lastconsumed = itype_id( "null" );
    next_expected_position = cata::nullopt;
    death_drops = true;
    show_map_memory = true;

    empty_traits();

    temp_cur.fill( BODYTEMP_NORM );
    frostbite_timer.fill( 0 );
    temp_conv.fill( BODYTEMP_NORM );
    body_wetness.fill( 0 );
    nv_cached = false;
    volume = 0;

    for( const auto &v : vitamin::all() ) {
        vitamin_levels[ v.first ] = 0;
    }

    memorial_log.clear();

    drench_capacity[bp_eyes] = 1;
    drench_capacity[bp_mouth] = 1;
    drench_capacity[bp_head] = 7;
    drench_capacity[bp_leg_l] = 11;
    drench_capacity[bp_leg_r] = 11;
    drench_capacity[bp_foot_l] = 3;
    drench_capacity[bp_foot_r] = 3;
    drench_capacity[bp_arm_l] = 10;
    drench_capacity[bp_arm_r] = 10;
    drench_capacity[bp_hand_l] = 3;
    drench_capacity[bp_hand_r] = 3;
    drench_capacity[bp_torso] = 40;

    recalc_sight_limits();
    reset_encumbrance();

    ma_styles = {{
            style_none, style_kicks
        }
    };
}

player::~player() = default;
player::player( player && ) = default;
player &player::operator=( player && ) = default;

void player::normalize()
{
    Character::normalize();

    style_selected = style_none;

    recalc_hp();

    temp_conv.fill( BODYTEMP_NORM );
    stamina = get_stamina_max();
}

std::string player::disp_name( bool possessive ) const
{
    if( !possessive ) {
        if( is_player() ) {
            return pgettext( "not possessive", "you" );
        }
        return name;
    } else {
        if( is_player() ) {
            return _( "your" );
        }
        return string_format( _( "%s's" ), name.c_str() );
    }
}

std::string player::skin_name() const
{
    //TODO: Return actual deflecting layer name
    return _( "armor" );
}

void player::reset_stats()
{
    // Trait / mutation buffs
    if( has_trait( trait_THICK_SCALES ) ) {
        add_miss_reason( _( "Your thick scales get in the way." ), 2 );
    }
    if( has_trait( trait_CHITIN2 ) || has_trait( trait_CHITIN3 ) || has_trait( trait_CHITIN_FUR3 ) ) {
        add_miss_reason( _( "Your chitin gets in the way." ), 1 );
    }
    if( has_trait( trait_COMPOUND_EYES ) && !wearing_something_on( bp_eyes ) ) {
        mod_per_bonus( 1 );
    }
    if( has_trait( trait_INSECT_ARMS ) ) {
        add_miss_reason( _( "Your insect limbs get in the way." ), 2 );
    }
    if( has_trait( trait_INSECT_ARMS_OK ) ) {
        if( !wearing_something_on( bp_torso ) ) {
            mod_dex_bonus( 1 );
        } else {
            mod_dex_bonus( -1 );
            add_miss_reason( _( "Your clothing restricts your insect arms." ), 1 );
        }
    }
    if( has_trait( trait_WEBBED ) ) {
        add_miss_reason( _( "Your webbed hands get in the way." ), 1 );
    }
    if( has_trait( trait_ARACHNID_ARMS ) ) {
        add_miss_reason( _( "Your arachnid limbs get in the way." ), 4 );
    }
    if( has_trait( trait_ARACHNID_ARMS_OK ) ) {
        if( !wearing_something_on( bp_torso ) ) {
            mod_dex_bonus( 2 );
        } else if( !exclusive_flag_coverage( "OVERSIZE" ).test( bp_torso ) ) {
            mod_dex_bonus( -2 );
            add_miss_reason( _( "Your clothing constricts your arachnid limbs." ), 2 );
        }
    }
    const auto set_fake_effect_dur = [this]( const efftype_id & type, const time_duration & dur ) {
        effect &eff = get_effect( type );
        if( eff.get_duration() == dur ) {
            return;
        }

        if( eff.is_null() && dur > 0_turns ) {
            add_effect( type, dur, num_bp, true );
        } else if( dur > 0_turns ) {
            eff.set_duration( dur );
        } else {
            remove_effect( type, num_bp );
        }
    };
    // Painkiller
    set_fake_effect_dur( effect_pkill, 1_turns * pkill );

    // Pain
    if( get_perceived_pain() > 0 ) {
        const auto ppen = get_pain_penalty();
        mod_str_bonus( -ppen.strength );
        mod_dex_bonus( -ppen.dexterity );
        mod_int_bonus( -ppen.intelligence );
        mod_per_bonus( -ppen.perception );
        if( ppen.dexterity > 0 ) {
            add_miss_reason( _( "Your pain distracts you!" ), unsigned( ppen.dexterity ) );
        }
    }

    // Radiation
    set_fake_effect_dur( effect_irradiated, 1_turns * radiation );
    // Morale
    const int morale = get_morale_level();
    set_fake_effect_dur( effect_happy, 1_turns * morale );
    set_fake_effect_dur( effect_sad, 1_turns * -morale );

    // Stimulants
    set_fake_effect_dur( effect_stim, 1_turns * stim );
    set_fake_effect_dur( effect_depressants, 1_turns * -stim );
    if( has_trait( trait_STIMBOOST ) ) {
        set_fake_effect_dur( effect_stim_overdose, 1_turns * ( stim - 60 ) );
    } else {
        set_fake_effect_dur( effect_stim_overdose, 1_turns * ( stim - 30 ) );
    }
    // Starvation
    if( get_starvation() >= 200 ) {
        // We die at 6000
        const int dex_mod = -( get_starvation() + 300 ) / 1000;
        add_miss_reason( _( "You're weak from hunger." ), unsigned( -dex_mod ) );
        mod_str_bonus( -( get_starvation() + 300 ) / 500 );
        mod_dex_bonus( dex_mod );
        mod_int_bonus( -( get_starvation() + 300 ) / 1000 );
    }
    // Thirst
    if( get_thirst() >= 200 ) {
        // We die at 1200
        const int dex_mod = -get_thirst() / 200;
        add_miss_reason( _( "You're weak from thirst." ), unsigned( -dex_mod ) );
        mod_str_bonus( -get_thirst() / 200 );
        mod_dex_bonus( dex_mod );
        mod_int_bonus( -get_thirst() / 200 );
        mod_per_bonus( -get_thirst() / 200 );
    }
    if( get_sleep_deprivation() >= SLEEP_DEPRIVATION_HARMLESS ) {
        set_fake_effect_dur( effect_sleep_deprived, 1_turns * get_sleep_deprivation() );
    } else if( has_effect( effect_sleep_deprived ) ) {
        remove_effect( effect_sleep_deprived );
    }

    // Dodge-related effects
    mod_dodge_bonus( mabuff_dodge_bonus() -
                     ( encumb( bp_leg_l ) + encumb( bp_leg_r ) ) / 20.0f -
                     ( encumb( bp_torso ) / 10.0f ) );
    // Whiskers don't work so well if they're covered
    if( has_trait( trait_WHISKERS ) && !wearing_something_on( bp_mouth ) ) {
        mod_dodge_bonus( 1 );
    }
    if( has_trait( trait_WHISKERS_RAT ) && !wearing_something_on( bp_mouth ) ) {
        mod_dodge_bonus( 2 );
    }
    // Spider hair is basically a full-body set of whiskers, once you get the brain for it
    if( has_trait( trait_CHITIN_FUR3 ) ) {
        static const std::array<body_part, 5> parts {{bp_head, bp_arm_r, bp_arm_l, bp_leg_r, bp_leg_l}};
        for( auto bp : parts ) {
            if( !wearing_something_on( bp ) ) {
                mod_dodge_bonus( +1 );
            }
        }
        // Torso handled separately, bigger bonus
        if( !wearing_something_on( bp_torso ) ) {
            mod_dodge_bonus( 4 );
        }
    }

    // Hit-related effects
    mod_hit_bonus( mabuff_tohit_bonus() + weapon.type->m_to_hit );

    // Apply static martial arts buffs
    ma_static_effects();

    if( calendar::once_every( 1_minutes ) ) {
        update_mental_focus();
    }

    // Effects
    for( auto maps : *effects ) {
        for( auto i : maps.second ) {
            const auto &it = i.second;
            bool reduced = resists_effect( it );
            mod_str_bonus( it.get_mod( "STR", reduced ) );
            mod_dex_bonus( it.get_mod( "DEX", reduced ) );
            mod_per_bonus( it.get_mod( "PER", reduced ) );
            mod_int_bonus( it.get_mod( "INT", reduced ) );
        }
    }

    Character::reset_stats();

    recalc_sight_limits();
    recalc_speed_bonus();
}

void player::process_turn()
{
    // Has to happen before reset_stats
    clear_miss_reasons();

    Character::process_turn();

    // If we're actively handling something we can't just drop it on the ground
    // in the middle of handling it
    if( activity.targets.empty() ) {
        drop_invalid_inventory();
    }

    // Didn't just pick something up
    last_item = itype_id( "null" );

    if( has_active_bionic( bio_metabolics ) && power_level + 25 <= max_power_level &&
        get_hunger() < 100 && calendar::once_every( 5_turns ) ) {
        mod_hunger( 2 );
        charge_power( 25 );
    }
    if( has_trait( trait_DEBUG_BIONIC_POWER ) ) {
        charge_power( max_power_level );
    }

    visit_items( [this]( item * e ) {
        e->process_artifact( this, pos() );
        return VisitResponse::NEXT;
    } );

    suffer();

    // Set our scent towards the norm
    int norm_scent = 500;
    if( has_trait( trait_WEAKSCENT ) ) {
        norm_scent = 300;
    }
    if( has_trait( trait_SMELLY ) ) {
        norm_scent = 800;
    }
    if( has_trait( trait_SMELLY2 ) ) {
        norm_scent = 1200;
    }
    // Not so much that you don't have a scent
    // but that you smell like a plant, rather than
    // a human. When was the last time you saw a critter
    // attack a bluebell or an apple tree?
    if( ( has_trait( trait_FLOWERS ) ) && ( !( has_trait( trait_CHLOROMORPH ) ) ) ) {
        norm_scent -= 200;
    }
    // You *are* a plant.  Unless someone hunts triffids by scent,
    // you don't smell like prey.
    if( has_trait( trait_CHLOROMORPH ) ) {
        norm_scent = 0;
    }

    // Scent increases fast at first, and slows down as it approaches normal levels.
    // Estimate it will take about norm_scent * 2 turns to go from 0 - norm_scent / 2
    // Without smelly trait this is about 1.5 hrs. Slows down significantly after that.
    if( scent < rng( 0, norm_scent ) ) {
        scent++;
    }

    // Unusually high scent decreases steadily until it reaches normal levels.
    if( scent > norm_scent ) {
        scent--;
    }

    // We can dodge again! Assuming we can actually move...
    if( !in_sleep_state() ) {
        blocks_left = get_num_blocks();
        dodges_left = get_num_dodges();
    } else {
        blocks_left = 0;
        dodges_left = 0;
    }

    // auto-learning. This is here because skill-increases happens all over the place:
    // SkillLevel::readBook (has no connection to the skill or the player),
    // player::read, player::practice, ...
    /** @EFFECT_UNARMED >1 allows spontaneous discovery of brawling martial art style */
    if( get_skill_level( skill_unarmed ) >= 2 ) {
        const matype_id brawling( "style_brawling" );
        if( !has_martialart( brawling ) ) {
            add_martialart( brawling );
            add_msg_if_player( m_info, _( "You learned a new style." ) );
        }
    }
<<<<<<< HEAD
=======
    if( inp_mngr.get_previously_pressed_key() == KEY_LEFT ) {
        facing = FD_LEFT;
    } else if( inp_mngr.get_previously_pressed_key() == KEY_RIGHT ) {
        facing = FD_RIGHT;
    }
>>>>>>> f3e1fb77
}

void player::action_taken()
{
    nv_cached = false;
}

void player::update_morale()
{
    morale->decay( 10_turns );
    apply_persistent_morale();
}

void player::apply_persistent_morale()
{
    // Hoarders get a morale penalty if they're not carrying a full inventory.
    if( has_trait( trait_HOARDER ) ) {
        int pen = ( volume_capacity() - volume_carried() ) / 125_ml;
        if( pen > 70 ) {
            pen = 70;
        }
        if( pen <= 0 ) {
            pen = 0;
        }
        if( has_effect( effect_took_xanax ) ) {
            pen = pen / 7;
        } else if( has_effect( effect_took_prozac ) ) {
            pen = pen / 2;
        }
        if( pen > 0 ) {
            add_morale( MORALE_PERM_HOARDER, -pen, -pen, 1_minutes, 1_minutes, true );
        }
    }
}

void player::update_mental_focus()
{
    int focus_gain_rate = calc_focus_equilibrium() - focus_pool;

    // handle negative gain rates in a symmetric manner
    int base_change = 1;
    if( focus_gain_rate < 0 ) {
        base_change = -1;
        focus_gain_rate = -focus_gain_rate;
    }

    // for every 100 points, we have a flat gain of 1 focus.
    // for every n points left over, we have an n% chance of 1 focus
    int gain = focus_gain_rate / 100;
    if( rng( 1, 100 ) <= ( focus_gain_rate % 100 ) ) {
        gain++;
    }

    focus_pool += ( gain * base_change );

    // Fatigue should at least prevent high focus
    // This caps focus gain at 60(arbitrary value) if you're Dead Tired
    if( get_fatigue() >= DEAD_TIRED && focus_pool > 60 ) {
        focus_pool = 60;
    }

    // Moved from calc_focus_equilibrium, because it is now const
    if( activity.id() == activity_id( "ACT_READ" ) ) {
        const item *book = activity.targets[0].get_item();
        if( get_item_position( book ) == INT_MIN || !book->is_book() ) {
            add_msg_if_player( m_bad, _( "You lost your book! You stop reading." ) );
            activity.set_to_null();
        }
    }
}

// written mostly by FunnyMan3595 in Github issue #613 (DarklingWolf's repo),
// with some small edits/corrections by Soron
int player::calc_focus_equilibrium() const
{
    int focus_gain_rate = 100;

    if( activity.id() == activity_id( "ACT_READ" ) ) {
        const item &book = *activity.targets[0].get_item();
        if( book.is_book() && get_item_position( &book ) != INT_MIN ) {
            auto &bt = *book.type->book;
            // apply a penalty when we're actually learning something
            const SkillLevel &skill_level = get_skill_level_object( bt.skill );
            if( skill_level.can_train() && skill_level < bt.level ) {
                focus_gain_rate -= 50;
            }
        }
    }

    int eff_morale = get_morale_level();
    // Factor in perceived pain, since it's harder to rest your mind while your body hurts.
    // Cenobites don't mind, though
    if( !has_trait( trait_CENOBITE ) ) {
        eff_morale = eff_morale - get_perceived_pain();
    }

    if( eff_morale < -99 ) {
        // At very low morale, focus goes up at 1% of the normal rate.
        focus_gain_rate = 1;
    } else if( eff_morale <= 50 ) {
        // At -99 to +50 morale, each point of morale gives 1% of the normal rate.
        focus_gain_rate += eff_morale;
    } else {
        /* Above 50 morale, we apply strong diminishing returns.
         * Each block of 50% takes twice as many morale points as the previous one:
         * 150% focus gain at 50 morale (as before)
         * 200% focus gain at 150 morale (100 more morale)
         * 250% focus gain at 350 morale (200 more morale)
         * ...
         * Cap out at 400% focus gain with 3,150+ morale, mostly as a sanity check.
         */

        int block_multiplier = 1;
        int morale_left = eff_morale;
        while( focus_gain_rate < 400 ) {
            if( morale_left > 50 * block_multiplier ) {
                // We can afford the entire block.  Get it and continue.
                morale_left -= 50 * block_multiplier;
                focus_gain_rate += 50;
                block_multiplier *= 2;
            } else {
                // We can't afford the entire block.  Each block_multiplier morale
                // points give 1% focus gain, and then we're done.
                focus_gain_rate += morale_left / block_multiplier;
                break;
            }
        }
    }

    // This should be redundant, but just in case...
    if( focus_gain_rate < 1 ) {
        focus_gain_rate = 1;
    } else if( focus_gain_rate > 400 ) {
        focus_gain_rate = 400;
    }

    return focus_gain_rate;
}

/* Here lies the intended effects of body temperature

Assumption 1 : a naked person is comfortable at 19C/66.2F (31C/87.8F at rest).
Assumption 2 : a "lightly clothed" person is comfortable at 13C/55.4F (25C/77F at rest).
Assumption 3 : the player is always running, thus generating more heat.
Assumption 4 : frostbite cannot happen above 0C temperature.*
* In the current model, a naked person can get frostbite at 1C. This isn't true, but it's a compromise with using nice whole numbers.

Here is a list of warmth values and the corresponding temperatures in which the player is comfortable, and in which the player is very cold.

Warmth  Temperature (Comfortable)    Temperature (Very cold)    Notes
  0       19C /  66.2F               -11C /  12.2F               * Naked
 10       13C /  55.4F               -17C /   1.4F               * Lightly clothed
 20        7C /  44.6F               -23C /  -9.4F
 30        1C /  33.8F               -29C / -20.2F
 40       -5C /  23.0F               -35C / -31.0F
 50      -11C /  12.2F               -41C / -41.8F
 60      -17C /   1.4F               -47C / -52.6F
 70      -23C /  -9.4F               -53C / -63.4F
 80      -29C / -20.2F               -59C / -74.2F
 90      -35C / -31.0F               -65C / -85.0F
100      -41C / -41.8F               -71C / -95.8F

WIND POWER
Except for the last entry, pressures are sort of made up...

Breeze : 5mph (1015 hPa)
Strong Breeze : 20 mph (1000 hPa)
Moderate Gale : 30 mph (990 hPa)
Storm : 50 mph (970 hPa)
Hurricane : 100 mph (920 hPa)
HURRICANE : 185 mph (880 hPa) [Ref: Hurricane Wilma]
*/

void player::update_bodytemp()
{
    if( has_trait( trait_DEBUG_NOTEMP ) ) {
        temp_cur.fill( BODYTEMP_NORM );
        temp_conv.fill( BODYTEMP_NORM );
        return;
    }
    /* Cache calls to g->get_temperature( player position ), used in several places in function */
    const auto player_local_temp = g->get_temperature( pos() );
    // NOTE : visit weather.h for some details on the numbers used
    // Converts temperature to Celsius/10
    int Ctemperature = int( 100 * temp_to_celsius( player_local_temp ) );
    const w_point weather = *g->weather_precise;
    int vehwindspeed = 0;
    if( const optional_vpart_position vp = g->m.veh_at( pos() ) ) {
        vehwindspeed = abs( vp->vehicle().velocity / 100 ); // vehicle velocity in mph
    }
    const oter_id &cur_om_ter = overmap_buffer.ter( global_omt_location() );
    bool sheltered = g->is_sheltered( pos() );
    double total_windpower = get_local_windpower( g->windspeed + vehwindspeed, cur_om_ter, pos(),
                             g->winddirection, sheltered );
    // Let's cache this not to check it num_bp times
    const bool has_bark = has_trait( trait_BARK );
    const bool has_sleep = has_effect( effect_sleep );
    const bool has_sleep_state = has_sleep || in_sleep_state();
    const bool has_heatsink = has_bionic( bio_heatsink ) || is_wearing( "rm13_armor_on" ) ||
                              has_trait( trait_M_SKIN2 ) || has_trait( trait_M_SKIN3 );
    const bool has_common_cold = has_effect( effect_common_cold );
    const bool has_climate_control = in_climate_control();
    const bool use_floor_warmth = can_use_floor_warmth();
    const furn_id furn_at_pos = g->m.furn( pos() );
    // Temperature norms
    // Ambient normal temperature is lower while asleep
    const int ambient_norm = has_sleep ? 3100 : 1900;

    /**
     * Calculations that affect all body parts equally go here, not in the loop
     */
    // Hunger / Starvation
    // -1000 when about to starve to death
    // -1333 when starving with light eater
    // -2000 if you managed to get 0 metabolism rate somehow
    const float met_rate = metabolic_rate();
    const int hunger_warmth = int( 2000 * std::min( met_rate, 1.0f ) - 2000 );
    // Give SOME bonus to those living furnaces with extreme metabolism
    const int metabolism_warmth = int( std::max( 0.0f, met_rate - 1.0f ) * 1000 );
    // Fatigue
    // ~-900 when exhausted
    const int fatigue_warmth = has_sleep ? 0 : int( std::min( 0.0f, -1.5f * get_fatigue() ) );

    // Sunlight
    const int sunlight_warmth = g->is_in_sunlight( pos() ) ? 0 :
                                ( g->weather == WEATHER_SUNNY ? 1000 : 500 );
    const int best_fire = get_heat_radiation( pos(), true );

    const int lying_warmth = use_floor_warmth ? floor_warmth( pos() ) : 0;
    const int water_temperature =
        100 * temp_to_celsius( g->get_cur_weather_gen().get_water_temperature() );

    // Correction of body temperature due to traits and mutations
    // Lower heat is applied always
    const int mutation_heat_low = bodytemp_modifier_traits( false );
    const int mutation_heat_high = bodytemp_modifier_traits( true );
    // Difference between high and low is the "safe" heat - one we only apply if it's beneficial
    const int mutation_heat_bonus = mutation_heat_high - mutation_heat_low;

    // Current temperature and converging temperature calculations
    for( const body_part bp : all_body_parts ) {
        // Skip eyes
        if( bp == bp_eyes ) {
            continue;
        }

        // This adjusts the temperature scale to match the bodytemp scale,
        // it needs to be reset every iteration
        int adjusted_temp = ( Ctemperature - ambient_norm );
        int bp_windpower = total_windpower;
        // Represents the fact that the body generates heat when it is cold.
        // TODO : should this increase hunger?
        double scaled_temperature = logarithmic_range( BODYTEMP_VERY_COLD, BODYTEMP_VERY_HOT,
                                    temp_cur[bp] );
        // Produces a smooth curve between 30.0 and 60.0.
        double homeostasis_adjustement = 30.0 * ( 1.0 + scaled_temperature );
        int clothing_warmth_adjustement = int( homeostasis_adjustement * warmth( bp ) );
        int clothing_warmth_adjusted_bonus = int( homeostasis_adjustement * bonus_item_warmth( bp ) );
        // WINDCHILL

        bp_windpower = static_cast<int>( static_cast<float>( bp_windpower ) * ( 1 - get_wind_resistance(
                                             bp ) / 100.0 ) );
        // Calculate windchill
        int windchill = get_local_windchill( player_local_temp,
                                             get_local_humidity( weather.humidity, g->weather,
                                                     sheltered ),
                                             bp_windpower );
        // If you're standing in water, air temperature is replaced by water temperature. No wind.
        const ter_id ter_at_pos = g->m.ter( pos() );
        // Convert to 0.01C
        if( ( ter_at_pos == t_water_dp || ter_at_pos == t_water_pool || ter_at_pos == t_swater_dp ||
              ter_at_pos == t_water_moving_dp ) ||
            ( ( ter_at_pos == t_water_sh || ter_at_pos == t_swater_sh || ter_at_pos == t_sewage ||
                ter_at_pos == t_water_moving_sh ) &&
              ( bp == bp_foot_l || bp == bp_foot_r || bp == bp_leg_l || bp == bp_leg_r ) ) ) {
            adjusted_temp += water_temperature - Ctemperature; // Swap out air temp for water temp.
            windchill = 0;
        }

        // Convergent temperature is affected by ambient temperature,
        // clothing warmth, and body wetness.
        temp_conv[bp] = BODYTEMP_NORM + adjusted_temp + windchill * 100 + clothing_warmth_adjustement;
        // HUNGER / STARVATION
        temp_conv[bp] += hunger_warmth;
        // FATIGUE
        temp_conv[bp] += fatigue_warmth;
        // Mutations
        temp_conv[bp] += mutation_heat_low;
        // DIRECT HEAT SOURCES (generates body heat, helps fight frostbite)
        // Bark : lowers blister count to -5; harder to get blisters
        int blister_count = ( has_bark ? -5 : 0 ); // If the counter is high, your skin starts to burn

        const int h_radiation = get_heat_radiation( pos(), false );
        if( frostbite_timer[bp] > 0 ) {
            frostbite_timer[bp] -= std::max( 5, h_radiation );
        }
        // 111F (44C) is a temperature in which proteins break down: https://en.wikipedia.org/wiki/Burn
        blister_count += h_radiation - 111 > 0 ? std::max( static_cast<int>( sqrt( h_radiation - 111 ) ),
                         0 ) : 0;

        const bool pyromania = has_trait( trait_PYROMANIA );
        // BLISTERS : Skin gets blisters from intense heat exposure.
        // Fire protection protects from blisters.
        // Heatsinks give near-immunity.
        if( blister_count - get_armor_fire( bp ) - ( has_heatsink ? 20 : 0 ) > 0 ) {
            add_effect( effect_blisters, 1_turns, bp );
            if( pyromania ) {
                add_morale( MORALE_PYROMANIA_NEARFIRE, 10, 10, 1_hours,
                            30_minutes ); // Proximity that's close enough to harm us gives us a bit of a thrill
                rem_morale( MORALE_PYROMANIA_NOFIRE );
            }
        } else if( pyromania && best_fire >= 1 ) { // Only give us fire bonus if there's actually fire
            add_morale( MORALE_PYROMANIA_NEARFIRE, 5, 5, 30_minutes,
                        15_minutes ); // Gain a much smaller mood boost even if it doesn't hurt us
            rem_morale( MORALE_PYROMANIA_NOFIRE );
        }

        temp_conv[bp] += sunlight_warmth;
        // DISEASES
        if( bp == bp_head && has_effect( effect_flu ) ) {
            temp_conv[bp] += 1500;
        }
        if( has_common_cold ) {
            temp_conv[bp] -= 750;
        }
        // Loss of blood results in loss of body heat, 1% bodyheat lost per 2% hp lost
        temp_conv[bp] -= blood_loss( bp ) * temp_conv[bp] / 200;

        // EQUALIZATION
        switch( bp ) {
            case bp_torso:
                temp_equalizer( bp_torso, bp_arm_l );
                temp_equalizer( bp_torso, bp_arm_r );
                temp_equalizer( bp_torso, bp_leg_l );
                temp_equalizer( bp_torso, bp_leg_r );
                temp_equalizer( bp_torso, bp_head );
                break;
            case bp_head:
                temp_equalizer( bp_head, bp_torso );
                temp_equalizer( bp_head, bp_mouth );
                break;
            case bp_arm_l:
                temp_equalizer( bp_arm_l, bp_torso );
                temp_equalizer( bp_arm_l, bp_hand_l );
                break;
            case bp_arm_r:
                temp_equalizer( bp_arm_r, bp_torso );
                temp_equalizer( bp_arm_r, bp_hand_r );
                break;
            case bp_leg_l:
                temp_equalizer( bp_leg_l, bp_torso );
                temp_equalizer( bp_leg_l, bp_foot_l );
                break;
            case bp_leg_r:
                temp_equalizer( bp_leg_r, bp_torso );
                temp_equalizer( bp_leg_r, bp_foot_r );
                break;
            case bp_mouth:
                temp_equalizer( bp_mouth, bp_head );
                break;
            case bp_hand_l:
                temp_equalizer( bp_hand_l, bp_arm_l );
                break;
            case bp_hand_r:
                temp_equalizer( bp_hand_r, bp_arm_r );
                break;
            case bp_foot_l:
                temp_equalizer( bp_foot_l, bp_leg_l );
                break;
            case bp_foot_r:
                temp_equalizer( bp_foot_r, bp_leg_r );
                break;
            default:
                debugmsg( "Wacky body part temperature equalization!" );
                break;
        }

        // Climate Control eases the effects of high and low ambient temps
        if( has_climate_control ) {
            temp_conv[bp] = temp_corrected_by_climate_control( temp_conv[bp] );
        }

        // FINAL CALCULATION : Increments current body temperature towards convergent.
        int bonus_fire_warmth = 0;
        if( !has_sleep_state && best_fire > 0 ) {
            // Warming up over a fire
            // Extremities are easier to extend over a fire
            switch( bp ) {
                case bp_head:
                case bp_torso:
                case bp_mouth:
                case bp_leg_l:
                case bp_leg_r:
                    bonus_fire_warmth = best_fire * best_fire * 150; // Not much
                    break;
                case bp_arm_l:
                case bp_arm_r:
                    bonus_fire_warmth = best_fire * 600; // A fair bit
                    break;
                case bp_foot_l:
                case bp_foot_r:
                    if( furn_at_pos != f_null ) {
                        // Can sit on something to lift feet up to the fire
                        bonus_fire_warmth = best_fire * furn_at_pos.obj().bonus_fire_warmth_feet;
                    } else {
                        // Has to stand
                        bonus_fire_warmth = best_fire * 300;
                    }
                    break;
                case bp_hand_l:
                case bp_hand_r:
                    bonus_fire_warmth = best_fire * 1500; // A lot
                default:
                    break;
            }
        }

        const int comfortable_warmth = bonus_fire_warmth + lying_warmth;
        const int bonus_warmth = comfortable_warmth + metabolism_warmth + mutation_heat_bonus;
        if( bonus_warmth > 0 ) {
            // Approximate temp_conv needed to reach comfortable temperature in this very turn
            // Basically inverted formula for temp_cur below
            int desired = 501 * BODYTEMP_NORM - 499 * temp_cur[bp];
            if( std::abs( BODYTEMP_NORM - desired ) < 1000 ) {
                desired = BODYTEMP_NORM; // Ensure that it converges
            } else if( desired > BODYTEMP_HOT ) {
                desired = BODYTEMP_HOT; // Cap excess at sane temperature
            }

            if( desired < temp_conv[bp] ) {
                // Too hot, can't help here
            } else if( desired < temp_conv[bp] + bonus_warmth ) {
                // Use some heat, but not all of it
                temp_conv[bp] = desired;
            } else {
                // Use all the heat
                temp_conv[bp] += bonus_warmth;
            }

            // Morale bonus for comfiness - only if actually comfy (not too warm/cold)
            // Spread the morale bonus in time.
            if( comfortable_warmth > 0 &&
                calendar::turn % MINUTES( 1 ) == ( MINUTES( bp ) / MINUTES( num_bp ) ) &&
                get_effect_int( effect_cold, num_bp ) == 0 &&
                get_effect_int( effect_hot, num_bp ) == 0 &&
                temp_cur[bp] > BODYTEMP_COLD && temp_cur[bp] <= BODYTEMP_NORM ) {
                add_morale( MORALE_COMFY, 1, 10, 2_minutes, 1_minutes, true );
            }
        }

        int temp_before = temp_cur[bp];
        int temp_difference = temp_before - temp_conv[bp]; // Negative if the player is warming up.
        // exp(-0.001) : half life of 60 minutes, exp(-0.002) : half life of 30 minutes,
        // exp(-0.003) : half life of 20 minutes, exp(-0.004) : half life of 15 minutes
        int rounding_error = 0;
        // If temp_diff is small, the player cannot warm up due to rounding errors. This fixes that.
        if( temp_difference < 0 && temp_difference > -600 ) {
            rounding_error = 1;
        }
        if( temp_cur[bp] != temp_conv[bp] ) {
            temp_cur[bp] = int( temp_difference * exp( -0.002 ) + temp_conv[bp] + rounding_error );
        }
        // This statement checks if we should be wearing our bonus warmth.
        // If, after all the warmth calculations, we should be, then we have to recalculate the temperature.
        if( clothing_warmth_adjusted_bonus != 0 &&
            ( ( temp_conv[bp] + clothing_warmth_adjusted_bonus ) < BODYTEMP_HOT ||
              temp_cur[bp] < BODYTEMP_COLD ) ) {
            temp_conv[bp] += clothing_warmth_adjusted_bonus;
            rounding_error = 0;
            if( temp_difference < 0 && temp_difference > -600 ) {
                rounding_error = 1;
            }
            if( temp_before != temp_conv[bp] ) {
                temp_difference = temp_before - temp_conv[bp];
                temp_cur[bp] = int( temp_difference * exp( -0.002 ) + temp_conv[bp] + rounding_error );
            }
        }
        int temp_after = temp_cur[bp];
        // PENALTIES
        if( temp_cur[bp] < BODYTEMP_FREEZING ) {
            add_effect( effect_cold, 1_turns, bp, true, 3 );
        } else if( temp_cur[bp] < BODYTEMP_VERY_COLD ) {
            add_effect( effect_cold, 1_turns, bp, true, 2 );
        } else if( temp_cur[bp] < BODYTEMP_COLD ) {
            add_effect( effect_cold, 1_turns, bp, true, 1 );
        } else if( temp_cur[bp] > BODYTEMP_SCORCHING ) {
            add_effect( effect_hot, 1_turns, bp, true, 3 );
        } else if( temp_cur[bp] > BODYTEMP_VERY_HOT ) {
            add_effect( effect_hot, 1_turns, bp, true, 2 );
        } else if( temp_cur[bp] > BODYTEMP_HOT ) {
            add_effect( effect_hot, 1_turns, bp, true, 1 );
        } else {
            if( temp_cur[bp] >= BODYTEMP_COLD ) {
                remove_effect( effect_cold, bp );
            }
            if( temp_cur[bp] <= BODYTEMP_HOT ) {
                remove_effect( effect_hot, bp );
            }
        }
        // FROSTBITE - only occurs to hands, feet, face
        /**

        Source : http://www.atc.army.mil/weather/windchill.pdf

        Temperature and wind chill are main factors, mitigated by clothing warmth. Each 10 warmth protects against 2C of cold.

        1200 turns in low risk, + 3 tics
        450 turns in moderate risk, + 8 tics
        50 turns in high risk, +72 tics

        Let's say frostnip @ 1800 tics, frostbite @ 3600 tics

        >> Chunked into 8 parts (http://imgur.com/xlTPmJF)
        -- 2 hour risk --
        Between 30F and 10F
        Between 10F and -5F, less than 20mph, -4x + 3y - 20 > 0, x : F, y : mph
        -- 45 minute risk --
        Between 10F and -5F, less than 20mph, -4x + 3y - 20 < 0, x : F, y : mph
        Between 10F and -5F, greater than 20mph
        Less than -5F, less than 10 mph
        Less than -5F, more than 10 mph, -4x + 3y - 170 > 0, x : F, y : mph
        -- 5 minute risk --
        Less than -5F, more than 10 mph, -4x + 3y - 170 < 0, x : F, y : mph
        Less than -35F, more than 10 mp
        **/

        if( bp == bp_mouth || bp == bp_foot_r || bp == bp_foot_l || bp == bp_hand_r || bp == bp_hand_l ) {
            // Handle the frostbite timer
            // Need temps in F, windPower already in mph
            int wetness_percentage = 100 * body_wetness[bp] / drench_capacity[bp]; // 0 - 100
            // Warmth gives a slight buff to temperature resistance
            // Wetness gives a heavy nerf to temperature resistance
            int Ftemperature = int( player_local_temp +
                                    warmth( bp ) * 0.2 - 20 * wetness_percentage / 100 );
            // Windchill reduced by your armor
            int FBwindPower = int( total_windpower * ( 1 - get_wind_resistance( bp ) / 100.0 ) );

            int intense = get_effect_int( effect_frostbite, bp );

            // This has been broken down into 8 zones
            // Low risk zones (stops at frostnip)
            if( temp_cur[bp] < BODYTEMP_COLD &&
                ( ( Ftemperature < 30 && Ftemperature >= 10 ) ||
                  ( Ftemperature < 10 && Ftemperature >= -5 &&
                    FBwindPower < 20 && -4 * Ftemperature + 3 * FBwindPower - 20 >= 0 ) ) ) {
                if( frostbite_timer[bp] < 2000 ) {
                    frostbite_timer[bp] += 3;
                }
                if( one_in( 100 ) && !has_effect( effect_frostbite, bp ) ) {
                    add_msg( m_warning, _( "Your %s will be frostnipped in the next few hours." ),
                             body_part_name( bp ).c_str() );
                }
                // Medium risk zones
            } else if( temp_cur[bp] < BODYTEMP_COLD &&
                       ( ( Ftemperature < 10 && Ftemperature >= -5 && FBwindPower < 20 &&
                           -4 * Ftemperature + 3 * FBwindPower - 20 < 0 ) ||
                         ( Ftemperature < 10 && Ftemperature >= -5 && FBwindPower >= 20 ) ||
                         ( Ftemperature < -5 && FBwindPower < 10 ) ||
                         ( Ftemperature < -5 && FBwindPower >= 10 &&
                           -4 * Ftemperature + 3 * FBwindPower - 170 >= 0 ) ) ) {
                frostbite_timer[bp] += 8;
                if( one_in( 100 ) && intense < 2 ) {
                    add_msg( m_warning, _( "Your %s will be frostbitten within the hour!" ),
                             body_part_name( bp ).c_str() );
                }
                // High risk zones
            } else if( temp_cur[bp] < BODYTEMP_COLD &&
                       ( ( Ftemperature < -5 && FBwindPower >= 10 &&
                           -4 * Ftemperature + 3 * FBwindPower - 170 < 0 ) ||
                         ( Ftemperature < -35 && FBwindPower >= 10 ) ) ) {
                frostbite_timer[bp] += 72;
                if( one_in( 100 ) && intense < 2 ) {
                    add_msg( m_warning, _( "Your %s will be frostbitten any minute now!" ),
                             body_part_name( bp ).c_str() );
                }
                // Risk free, so reduce frostbite timer
            } else {
                frostbite_timer[bp] -= 3;
            }

            // Handle the bestowing of frostbite
            if( frostbite_timer[bp] < 0 ) {
                frostbite_timer[bp] = 0;
            } else if( frostbite_timer[bp] > 4200 ) {
                // This ensures that the player will recover in at most 3 hours.
                frostbite_timer[bp] = 4200;
            }
            // Frostbite, no recovery possible
            if( frostbite_timer[bp] >= 3600 ) {
                add_effect( effect_frostbite, 1_turns, bp, true, 2 );
                remove_effect( effect_frostbite_recovery, bp );
                // Else frostnip, add recovery if we were frostbitten
            } else if( frostbite_timer[bp] >= 1800 ) {
                if( intense == 2 ) {
                    add_effect( effect_frostbite_recovery, 1_turns, bp, true );
                }
                add_effect( effect_frostbite, 1_turns, bp, true, 1 );
                // Else fully recovered
            } else if( frostbite_timer[bp] == 0 ) {
                remove_effect( effect_frostbite, bp );
                remove_effect( effect_frostbite_recovery, bp );
            }
        }
        // Warn the player if condition worsens
        if( temp_before > BODYTEMP_FREEZING && temp_after < BODYTEMP_FREEZING ) {
            //~ %s is bodypart
            add_msg( m_warning, _( "You feel your %s beginning to go numb from the cold!" ),
                     body_part_name( bp ).c_str() );
        } else if( temp_before > BODYTEMP_VERY_COLD && temp_after < BODYTEMP_VERY_COLD ) {
            //~ %s is bodypart
            add_msg( m_warning, _( "You feel your %s getting very cold." ),
                     body_part_name( bp ).c_str() );
        } else if( temp_before > BODYTEMP_COLD && temp_after < BODYTEMP_COLD ) {
            //~ %s is bodypart
            add_msg( m_warning, _( "You feel your %s getting chilly." ),
                     body_part_name( bp ).c_str() );
        } else if( temp_before < BODYTEMP_SCORCHING && temp_after > BODYTEMP_SCORCHING ) {
            //~ %s is bodypart
            add_msg( m_bad, _( "You feel your %s getting red hot from the heat!" ),
                     body_part_name( bp ).c_str() );
        } else if( temp_before < BODYTEMP_VERY_HOT && temp_after > BODYTEMP_VERY_HOT ) {
            //~ %s is bodypart
            add_msg( m_warning, _( "You feel your %s getting very hot." ),
                     body_part_name( bp ).c_str() );
        } else if( temp_before < BODYTEMP_HOT && temp_after > BODYTEMP_HOT ) {
            //~ %s is bodypart
            add_msg( m_warning, _( "You feel your %s getting warm." ),
                     body_part_name( bp ).c_str() );
        }

        // Warn the player that wind is going to be a problem.
        // But only if it can be a problem, no need to spam player with "wind chills your scorching body"
        if( temp_conv[bp] <= BODYTEMP_COLD && windchill < -10 && one_in( 200 ) ) {
            add_msg( m_bad, _( "The wind is making your %s feel quite cold." ),
                     body_part_name( bp ).c_str() );
        } else if( temp_conv[bp] <= BODYTEMP_COLD && windchill < -20 && one_in( 100 ) ) {
            add_msg( m_bad,
                     _( "The wind is very strong, you should find some more wind-resistant clothing for your %s." ),
                     body_part_name( bp ).c_str() );
        } else if( temp_conv[bp] <= BODYTEMP_COLD && windchill < -30 && one_in( 50 ) ) {
            add_msg( m_bad, _( "Your clothing is not providing enough protection from the wind for your %s!" ),
                     body_part_name( bp ).c_str() );
        }
    }
}

bool player::can_use_floor_warmth() const
{
    // TODO: Reading? Waiting?
    return in_sleep_state();
}

int player::floor_bedding_warmth( const tripoint &pos )
{
    const trap &trap_at_pos = g->m.tr_at( pos );
    const ter_id ter_at_pos = g->m.ter( pos );
    const furn_id furn_at_pos = g->m.furn( pos );
    int floor_bedding_warmth = 0;

    const optional_vpart_position vp = g->m.veh_at( pos );
    const bool veh_bed = static_cast<bool>( vp.part_with_feature( "BED", true ) );
    const bool veh_seat = static_cast<bool>( vp.part_with_feature( "SEAT", true ) );

    // Search the floor for bedding
    if( furn_at_pos != f_null ) {
        floor_bedding_warmth += furn_at_pos.obj().floor_bedding_warmth;
    } else if( veh_bed && veh_seat ) {
        // BED+SEAT is intentionally worse than just BED
        floor_bedding_warmth += 250;
    } else if( veh_bed ) {
        floor_bedding_warmth += 300;
    } else if( veh_seat ) {
        floor_bedding_warmth += 200;
    } else if( trap_at_pos.loadid == tr_fur_rollmat ) {
        floor_bedding_warmth += 0;
    } else if( trap_at_pos.loadid == tr_cot || ter_at_pos == t_improvised_shelter ) {
        floor_bedding_warmth -= 500;
    } else if( trap_at_pos.loadid == tr_rollmat ) {
        floor_bedding_warmth -= 1000;
    } else {
        floor_bedding_warmth -= 2000;
    }

    return floor_bedding_warmth;
}

int player::floor_item_warmth( const tripoint &pos )
{
    if( !g->m.has_items( pos ) ) {
        return 0;
    }

    int item_warmth = 0;
    // Search the floor for items
    const auto floor_item = g->m.i_at( pos );
    for( const auto &elem : floor_item ) {
        if( !elem.is_armor() ) {
            continue;
        }
        // Items that are big enough and covers the torso are used to keep warm.
        // Smaller items don't do as good a job
        if( elem.volume() > 250_ml &&
            ( elem.covers( bp_torso ) || elem.covers( bp_leg_l ) ||
              elem.covers( bp_leg_r ) ) ) {
            item_warmth += 60 * elem.get_warmth() * elem.volume() / 2500_ml;
        }
    }

    return item_warmth;
}

int player::floor_warmth( const tripoint &pos ) const
{
    const int item_warmth = floor_item_warmth( pos );
    int bedding_warmth = floor_bedding_warmth( pos );

    // If the PC has fur, etc, that will apply too
    int floor_mut_warmth = bodytemp_modifier_traits_floor();
    // DOWN does not provide floor insulation, though.
    // Better-than-light fur or being in one's shell does.
    if( ( !( has_trait( trait_DOWN ) ) ) && ( floor_mut_warmth >= 200 ) ) {
        bedding_warmth = std::max( 0, bedding_warmth );
    }
    return ( item_warmth + bedding_warmth + floor_mut_warmth );
}

int player::bodytemp_modifier_traits( bool overheated ) const
{
    int mod = 0;
    for( auto &iter : my_mutations ) {
        mod += overheated ? iter.first->bodytemp_min :
               iter.first->bodytemp_max;
    }
    return mod;
}

int player::bodytemp_modifier_traits_floor() const
{
    int mod = 0;
    for( auto &iter : my_mutations ) {
        mod += iter.first->bodytemp_sleep;
    }
    return mod;
}

int player::temp_corrected_by_climate_control( int temperature ) const
{
    const int variation = int( BODYTEMP_NORM * 0.5 );
    if( temperature < BODYTEMP_SCORCHING + variation &&
        temperature > BODYTEMP_FREEZING - variation ) {
        if( temperature > BODYTEMP_SCORCHING ) {
            temperature = BODYTEMP_VERY_HOT;
        } else if( temperature > BODYTEMP_VERY_HOT ) {
            temperature = BODYTEMP_HOT;
        } else if( temperature > BODYTEMP_HOT ) {
            temperature = BODYTEMP_NORM;
        } else if( temperature < BODYTEMP_FREEZING ) {
            temperature = BODYTEMP_VERY_COLD;
        } else if( temperature < BODYTEMP_VERY_COLD ) {
            temperature = BODYTEMP_COLD;
        } else if( temperature < BODYTEMP_COLD ) {
            temperature = BODYTEMP_NORM;
        }
    }
    return temperature;
}

int player::blood_loss( body_part bp ) const
{
    int hp_cur_sum = 1;
    int hp_max_sum = 1;

    if( bp == bp_leg_l || bp == bp_leg_r ) {
        hp_cur_sum = hp_cur[hp_leg_l] + hp_cur[hp_leg_r];
        hp_max_sum = hp_max[hp_leg_l] + hp_max[hp_leg_r];
    } else if( bp == bp_arm_l || bp == bp_arm_r ) {
        hp_cur_sum = hp_cur[hp_arm_l] + hp_cur[hp_arm_r];
        hp_max_sum = hp_max[hp_arm_l] + hp_max[hp_arm_r];
    } else if( bp == bp_torso ) {
        hp_cur_sum = hp_cur[hp_torso];
        hp_max_sum = hp_max[hp_torso];
    } else if( bp == bp_head ) {
        hp_cur_sum = hp_cur[hp_head];
        hp_max_sum = hp_max[hp_head];
    }

    hp_cur_sum = std::min( hp_max_sum, std::max( 0, hp_cur_sum ) );
    return 100 - ( 100 * hp_cur_sum ) / hp_max_sum;
}

void player::temp_equalizer( body_part bp1, body_part bp2 )
{
    // Body heat is moved around.
    // Shift in one direction only, will be shifted in the other direction separately.
    int diff = int( ( temp_cur[bp2] - temp_cur[bp1] ) * 0.0001 ); // If bp1 is warmer, it will lose heat
    temp_cur[bp1] += diff;
}

int player::hunger_speed_penalty( int hunger )
{
    // We die at 6000 hunger
    // Hunger hits speed less hard than thirst does
    static const std::vector<std::pair<float, float>> hunger_thresholds = {{
            std::make_pair( 100.0f, 0.0f ),
            std::make_pair( 300.0f, -15.0f ),
            std::make_pair( 1000.0f, -40.0f ),
            std::make_pair( 6000.0f, -75.0f )
        }
    };
    return static_cast<int>( multi_lerp( hunger_thresholds, hunger ) );
}

int player::thirst_speed_penalty( int thirst )
{
    // We die at 1200 thirst
    // Start by dropping speed really fast, but then level it off a bit
    static const std::vector<std::pair<float, float>> thirst_thresholds = {{
            std::make_pair( 40.0f, 0.0f ),
            std::make_pair( 300.0f, -25.0f ),
            std::make_pair( 600.0f, -50.0f ),
            std::make_pair( 1200.0f, -75.0f )
        }
    };
    return static_cast<int>( multi_lerp( thirst_thresholds, thirst ) );
}

void player::recalc_speed_bonus()
{
    // Minus some for weight...
    int carry_penalty = 0;
    if( weight_carried() > weight_capacity() && !has_trait( trait_id( "DEBUG_STORAGE" ) ) ) {
        carry_penalty = 25 * ( weight_carried() - weight_capacity() ) / ( weight_capacity() );
    }
    mod_speed_bonus( -carry_penalty );

    mod_speed_bonus( -get_pain_penalty().speed );

    if( get_thirst() > 40 ) {
        mod_speed_bonus( thirst_speed_penalty( get_thirst() ) );
    }
    if( ( get_hunger() + get_starvation() ) > 100 ) {
        mod_speed_bonus( hunger_speed_penalty( get_hunger() + get_starvation() ) );
    }

    for( auto maps : *effects ) {
        for( auto i : maps.second ) {
            bool reduced = resists_effect( i.second );
            mod_speed_bonus( i.second.get_mod( "SPEED", reduced ) );
        }
    }

    // add martial arts speed bonus
    mod_speed_bonus( mabuff_speed_bonus() );

    // Not sure why Sunlight Dependent is here, but OK
    // Ectothermic/COLDBLOOD4 is intended to buff folks in the Summer
    // Threshold-crossing has its charms ;-)
    if( g != nullptr ) {
        if( has_trait( trait_SUNLIGHT_DEPENDENT ) && !g->is_in_sunlight( pos() ) ) {
            mod_speed_bonus( -( g->light_level( posz() ) >= 12 ? 5 : 10 ) );
        }
        /* Cache call to game::get_temperature( player position ) since it can be used several times here */
        const auto player_local_temp = g->get_temperature( pos() );
        if( has_trait( trait_COLDBLOOD4 ) || ( has_trait( trait_COLDBLOOD3 ) && player_local_temp < 65 ) ) {
            mod_speed_bonus( ( player_local_temp - 65 ) / 2 );
        } else if( has_trait( trait_COLDBLOOD2 ) && player_local_temp < 65 ) {
            mod_speed_bonus( ( player_local_temp - 65 ) / 3 );
        } else if( has_trait( trait_COLDBLOOD ) && player_local_temp < 65 ) {
            mod_speed_bonus( ( player_local_temp - 65 ) / 5 );
        }
    }

    if( has_artifact_with( AEP_SPEED_UP ) ) {
        mod_speed_bonus( 20 );
    }
    if( has_artifact_with( AEP_SPEED_DOWN ) ) {
        mod_speed_bonus( -20 );
    }

    float speed_modifier = Character::mutation_value( "speed_modifier" );
    set_speed_bonus( int( get_speed() * speed_modifier ) - get_speed_base() );

    if( has_bionic( bio_speed ) ) { // multiply by 1.1
        set_speed_bonus( int( get_speed() * 1.1 ) - get_speed_base() );
    }

    // Speed cannot be less than 25% of base speed, so minimal speed bonus is -75% base speed.
    const int min_speed_bonus = int( -0.75 * get_speed_base() );
    if( get_speed_bonus() < min_speed_bonus ) {
        set_speed_bonus( min_speed_bonus );
    }
}

int player::run_cost( int base_cost, bool diag ) const
{
    float movecost = float( base_cost );
    if( diag ) {
        movecost *= 0.7071f; // because everything here assumes 100 is base
    }

    const bool flatground = movecost < 105;
    // The "FLAT" tag includes soft surfaces, so not a good fit.
    const bool on_road = flatground && g->m.has_flag( "ROAD", pos() );
    const bool on_fungus = g->m.has_flag_ter_or_furn( "FUNGUS", pos() );

    if( movecost > 100 ) {
        movecost *= Character::mutation_value( "movecost_obstacle_modifier" );
        if( movecost < 100 ) {
            movecost = 100;
        }
    }

    if( has_trait( trait_M_IMMUNE ) && on_fungus ) {
        if( movecost > 75 ) {
            movecost =
                75; // Mycal characters are faster on their home territory, even through things like shrubs
        }
    }

    if( hp_cur[hp_leg_l] == 0 ) {
        movecost += 50;
    } else if( hp_cur[hp_leg_l] < hp_max[hp_leg_l] * .40 ) {
        movecost += 25;
    }

    if( hp_cur[hp_leg_r] == 0 ) {
        movecost += 50;
    } else if( hp_cur[hp_leg_r] < hp_max[hp_leg_r] * .40 ) {
        movecost += 25;
    }

    movecost *= Character::mutation_value( "movecost_modifier" );

    if( flatground ) {
        movecost *= Character::mutation_value( "movecost_flatground_modifier" );
    }

    if( has_trait( trait_PADDED_FEET ) && !footwear_factor() ) {
        movecost *= .9f;
    }
    if( worn_with_flag( "SLOWS_MOVEMENT" ) ) {
        movecost *= 1.1f;
    }
    if( worn_with_flag( "FIN" ) ) {
        movecost *= 1.5f;
    }
    if( worn_with_flag( "ROLLER_INLINE" ) ) {
        if( on_road ) {
            movecost *= 0.5f;
        } else {
            movecost *= 1.5f;
        }
    }
    // Quad skates might be more stable than inlines,
    // but that also translates into a slower speed when on good surfaces.
    if( worn_with_flag( "ROLLER_QUAD" ) ) {
        if( on_road ) {
            movecost *= 0.7f;
        } else {
            movecost *= 1.3f;
        }
    }

    movecost +=
        ( ( encumb( bp_foot_l ) + encumb( bp_foot_r ) ) * 2.5 +
          ( encumb( bp_leg_l ) + encumb( bp_leg_r ) ) * 1.5 ) / 10;

    // ROOTS3 does slow you down as your roots are probing around for nutrients,
    // whether you want them to or not.  ROOTS1 is just too squiggly without shoes
    // to give you some stability.  Plants are a bit of a slow-mover.  Deal.
    const bool mutfeet = has_trait( trait_LEG_TENTACLES ) || has_trait( trait_PADDED_FEET ) ||
                         has_trait( trait_HOOVES ) || has_trait( trait_TOUGH_FEET ) || has_trait( trait_ROOTS2 );
    if( !is_wearing_shoes( side::LEFT ) && !mutfeet ) {
        movecost += 8;
    }
    if( !is_wearing_shoes( side::RIGHT ) && !mutfeet ) {
        movecost += 8;
    }

    if( has_trait( trait_ROOTS3 ) && g->m.has_flag( "DIGGABLE", pos() ) ) {
        movecost += 10 * footwear_factor();
    }

    // Both walk and run speed drop to half their maximums as stamina approaches 0.
    // Convert stamina to a float first to allow for decimal place carrying
    float stamina_modifier = ( float( stamina ) / get_stamina_max() + 1 ) / 2;
    if( move_mode == "run" && stamina > 0 ) {
        // Rationale: Average running speed is 2x walking speed. (NOT sprinting)
        stamina_modifier *= 2.0;
    }
    movecost /= stamina_modifier;

    if( diag ) {
        movecost *= SQRT_2;
    }

    return int( movecost );
}

int player::swim_speed() const
{
    int ret;
    const auto usable = exclusive_flag_coverage( "ALLOWS_NATURAL_ATTACKS" );
    float hand_bonus_mult = ( usable.test( bp_hand_l ) ? 0.5f : 0.0f ) +
                            ( usable.test( bp_hand_r ) ? 0.5f : 0.0f );

    if( !has_trait( trait_AMPHIBIAN ) ) {
        ret = 440 + weight_carried() / 60_gram - 50 * get_skill_level( skill_swimming );
        /** AMPHIBIAN increases base swim speed */
    } else {
        ret = 200 + weight_carried() / 120_gram - 50 * get_skill_level( skill_swimming );
    }
    /** @EFFECT_STR increases swim speed bonus from PAWS */
    if( has_trait( trait_PAWS ) ) {
        ret -= hand_bonus_mult * ( 20 + str_cur * 3 );
    }
    /** @EFFECT_STR increases swim speed bonus from PAWS_LARGE */
    if( has_trait( trait_PAWS_LARGE ) ) {
        ret -= hand_bonus_mult * ( 20 + str_cur * 4 );
    }
    /** @EFFECT_STR increases swim speed bonus from swim_fins */
    if( worn_with_flag( "FIN", bp_foot_l ) || worn_with_flag( "FIN", bp_foot_r ) ) {
        if( worn_with_flag( "FIN", bp_foot_l ) && worn_with_flag( "FIN", bp_foot_r ) ) {
            ret -= ( 15 * str_cur );
        } else {
            ret -= ( 15 * str_cur ) / 2;
        }
    }
    /** @EFFECT_STR increases swim speed bonus from WEBBED */
    if( has_trait( trait_WEBBED ) ) {
        ret -= hand_bonus_mult * ( 60 + str_cur * 5 );
    }
    /** @EFFECT_STR increases swim speed bonus from TAIL_FIN */
    if( has_trait( trait_TAIL_FIN ) ) {
        ret -= 100 + str_cur * 10;
    }
    if( has_trait( trait_SLEEK_SCALES ) ) {
        ret -= 100;
    }
    if( has_trait( trait_LEG_TENTACLES ) ) {
        ret -= 60;
    }
    if( has_trait( trait_FAT ) ) {
        ret -= 30;
    }
    /** @EFFECT_SWIMMING increases swim speed */
    ret += ( 50 - get_skill_level( skill_swimming ) * 2 ) * ( ( encumb( bp_leg_l ) + encumb(
                bp_leg_r ) ) / 10 );
    ret += ( 80 - get_skill_level( skill_swimming ) * 3 ) * ( encumb( bp_torso ) / 10 );
    if( get_skill_level( skill_swimming ) < 10 ) {
        for( auto &i : worn ) {
            ret += i.volume() / 125_ml * ( 10 - get_skill_level( skill_swimming ) );
        }
    }
    /** @EFFECT_STR increases swim speed */

    /** @EFFECT_DEX increases swim speed */
    ret -= str_cur * 6 + dex_cur * 4;
    if( worn_with_flag( "FLOTATION" ) ) {
        ret = std::min( ret, 400 );
        ret = std::max( ret, 200 );
    }
    // If (ret > 500), we can not swim; so do not apply the underwater bonus.
    if( underwater && ret < 500 ) {
        ret -= 50;
    }
    if( ret < 30 ) {
        ret = 30;
    }
    return ret;
}

bool player::digging() const
{
    return false;
}

bool player::is_on_ground() const
{
    return hp_cur[hp_leg_l] == 0 || hp_cur[hp_leg_r] == 0 || has_effect( effect_downed );
}

bool player::is_elec_immune() const
{
    return is_immune_damage( DT_ELECTRIC );
}

bool player::is_immune_effect( const efftype_id &eff ) const
{
    if( eff == effect_downed ) {
        return is_throw_immune() || ( has_trait( trait_LEG_TENT_BRACE ) && footwear_factor() == 0 );
    } else if( eff == effect_onfire ) {
        return is_immune_damage( DT_HEAT );
    } else if( eff == effect_deaf ) {
        return worn_with_flag( "DEAF" ) || worn_with_flag( "PARTIAL_DEAF" ) || has_bionic( bio_ears ) ||
               is_wearing( "rm13_armor_on" );
    } else if( eff == effect_corroding ) {
        return is_immune_damage( DT_ACID ) || has_trait( trait_SLIMY ) || has_trait( trait_VISCOUS );
    } else if( eff == effect_nausea ) {
        return has_trait( trait_STRONGSTOMACH );
    }

    return false;
}

float player::stability_roll() const
{
    /** @EFFECT_STR improves player stability roll */

    /** @EFFECT_PER slightly improves player stability roll */

    /** @EFFECT_DEX slightly improves player stability roll */

    /** @EFFECT_MELEE improves player stability roll */
    return get_melee() + get_str() + ( get_per() / 3.0f ) + ( get_dex() / 4.0f );
}

bool player::is_immune_damage( const damage_type dt ) const
{
    switch( dt ) {
        case DT_NULL:
            return true;
        case DT_TRUE:
            return false;
        case DT_BIOLOGICAL:
            return false;
        case DT_BASH:
            return false;
        case DT_CUT:
            return false;
        case DT_ACID:
            return has_trait( trait_ACIDPROOF );
        case DT_STAB:
            return false;
        case DT_HEAT:
            return has_trait( trait_M_SKIN2 ) || has_trait( trait_M_SKIN3 );
        case DT_COLD:
            return false;
        case DT_ELECTRIC:
            return has_active_bionic( bio_faraday ) ||
                   worn_with_flag( "ELECTRIC_IMMUNE" ) ||
                   has_artifact_with( AEP_RESIST_ELECTRICITY );
        default:
            return true;
    }
}

double player::recoil_vehicle() const
{
    // @todo: vary penalty dependent upon vehicle part on which player is boarded

    if( in_vehicle ) {
        if( const optional_vpart_position vp = g->m.veh_at( pos() ) ) {
            return double( abs( vp->vehicle().velocity ) ) * 3 / 100;
        }
    }
    return 0;
}

double player::recoil_total() const
{
    return recoil + recoil_vehicle();
}

bool player::is_underwater() const
{
    return underwater;
}

bool player::is_hallucination() const
{
    return false;
}

void player::set_underwater( bool u )
{
    if( underwater != u ) {
        underwater = u;
        recalc_sight_limits();
    }
}

nc_color player::basic_symbol_color() const
{
    if( has_effect( effect_onfire ) ) {
        return c_red;
    }
    if( has_effect( effect_stunned ) ) {
        return c_light_blue;
    }
    if( has_effect( effect_boomered ) ) {
        return c_pink;
    }
    if( has_active_mutation( trait_id( "SHELL2" ) ) ) {
        return c_magenta;
    }
    if( underwater ) {
        return c_blue;
    }
    if( has_active_bionic( bio_cloak ) || has_artifact_with( AEP_INVISIBLE ) ||
        has_active_optcloak() || has_trait( trait_DEBUG_CLOAK ) ) {
        return c_dark_gray;
    }
    return c_white;
}

void player::load_info( std::string data )
{
    try {
        ::deserialize( *this, data );
    } catch( const std::exception &jsonerr ) {
        debugmsg( "Bad player json\n%s", jsonerr.what() );
    }
}

std::string player::save_info() const
{
    return ::serialize( *this ) + "\n" + dump_memorial();
}

void player::memorial( std::ostream &memorial_file, const std::string &epitaph )
{
    static const char *eol = cata_files::eol();

    //Size of indents in the memorial file
    const std::string indent = "  ";

    const std::string pronoun = male ? _( "He" ) : _( "She" );

    //Avoid saying "a male unemployed" or similar
    std::string profession_name;
    if( prof == prof->generic() ) {
        if( male ) {
            profession_name = _( "an unemployed male" );
        } else {
            profession_name = _( "an unemployed female" );
        }
    } else {
        profession_name = string_format( _( "a %s" ), prof->gender_appropriate_name( male ).c_str() );
    }

    const std::string locdesc = overmap_buffer.get_description_at( global_sm_location() );
    //~ First parameter is a pronoun ("He"/"She"), second parameter is a description
    // that designates the location relative to its surroundings.
    const std::string kill_place = string_format( _( "%1$s was killed in a %2$s." ),
                                   pronoun.c_str(), locdesc.c_str() );

    //Header
    memorial_file << string_format( _( "Cataclysm - Dark Days Ahead version %s memorial file" ),
                                    getVersionString() ) << eol;
    memorial_file << eol;
    memorial_file << string_format( _( "In memory of: %s" ), name.c_str() ) << eol;
    if( epitaph.length() > 0 ) { //Don't record empty epitaphs
        //~ The "%s" will be replaced by an epitaph as displayed in the memorial files. Replace the quotation marks as appropriate for your language.
        memorial_file << string_format( pgettext( "epitaph", "\"%s\"" ), epitaph.c_str() ) << eol << eol;
    }
    //~ First parameter: Pronoun, second parameter: a profession name (with article)
    memorial_file << string_format( _( "%1$s was %2$s when the apocalypse began." ),
                                    pronoun.c_str(), profession_name.c_str() ) << eol;
    memorial_file << string_format( _( "%1$s died on %2$s." ), pronoun,
                                    to_string( time_point( calendar::turn ) ) ) << eol;
    memorial_file << kill_place << eol;
    memorial_file << eol;

    //Misc
    memorial_file << string_format( _( "Cash on hand: %s" ), format_money( cash ) ) << eol;
    memorial_file << eol;

    //HP

    const auto limb_hp =
    [this, &memorial_file, &indent]( const std::string & desc, const hp_part bp ) {
        memorial_file << indent << string_format( desc, get_hp( bp ), get_hp_max( bp ) ) << eol;
    };

    memorial_file << _( "Final HP:" ) << eol;
    limb_hp( _( " Head: %d/%d" ), hp_head );
    limb_hp( _( "Torso: %d/%d" ), hp_torso );
    limb_hp( _( "L Arm: %d/%d" ), hp_arm_l );
    limb_hp( _( "R Arm: %d/%d" ), hp_arm_r );
    limb_hp( _( "L Leg: %d/%d" ), hp_leg_l );
    limb_hp( _( "R Leg: %d/%d" ), hp_leg_r );
    memorial_file << eol;

    //Stats
    memorial_file << _( "Final Stats:" ) << eol;
    memorial_file << indent << string_format( _( "Str %d" ), str_cur )
                  << indent << string_format( _( "Dex %d" ), dex_cur )
                  << indent << string_format( _( "Int %d" ), int_cur )
                  << indent << string_format( _( "Per %d" ), per_cur ) << eol;
    memorial_file << _( "Base Stats:" ) << eol;
    memorial_file << indent << string_format( _( "Str %d" ), str_max )
                  << indent << string_format( _( "Dex %d" ), dex_max )
                  << indent << string_format( _( "Int %d" ), int_max )
                  << indent << string_format( _( "Per %d" ), per_max ) << eol;
    memorial_file << eol;

    //Last 20 messages
    memorial_file << _( "Final Messages:" ) << eol;
    std::vector<std::pair<std::string, std::string> > recent_messages = Messages::recent_messages( 20 );
    for( auto &recent_message : recent_messages ) {
        memorial_file << indent << recent_message.first << " " << recent_message.second;
        memorial_file << eol;
    }
    memorial_file << eol;

    //Kill list
    memorial_file << _( "Kills:" ) << eol;

    int total_kills = 0;

    std::map<std::tuple<std::string, std::string>, int> kill_counts;

    // map <name, sym> to kill count
    for( const auto &type : MonsterGenerator::generator().get_all_mtypes() ) {
        if( g->kill_count( type.id ) > 0 ) {
            kill_counts[std::tuple<std::string, std::string>(
                                                    type.nname(),
                                                    type.sym
                                                )] += g->kill_count( type.id );
            total_kills += g->kill_count( type.id );
        }
    }

    for( const auto &entry : kill_counts ) {
        memorial_file << "  " << std::get<1>( entry.first ) << " - "
                      << string_format( "%4d", entry.second ) << " "
                      << std::get<0>( entry.first ) << eol;
    }

    if( total_kills == 0 ) {
        memorial_file << indent << _( "No monsters were killed." ) << eol;
    } else {
        memorial_file << string_format( _( "Total kills: %d" ), total_kills ) << eol;
    }
    memorial_file << eol;

    //Skills
    memorial_file << _( "Skills:" ) << eol;
    for( auto &pair : *_skills ) {
        const SkillLevel &lobj = pair.second;
        //~ 1. skill name, 2. skill level, 3. exercise percentage to next level
        memorial_file << indent << string_format( _( "%s: %d (%d %%)" ), pair.first->name(), lobj.level(),
                      lobj.exercise() ) << eol;
    }
    memorial_file << eol;

    //Traits
    memorial_file << _( "Traits:" ) << eol;
    for( auto &iter : my_mutations ) {
        memorial_file << indent << mutation_branch::get_name( iter.first ) << eol;
    }
    if( !my_mutations.empty() ) {
        memorial_file << indent << _( "(None)" ) << eol;
    }
    memorial_file << eol;

    //Effects (illnesses)
    memorial_file << _( "Ongoing Effects:" ) << eol;
    bool had_effect = false;
    if( get_perceived_pain() > 0 ) {
        had_effect = true;
        memorial_file << indent << _( "Pain" ) << " (" << get_perceived_pain() << ")";
    }
    if( !had_effect ) {
        memorial_file << indent << _( "(None)" ) << eol;
    }
    memorial_file << eol;

    //Bionics
    memorial_file << _( "Bionics:" ) << eol;
    int total_bionics = 0;
    for( size_t i = 0; i < my_bionics->size(); ++i ) {
        memorial_file << indent << ( i + 1 ) << ": " << ( *my_bionics )[i].id->name << eol;
        total_bionics++;
    }
    if( total_bionics == 0 ) {
        memorial_file << indent << _( "No bionics were installed." ) << eol;
    } else {
        memorial_file << string_format( _( "Total bionics: %d" ), total_bionics ) << eol;
    }
    memorial_file << string_format(
                      _( "Bionic Power: <color_light_blue>%d</color>/<color_light_blue>%d</color>" ), power_level,
                      max_power_level ) << eol;
    memorial_file << eol;

    //Equipment
    memorial_file << _( "Weapon:" ) << eol;
    memorial_file << indent << weapon.invlet << " - " << weapon.tname( 1, false ) << eol;
    memorial_file << eol;

    memorial_file << _( "Equipment:" ) << eol;
    for( auto &elem : worn ) {
        item next_item = elem;
        memorial_file << indent << next_item.invlet << " - " << next_item.tname( 1, false );
        if( next_item.charges > 0 ) {
            memorial_file << " (" << next_item.charges << ")";
        } else if( next_item.contents.size() == 1 && next_item.contents.front().charges > 0 ) {
            memorial_file << " (" << next_item.contents.front().charges << ")";
        }
        memorial_file << eol;
    }
    memorial_file << eol;

    //Inventory
    memorial_file << _( "Inventory:" ) << eol;
    inv.restack( *this );
    invslice slice = inv.slice();
    for( auto &elem : slice ) {
        item &next_item = elem->front();
        memorial_file << indent << next_item.invlet << " - " <<
                      next_item.tname( unsigned( elem->size() ), false );
        if( elem->size() > 1 ) {
            memorial_file << " [" << elem->size() << "]";
        }
        if( next_item.charges > 0 ) {
            memorial_file << " (" << next_item.charges << ")";
        } else if( next_item.contents.size() == 1 && next_item.contents.front().charges > 0 ) {
            memorial_file << " (" << next_item.contents.front().charges << ")";
        }
        memorial_file << eol;
    }
    memorial_file << eol;

    //Lifetime stats
    memorial_file << _( "Lifetime Stats" ) << eol;
    memorial_file << indent << string_format( _( "Distance walked: %d squares" ),
                  lifetime_stats.squares_walked ) << eol;
    memorial_file << indent << string_format( _( "Damage taken: %d damage" ),
                  lifetime_stats.damage_taken ) << eol;
    memorial_file << indent << string_format( _( "Damage healed: %d damage" ),
                  lifetime_stats.damage_healed ) << eol;
    memorial_file << indent << string_format( _( "Headshots: %d" ),
                  lifetime_stats.headshots ) << eol;
    memorial_file << eol;

    //History
    memorial_file << _( "Game History" ) << eol;
    memorial_file << dump_memorial();

}

/**
 * Adds an event to the memorial log, to be written to the memorial file when
 * the character dies. The message should contain only the informational string,
 * as the timestamp and location will be automatically prepended.
 */
void player::add_memorial_log( const std::string &male_msg, const std::string &female_msg )
{
    const std::string &msg = male ? male_msg : female_msg;

    if( msg.empty() ) {
        return;
    }

    const oter_id &cur_ter = overmap_buffer.ter( global_omt_location() );
    const std::string &location = cur_ter->get_name();

    std::stringstream log_message;
    log_message << "| " << to_string( time_point( calendar::turn ) ) << " | " << location << " | " <<
                msg;

    memorial_log.push_back( log_message.str() );

}

/**
 * Loads the data in a memorial file from the given ifstream. All the memorial
 * entry lines begin with a pipe (|).
 * @param fin The ifstream to read the memorial entries from.
 */
void player::load_memorial_file( std::istream &fin )
{
    std::string entry;
    memorial_log.clear();
    while( fin.peek() == '|' ) {
        getline( fin, entry );
        memorial_log.push_back( entry );
    }
}

/**
 * Concatenates all of the memorial log entries, delimiting them with newlines,
 * and returns the resulting string. Used for saving and for writing out to the
 * memorial file.
 */
std::string player::dump_memorial() const
{
    static const char *eol = cata_files::eol();
    std::stringstream output;

    for( auto &elem : memorial_log ) {
        output << elem << eol;
    }

    return output.str();
}

void player::mod_stat( const std::string &stat, float modifier )
{
    if( stat == "thirst" ) {
        mod_thirst( modifier );
    } else if( stat == "fatigue" ) {
        mod_fatigue( modifier );
    } else if( stat == "oxygen" ) {
        oxygen += modifier;
    } else if( stat == "stamina" ) {
        stamina += modifier;
        stamina = std::min( stamina, get_stamina_max() );
        stamina = std::max( 0, stamina );
    } else {
        // Fall through to the creature method.
        Character::mod_stat( stat, modifier );
    }
}

void player::disp_morale()
{
    morale->display( ( calc_focus_equilibrium() - focus_pool ) / 100.0 );
}

bool player::has_conflicting_trait( const trait_id &flag ) const
{
    return ( has_opposite_trait( flag ) || has_lower_trait( flag ) || has_higher_trait( flag ) ||
             has_same_type_trait( flag ) );
}

bool player::has_opposite_trait( const trait_id &flag ) const
{
    for( auto &i : flag->cancels ) {
        if( has_trait( i ) ) {
            return true;
        }
    }
    return false;
}

bool player::has_lower_trait( const trait_id &flag ) const
{
    for( auto &i : flag->prereqs ) {
        if( has_trait( i ) || has_lower_trait( i ) ) {
            return true;
        }
    }
    return false;
}

bool player::has_higher_trait( const trait_id &flag ) const
{
    for( auto &i : flag->replacements ) {
        if( has_trait( i ) || has_higher_trait( i ) ) {
            return true;
        }
    }
    return false;
}

bool player::has_same_type_trait( const trait_id &flag ) const
{
    for( auto &i : get_mutations_in_types( flag->types ) ) {
        if( has_trait( i ) && flag != i ) {
            return true;
        }
    }
    return false;
}

bool player::crossed_threshold() const
{
    for( auto &mut : my_mutations ) {
        if( mut.first->threshold ) {
            return true;
        }
    }
    return false;
}

bool player::purifiable( const trait_id &flag ) const
{
    return flag->purifiable;
}

void player::build_mut_dependency_map( const trait_id &mut,
                                       std::unordered_map<trait_id, int> &dependency_map, int distance )
{
    // Skip base traits and traits we've seen with a lower distance
    const auto lowest_distance = dependency_map.find( mut );
    if( !has_base_trait( mut ) && ( lowest_distance == dependency_map.end() ||
                                    distance < lowest_distance->second ) ) {
        dependency_map[mut] = distance;
        // Recurse over all prerequisite and replacement mutations
        const auto &mdata = mut.obj();
        for( auto &i : mdata.prereqs ) {
            build_mut_dependency_map( i, dependency_map, distance + 1 );
        }
        for( auto &i : mdata.prereqs2 ) {
            build_mut_dependency_map( i, dependency_map, distance + 1 );
        }
        for( auto &i : mdata.replacements ) {
            build_mut_dependency_map( i, dependency_map, distance + 1 );
        }
    }
}

void player::set_highest_cat_level()
{
    mutation_category_level.clear();

    // For each of our mutations...
    for( auto &mut : my_mutations ) {
        // ...build up a map of all prerequisite/replacement mutations along the tree, along with their distance from the current mutation
        std::unordered_map<trait_id, int> dependency_map;
        build_mut_dependency_map( mut.first, dependency_map, 0 );

        // Then use the map to set the category levels
        for( auto &i : dependency_map ) {
            const auto &mdata = i.first.obj();
            for( auto &cat : mdata.category ) {
                // Decay category strength based on how far it is from the current mutation
                mutation_category_level[cat] += 8 / static_cast<int>( std::pow( 2, i.second ) );
            }
        }
    }
}

/// Returns the mutation category with the highest strength
std::string player::get_highest_category() const
{
    int iLevel = 0;
    std::string sMaxCat;

    for( const auto &elem : mutation_category_level ) {
        if( elem.second > iLevel ) {
            sMaxCat = elem.first;
            iLevel = elem.second;
        } else if( elem.second == iLevel ) {
            sMaxCat.clear();  // no category on ties
        }
    }
    return sMaxCat;
}

/// Returns a randomly selected dream
std::string player::get_category_dream( const std::string &cat,
                                        int strength ) const
{
    std::vector<dream> valid_dreams;
    //Pull the list of dreams
    for( auto &i : dreams ) {
        //Pick only the ones matching our desired category and strength
        if( ( i.category == cat ) && ( i.strength == strength ) ) {
            // Put the valid ones into our list
            valid_dreams.push_back( i );
        }
    }
    if( valid_dreams.empty() ) {
        return "";
    }
    const dream &selected_dream = random_entry( valid_dreams );
    return random_entry( selected_dream.messages() );
}

bool player::in_climate_control()
{
    bool regulated_area = false;
    // Check
    if( has_active_bionic( bio_climate ) ) {
        return true;
    }
    if( has_trait( trait_M_SKIN3 ) && g->m.has_flag_ter_or_furn( "FUNGUS", pos() ) &&
        in_sleep_state() ) {
        return true;
    }
    for( auto &w : worn ) {
        if( w.active && w.is_power_armor() ) {
            return true;
        }
        if( worn_with_flag( "CLIMATE_CONTROL" ) ) {
            return true;
        }
    }
    if( calendar::turn >= next_climate_control_check ) {
        // save CPU and simulate acclimation.
        next_climate_control_check = calendar::turn + 20_turns;
        if( const optional_vpart_position vp = g->m.veh_at( pos() ) ) {
            regulated_area = (
                                 vp->is_inside() &&  // Already checks for opened doors
                                 vp->vehicle().total_power_w( true ) > 0 // Out of gas? No AC for you!
                             );  // TODO: (?) Force player to scrounge together an AC unit
        }
        // TODO: AC check for when building power is implemented
        last_climate_control_ret = regulated_area;
        if( !regulated_area ) {
            // Takes longer to cool down / warm up with AC, than it does to step outside and feel cruddy.
            next_climate_control_check += 40_turns;
        }
    } else {
        return last_climate_control_ret;
    }
    return regulated_area;
}

std::list<item *> player::get_radio_items()
{
    std::list<item *> rc_items;
    const invslice &stacks = inv.slice();
    for( auto &stack : stacks ) {
        item &stack_iter = stack->front();
        if( stack_iter.has_flag( "RADIO_ACTIVATION" ) ) {
            rc_items.push_back( &stack_iter );
        }
    }

    for( auto &elem : worn ) {
        if( elem.has_flag( "RADIO_ACTIVATION" ) ) {
            rc_items.push_back( &elem );
        }
    }

    if( is_armed() ) {
        if( weapon.has_flag( "RADIO_ACTIVATION" ) ) {
            rc_items.push_back( &weapon );
        }
    }
    return rc_items;
}

std::list<item *> player::get_artifact_items()
{
    std::list<item *> art_items;
    const invslice &stacks = inv.slice();
    for( auto &stack : stacks ) {
        item &stack_iter = stack->front();
        if( stack_iter.is_artifact() ) {
            art_items.push_back( &stack_iter );
        }
    }
    for( auto &elem : worn ) {
        if( elem.is_artifact() ) {
            art_items.push_back( &elem );
        }
    }
    if( is_armed() ) {
        if( weapon.is_artifact() ) {
            art_items.push_back( &weapon );
        }
    }
    return art_items;
}

bool player::has_active_optcloak() const
{
    for( auto &w : worn ) {
        if( w.active && w.typeId() == OPTICAL_CLOAK_ITEM_ID ) {
            return true;
        }
    }
    return false;
}

void player::charge_power( int amount )
{
    power_level = clamp( power_level + amount, 0, max_power_level );
}

/*
 * Calculate player brightness based on the brightest active item, as
 * per itype tag LIGHT_* and optional CHARGEDIM ( fade starting at 20% charge )
 * item.light.* is -unimplemented- for the moment, as it is a custom override for
 * applying light sources/arcs with specific angle and direction.
 */
float player::active_light() const
{
    float lumination = 0;

    int maxlum = 0;
    has_item_with( [&maxlum]( const item & it ) {
        const int lumit = it.getlight_emit();
        if( maxlum < lumit ) {
            maxlum = lumit;
        }
        return false; // continue search, otherwise has_item_with would cancel the search
    } );

    lumination = static_cast<float>( maxlum );

    if( lumination < 60 && has_active_bionic( bio_flashlight ) ) {
        lumination = 60;
    } else if( lumination < 25 && has_artifact_with( AEP_GLOW ) ) {
        lumination = 25;
    } else if( lumination < 5 && ( has_effect( effect_glowing ) ||
                                   has_active_bionic( bio_tattoo_led ) || has_effect( effect_glowy_led ) ) ) {
        lumination = 5;
    }
    return lumination;
}

tripoint player::global_square_location() const
{
    return g->m.getabs( position );
}

tripoint player::global_sm_location() const
{
    return ms_to_sm_copy( global_square_location() );
}

tripoint player::global_omt_location() const
{
    return ms_to_omt_copy( global_square_location() );
}

const tripoint &player::pos() const
{
    return position;
}

int player::sight_range( int light_level ) const
{
    /* Via Beer-Lambert we have:
     * light_level * (1 / exp( LIGHT_TRANSPARENCY_OPEN_AIR * distance) ) <= LIGHT_AMBIENT_LOW
     * Solving for distance:
     * 1 / exp( LIGHT_TRANSPARENCY_OPEN_AIR * distance ) <= LIGHT_AMBIENT_LOW / light_level
     * 1 <= exp( LIGHT_TRANSPARENCY_OPEN_AIR * distance ) * LIGHT_AMBIENT_LOW / light_level
     * light_level <= exp( LIGHT_TRANSPARENCY_OPEN_AIR * distance ) * LIGHT_AMBIENT_LOW
     * log(light_level) <= LIGHT_TRANSPARENCY_OPEN_AIR * distance + log(LIGHT_AMBIENT_LOW)
     * log(light_level) - log(LIGHT_AMBIENT_LOW) <= LIGHT_TRANSPARENCY_OPEN_AIR * distance
     * log(LIGHT_AMBIENT_LOW / light_level) <= LIGHT_TRANSPARENCY_OPEN_AIR * distance
     * log(LIGHT_AMBIENT_LOW / light_level) * (1 / LIGHT_TRANSPARENCY_OPEN_AIR) <= distance
     */
    int range = int( -log( get_vision_threshold( int( g->m.ambient_light_at( pos() ) ) ) /
                           static_cast<float>( light_level ) ) *
                     ( 1.0 / LIGHT_TRANSPARENCY_OPEN_AIR ) );
    // int range = log(light_level * LIGHT_AMBIENT_LOW) / LIGHT_TRANSPARENCY_OPEN_AIR;

    // Clamp to [1, sight_max].
    return std::max( 1, std::min( range, sight_max ) );
}

int player::unimpaired_range() const
{
    return std::min( sight_max, 60 );
}

bool player::overmap_los( const tripoint &omt, int sight_points )
{
    const tripoint ompos = global_omt_location();
    if( omt.x < ompos.x - sight_points || omt.x > ompos.x + sight_points ||
        omt.y < ompos.y - sight_points || omt.y > ompos.y + sight_points ) {
        // Outside maximum sight range
        return false;
    }

    const std::vector<tripoint> line = line_to( ompos, omt, 0, 0 );
    for( size_t i = 0; i < line.size() && sight_points >= 0; i++ ) {
        const tripoint &pt = line[i];
        const oter_id &ter = overmap_buffer.ter( pt );
        sight_points -= int( ter->get_see_cost() );
        if( sight_points < 0 ) {
            return false;
        }
    }
    return true;
}

int player::overmap_sight_range( int light_level ) const
{
    int sight = sight_range( light_level );
    if( sight < SEEX ) {
        return 0;
    }
    if( sight <= SEEX * 4 ) {
        return ( sight / ( SEEX / 2 ) );
    }
    sight = has_trait( trait_BIRD_EYE ) ? 15 : 10;

    /** @EFFECT_PER determines overmap sight range */
    sight += ( -4 + static_cast<int>( get_per() / 2 ) );
    bool has_optic = ( has_item_with_flag( "ZOOM" ) || has_bionic( bio_eye_optic ) );

    if( has_trait( trait_EAGLEEYED ) && has_optic ) { //optic AND scout = +15
        sight += 15;
    } else if( has_trait( trait_EAGLEEYED ) != has_optic ) { //optic OR scout = +10
        sight += 10;
    }

    if( has_trait( trait_UNOBSERVANT ) && sight > 3 ) {
        sight = 3; //surprise! you can't see!
    }

    return sight;
}

#define MAX_CLAIRVOYANCE 40
int player::clairvoyance() const
{
    if( vision_mode_cache[VISION_CLAIRVOYANCE_SUPER] ) {
        return MAX_CLAIRVOYANCE;
    }

    if( vision_mode_cache[VISION_CLAIRVOYANCE_PLUS] ) {
        return 8;
    }

    if( vision_mode_cache[VISION_CLAIRVOYANCE] ) {
        return 3;
    }

    return 0;
}

bool player::sight_impaired() const
{
    return ( ( ( has_effect( effect_boomered ) || has_effect( effect_no_sight ) ||
                 has_effect( effect_darkness ) ) &&
               ( !( has_trait( trait_PER_SLIME_OK ) ) ) ) ||
             ( underwater && !has_bionic( bio_membrane ) && !has_trait( trait_MEMBRANE ) &&
               !worn_with_flag( "SWIM_GOGGLES" ) && !has_trait( trait_PER_SLIME_OK ) &&
               !has_trait( trait_CEPH_EYES ) && !has_trait( trait_SEESLEEP ) ) ||
             ( ( has_trait( trait_MYOPIC ) || has_trait( trait_URSINE_EYE ) ) &&
               !worn_with_flag( "FIX_NEARSIGHT" ) &&
               !has_effect( effect_contacts ) &&
               !has_bionic( bio_eye_optic ) ) ||
             has_trait( trait_PER_SLIME ) );
}

bool player::has_two_arms() const
{
    // If you've got a blaster arm, low hp arm, or you're inside a shell then you don't have two
    // arms to use.
    return !( ( has_bionic( bio_blaster ) || hp_cur[hp_arm_l] < 10 || hp_cur[hp_arm_r] < 10 ) ||
              has_active_mutation( trait_id( "SHELL2" ) ) );
}

bool player::avoid_trap( const tripoint &pos, const trap &tr ) const
{
    /** @EFFECT_DEX increases chance to avoid traps */

    /** @EFFECT_DODGE increases chance to avoid traps */
    int myroll = dice( 3, dex_cur + get_skill_level( skill_dodge ) * 1.5 );
    int traproll;
    if( tr.can_see( pos, *this ) ) {
        traproll = dice( 3, tr.get_avoidance() );
    } else {
        traproll = dice( 6, tr.get_avoidance() );
    }

    if( has_trait( trait_LIGHTSTEP ) ) {
        myroll += dice( 2, 6 );
    }

    if( has_trait( trait_CLUMSY ) ) {
        myroll -= dice( 2, 6 );
    }

    return myroll >= traproll;
}

bool player::has_alarm_clock() const
{
    return ( has_item_with_flag( "ALARMCLOCK", true ) ||
             ( g->m.veh_at( pos() ) &&
               !empty( g->m.veh_at( pos() )->vehicle().get_avail_parts( "ALARMCLOCK" ) ) ) ||
             has_bionic( bio_watch ) );
}

bool player::has_watch() const
{
    return ( has_item_with_flag( "WATCH", true ) ||
             ( g->m.veh_at( pos() ) &&
               !empty( g->m.veh_at( pos() )->vehicle().get_avail_parts( "WATCH" ) ) ) ||
             has_bionic( bio_watch ) );
}

void player::pause()
{
    moves = 0;
    recoil = MAX_RECOIL;

    // Train swimming if underwater
    if( !in_vehicle ) {
        if( underwater ) {
            practice( skill_swimming, 1 );
            drench( 100, { {
                    bp_leg_l, bp_leg_r, bp_torso, bp_arm_l,
                    bp_arm_r, bp_head, bp_eyes, bp_mouth,
                    bp_foot_l, bp_foot_r, bp_hand_l, bp_hand_r
                }
            }, true );
        } else if( g->m.has_flag( TFLAG_DEEP_WATER, pos() ) ) {
            practice( skill_swimming, 1 );
            // Same as above, except no head/eyes/mouth
            drench( 100, { {
                    bp_leg_l, bp_leg_r, bp_torso, bp_arm_l,
                    bp_arm_r, bp_foot_l, bp_foot_r, bp_hand_l,
                    bp_hand_r
                }
            }, true );
        } else if( g->m.has_flag( "SWIMMABLE", pos() ) ) {
            drench( 40, { { bp_foot_l, bp_foot_r, bp_leg_l, bp_leg_r } }, false );
        }
    }

    // Try to put out clothing/hair fire
    if( has_effect( effect_onfire ) ) {
        time_duration total_removed = 0_turns;
        time_duration total_left = 0_turns;
        bool on_ground = has_effect( effect_downed );
        for( const body_part bp : all_body_parts ) {
            effect &eff = get_effect( effect_onfire, bp );
            if( eff.is_null() ) {
                continue;
            }

            // @todo: Tools and skills
            total_left += eff.get_duration();
            // Being on the ground will smother the fire much faster because you can roll
            const time_duration dur_removed = on_ground ? eff.get_duration() / 2 + 2_turns : 1_turns;
            eff.mod_duration( -dur_removed );
            total_removed += dur_removed;
        }

        // Don't drop on the ground when the ground is on fire
        if( total_left > 1_minutes && !is_dangerous_fields( g->m.field_at( pos() ) ) ) {
            add_effect( effect_downed, 2_turns, num_bp, false, 0, true );
            add_msg_player_or_npc( m_warning,
                                   _( "You roll on the ground, trying to smother the fire!" ),
                                   _( "<npcname> rolls on the ground!" ) );
        } else if( total_removed > 0_turns ) {
            add_msg_player_or_npc( m_warning,
                                   _( "You attempt to put out the fire on you!" ),
                                   _( "<npcname> attempts to put out the fire on them!" ) );
        }
    }

    if( is_npc() ) {
        // The stuff below doesn't apply to NPCs
        // search_surroundings should eventually do, though
        return;
    }

    VehicleList vehs = g->m.get_vehicles();
    vehicle *veh = nullptr;
    for( auto &v : vehs ) {
        veh = v.v;
        if( veh && veh->is_moving() && veh->player_in_control( *this ) ) {
            if( one_in( 8 ) ) {
                double exp_temp = 1 + veh->total_mass() / 400.0_kilogram + std::abs( veh->velocity / 3200.0 );
                int experience = int( exp_temp );
                if( exp_temp - experience > 0 && x_in_y( exp_temp - experience, 1.0 ) ) {
                    experience++;
                }
                practice( skill_id( "driving" ), experience );
            }
            break;
        }
    }

    search_surroundings();
}

void player::shout( std::string msg )
{
    int base = 10;
    int shout_multiplier = 2;

    // Mutations make shouting louder, they also define the default message
    if( has_trait( trait_SHOUT2 ) ) {
        base = 15;
        shout_multiplier = 3;
        if( msg.empty() ) {
            msg = is_player() ? _( "yourself scream loudly!" ) : _( "a loud scream!" );
        }
    }

    if( has_trait( trait_SHOUT3 ) ) {
        shout_multiplier = 4;
        base = 20;
        if( msg.empty() ) {
            msg = is_player() ? _( "yourself let out a piercing howl!" ) : _( "a piercing howl!" );
        }
    }

    if( msg.empty() ) {
        msg = is_player() ? _( "yourself shout loudly!" ) : _( "a loud shout!" );
    }
    // Masks and such dampen the sound
    // Balanced around  whisper for wearing bondage mask
    // and noise ~= 10(door smashing) for wearing dust mask for character with strength = 8
    /** @EFFECT_STR increases shouting volume */
    const int penalty = encumb( bp_mouth ) * 3 / 2;
    int noise = base + str_cur * shout_multiplier - penalty;

    // Minimum noise volume possible after all reductions.
    // Volume 1 can't be heard even by player
    constexpr int minimum_noise = 2;

    if( noise <= base ) {
        std::string dampened_shout;
        std::transform( msg.begin(), msg.end(), std::back_inserter( dampened_shout ), tolower );
        noise = std::max( minimum_noise, noise );
        msg = std::move( dampened_shout );
    }

    // Screaming underwater is not good for oxygen and harder to do overall
    if( underwater ) {
        if( !has_trait( trait_GILLS ) && !has_trait( trait_GILLS_CEPH ) ) {
            mod_stat( "oxygen", -noise );
        }

        noise = std::max( minimum_noise, noise / 2 );
    }

    // TODO: indistinct noise descriptions should be handled in the sounds code
    if( noise <= minimum_noise ) {
        add_msg_if_player( m_warning,
                           _( "The sound of your voice is almost completely muffled!" ) );
        msg = is_player() ? _( "your muffled shout" ) : _( "an indistinct voice" );
    } else if( noise * 2 <= noise + penalty ) {
        // The shout's volume is 1/2 or lower of what it would be without the penalty
        add_msg_if_player( m_warning, _( "The sound of your voice is significantly muffled!" ) );
    }

    sounds::sound( pos(), noise, sounds::sound_t::speech, msg );
}

void player::toggle_move_mode()
{
    if( move_mode == "walk" ) {
        if( stamina > 0 && !has_effect( effect_winded ) ) {
            move_mode = "run";
            if( is_hauling() ) {
                stop_hauling();
            }
            add_msg( _( "You start running." ) );
        } else {
            add_msg( m_bad, _( "You're too tired to run." ) );
        }
    } else if( move_mode == "run" ) {
        move_mode = "walk";
        add_msg( _( "You slow to a walk." ) );
    }
}

void player::search_surroundings()
{
    if( controlling_vehicle ) {
        return;
    }
    // Search for traps in a larger area than before because this is the only
    // way we can "find" traps that aren't marked as visible.
    // Detection formula takes care of likelihood of seeing within this range.
    for( const tripoint &tp : g->m.points_in_radius( pos(), 5 ) ) {
        const trap &tr = g->m.tr_at( tp );
        if( tr.is_null() || tp == pos() ) {
            continue;
        }
        if( !sees( tp ) ) {
            continue;
        }
        if( tr.name().empty() || tr.can_see( tp, *this ) ) {
            // Already seen, or has no name -> can never be seen
            continue;
        }
        // Chance to detect traps we haven't yet seen.
        if( tr.detect_trap( tp, *this ) ) {
            if( tr.get_visibility() > 0 ) {
                // Only bug player about traps that aren't trivial to spot.
                const std::string direction = direction_name(
                                                  direction_from( pos(), tp ) );
                add_msg_if_player( _( "You've spotted a %1$s to the %2$s!" ),
                                   tr.name().c_str(), direction.c_str() );
            }
            add_known_trap( tp, tr );
        }
    }
}

int player::read_speed( bool return_stat_effect ) const
{
    // Stat window shows stat effects on based on current stat
    const int intel = get_int();
    /** @EFFECT_INT increases reading speed */
    int ret = 1000 - 50 * ( intel - 8 );
    if( has_trait( trait_FASTREADER ) ) {
        ret *= .8;
    }
    if( has_trait( trait_PROF_DICEMASTER ) ) {
        ret *= .9;
    }

    if( has_trait( trait_SLOWREADER ) ) {
        ret *= 1.3;
    }

    if( ret < 100 ) {
        ret = 100;
    }
    // return_stat_effect actually matters here
    return ( return_stat_effect ? ret : ret / 10 );
}

int player::rust_rate( bool return_stat_effect ) const
{
    if( get_option<std::string>( "SKILL_RUST" ) == "off" ) {
        return 0;
    }

    // Stat window shows stat effects on based on current stat
    int intel = get_int();
    /** @EFFECT_INT reduces skill rust */
    int ret = ( ( get_option<std::string>( "SKILL_RUST" ) == "vanilla" ||
                  get_option<std::string>( "SKILL_RUST" ) == "capped" ) ? 500 : 500 - 35 * ( intel - 8 ) );

    if( has_trait( trait_FORGETFUL ) ) {
        ret *= 1.33;
    }

    if( has_trait( trait_GOODMEMORY ) ) {
        ret *= .66;
    }

    if( ret < 0 ) {
        ret = 0;
    }

    // return_stat_effect actually matters here
    return ( return_stat_effect ? ret : ret / 10 );
}

int player::talk_skill() const
{
    /** @EFFECT_INT slightly increases talking skill */

    /** @EFFECT_PER slightly increases talking skill */

    /** @EFFECT_SPEECH increases talking skill */
    int ret = get_int() + get_per() + get_skill_level( skill_id( "speech" ) ) * 3;
    return ret;
}

int player::intimidation() const
{
    /** @EFFECT_STR increases intimidation factor */
    int ret = get_str() * 2;
    if( weapon.is_gun() ) {
        ret += 10;
    }
    if( weapon.damage_melee( DT_BASH ) >= 12 ||
        weapon.damage_melee( DT_CUT ) >= 12 ||
        weapon.damage_melee( DT_STAB ) >= 12 ) {
        ret += 5;
    }

    if( stim > 20 ) {
        ret += 2;
    }
    if( has_effect( effect_drunk ) ) {
        ret -= 4;
    }

    return ret;
}

bool player::is_dead_state() const
{
    return hp_cur[hp_head] <= 0 || hp_cur[hp_torso] <= 0;
}

void player::on_dodge( Creature *source, float difficulty )
{
    static const matec_id tec_none( "tec_none" );

    // Each avoided hit consumes an available dodge
    // When no more available we are likely to fail player::dodge_roll
    dodges_left--;

    // dodging throws of our aim unless we are either skilled at dodging or using a small weapon
    if( is_armed() && weapon.is_gun() ) {
        recoil += std::max( weapon.volume() / 250_ml - get_skill_level( skill_dodge ), 0 ) * rng( 0, 100 );
        recoil = std::min( MAX_RECOIL, recoil );
    }

    // Even if we are not to train still call practice to prevent skill rust
    difficulty = std::max( difficulty, 0.0f );
    practice( skill_dodge, difficulty * 2, difficulty );

    ma_ondodge_effects();

    // For adjacent attackers check for techniques usable upon successful dodge
    if( source && square_dist( pos(), source->pos() ) == 1 ) {
        matec_id tec = pick_technique( *source, used_weapon(), false, true, false );
        if( tec != tec_none ) {
            melee_attack( *source, false, tec );
        }
    }
}

void player::on_hit( Creature *source, body_part bp_hit,
                     float /*difficulty*/, dealt_projectile_attack const *const proj )
{
    check_dead_state();
    if( source == nullptr || proj != nullptr ) {
        return;
    }

    bool u_see = g->u.sees( *this );
    if( has_active_bionic( bionic_id( "bio_ods" ) ) && power_level > 5 ) {
        if( is_player() ) {
            add_msg( m_good, _( "Your offensive defense system shocks %s in mid-attack!" ),
                     source->disp_name().c_str() );
        } else if( u_see ) {
            add_msg( _( "%1$s's offensive defense system shocks %2$s in mid-attack!" ),
                     disp_name().c_str(),
                     source->disp_name().c_str() );
        }
        int shock = rng( 1, 4 );
        charge_power( -shock );
        damage_instance ods_shock_damage;
        ods_shock_damage.add_damage( DT_ELECTRIC, shock * 5 );
        // Should hit body part used for attack
        source->deal_damage( this, bp_torso, ods_shock_damage );
    }
    if( !wearing_something_on( bp_hit ) &&
        ( has_trait( trait_SPINES ) || has_trait( trait_QUILLS ) ) ) {
        int spine = rng( 1, has_trait( trait_QUILLS ) ? 20 : 8 );
        if( !is_player() ) {
            if( u_see ) {
                add_msg( _( "%1$s's %2$s puncture %3$s in mid-attack!" ), name.c_str(),
                         ( has_trait( trait_QUILLS ) ? _( "quills" ) : _( "spines" ) ),
                         source->disp_name().c_str() );
            }
        } else {
            add_msg( m_good, _( "Your %1$s puncture %2$s in mid-attack!" ),
                     ( has_trait( trait_QUILLS ) ? _( "quills" ) : _( "spines" ) ),
                     source->disp_name().c_str() );
        }
        damage_instance spine_damage;
        spine_damage.add_damage( DT_STAB, spine );
        source->deal_damage( this, bp_torso, spine_damage );
    }
    if( ( !( wearing_something_on( bp_hit ) ) ) && ( has_trait( trait_THORNS ) ) &&
        ( !( source->has_weapon() ) ) ) {
        if( !is_player() ) {
            if( u_see ) {
                add_msg( _( "%1$s's %2$s scrape %3$s in mid-attack!" ), name.c_str(),
                         _( "thorns" ), source->disp_name().c_str() );
            }
        } else {
            add_msg( m_good, _( "Your thorns scrape %s in mid-attack!" ), source->disp_name().c_str() );
        }
        int thorn = rng( 1, 4 );
        damage_instance thorn_damage;
        thorn_damage.add_damage( DT_CUT, thorn );
        // In general, critters don't have separate limbs
        // so safer to target the torso
        source->deal_damage( this, bp_torso, thorn_damage );
    }
    if( ( !( wearing_something_on( bp_hit ) ) ) && ( has_trait( trait_CF_HAIR ) ) ) {
        if( !is_player() ) {
            if( u_see ) {
                add_msg( _( "%1$s gets a load of %2$s's %3$s stuck in!" ), source->disp_name().c_str(),
                         name.c_str(), ( _( "hair" ) ) );
            }
        } else {
            add_msg( m_good, _( "Your hairs detach into %s!" ), source->disp_name().c_str() );
        }
        source->add_effect( effect_stunned, 2_turns );
        if( one_in( 3 ) ) { // In the eyes!
            source->add_effect( effect_blind, 2_turns );
        }
    }
}

int player::get_lift_assist() const
{
    int result = 0;
    const std::vector<npc *> helpers = g->u.get_crafting_helpers();
    for( const npc *np : helpers ) {
        result += np->get_str();
    }
    return result;
}

int player::get_num_crafting_helpers( int max ) const
{
    std::vector<npc *> helpers = g->u.get_crafting_helpers();
    return std::min( max, static_cast<int>( helpers.size() ) );
}

void player::on_hurt( Creature *source, bool disturb /*= true*/ )
{
    if( has_trait( trait_ADRENALINE ) && !has_effect( effect_adrenaline ) &&
        ( hp_cur[hp_head] < 25 || hp_cur[hp_torso] < 15 ) ) {
        add_effect( effect_adrenaline, 20_minutes );
    }

    if( disturb ) {
        if( has_effect( effect_sleep ) && !has_effect( effect_narcosis ) ) {
            wake_up();
        }
        if( !is_npc() ) {
            if( source != nullptr ) {
                g->cancel_activity_or_ignore_query( distraction_type::attacked,
                                                    string_format( _( "You were attacked by %s!" ),
                                                            source->disp_name().c_str() ) );
            } else {
                g->cancel_activity_or_ignore_query( distraction_type::attacked, _( "You were hurt!" ) );
            }
        }
    }

    if( is_dead_state() ) {
        set_killer( source );
    }
}

bool player::immune_to( body_part bp, damage_unit dam ) const
{
    if( has_trait( trait_DEBUG_NODMG ) || is_immune_damage( dam.type ) ) {
        return true;
    }

    passive_absorb_hit( bp, dam );

    for( const item &cloth : worn ) {
        if( cloth.get_coverage() == 100 && cloth.covers( bp ) ) {
            cloth.mitigate_damage( dam );
        }
    }

    return dam.amount <= 0;
}

dealt_damage_instance player::deal_damage( Creature *source, body_part bp,
        const damage_instance &d )
{
    if( has_trait( trait_DEBUG_NODMG ) ) {
        return dealt_damage_instance();
    }

    //damage applied here
    dealt_damage_instance dealt_dams = Creature::deal_damage( source, bp, d );
    //block reduction should be by applied this point
    int dam = dealt_dams.total_damage();

    // TODO: Pre or post blit hit tile onto "this"'s location here
    if( dam > 0 && g->u.sees( pos() ) ) {
        g->draw_hit_player( *this, dam );

        if( is_player() && source ) {
            //monster hits player melee
            SCT.add( posx(), posy(),
                     direction_from( 0, 0, posx() - source->posx(), posy() - source->posy() ),
                     get_hp_bar( dam, get_hp_max( player::bp_to_hp( bp ) ) ).first, m_bad,
                     body_part_name( bp ), m_neutral );
        }
    }

    // handle snake artifacts
    if( has_artifact_with( AEP_SNAKES ) && dam >= 6 ) {
        int snakes = dam / 6;
        std::vector<tripoint> valid;
        for( const tripoint &dest : g->m.points_in_radius( pos(), 1 ) ) {
            if( g->is_empty( dest ) ) {
                valid.push_back( dest );
            }
        }
        if( snakes > int( valid.size() ) ) {
            snakes = int( valid.size() );
        }
        if( snakes == 1 ) {
            add_msg( m_warning, _( "A snake sprouts from your body!" ) );
        } else if( snakes >= 2 ) {
            add_msg( m_warning, _( "Some snakes sprout from your body!" ) );
        }
        for( int i = 0; i < snakes && !valid.empty(); i++ ) {
            const tripoint target = random_entry_removed( valid );
            if( monster *const snake = g->summon_mon( mon_shadow_snake, target ) ) {
                snake->friendly = -1;
            }
        }
    }

    // And slimespawners too
    if( ( has_trait( trait_SLIMESPAWNER ) ) && ( dam >= 10 ) && one_in( 20 - dam ) ) {
        std::vector<tripoint> valid;
        for( const tripoint &dest : g->m.points_in_radius( pos(), 1 ) ) {
            if( g->is_empty( dest ) ) {
                valid.push_back( dest );
            }
        }
        add_msg( m_warning, _( "Slime is torn from you, and moves on its own!" ) );
        int numslime = 1;
        for( int i = 0; i < numslime && !valid.empty(); i++ ) {
            const tripoint target = random_entry_removed( valid );
            if( monster *const slime = g->summon_mon( mon_player_blob, target ) ) {
                slime->friendly = -1;
            }
        }
    }

    //Acid blood effects.
    bool u_see = g->u.sees( *this );
    int cut_dam = dealt_dams.type_damage( DT_CUT );
    if( source && has_trait( trait_ACIDBLOOD ) && !one_in( 3 ) &&
        ( dam >= 4 || cut_dam > 0 ) && ( rl_dist( g->u.pos(), source->pos() ) <= 1 ) ) {
        if( is_player() ) {
            add_msg( m_good, _( "Your acidic blood splashes %s in mid-attack!" ),
                     source->disp_name().c_str() );
        } else if( u_see ) {
            add_msg( _( "%1$s's acidic blood splashes on %2$s in mid-attack!" ),
                     disp_name().c_str(), source->disp_name().c_str() );
        }
        damage_instance acidblood_damage;
        acidblood_damage.add_damage( DT_ACID, rng( 4, 16 ) );
        if( !one_in( 4 ) ) {
            source->deal_damage( this, bp_arm_l, acidblood_damage );
            source->deal_damage( this, bp_arm_r, acidblood_damage );
        } else {
            source->deal_damage( this, bp_torso, acidblood_damage );
            source->deal_damage( this, bp_head, acidblood_damage );
        }
    }

    int recoil_mul = 100;
    switch( bp ) {
        case bp_eyes:
            if( dam > 5 || cut_dam > 0 ) {
                const time_duration minblind = std::max( 1_turns, 1_turns * ( dam + cut_dam ) / 10 );
                const time_duration maxblind = std::min( 5_turns, 1_turns * ( dam + cut_dam ) / 4 );
                add_effect( effect_blind, rng( minblind, maxblind ) );
            }
            break;
        case bp_torso:
            break;
        case bp_hand_l: // Fall through to arms
        case bp_arm_l:
            // Hit to arms/hands are really bad to our aim
            recoil_mul = 200;
            break;
        case bp_hand_r: // Fall through to arms
        case bp_arm_r:
            recoil_mul = 200;
            break;
        case bp_foot_l: // Fall through to legs
        case bp_leg_l:
            break;
        case bp_foot_r: // Fall through to legs
        case bp_leg_r:
            break;
        case bp_mouth: // Fall through to head damage
        case bp_head:
            // @todo: Some daze maybe? Move drain?
            break;
        default:
            debugmsg( "Wacky body part hit!" );
    }

    // @todo: Scale with damage in a way that makes sense for power armors, plate armor and naked skin.
    recoil += recoil_mul * weapon.volume() / 250_ml;
    recoil = std::min( MAX_RECOIL, recoil );
    //looks like this should be based off of dealt damages, not d as d has no damage reduction applied.
    // Skip all this if the damage isn't from a creature. e.g. an explosion.
    if( source != nullptr ) {
        if( source->has_flag( MF_GRABS ) && !source->is_hallucination() ) {
            /** @EFFECT_DEX increases chance to avoid being grabbed, if DEX>STR */

            /** @EFFECT_STR increases chance to avoid being grabbed, if STR>DEX */
            if( has_grab_break_tec() && get_grab_resist() > 0 &&
                ( get_dex() > get_str() ? rng( 0, get_dex() ) : rng( 0, get_str() ) ) >
                rng( 0, 10 ) ) {
                if( has_effect( effect_grabbed ) ) {
                    add_msg_if_player( m_warning, _( "You are being grabbed by %s, but you bat it away!" ),
                                       source->disp_name().c_str() );
                } else {
                    add_msg_player_or_npc( m_info, _( "You are being grabbed by %s, but you break its grab!" ),
                                           _( "<npcname> are being grabbed by %s, but they break its grab!" ),
                                           source->disp_name().c_str() );
                }
            } else {
                int prev_effect = get_effect_int( effect_grabbed );
                add_effect( effect_grabbed, 2_turns, bp_torso, false, prev_effect + 2 );
                add_msg_player_or_npc( m_bad, _( "You are grabbed by %s!" ), _( "<npcname> is grabbed by %s!" ),
                                       source->disp_name().c_str() );
            }
        }
    }

    if( get_option<bool>( "FILTHY_WOUNDS" ) ) {
        int sum_cover = 0;
        for( const item &i : worn ) {
            if( i.covers( bp ) && i.is_filthy() ) {
                sum_cover += i.get_coverage();
            }
        }

        // Chance of infection is damage (with cut and stab x4) * sum of coverage on affected body part, in percent.
        // i.e. if the body part has a sum of 100 coverage from filthy clothing,
        // each point of damage has a 1% change of causing infection.
        if( sum_cover > 0 ) {
            const int cut_type_dam = dealt_dams.type_damage( DT_CUT ) + dealt_dams.type_damage( DT_STAB );
            const int combined_dam = dealt_dams.type_damage( DT_BASH ) + ( cut_type_dam * 4 );
            const int infection_chance = ( combined_dam * sum_cover ) / 100;
            if( x_in_y( infection_chance, 100 ) ) {
                if( has_effect( effect_bite, bp ) ) {
                    add_effect( effect_bite, 40_minutes, bp, true );
                } else if( has_effect( effect_infected, bp ) ) {
                    add_effect( effect_infected, 25_minutes, bp, true );
                } else {
                    add_effect( effect_bite, 1_turns, bp, true );
                }
                add_msg_if_player( _( "Filth from your clothing has implanted deep in the wound." ) );
            }
        }
    }

    on_hurt( source );
    return dealt_dams;
}

void player::mod_pain( int npain )
{
    if( npain > 0 ) {
        if( has_trait( trait_NOPAIN ) ) {
            return;
        }
        // always increase pain gained by one from these bad mutations
        if( has_trait( trait_MOREPAIN ) ) {
            npain += std::max( 1, roll_remainder( npain * 0.25 ) );
        } else if( has_trait( trait_MOREPAIN2 ) ) {
            npain += std::max( 1, roll_remainder( npain * 0.5 ) );
        } else if( has_trait( trait_MOREPAIN3 ) ) {
            npain += std::max( 1, roll_remainder( npain * 1.0 ) );
        }

        if( npain > 1 ) {
            // if it's 1 it'll just become 0, which is bad
            if( has_trait( trait_PAINRESIST_TROGLO ) ) {
                npain = roll_remainder( npain * 0.5 );
            } else if( has_trait( trait_PAINRESIST ) ) {
                npain = roll_remainder( npain * 0.67 );
            }
        }
    }
    Creature::mod_pain( npain );
}

void player::set_pain( int npain )
{
    const int prev_pain = get_perceived_pain();
    Creature::set_pain( npain );
    const int cur_pain = get_perceived_pain();

    if( cur_pain != prev_pain ) {
        react_to_felt_pain( cur_pain - prev_pain );
        on_stat_change( "perceived_pain", cur_pain );
    }
}

int player::get_perceived_pain() const
{
    if( get_effect_int( effect_adrenaline ) > 1 ) {
        return 0;
    }

    return std::max( get_pain() - get_painkiller(), 0 );
}

void player::mod_painkiller( int npkill )
{
    set_painkiller( pkill + npkill );
}

void player::set_painkiller( int npkill )
{
    npkill = std::max( npkill, 0 );
    if( pkill != npkill ) {
        const int prev_pain = get_perceived_pain();
        pkill = npkill;
        on_stat_change( "pkill", pkill );
        const int cur_pain = get_perceived_pain();

        if( cur_pain != prev_pain ) {
            react_to_felt_pain( cur_pain - prev_pain );
            on_stat_change( "perceived_pain", cur_pain );
        }
    }
}

int player::get_painkiller() const
{
    return pkill;
}

void player::react_to_felt_pain( int intensity )
{
    if( intensity <= 0 ) {
        return;
    }
    if( is_player() && intensity >= 2 ) {
        g->cancel_activity_or_ignore_query( distraction_type::pain,  _( "Ouch, something hurts!" ) );
    }
    // Only a large pain burst will actually wake people while sleeping.
    if( has_effect( effect_sleep ) && !has_effect( effect_narcosis ) ) {
        int pain_thresh = rng( 3, 5 );

        if( has_trait( trait_HEAVYSLEEPER ) ) {
            pain_thresh += 2;
        } else if( has_trait( trait_HEAVYSLEEPER2 ) ) {
            pain_thresh += 5;
        }

        if( intensity >= pain_thresh ) {
            wake_up();
        }
    }
}

int player::reduce_healing_effect( const efftype_id &eff_id, int remove_med, body_part hurt )
{
    effect &e = get_effect( eff_id, hurt );
    int intensity = e.get_intensity();
    if( remove_med < intensity ) {
        if( eff_id == effect_bandaged ) {
            add_msg_if_player( m_bad, _( "Bandages on your %s were damaged!" ), body_part_name( hurt ) );
        } else  if( eff_id == effect_disinfected ) {
            add_msg_if_player( m_bad, _( "You got some filth on your disinfected %s!" ),
                               body_part_name( hurt ) );
        }
    } else {
        if( eff_id == effect_bandaged ) {
            add_msg_if_player( m_bad, _( "Bandages on your %s were destroyed!" ), body_part_name( hurt ) );
        } else  if( eff_id == effect_disinfected ) {
            add_msg_if_player( m_bad, _( "Your %s is no longer disinfected!" ), body_part_name( hurt ) );
        }
    }
    e.mod_duration( -6_hours * remove_med );
    return intensity;
}

/*
    Where damage to player is actually applied to hit body parts
    Might be where to put bleed stuff rather than in player::deal_damage()
 */
void player::apply_damage( Creature *source, body_part hurt, int dam, const bool bypass_med )
{
    if( is_dead_state() || has_trait( trait_DEBUG_NODMG ) ) {
        // don't do any more damage if we're already dead
        // Or if we're debugging and don't want to die
        return;
    }

    hp_part hurtpart = bp_to_hp( hurt );
    if( hurtpart == num_hp_parts ) {
        debugmsg( "Wacky body part hurt!" );
        hurtpart = hp_torso;
    }

    mod_pain( dam / 2 );

    hp_cur[hurtpart] -= dam;
    if( hp_cur[hurtpart] < 0 ) {
        lifetime_stats.damage_taken += hp_cur[hurtpart];
        hp_cur[hurtpart] = 0;
    }

    if( hp_cur[hurtpart] <= 0 && ( source == nullptr || !source->is_hallucination() ) ) {
        if( has_effect( effect_mending, hurt ) ) {
            effect &e = get_effect( effect_mending, hurt );
            float remove_mend = dam / 20.0f;
            e.mod_duration( -e.get_max_duration() * remove_mend );
        }
    }

    lifetime_stats.damage_taken += dam;
    if( dam > get_painkiller() ) {
        on_hurt( source );
    }

    if( !bypass_med ) {
        // remove healing effects if damaged
        int remove_med = roll_remainder( dam / 5.0f );
        if( remove_med > 0 && has_effect( effect_bandaged, hurt ) ) {
            remove_med -= reduce_healing_effect( effect_bandaged, remove_med, hurt );
        }
        if( remove_med > 0 && has_effect( effect_disinfected, hurt ) ) {
            remove_med -= reduce_healing_effect( effect_disinfected, remove_med, hurt );
        }
    }
}

void player::heal( body_part healed, int dam )
{
    hp_part healpart;
    switch( healed ) {
        case bp_eyes: // Fall through to head damage
        case bp_mouth: // Fall through to head damage
        case bp_head:
            healpart = hp_head;
            break;
        case bp_torso:
            healpart = hp_torso;
            break;
        case bp_hand_l:
            // Shouldn't happen, but fall through to arms
            debugmsg( "Heal against hands!" );
        /* fallthrough */
        case bp_arm_l:
            healpart = hp_arm_l;
            break;
        case bp_hand_r:
            // Shouldn't happen, but fall through to arms
            debugmsg( "Heal against hands!" );
        /* fallthrough */
        case bp_arm_r:
            healpart = hp_arm_r;
            break;
        case bp_foot_l:
            // Shouldn't happen, but fall through to legs
            debugmsg( "Heal against feet!" );
        /* fallthrough */
        case bp_leg_l:
            healpart = hp_leg_l;
            break;
        case bp_foot_r:
            // Shouldn't happen, but fall through to legs
            debugmsg( "Heal against feet!" );
        /* fallthrough */
        case bp_leg_r:
            healpart = hp_leg_r;
            break;
        default:
            debugmsg( "Wacky body part healed!" );
            healpart = hp_torso;
    }
    heal( healpart, dam );
}

void player::heal( hp_part healed, int dam )
{
    if( hp_cur[healed] > 0 ) {
        hp_cur[healed] += dam;
        if( hp_cur[healed] > hp_max[healed] ) {
            lifetime_stats.damage_healed -= hp_cur[healed] - hp_max[healed];
            hp_cur[healed] = hp_max[healed];
        }
        lifetime_stats.damage_healed += dam;
    }
}

void player::healall( int dam )
{
    for( int healed_part = 0; healed_part < num_hp_parts; healed_part++ ) {
        heal( static_cast<hp_part>( healed_part ), dam );
    }
}

void player::hurtall( int dam, Creature *source, bool disturb /*= true*/ )
{
    if( is_dead_state() || has_trait( trait_DEBUG_NODMG ) || dam <= 0 ) {
        return;
    }

    for( int i = 0; i < num_hp_parts; i++ ) {
        const hp_part bp = static_cast<hp_part>( i );
        // Don't use apply_damage here or it will annoy the player with 6 queries
        hp_cur[bp] -= dam;
        lifetime_stats.damage_taken += dam;
        if( hp_cur[bp] < 0 ) {
            lifetime_stats.damage_taken += hp_cur[bp];
            hp_cur[bp] = 0;
        }
    }

    // Low pain: damage is spread all over the body, so not as painful as 6 hits in one part
    mod_pain( dam );
    on_hurt( source, disturb );
}

int player::hitall( int dam, int vary, Creature *source )
{
    int damage_taken = 0;
    for( int i = 0; i < num_hp_parts; i++ ) {
        const body_part bp = hp_to_bp( static_cast<hp_part>( i ) );
        int ddam = vary ? dam * rng( 100 - vary, 100 ) / 100 : dam;
        int cut = 0;
        auto damage = damage_instance::physical( ddam, cut, 0 );
        damage_taken += deal_damage( source, bp, damage ).total_damage();
    }
    return damage_taken;
}

float player::fall_damage_mod() const
{
    float ret = 1.0f;

    // Ability to land properly is 2x as important as dexterity itself
    /** @EFFECT_DEX decreases damage from falling */

    /** @EFFECT_DODGE decreases damage from falling */
    float dex_dodge = dex_cur / 2 + get_skill_level( skill_dodge );
    // Penalize for wearing heavy stuff
    dex_dodge -= ( ( ( encumb( bp_leg_l ) + encumb( bp_leg_r ) ) / 2 ) + ( encumb(
                       bp_torso ) / 1 ) ) / 10;
    // But prevent it from increasing damage
    dex_dodge = std::max( 0.0f, dex_dodge );
    // 100% damage at 0, 75% at 10, 50% at 20 and so on
    ret *= ( 100.0f - ( dex_dodge * 4.0f ) ) / 100.0f;

    if( has_trait( trait_PARKOUR ) ) {
        ret *= 2.0f / 3.0f;
    }

    // TODO: Bonus for Judo, mutations. Penalty for heavy weight (including mutations)
    return std::max( 0.0f, ret );
}

// force is maximum damage to hp before scaling
int player::impact( const int force, const tripoint &p )
{
    // Falls over ~30m are fatal more often than not
    // But that would be quite a lot considering 21 z-levels in game
    // so let's assume 1 z-level is comparable to 30 force

    if( force <= 0 ) {
        return force;
    }

    // Damage modifier (post armor)
    float mod = 1.0f;
    int effective_force = force;
    int cut = 0;
    // Percentage armor penetration - armor won't help much here
    // TODO: Make cushioned items like bike helmets help more
    float armor_eff = 1.0f;
    // Shock Absorber CBM heavily reduces damage
    const bool shock_absorbers = has_active_bionic( bionic_id( "bio_shock_absorber" ) );

    // Being slammed against things rather than landing means we can't
    // control the impact as well
    const bool slam = p != pos();
    std::string target_name = "a swarm of bugs";
    Creature *critter = g->critter_at( p );
    if( critter != this && critter != nullptr ) {
        target_name = critter->disp_name();
        // Slamming into creatures and NPCs
        // TODO: Handle spikes/horns and hard materials
        armor_eff = 0.5f; // 2x as much as with the ground
        // TODO: Modify based on something?
        mod = 1.0f;
        effective_force = force;
    } else if( const optional_vpart_position vp = g->m.veh_at( p ) ) {
        // Slamming into vehicles
        // TODO: Integrate it with vehicle collision function somehow
        target_name = vp->vehicle().disp_name();
        if( vp.part_with_feature( "SHARP", true ) ) {
            // Now we're actually getting impaled
            cut = force; // Lots of fun
        }

        mod = slam ? 1.0f : fall_damage_mod();
        armor_eff = 0.25f; // Not much
        if( !slam && vp->part_with_feature( "ROOF", true ) ) {
            // Roof offers better landing than frame or pavement
            effective_force /= 2; // TODO: Make this not happen with heavy duty/plated roof
        }
    } else {
        // Slamming into terrain/furniture
        target_name = g->m.disp_name( p );
        int hard_ground = g->m.has_flag( TFLAG_DIGGABLE, p ) ? 0 : 3;
        armor_eff = 0.25f; // Not much
        // Get cut by stuff
        // This isn't impalement on metal wreckage, more like flying through a closed window
        cut = g->m.has_flag( TFLAG_SHARP, p ) ? 5 : 0;
        effective_force = force + hard_ground;
        mod = slam ? 1.0f : fall_damage_mod();
        if( g->m.has_furn( p ) ) {
            // TODO: Make furniture matter
        } else if( g->m.has_flag( TFLAG_SWIMMABLE, p ) ) {
            // TODO: Some formula of swimming
            effective_force /= 4;
        }
    }

    // Rescale for huge force
    // At >30 force, proper landing is impossible and armor helps way less
    if( effective_force > 30 ) {
        // Armor simply helps way less
        armor_eff *= 30.0f / effective_force;
        if( mod < 1.0f ) {
            // Everything past 30 damage gets a worse modifier
            const float scaled_mod = std::pow( mod, 30.0f / effective_force );
            const float scaled_damage = ( 30.0f * mod ) + scaled_mod * ( effective_force - 30.0f );
            mod = scaled_damage / effective_force;
        }
    }

    if( !slam && mod < 1.0f && mod * force < 5 ) {
        // Perfect landing, no damage (regardless of armor)
        add_msg_if_player( m_warning, _( "You land on %s." ), target_name.c_str() );
        return 0;
    }

    // Shock absorbers kick in only when they need to, so if our other protections fail, fall back on them
    if( shock_absorbers ) {
        effective_force -= 15; // Provide a flat reduction to force
        if( mod > 0.25f ) {
            mod = 0.25f; // And provide a 75% reduction against that force if we don't have it already
        }
        if( effective_force < 0 ) {
            effective_force = 0;
        }
    }

    int total_dealt = 0;
    if( mod * effective_force >= 5 ) {
        for( int i = 0; i < num_hp_parts; i++ ) {
            const body_part bp = hp_to_bp( static_cast<hp_part>( i ) );
            const int bash = effective_force * rng( 60, 100 ) / 100;
            damage_instance di;
            di.add_damage( DT_BASH, bash, 0, armor_eff, mod );
            // No good way to land on sharp stuff, so here modifier == 1.0f
            di.add_damage( DT_CUT, cut, 0, armor_eff, 1.0f );
            total_dealt += deal_damage( nullptr, bp, di ).total_damage();
        }
    }

    if( total_dealt > 0 && is_player() ) {
        // "You slam against the dirt" is fine
        add_msg( m_bad, _( "You are slammed against %s for %d damage." ),
                 target_name.c_str(), total_dealt );
    } else if( is_player() && shock_absorbers ) {
        add_msg( m_bad, _( "You are slammed against %s!" ),
                 target_name.c_str(), total_dealt );
        add_msg( m_good, _( "...but your shock absorbers negate the damage!" ) );
    } else if( slam ) {
        // Only print this line if it is a slam and not a landing
        // Non-players should only get this one: player doesn't know how much damage was dealt
        // and landing messages for each slammed creature would be too much
        add_msg_player_or_npc( m_bad,
                               _( "You are slammed against %s." ),
                               _( "<npcname> is slammed against %s." ),
                               target_name.c_str() );
    } else {
        // No landing message for NPCs
        add_msg_if_player( m_warning, _( "You land on %s." ), target_name.c_str() );
    }

    if( x_in_y( mod, 1.0f ) ) {
        add_effect( effect_downed, rng( 1_turns, 1_turns + mod * 3_turns ) );
    }

    return total_dealt;
}

void player::knock_back_from( const tripoint &p )
{
    if( p == pos() ) {
        return;
    }

    tripoint to = pos();
    const tripoint dp = pos() - p;
    to.x += sgn( dp.x );
    to.y += sgn( dp.y );

    // First, see if we hit a monster
    if( monster *const critter = g->critter_at<monster>( to ) ) {
        deal_damage( critter, bp_torso, damage_instance( DT_BASH, critter->type->size ) );
        add_effect( effect_stunned, 1_turns );
        /** @EFFECT_STR_MAX allows knocked back player to knock back, damage, stun some monsters */
        if( ( str_max - 6 ) / 4 > critter->type->size ) {
            critter->knock_back_from( pos() ); // Chain reaction!
            critter->apply_damage( this, bp_torso, ( str_max - 6 ) / 4 );
            critter->add_effect( effect_stunned, 1_turns );
        } else if( ( str_max - 6 ) / 4 == critter->type->size ) {
            critter->apply_damage( this, bp_torso, ( str_max - 6 ) / 4 );
            critter->add_effect( effect_stunned, 1_turns );
        }
        critter->check_dead_state();

        add_msg_player_or_npc( _( "You bounce off a %s!" ), _( "<npcname> bounces off a %s!" ),
                               critter->name().c_str() );
        return;
    }

    if( npc *const np = g->critter_at<npc>( to ) ) {
        deal_damage( np, bp_torso, damage_instance( DT_BASH, np->get_size() ) );
        add_effect( effect_stunned, 1_turns );
        np->deal_damage( this, bp_torso, damage_instance( DT_BASH, 3 ) );
        add_msg_player_or_npc( _( "You bounce off %s!" ), _( "<npcname> bounces off %s!" ),
                               np->name.c_str() );
        np->check_dead_state();
        return;
    }

    // If we're still in the function at this point, we're actually moving a tile!
    if( g->m.has_flag( "LIQUID", to ) && g->m.has_flag( TFLAG_DEEP_WATER, to ) ) {
        if( !is_npc() ) {
            g->plswim( to );
        }
        // TODO: NPCs can't swim!
    } else if( g->m.impassable( to ) ) { // Wait, it's a wall

        // It's some kind of wall.
        apply_damage( nullptr, bp_torso,
                      3 ); // TODO: who knocked us back? Maybe that creature should be the source of the damage?
        add_effect( effect_stunned, 2_turns );
        add_msg_player_or_npc( _( "You bounce off a %s!" ), _( "<npcname> bounces off a %s!" ),
                               g->m.obstacle_name( to ).c_str() );

    } else { // It's no wall
        setpos( to );
    }
}

int player::hp_percentage() const
{
    int total_cur = 0;
    int total_max = 0;
    // Head and torso HP are weighted 3x and 2x, respectively
    total_cur = hp_cur[hp_head] * 3 + hp_cur[hp_torso] * 2;
    total_max = hp_max[hp_head] * 3 + hp_max[hp_torso] * 2;
    for( int i = hp_arm_l; i < num_hp_parts; i++ ) {
        total_cur += hp_cur[i];
        total_max += hp_max[i];
    }

    return ( 100 * total_cur ) / total_max;
}

// Returns the number of multiples of tick_length we would "pass" on our way `from` to `to`
// For example, if `tick_length` is 1 hour, then going from 0:59 to 1:01 should return 1
inline int ticks_between( const time_point &from, const time_point &to,
                          const time_duration &tick_length )
{
    return ( to_turn<int>( to ) / to_turns<int>( tick_length ) ) - ( to_turn<int>
            ( from ) / to_turns<int>( tick_length ) );
}

void player::update_body()
{
    update_body( calendar::turn - 1_turns, calendar::turn );
}

void player::update_body( const time_point &from, const time_point &to )
{
    update_stamina( to_turns<int>( to - from ) );
    const int five_mins = ticks_between( from, to, 5_minutes );
    if( five_mins > 0 ) {
        check_needs_extremes();
        update_needs( five_mins );
        regen( five_mins );
        // Note: mend ticks once per 5 minutes, but wants rate in TURNS, not 5 minute intervals
        mend( five_mins * MINUTES( 5 ) );
    }

    const int thirty_mins = ticks_between( from, to, 30_minutes );
    if( thirty_mins > 0 ) {
        // Radiation kills health even at low doses
        update_health( has_trait( trait_RADIOGENIC ) ? 0 : -radiation );
        get_sick();
    }

    for( const auto &v : vitamin::all() ) {
        const time_duration rate = vitamin_rate( v.first );
        if( rate > 0_turns ) {
            int qty = ticks_between( from, to, rate );
            if( qty > 0 ) {
                vitamin_mod( v.first, 0 - qty );
            }

        } else if( rate < 0_turns ) {
            // mutations can result in vitamins being generated (but never accumulated)
            int qty = ticks_between( from, to, -rate );
            if( qty > 0 ) {
                vitamin_mod( v.first, qty );
            }
        }
    }
}

void player::update_vitamins( const vitamin_id &vit )
{
    if( is_npc() ) {
        return; // NPCs cannot develop vitamin diseases
    }

    efftype_id def = vit.obj().deficiency();
    efftype_id exc = vit.obj().excess();

    int lvl = vit.obj().severity( vitamin_get( vit ) );
    if( lvl <= 0 ) {
        remove_effect( def );
    }
    if( lvl >= 0 ) {
        remove_effect( exc );
    }
    if( lvl > 0 ) {
        if( has_effect( def, num_bp ) ) {
            get_effect( def, num_bp ).set_intensity( lvl, true );
        } else {
            add_effect( def, 1_turns, num_bp, true, lvl );
        }
    }
    if( lvl < 0 ) {
        if( has_effect( exc, num_bp ) ) {
            get_effect( exc, num_bp ).set_intensity( lvl, true );
        } else {
            add_effect( exc, 1_turns, num_bp, true, lvl );
        }
    }
}

void player::get_sick()
{
    // NPCs are too dumb to handle infections now
    if( is_npc() || has_trait( trait_DISIMMUNE ) ) {
        // In a shocking twist, disease immunity prevents diseases.
        return;
    }

    if( has_effect( effect_flu ) || has_effect( effect_common_cold ) ) {
        // While it's certainly possible to get sick when you already are,
        // it wouldn't be very fun.
        return;
    }

    // Normal people get sick about 2-4 times/year.
    int base_diseases_per_year = 3;
    if( has_trait( trait_DISRESISTANT ) ) {
        // Disease resistant people only get sick once a year.
        base_diseases_per_year = 1;
    }

    // This check runs once every 30 minutes, so double to get hours, *24 to get days.
    const int checks_per_year = 2 * 24 * 365;

    // Health is in the range [-200,200].
    // Diseases are half as common for every 50 health you gain.
    float health_factor = std::pow( 2.0f, get_healthy() / 50.0f );

    int disease_rarity = static_cast<int>( checks_per_year * health_factor / base_diseases_per_year );
    add_msg( m_debug, "disease_rarity = %d", disease_rarity );
    if( one_in( disease_rarity ) ) {
        if( one_in( 6 ) ) {
            // The flu typically lasts 3-10 days.
            add_env_effect( effect_flu, bp_mouth, 3, rng( 3_days, 10_days ) );
        } else {
            // A cold typically lasts 1-14 days.
            add_env_effect( effect_common_cold, bp_mouth, 3, rng( 1_days, 14_days ) );
        }
    }
}

void player::check_needs_extremes()
{
    // Check if we've overdosed... in any deadly way.
    if( stim > 250 ) {
        add_msg_if_player( m_bad, _( "You have a sudden heart attack!" ) );
        add_memorial_log( pgettext( "memorial_male", "Died of a drug overdose." ),
                          pgettext( "memorial_female", "Died of a drug overdose." ) );
        hp_cur[hp_torso] = 0;
    } else if( stim < -200 || get_painkiller() > 240 ) {
        add_msg_if_player( m_bad, _( "Your breathing stops completely." ) );
        add_memorial_log( pgettext( "memorial_male", "Died of a drug overdose." ),
                          pgettext( "memorial_female", "Died of a drug overdose." ) );
        hp_cur[hp_torso] = 0;
    } else if( has_effect( effect_jetinjector ) && get_effect_dur( effect_jetinjector ) > 40_minutes ) {
        if( !( has_trait( trait_NOPAIN ) ) ) {
            add_msg_if_player( m_bad, _( "Your heart spasms painfully and stops." ) );
        } else {
            add_msg_if_player( _( "Your heart spasms and stops." ) );
        }
        add_memorial_log( pgettext( "memorial_male", "Died of a healing stimulant overdose." ),
                          pgettext( "memorial_female", "Died of a healing stimulant overdose." ) );
        hp_cur[hp_torso] = 0;
    } else if( get_effect_dur( effect_adrenaline ) > 50_minutes ) {
        add_msg_if_player( m_bad, _( "Your heart spasms and stops." ) );
        add_memorial_log( pgettext( "memorial_male", "Died of adrenaline overdose." ),
                          pgettext( "memorial_female", "Died of adrenaline overdose." ) );
        hp_cur[hp_torso] = 0;
    }

    // Check if we're starving or have starved
    if( is_player() && get_hunger() >= 300 && get_starvation() >= 2700 ) {
        if( get_starvation() >= 5700 ) {
            add_msg_if_player( m_bad, _( "You have starved to death." ) );
            add_memorial_log( pgettext( "memorial_male", "Died of starvation." ),
                              pgettext( "memorial_female", "Died of starvation." ) );
            hp_cur[hp_torso] = 0;
        } else if( get_starvation() >= 4700 && calendar::once_every( 1_hours ) ) {
            add_msg_if_player( m_warning, _( "Food..." ) );
        } else if( get_starvation() >= 3700 && calendar::once_every( 1_hours ) ) {
            add_msg_if_player( m_warning, _( "You are STARVING!" ) );
        } else if( calendar::once_every( 1_hours ) ) {
            add_msg_if_player( m_warning, _( "Your stomach feels so empty..." ) );
        }
    }

    // Check if we're dying of thirst
    if( is_player() && get_thirst() >= 600 ) {
        if( get_thirst() >= 1200 ) {
            add_msg_if_player( m_bad, _( "You have died of dehydration." ) );
            add_memorial_log( pgettext( "memorial_male", "Died of thirst." ),
                              pgettext( "memorial_female", "Died of thirst." ) );
            hp_cur[hp_torso] = 0;
        } else if( get_thirst() >= 1000 && calendar::once_every( 30_minutes ) ) {
            add_msg_if_player( m_warning, _( "Even your eyes feel dry..." ) );
        } else if( get_thirst() >= 800 && calendar::once_every( 30_minutes ) ) {
            add_msg_if_player( m_warning, _( "You are THIRSTY!" ) );
        } else if( calendar::once_every( 30_minutes ) ) {
            add_msg_if_player( m_warning, _( "Your mouth feels so dry..." ) );
        }
    }

    // Check if we're falling asleep, unless we're sleeping
    if( get_fatigue() >= EXHAUSTED + 25 && !in_sleep_state() ) {
        if( get_fatigue() >= MASSIVE_FATIGUE ) {
            add_msg_if_player( m_bad, _( "Survivor sleep now." ) );
            add_memorial_log( pgettext( "memorial_male", "Succumbed to lack of sleep." ),
                              pgettext( "memorial_female", "Succumbed to lack of sleep." ) );
            mod_fatigue( -10 );
            fall_asleep();
        } else if( get_fatigue() >= 800 && calendar::once_every( 30_minutes ) ) {
            add_msg_if_player( m_warning, _( "Anywhere would be a good place to sleep..." ) );
        } else if( calendar::once_every( 30_minutes ) ) {
            add_msg_if_player( m_warning, _( "You feel like you haven't slept in days." ) );
        }
    }

    // Even if we're not Exhausted, we really should be feeling lack/sleep earlier
    // Penalties start at Dead Tired and go from there
    if( get_fatigue() >= DEAD_TIRED && !in_sleep_state() ) {
        if( get_fatigue() >= 700 ) {
            if( calendar::once_every( 30_minutes ) ) {
                add_msg_if_player( m_warning, _( "You're too physically tired to stop yawning." ) );
                add_effect( effect_lack_sleep, 30_minutes + 1_turns );
            }
            /** @EFFECT_INT slightly decreases occurrence of short naps when dead tired */
            if( one_in( 50 + int_cur ) ) {
                // Rivet's idea: look out for microsleeps!
                fall_asleep( 5_turns );
            }
        } else if( get_fatigue() >= EXHAUSTED ) {
            if( calendar::once_every( 30_minutes ) ) {
                add_msg_if_player( m_warning, _( "How much longer until bedtime?" ) );
                add_effect( effect_lack_sleep, 30_minutes + 1_turns );
            }
            /** @EFFECT_INT slightly decreases occurrence of short naps when exhausted */
            if( one_in( 100 + int_cur ) ) {
                fall_asleep( 5_turns );
            }
        } else if( get_fatigue() >= DEAD_TIRED && calendar::once_every( 30_minutes ) ) {
            add_msg_if_player( m_warning, _( "*yawn* You should really get some sleep." ) );
            add_effect( effect_lack_sleep, 30_minutes + 1_turns );
        }
    }

    // Sleep deprivation kicks in if lack of sleep is avoided with stimulants or otherwise for long periods of time
    int sleep_deprivation = get_sleep_deprivation();
    float sleep_deprivation_pct = sleep_deprivation / static_cast<float>( SLEEP_DEPRIVATION_MASSIVE );

    if( sleep_deprivation >= SLEEP_DEPRIVATION_HARMLESS && !in_sleep_state() ) {
        if( calendar::once_every( 60_minutes ) ) {
            if( sleep_deprivation < SLEEP_DEPRIVATION_MINOR ) {
                add_msg_if_player( m_warning,
                                   _( "Your mind feels tired. It's been a while since you've slept well." ) );
                mod_fatigue( 1 );
            } else if( sleep_deprivation < SLEEP_DEPRIVATION_SERIOUS ) {
                add_msg_if_player( m_bad,
                                   _( "Your mind feels foggy from lack of good sleep, and your eyes keep trying to close against your will." ) );
                mod_fatigue( 5 );

                if( one_in( 10 ) ) {
                    mod_healthy_mod( -1, 0 );
                }
            } else if( sleep_deprivation < SLEEP_DEPRIVATION_MAJOR ) {
                add_msg_if_player( m_bad,
                                   _( "Your mind feels weary, and you dread every wakeful minute that passes. You crave sleep, and feel like you're about to collapse." ) );
                mod_fatigue( 10 );

                if( one_in( 5 ) ) {
                    mod_healthy_mod( -2, 0 );
                }
            } else if( sleep_deprivation < SLEEP_DEPRIVATION_MASSIVE ) {
                add_msg_if_player( m_bad,
                                   _( "You haven't slept decently for so long that your whole body is screaming for mercy. It's a miracle that you're still awake, but it just feels like a curse now." ) );
                mod_fatigue( 40 );

                mod_healthy_mod( -5, 0 );
            }
            // else you pass out for 20 hours, guaranteed

            // Microsleeps are slightly worse if you're sleep deprived, but not by much. (chance: 1 in (75 + int_cur) at lethal sleep deprivation)
            // Note: these can coexist with fatigue-related microsleeps
            /** @EFFECT_INT slightly decreases occurrence of short naps when sleep deprived */
            if( one_in( static_cast<int>( sleep_deprivation_pct * 75 ) + int_cur ) ) {
                fall_asleep( 5_turns );
            }

            // Stimulants can be used to stay awake a while longer, but after a while you'll just collapse.
            bool can_pass_out = ( stim < 30 && sleep_deprivation >= SLEEP_DEPRIVATION_MINOR ) ||
                                sleep_deprivation >= SLEEP_DEPRIVATION_MAJOR;

            if( can_pass_out && calendar::once_every( 10_minutes ) ) {
                /** @EFFECT_PER slightly increases resilience against passing out from sleep deprivation */
                if( one_in( static_cast<int>( ( 1 - sleep_deprivation_pct ) * 100 ) + per_cur ) ||
                    sleep_deprivation >= SLEEP_DEPRIVATION_MASSIVE ) {
                    add_msg_if_player( m_bad,
                                       _( "Your body collapses to sleep deprivation, your neglected fatigue rushing back all at once, and you pass out on the spot." ) );
                    if( get_fatigue() < EXHAUSTED ) {
                        set_fatigue( EXHAUSTED );
                    }

                    if( sleep_deprivation >= SLEEP_DEPRIVATION_MAJOR ) {
                        fall_asleep( 20_hours );
                    } else if( sleep_deprivation >= SLEEP_DEPRIVATION_SERIOUS ) {
                        fall_asleep( 16_hours );
                    } else {
                        fall_asleep( 12_hours );
                    }
                }
            }

        }
    }

}

needs_rates player::calc_needs_rates()
{
    effect &sleep = get_effect( effect_sleep );
    const bool has_recycler = has_bionic( bio_recycler );
    const bool asleep = !sleep.is_null();

    needs_rates rates;
    rates.hunger = metabolic_rate();
    add_msg_if_player( m_debug, "Metabolic rate: %.2f", rates.hunger );

    rates.thirst = get_option< float >( "PLAYER_THIRST_RATE" );
    rates.thirst *= 1.0f +  mutation_value( "thirst_modifier" );
    if( worn_with_flag( "SLOWS_THIRST" ) ) {
        rates.thirst *= 0.7f;
    }

    // Note: intentionally not in metabolic rate
    if( has_recycler ) {
        // Recycler won't help much with mutant metabolism - it is intended for human one
        rates.hunger = std::min( rates.hunger, std::max( 0.5f, rates.hunger - 0.5f ) );
        rates.thirst = std::min( rates.thirst, std::max( 0.5f, rates.thirst - 0.5f ) );
    }

    if( asleep ) {
        rates.recovery = 1.0f + mutation_value( "fatigue_regen_modifier" );
        if( !is_hibernating() ) {
            // Hunger and thirst advance more slowly while we sleep. This is the standard rate.
            rates.hunger *= 0.5f;
            rates.thirst *= 0.5f;
            const int intense = sleep.is_null() ? 0 : sleep.get_intensity();
            // Accelerated recovery capped to 2x over 2 hours
            // After 16 hours of activity, equal to 7.25 hours of rest
            const int accelerated_recovery_chance = 24 - intense + 1;
            const float accelerated_recovery_rate = 1.0f / accelerated_recovery_chance;
            rates.recovery += accelerated_recovery_rate;

        } else {
            // Hunger and thirst advance *much* more slowly whilst we hibernate.
            rates.hunger *= ( 2.0f / 7.0f );
            rates.thirst *= ( 2.0f / 7.0f );
        }
        rates.recovery -= float( get_perceived_pain() ) / 60;

    } else {
        rates.recovery = 0;
    }

    if( is_npc() ) {
        rates.hunger *= 0.25f;
        rates.thirst *= 0.25f;
    }
    rates.fatigue = get_option< float >( "PLAYER_FATIGUE_RATE" );
    rates.fatigue *= 1.0f + mutation_value( "fatigue_modifier" );
    return rates;
}

void player::update_needs( int rate_multiplier )
{
    // Hunger, thirst, & fatigue up every 5 minutes
    effect &sleep = get_effect( effect_sleep );
    // No food/thirst/fatigue clock at all
    const bool debug_ls = has_trait( trait_DEBUG_LS );
    // No food/thirst, capped fatigue clock (only up to tired)
    const bool npc_no_food = is_npc() && get_option<bool>( "NO_NPC_FOOD" );
    const bool foodless = debug_ls || npc_no_food;
    const bool asleep = !sleep.is_null();
    const bool lying = asleep || has_effect( effect_lying_down ) ||
                       activity.id() == "ACT_TRY_SLEEP";
    const bool mouse = has_trait( trait_NO_THIRST );
    const bool mycus = has_trait( trait_M_DEPENDENT );

    needs_rates rates = calc_needs_rates();

    if( !foodless && rates.hunger > 0.0f ) {
        const int rolled_hunger = divide_roll_remainder( rates.hunger * rate_multiplier, 1.0 );
        mod_hunger( rolled_hunger );

        // if the playing is famished, starvation increases
        if( get_hunger() >= 300 ) {
            mod_starvation( rolled_hunger );
        } else {
            mod_starvation( -rolled_hunger );
        }
    }

    if( !foodless && rates.thirst > 0.0f ) {
        mod_thirst( divide_roll_remainder( rates.thirst * rate_multiplier, 1.0 ) );
    }
    if( mycus ) {
        // Mycus feeders synchronize hunger and thirst, since their only source of both is the mycus fruit.
        if( get_hunger() > get_thirst() ) {
            set_thirst( get_hunger() );
        } else if( get_thirst() > get_hunger() ) {
            set_hunger( get_thirst() );
        }
    } else if( mouse ) {
        // Metabolic Rehydration makes PT mice gain all their hydration from food.
        set_thirst( get_hunger() );
    }

    const bool wasnt_fatigued = get_fatigue() <= DEAD_TIRED;
    // Don't increase fatigue if sleeping or trying to sleep or if we're at the cap.
    if( get_fatigue() < 1050 && !asleep && !debug_ls ) {
        if( rates.fatigue > 0.0f ) {
            int fatigue_roll = divide_roll_remainder( rates.fatigue * rate_multiplier, 1.0 );
            mod_fatigue( fatigue_roll );

            if( get_option< bool >( "SLEEP_DEPRIVATION" ) ) {
                // Synaptic regen bionic stops SD while awake and boosts it while sleeping
                if( !has_active_bionic( bio_synaptic_regen ) ) {
                    // fatigue_roll should be around 1 - so the counter increases by 1 every minute on average,
                    // but characters who need less sleep will also get less sleep deprived, and vice-versa.

                    // Note: Since needs are updated in 5-minute increments, we have to multiply the roll again by
                    // 5. If rate_multiplier is > 1, fatigue_roll will be higher and this will work out.
                    mod_sleep_deprivation( fatigue_roll * 5 );
                }
            }

            if( npc_no_food && get_fatigue() > TIRED ) {
                set_fatigue( TIRED );
                set_sleep_deprivation( 0 );
            }
        }
    } else if( asleep ) {
        if( rates.recovery > 0.0f ) {
            int recovered = divide_roll_remainder( rates.recovery * rate_multiplier, 1.0 );
            if( get_fatigue() - recovered < -20 ) {
                // Should be wake up, but that could prevent some retroactive regeneration
                sleep.set_duration( 1_turns );
                mod_fatigue( -25 );
            } else {
                mod_fatigue( -recovered );
                if( get_option< bool >( "SLEEP_DEPRIVATION" ) ) {
                    // Sleeping on the ground, no bionic = 1x rest_modifier
                    // Sleeping on a bed, no bionic      = 2x rest_modifier
                    // Sleeping on a comfy bed, no bionic= 3x rest_modifier

                    // Sleeping on the ground, bionic    = 3x rest_modifier
                    // Sleeping on a bed, bionic         = 6x rest_modifier
                    // Sleeping on a comfy bed, bionic   = 9x rest_modifier
                    float rest_modifier = ( has_active_bionic( bio_synaptic_regen ) ? 3 : 1 );
                    // Magnesium supplements also add a flat bonus to recovery speed
                    if( has_effect( effect_magnesium_supplements ) ) {
                        rest_modifier += 1;
                    }

                    comfort_level comfort = base_comfort_value( pos() );

                    if( comfort >= comfort_level::very_comfortable ) {
                        rest_modifier *= 3;
                    } else  if( comfort >= comfort_level::comfortable ) {
                        rest_modifier *= 2.5;
                    } else if( comfort >= comfort_level::slightly_comfortable ) {
                        rest_modifier *= 2;
                    }

                    // If we're just tired, we'll get a decent boost to our sleep quality.
                    // The opposite is true for very tired characters.
                    if( get_fatigue() < DEAD_TIRED ) {
                        rest_modifier += 2;
                    } else if( get_fatigue() >= EXHAUSTED ) {
                        rest_modifier = ( rest_modifier > 2 ) ? rest_modifier - 2 : 1;
                    }

                    // Recovered is multiplied by 2 as well, since we spend 1/3 of the day sleeping
                    mod_sleep_deprivation( -rest_modifier * ( recovered * 2 ) );
                }
            }
        }
    }
    if( is_player() && wasnt_fatigued && get_fatigue() > DEAD_TIRED && !lying ) {
        if( !activity ) {
            add_msg_if_player( m_warning, _( "You're feeling tired.  %s to lie down for sleep." ),
                               press_x( ACTION_SLEEP ) );
        } else {
            g->cancel_activity_query( _( "You're feeling tired." ) );
        }
    }

    if( stim < 0 ) {
        stim = std::min( stim + rate_multiplier, 0 );
    } else if( stim > 0 ) {
        stim = std::max( stim - rate_multiplier, 0 );
    }

    if( get_painkiller() > 0 ) {
        mod_painkiller( -std::min( get_painkiller(), rate_multiplier ) );
    }

    if( g->is_in_sunlight( pos() ) ) {
        if( has_bionic( bn_bio_solar ) ) {
            charge_power( rate_multiplier * 25 );
        }
        if( has_active_bionic( bionic_id( "bio_cable" ) ) ) {
            if( is_wearing( "solarpack_on" ) ) {
                charge_power( rate_multiplier * 25 );
            }
            if( is_wearing( "q_solarpack_on" ) ) {
                charge_power( rate_multiplier * 50 );
            }
        }
    }

    // Huge folks take penalties for cramming themselves in vehicles
    if( in_vehicle && ( has_trait( trait_HUGE ) || has_trait( trait_HUGE_OK ) ) ) {
        add_msg_if_player( m_bad,
                           _( "You're cramping up from stuffing yourself in this vehicle." ) );
        if( is_npc() ) {
            npc &as_npc = dynamic_cast<npc &>( *this );
            as_npc.complain_about( "cramped_vehicle", 1_hours, "<cramped_vehicle>", false );
        }
        mod_pain_noresist( 2 * rng( 2, 3 ) );
        focus_pool -= 1;
    }

    int dec_stom_food = static_cast<int>( get_stomach_food() * 0.2 );
    int dec_stom_water = static_cast<int>( get_stomach_water() * 0.2 );
    dec_stom_food = dec_stom_food < 10 ? 10 : dec_stom_food;
    dec_stom_water = dec_stom_water < 10 ? 10 : dec_stom_water;
    mod_stomach_food( -dec_stom_food );
    mod_stomach_water( -dec_stom_water );
}

void player::regen( int rate_multiplier )
{
    int pain_ticks = rate_multiplier;
    while( get_pain() > 0 && pain_ticks-- > 0 ) {
        mod_pain( -roll_remainder( 0.2f + get_pain() / 50.0f ) );
    }

    float rest = rest_quality();
    float heal_rate = healing_rate( rest ) * MINUTES( 5 );
    if( heal_rate > 0.0f ) {
        healall( roll_remainder( rate_multiplier * heal_rate ) );
    } else if( heal_rate < 0.0f ) {
        int rot_rate = roll_remainder( rate_multiplier * -heal_rate );
        // Has to be in loop because some effects depend on rounding
        while( rot_rate-- > 0 ) {
            hurtall( 1, nullptr, false );
        }
    }

    // include healing effects
    for( int i = 0; i < num_hp_parts; i++ ) {
        body_part bp = hp_to_bp( static_cast<hp_part>( i ) );
        float healing = healing_rate_medicine( rest, bp ) * MINUTES( 5 ) ;

        int healing_apply = roll_remainder( healing );
        heal( bp, healing_apply );
        if( damage_bandaged[i] > 0 ) {
            damage_bandaged[i] -= healing_apply;
            if( damage_bandaged[i] <= 0 ) {
                damage_bandaged[i] = 0;
                remove_effect( effect_bandaged, bp );
                add_msg_if_player( _( "Bandaged wounds on your %s was healed." ), body_part_name( bp ) );
            }
        }
        if( damage_disinfected[i] > 0 ) {
            damage_disinfected[i] -= healing_apply;
            if( damage_disinfected[i] <= 0 ) {
                damage_disinfected[i] = 0;
                remove_effect( effect_disinfected, bp );
                add_msg_if_player( _( "Disinfected wounds on your %s was healed." ), body_part_name( bp ) );
            }
        }

        // remove effects if the limb was healed by other way
        if( has_effect( effect_bandaged, bp ) && ( hp_cur[i] == hp_max[i] ) ) {
            damage_bandaged[i] = 0;
            remove_effect( effect_bandaged, bp );
            add_msg_if_player( _( "Bandaged wounds on your %s was healed." ), body_part_name( bp ) );
        }
        if( has_effect( effect_disinfected, bp ) && ( hp_cur[i] == hp_max[i] ) ) {
            damage_disinfected[i] = 0;
            remove_effect( effect_disinfected, bp );
            add_msg_if_player( _( "Disinfected wounds on your %s was healed." ), body_part_name( bp ) );
        }
    }

    if( radiation > 0 ) {
        radiation = std::max( 0, radiation - roll_remainder( rate_multiplier / 50.0f ) );
    }
}

void player::update_stamina( int turns )
{
    float stamina_recovery = 0.0f;
    // Recover some stamina every turn.
    // Mutated stamina works even when winded
    float stamina_multiplier = ( !has_effect( effect_winded ) ? 1.0f : 0.0f ) +
                               mutation_value( "stamina_regen_modifier" );
    if( stamina_multiplier > 0.0f ) {
        // But mouth encumbrance interferes, even with mutated stamina.
        stamina_recovery += stamina_multiplier * std::max( 1.0f, 10.0f - ( encumb( bp_mouth ) / 10.0f ) );
        // TODO: recovering stamina causes hunger/thirst/fatigue.
        // TODO: Tiredness slowing recovery
    }

    // stim recovers stamina (or impairs recovery)
    if( stim > 0 ) {
        // TODO: Make stamina recovery with stims cost health
        stamina_recovery += std::min( 5.0f, stim / 20.0f );
    } else if( stim < 0 ) {
        // Affect it less near 0 and more near full
        // Stamina maxes out around 1000, stims kill at -200
        // At -100 stim fully counters regular regeneration at 500 stamina,
        // halves at 250 stamina, cuts by 25% at 125 stamina
        // At -50 stim fully counters at 1000, halves at 500
        stamina_recovery += stim * stamina / 1000.0f / 5.0f;
    }

    const int max_stam = get_stamina_max();
    if( power_level >= 3 && has_active_bionic( bio_gills ) ) {
        int bonus = std::min<int>( power_level / 3, max_stam - stamina - stamina_recovery * turns );
        bonus = std::min( bonus, 3 );
        if( bonus > 0 ) {
            charge_power( -3 * bonus );
            stamina_recovery += bonus;
        }
    }

    stamina = roll_remainder( stamina + stamina_recovery * turns );

    // Cap at max
    stamina = std::min( std::max( stamina, 0 ), max_stam );
}

bool player::is_hibernating() const
{
    // Hibernating only kicks in whilst Engorged; separate tracking for hunger/thirst here
    // as a safety catch.  One test subject managed to get two Colds during hibernation;
    // since those add fatigue and dry out the character, the subject went for the full 10 days plus
    // a little, and came out of it well into Parched.  Hibernating shouldn't endanger your
    // life like that--but since there's much less fluid reserve than food reserve,
    // simply using the same numbers won't work.
    return has_effect( effect_sleep ) && get_hunger() <= -60 && get_thirst() <= 80 &&
           has_active_mutation( trait_id( "HIBERNATE" ) );
}

void player::add_addiction( add_type type, int strength )
{
    if( type == ADD_NULL ) {
        return;
    }
    time_duration timer = 2_hours;
    if( has_trait( trait_ADDICTIVE ) ) {
        strength *= 2;
        timer = 1_hours;
    } else if( has_trait( trait_NONADDICTIVE ) ) {
        strength /= 2;
        timer = 6_hours;
    }
    //Update existing addiction
    for( auto &i : addictions ) {
        if( i.type != type ) {
            continue;
        }

        if( i.sated < 0_turns ) {
            i.sated = timer;
        } else if( i.sated < 10_minutes ) {
            i.sated += timer; // TODO: Make this variable?
        } else {
            i.sated += timer / 2;
        }
        if( i.intensity < MAX_ADDICTION_LEVEL && strength > i.intensity * rng( 2, 5 ) ) {
            i.intensity++;
        }

        add_msg( m_debug, "Updating addiction: %d intensity, %d sated",
                 i.intensity, to_turns<int>( i.sated ) );

        return;
    }

    // Add a new addiction
    const int roll = rng( 0, 100 );
    add_msg( m_debug, "Addiction: roll %d vs strength %d", roll, strength );
    if( roll < strength ) {
        //~ %s is addiction name
        const std::string &type_name = addiction_type_name( type );
        add_memorial_log( pgettext( "memorial_male", "Became addicted to %s." ),
                          pgettext( "memorial_female", "Became addicted to %s." ),
                          type_name.c_str() );
        add_msg( m_debug, "%s got addicted to %s", disp_name().c_str(), type_name.c_str() );
        addictions.emplace_back( type, 1 );
    }
}

bool player::has_addiction( add_type type ) const
{
    return std::any_of( addictions.begin(), addictions.end(),
    [type]( const addiction & ad ) {
        return ad.type == type && ad.intensity >= MIN_ADDICTION_LEVEL;
    } );
}

void player::rem_addiction( add_type type )
{
    auto iter = std::find_if( addictions.begin(), addictions.end(),
    [type]( const addiction & ad ) {
        return ad.type == type;
    } );

    if( iter != addictions.end() ) {
        //~ %s is addiction name
        add_memorial_log( pgettext( "memorial_male", "Overcame addiction to %s." ),
                          pgettext( "memorial_female", "Overcame addiction to %s." ),
                          addiction_type_name( type ).c_str() );
        addictions.erase( iter );
    }
}

int player::addiction_level( add_type type ) const
{
    auto iter = std::find_if( addictions.begin(), addictions.end(),
    [type]( const addiction & ad ) {
        return ad.type == type;
    } );
    return iter != addictions.end() ? iter->intensity : 0;
}

void player::siphon( vehicle &veh, const itype_id &type )
{
    auto qty = veh.fuel_left( type );
    if( qty <= 0 ) {
        add_msg( m_bad, _( "There is not enough %s left to siphon it." ), item::nname( type ).c_str() );
        return;
    }

    item liquid( type, calendar::turn, qty );
    if( g->handle_liquid( liquid, nullptr, 1, nullptr, &veh ) ) {
        veh.drain( type, qty - liquid.charges );
    }
}

void player::cough( bool harmful, int loudness )
{
    if( harmful ) {
        const int stam = stamina;
        mod_stat( "stamina", -100 );
        if( stam < 100 && x_in_y( 100 - stam, 100 ) ) {
            apply_damage( nullptr, bp_torso, 1 );
        }
    }

    if( has_effect( effect_cough_suppress ) ) {
        return;
    }

    if( !is_npc() ) {
        add_msg( m_bad, _( "You cough heavily." ) );
    }
    sounds::sound( pos(), loudness, sounds::sound_t::speech, _( "a hacking cough." ) );

    moves -= 80;

    if( has_effect( effect_sleep ) && !has_effect( effect_narcosis ) &&
        ( ( harmful && one_in( 3 ) ) || one_in( 10 ) ) ) {
        wake_up();
    }
}

void player::add_pain_msg( int val, body_part bp ) const
{
    if( has_trait( trait_NOPAIN ) ) {
        return;
    }
    if( bp == num_bp ) {
        if( val > 20 ) {
            add_msg_if_player( _( "Your body is wracked with excruciating pain!" ) );
        } else if( val > 10 ) {
            add_msg_if_player( _( "Your body is wracked with terrible pain!" ) );
        } else if( val > 5 ) {
            add_msg_if_player( _( "Your body is wracked with pain!" ) );
        } else if( val > 1 ) {
            add_msg_if_player( _( "Your body pains you!" ) );
        } else {
            add_msg_if_player( _( "Your body aches." ) );
        }
    } else {
        if( val > 20 ) {
            add_msg_if_player( _( "Your %s is wracked with excruciating pain!" ),
                               body_part_name_accusative( bp ).c_str() );
        } else if( val > 10 ) {
            add_msg_if_player( _( "Your %s is wracked with terrible pain!" ),
                               body_part_name_accusative( bp ).c_str() );
        } else if( val > 5 ) {
            add_msg_if_player( _( "Your %s is wracked with pain!" ),
                               body_part_name_accusative( bp ).c_str() );
        } else if( val > 1 ) {
            add_msg_if_player( _( "Your %s pains you!" ),
                               body_part_name_accusative( bp ).c_str() );
        } else {
            add_msg_if_player( _( "Your %s aches." ),
                               body_part_name_accusative( bp ).c_str() );
        }
    }
}

void player::print_health() const
{
    if( !is_player() ) {
        return;
    }
    int current_health = get_healthy();
    if( has_trait( trait_SELFAWARE ) ) {
        add_msg_if_player( _( "Your current health value is %d." ), current_health );
    }

    if( current_health > 0 &&
        ( has_effect( effect_common_cold ) || has_effect( effect_flu ) ) ) {
        return;
    }

    static const std::map<int, std::string> msg_categories = {
        { -100, "health_horrible" },
        { -50, "health_very_bad" },
        { -10, "health_bad" },
        { 10, "" },
        { 50, "health_good" },
        { 100, "health_very_good" },
        { INT_MAX, "health_great" }
    };

    auto iter = msg_categories.lower_bound( current_health );
    if( iter != msg_categories.end() && !iter->second.empty() ) {
        const std::string &msg = SNIPPET.random_from_category( iter->second );
        add_msg_if_player( current_health > 0 ? m_good : m_bad, msg.c_str() );
    }
}

void player::process_one_effect( effect &it, bool is_new )
{
    bool reduced = resists_effect( it );
    double mod = 1;
    body_part bp = it.get_bp();
    int val = 0;

    // Still hardcoded stuff, do this first since some modify their other traits
    hardcoded_effects( it );

    const auto get_effect = [&it, is_new]( const std::string & arg, bool reduced ) {
        if( is_new ) {
            return it.get_amount( arg, reduced );
        }
        return it.get_mod( arg, reduced );
    };

    // Handle miss messages
    auto msgs = it.get_miss_msgs();
    if( !msgs.empty() ) {
        for( auto i : msgs ) {
            add_miss_reason( _( i.first.c_str() ), unsigned( i.second ) );
        }
    }

    // Handle health mod
    val = get_effect( "H_MOD", reduced );
    if( val != 0 ) {
        mod = 1;
        if( is_new || it.activated( calendar::turn, "H_MOD", val, reduced, mod ) ) {
            int bounded = bound_mod_to_vals(
                              get_healthy_mod(), val, it.get_max_val( "H_MOD", reduced ),
                              it.get_min_val( "H_MOD", reduced ) );
            // This already applies bounds, so we pass them through.
            mod_healthy_mod( bounded, get_healthy_mod() + bounded );
        }
    }

    // Handle health
    val = get_effect( "HEALTH", reduced );
    if( val != 0 ) {
        mod = 1;
        if( is_new || it.activated( calendar::turn, "HEALTH", val, reduced, mod ) ) {
            mod_healthy( bound_mod_to_vals( get_healthy(), val,
                                            it.get_max_val( "HEALTH", reduced ), it.get_min_val( "HEALTH", reduced ) ) );
        }
    }

    // Handle stim
    val = get_effect( "STIM", reduced );
    if( val != 0 ) {
        mod = 1;
        if( is_new || it.activated( calendar::turn, "STIM", val, reduced, mod ) ) {
            stim += bound_mod_to_vals( stim, val, it.get_max_val( "STIM", reduced ),
                                       it.get_min_val( "STIM", reduced ) );
        }
    }

    // Handle hunger
    val = get_effect( "HUNGER", reduced );
    if( val != 0 ) {
        mod = 1;
        if( is_new || it.activated( calendar::turn, "HUNGER", val, reduced, mod ) ) {
            mod_hunger( bound_mod_to_vals( get_hunger(), val, it.get_max_val( "HUNGER", reduced ),
                                           it.get_min_val( "HUNGER", reduced ) ) );
        }
    }

    // Handle starvation
    val = get_effect( "STARVATION", reduced );
    if( val != 0 ) {
        mod = 1;
        if( is_new || it.activated( calendar::turn, "STARVATION", val, reduced, mod ) ) {
            mod_starvation( bound_mod_to_vals( get_starvation(), val, it.get_max_val( "STARVATION", reduced ),
                                               it.get_min_val( "STARVATION", reduced ) ) );
        }
    }

    // Handle thirst
    val = get_effect( "THIRST", reduced );
    if( val != 0 ) {
        mod = 1;
        if( is_new || it.activated( calendar::turn, "THIRST", val, reduced, mod ) ) {
            mod_thirst( bound_mod_to_vals( get_thirst(), val, it.get_max_val( "THIRST", reduced ),
                                           it.get_min_val( "THIRST", reduced ) ) );
        }
    }

    // Handle fatigue
    val = get_effect( "FATIGUE", reduced );
    // Prevent ongoing fatigue effects while asleep.
    // These are meant to change how fast you get tired, not how long you sleep.
    if( val != 0 && !in_sleep_state() ) {
        mod = 1;
        if( is_new || it.activated( calendar::turn, "FATIGUE", val, reduced, mod ) ) {
            mod_fatigue( bound_mod_to_vals( get_fatigue(), val, it.get_max_val( "FATIGUE", reduced ),
                                            it.get_min_val( "FATIGUE", reduced ) ) );
        }
    }

    // Handle Radiation
    val = get_effect( "RAD", reduced );
    if( val != 0 ) {
        mod = 1;
        if( is_new || it.activated( calendar::turn, "RAD", val, reduced, mod ) ) {
            radiation += bound_mod_to_vals( radiation, val, it.get_max_val( "RAD", reduced ), 0 );
            // Radiation can't go negative
            if( radiation < 0 ) {
                radiation = 0;
            }
        }
    }

    // Handle Pain
    val = get_effect( "PAIN", reduced );
    if( val != 0 ) {
        mod = 1;
        if( it.get_sizing( "PAIN" ) ) {
            if( has_trait( trait_FAT ) ) {
                mod *= 1.5;
            }
            if( has_trait( trait_LARGE ) || has_trait( trait_LARGE_OK ) ) {
                mod *= 2;
            }
            if( has_trait( trait_HUGE ) || has_trait( trait_HUGE_OK ) ) {
                mod *= 3;
            }
        }
        if( is_new || it.activated( calendar::turn, "PAIN", val, reduced, mod ) ) {
            int pain_inc = bound_mod_to_vals( get_pain(), val, it.get_max_val( "PAIN", reduced ), 0 );
            mod_pain( pain_inc );
            if( pain_inc > 0 ) {
                add_pain_msg( val, bp );
            }
        }
    }

    // Handle Damage
    val = get_effect( "HURT", reduced );
    if( val != 0 ) {
        mod = 1;
        if( it.get_sizing( "HURT" ) ) {
            if( has_trait( trait_FAT ) ) {
                mod *= 1.5;
            }
            if( has_trait( trait_LARGE ) || has_trait( trait_LARGE_OK ) ) {
                mod *= 2;
            }
            if( has_trait( trait_HUGE ) || has_trait( trait_HUGE_OK ) ) {
                mod *= 3;
            }
        }
        if( is_new || it.activated( calendar::turn, "HURT", val, reduced, mod ) ) {
            if( bp == num_bp ) {
                if( val > 5 ) {
                    add_msg_if_player( _( "Your %s HURTS!" ), body_part_name_accusative( bp_torso ).c_str() );
                } else {
                    add_msg_if_player( _( "Your %s hurts!" ), body_part_name_accusative( bp_torso ).c_str() );
                }
                apply_damage( nullptr, bp_torso, val );
            } else {
                if( val > 5 ) {
                    add_msg_if_player( _( "Your %s HURTS!" ), body_part_name_accusative( bp ).c_str() );
                } else {
                    add_msg_if_player( _( "Your %s hurts!" ), body_part_name_accusative( bp ).c_str() );
                }
                apply_damage( nullptr, bp, val );
            }
        }
    }

    // Handle Sleep
    val = get_effect( "SLEEP", reduced );
    if( val != 0 ) {
        mod = 1;
        if( is_new || it.activated( calendar::turn, "SLEEP", val, reduced, mod ) ) {
            add_msg_if_player( _( "You pass out!" ) );
            fall_asleep( time_duration::from_turns( val ) );
        }
    }

    // Handle painkillers
    val = get_effect( "PKILL", reduced );
    if( val != 0 ) {
        mod = it.get_addict_mod( "PKILL", addiction_level( ADD_PKILLER ) );
        if( is_new || it.activated( calendar::turn, "PKILL", val, reduced, mod ) ) {
            mod_painkiller( bound_mod_to_vals( pkill, val, it.get_max_val( "PKILL", reduced ), 0 ) );
        }
    }

    // Handle coughing
    mod = 1;
    val = 0;
    if( it.activated( calendar::turn, "COUGH", val, reduced, mod ) ) {
        cough( it.get_harmful_cough() );
    }

    // Handle vomiting
    mod = vomit_mod();
    val = 0;
    if( it.activated( calendar::turn, "VOMIT", val, reduced, mod ) ) {
        vomit();
    }

    // Handle stamina
    val = get_effect( "STAMINA", reduced );
    if( val != 0 ) {
        mod = 1;
        if( is_new || it.activated( calendar::turn, "STAMINA", val, reduced, mod ) ) {
            stamina += bound_mod_to_vals( stamina, val,
                                          it.get_max_val( "STAMINA", reduced ),
                                          it.get_min_val( "STAMINA", reduced ) );
            if( stamina < 0 ) {
                // TODO: Make it drain fatigue and/or oxygen?
                stamina = 0;
            } else if( stamina > get_stamina_max() ) {
                stamina = get_stamina_max();
            }
        }
    }

    // Speed and stats are handled in recalc_speed_bonus and reset_stats respectively
}

void player::process_effects()
{
    //Special Removals
    if( has_effect( effect_darkness ) && g->is_in_sunlight( pos() ) ) {
        remove_effect( effect_darkness );
    }
    if( has_trait( trait_M_IMMUNE ) && has_effect( effect_fungus ) ) {
        vomit();
        remove_effect( effect_fungus );
        add_msg_if_player( m_bad,  _( "We have mistakenly colonized a local guide!  Purging now." ) );
    }
    if( has_trait( trait_PARAIMMUNE ) && ( has_effect( effect_dermatik ) ||
                                           has_effect( effect_tapeworm ) ||
                                           has_effect( effect_bloodworms ) || has_effect( effect_brainworms ) ||
                                           has_effect( effect_paincysts ) ) ) {
        remove_effect( effect_dermatik );
        remove_effect( effect_tapeworm );
        remove_effect( effect_bloodworms );
        remove_effect( effect_brainworms );
        remove_effect( effect_paincysts );
        add_msg_if_player( m_good, _( "Something writhes and inside of you as it dies." ) );
    }
    if( has_trait( trait_ACIDBLOOD ) && ( has_effect( effect_dermatik ) ||
                                          has_effect( effect_bloodworms ) ||
                                          has_effect( effect_brainworms ) ) ) {
        remove_effect( effect_dermatik );
        remove_effect( effect_bloodworms );
        remove_effect( effect_brainworms );
    }
    if( has_trait( trait_EATHEALTH ) && has_effect( effect_tapeworm ) ) {
        remove_effect( effect_tapeworm );
        add_msg_if_player( m_good, _( "Your bowels gurgle as something inside them dies." ) );
    }
    if( has_trait( trait_INFIMMUNE ) && ( has_effect( effect_bite ) || has_effect( effect_infected ) ||
                                          has_effect( effect_recover ) ) ) {
        remove_effect( effect_bite );
        remove_effect( effect_infected );
        remove_effect( effect_recover );
    }
    if( !( in_sleep_state() ) && has_effect( effect_alarm_clock ) ) {
        remove_effect( effect_alarm_clock );
    }

    //Human only effects
    for( auto &elem : *effects ) {
        for( auto &_effect_it : elem.second ) {
            process_one_effect( _effect_it.second, false );
        }
    }

    Creature::process_effects();
}

double player::vomit_mod()
{
    double mod = 1;
    if( has_effect( effect_weed_high ) ) {
        mod *= .1;
    }
    if( has_trait( trait_STRONGSTOMACH ) ) {
        mod *= .5;
    }
    if( has_trait( trait_WEAKSTOMACH ) ) {
        mod *= 2;
    }
    if( has_trait( trait_NAUSEA ) ) {
        mod *= 3;
    }
    if( has_trait( trait_VOMITOUS ) ) {
        mod *= 3;
    }
    // If you're already nauseous, any food in your stomach greatly
    // increases chance of vomiting. Liquids don't provoke vomiting, though.
    if( get_stomach_food() != 0 && has_effect( effect_nausea ) ) {
        mod *= 5 * get_effect_int( effect_nausea );
    }
    return mod;
}

void player::suffer()
{
    // @todo: Remove this section and encapsulate hp_cur
    for( int i = 0; i < num_hp_parts; i++ ) {
        body_part bp = hp_to_bp( static_cast<hp_part>( i ) );
        if( hp_cur[i] <= 0 ) {
            add_effect( effect_disabled, 1_turns, bp, true );
        }
    }

    for( size_t i = 0; i < my_bionics->size(); i++ ) {
        if( ( *my_bionics )[i].powered ) {
            process_bionic( i );
        }
    }

    for( auto &mut : my_mutations ) {
        auto &tdata = mut.second;
        if( !tdata.powered ) {
            continue;
        }
        const auto &mdata = mut.first.obj();
        if( tdata.powered && tdata.charge > 0 ) {
            // Already-on units just lose a bit of charge
            tdata.charge--;
        } else {
            // Not-on units, or those with zero charge, have to pay the power cost
            if( mdata.cooldown > 0 ) {
                tdata.powered = true;
                tdata.charge = mdata.cooldown - 1;
            }
            if( mdata.hunger ) {
                mod_hunger( mdata.cost );
                if( get_hunger() >= 700 ) { // Well into Famished
                    add_msg_if_player( m_warning, _( "You're too famished to keep your %s going." ), mdata.name() );
                    tdata.powered = false;
                }
            }
            if( mdata.thirst ) {
                mod_thirst( mdata.cost );
                if( get_thirst() >= 260 ) { // Well into Dehydrated
                    add_msg_if_player( m_warning, _( "You're too dehydrated to keep your %s going." ), mdata.name() );
                    tdata.powered = false;
                }
            }
            if( mdata.fatigue ) {
                mod_fatigue( mdata.cost );
                if( get_fatigue() >= EXHAUSTED ) { // Exhausted
                    add_msg_if_player( m_warning, _( "You're too exhausted to keep your %s going." ), mdata.name() );
                    tdata.powered = false;
                }
            }

            if( !tdata.powered ) {
                apply_mods( mut.first, false );
            }
        }
    }

    if( underwater ) {
        if( !has_trait( trait_GILLS ) && !has_trait( trait_GILLS_CEPH ) ) {
            oxygen--;
        }
        if( oxygen < 12 && worn_with_flag( "REBREATHER" ) ) {
            oxygen += 12;
        }
        if( oxygen <= 5 ) {
            if( has_bionic( bio_gills ) && power_level >= 25 ) {
                oxygen += 5;
                charge_power( -25 );
            } else {
                add_msg_if_player( m_bad, _( "You're drowning!" ) );
                apply_damage( nullptr, bp_torso, rng( 1, 4 ) );
            }
        }
        if( has_trait( trait_FRESHWATEROSMOSIS ) && !g->m.has_flag_ter( "SALT_WATER", pos() ) &&
            get_thirst() > -60 ) {
            mod_thirst( -1 );
        }
    }

    if( has_trait( trait_SHARKTEETH ) && one_in( 14400 ) ) {
        add_msg_if_player( m_neutral, _( "You shed a tooth!" ) );
        g->m.spawn_item( pos(), "bone", 1 );
    }

    if( has_active_mutation( trait_id( "WINGS_INSECT" ) ) ) {
        //~Sound of buzzing Insect Wings
        sounds::sound( pos(), 10, sounds::sound_t::movement, _( "BZZZZZ" ) );
    }

    bool wearing_shoes = is_wearing_shoes( side::LEFT ) || is_wearing_shoes( side::RIGHT );
    if( has_trait( trait_ROOTS3 ) && g->m.has_flag( "PLOWABLE", pos() ) && !wearing_shoes ) {
        if( one_in( 100 ) ) {
            add_msg_if_player( m_good, _( "This soil is delicious!" ) );
            if( get_hunger() > -20 ) {
                mod_hunger( -2 );
            }
            if( get_thirst() > -20 ) {
                mod_thirst( -2 );
            }
            mod_healthy_mod( 10, 50 );
            // No losing oneself in the fertile embrace of rich
            // New England loam.  But it can be a near thing.
            /** @EFFECT_INT decreases chance of losing focus points while eating soil with ROOTS3 */
            if( ( one_in( int_cur ) ) && ( focus_pool >= 25 ) ) {
                focus_pool--;
            }
        } else if( one_in( 50 ) ) {
            if( get_hunger() > -20 ) {
                mod_hunger( -1 );
            }
            if( get_thirst() > -20 ) {
                mod_thirst( -1 );
            }
            mod_healthy_mod( 5, 50 );
        }
    }

    if( !in_sleep_state() ) {
        if( !has_trait( trait_id( "DEBUG_STORAGE" ) ) && ( weight_carried() > 4 * weight_capacity() ) ) {
            if( has_effect( effect_downed ) ) {
                add_effect( effect_downed, 1_turns, num_bp, false, 0, true );
            } else {
                add_effect( effect_downed, 2_turns, num_bp, false, 0, true );
            }
        }
        time_duration timer = -6_hours;
        if( has_trait( trait_ADDICTIVE ) ) {
            timer = -10_hours;
        } else if( has_trait( trait_NONADDICTIVE ) ) {
            timer = -3_hours;
        }
        for( auto &cur_addiction : addictions ) {
            if( cur_addiction.sated <= 0_turns &&
                cur_addiction.intensity >= MIN_ADDICTION_LEVEL ) {
                addict_effect( *this, cur_addiction );
            }
            cur_addiction.sated -= 1_turns;
            // Higher intensity addictions heal faster
            if( cur_addiction.sated - 10_minutes * cur_addiction.intensity < timer ) {
                if( cur_addiction.intensity <= 2 ) {
                    rem_addiction( cur_addiction.type );
                    break;
                } else {
                    cur_addiction.intensity--;
                    cur_addiction.sated = 0_turns;
                }
            }
        }
        if( has_trait( trait_CHEMIMBALANCE ) ) {
            if( one_in( 3600 ) && !has_trait( trait_NOPAIN ) ) {
                add_msg_if_player( m_bad, _( "You suddenly feel sharp pain for no reason." ) );
                mod_pain( 3 * rng( 1, 3 ) );
            }
            if( one_in( 3600 ) ) {
                int pkilladd = 5 * rng( -1, 2 );
                if( pkilladd > 0 ) {
                    add_msg_if_player( m_bad, _( "You suddenly feel numb." ) );
                } else if( ( pkilladd < 0 ) && ( !( has_trait( trait_NOPAIN ) ) ) ) {
                    add_msg_if_player( m_bad, _( "You suddenly ache." ) );
                }
                mod_painkiller( pkilladd );
            }
            if( one_in( 3600 ) ) {
                add_msg_if_player( m_bad, _( "You feel dizzy for a moment." ) );
                moves -= rng( 10, 30 );
            }
            if( one_in( 3600 ) ) {
                int hungadd = 5 * rng( -1, 3 );
                if( hungadd > 0 ) {
                    add_msg_if_player( m_bad, _( "You suddenly feel hungry." ) );
                } else {
                    add_msg_if_player( m_good, _( "You suddenly feel a little full." ) );
                }
                mod_hunger( hungadd );
            }
            if( one_in( 3600 ) ) {
                add_msg_if_player( m_bad, _( "You suddenly feel thirsty." ) );
                mod_thirst( 5 * rng( 1, 3 ) );
            }
            if( one_in( 3600 ) ) {
                add_msg_if_player( m_good, _( "You feel fatigued all of a sudden." ) );
                mod_fatigue( 10 * rng( 2, 4 ) );
            }
            if( one_in( 4800 ) ) {
                if( one_in( 3 ) ) {
                    add_morale( MORALE_FEELING_GOOD, 20, 100 );
                } else {
                    add_morale( MORALE_FEELING_BAD, -20, -100 );
                }
            }
            if( one_in( 3600 ) ) {
                if( one_in( 3 ) ) {
                    add_msg_if_player( m_bad, _( "You suddenly feel very cold." ) );
                    temp_cur.fill( BODYTEMP_VERY_COLD );
                } else {
                    add_msg_if_player( m_bad, _( "You suddenly feel cold." ) );
                    temp_cur.fill( BODYTEMP_COLD );
                }
            }
            if( one_in( 3600 ) ) {
                if( one_in( 3 ) ) {
                    add_msg_if_player( m_bad, _( "You suddenly feel very hot." ) );
                    temp_cur.fill( BODYTEMP_VERY_HOT );
                } else {
                    add_msg_if_player( m_bad, _( "You suddenly feel hot." ) );
                    temp_cur.fill( BODYTEMP_HOT );
                }
            }
        }
        if( ( has_trait( trait_SCHIZOPHRENIC ) || has_artifact_with( AEP_SCHIZO ) ) ) {
            if( is_player() ) {
                bool done_effect = false;
                // Sound
                if( one_in( to_turns<int>( 4_hours ) ) ) {
                    sound_hallu();
                }

                // Follower turns hostile
                if( !done_effect && one_in( to_turns<int>( 4_hours ) ) ) {
                    std::vector<std::shared_ptr<npc>> followers = overmap_buffer.get_npcs_near_player( 12 );

                    std::string who_gets_angry = name;
                    if( !followers.empty() ) {
                        who_gets_angry = random_entry_ref( followers )->name;
                    }
                    add_msg( m_bad, _( "%1$s gets angry!" ), who_gets_angry );
                    done_effect = true;
                }

                // Monster dies
                if( !done_effect && one_in( to_turns<int>( 6_hours ) ) ) {

                    // TODO: move to monster group json
                    static const mtype_id mon_zombie( "mon_zombie" );
                    static const mtype_id mon_zombie_fat( "mon_zombie_fat" );
                    static const mtype_id mon_zombie_fireman( "mon_zombie_fireman" );
                    static const mtype_id mon_zombie_cop( "mon_zombie_cop" );
                    static const mtype_id mon_zombie_soldier( "mon_zombie_soldier" );
                    static const std::array<mtype_id, 5> monsters = { {
                            mon_zombie, mon_zombie_fat, mon_zombie_fireman, mon_zombie_cop, mon_zombie_soldier
                        }
                    };
                    add_msg( _( "%s dies!" ), random_entry_ref( monsters )->nname() );
                    done_effect = true;
                }

                // Limb Breaks
                if( !done_effect && one_in( to_turns<int>( 4_hours ) ) ) {
                    add_msg( m_bad, _( "Your limb breaks!" ) );
                    done_effect = true;
                }

                // NPC chat
                if( !done_effect && one_in( to_turns<int>( 4_hours ) ) ) {
                    std::string i_name = Name::generate( one_in( 2 ) );

                    std::string i_talk = SNIPPET.random_from_category( "<lets_talk>" );
                    parse_tags( i_talk, *this, *this );

                    add_msg( _( "%1$s says: \"%2$s\"" ), i_name, i_talk );
                    done_effect = true;
                }

                // Skill raise
                if( !done_effect && one_in( to_turns<int>( 12_hours ) ) ) {
                    skill_id raised_skill = Skill::random_skill();
                    add_msg( m_good, _( "You increase %1$s to level %2$d" ), raised_skill.c_str(),
                             get_skill_level( raised_skill ) + 1 );
                    done_effect = true;
                }

                // Talk to self
                if( !done_effect && one_in( to_turns<int>( 4_hours ) ) ) {
                    std::vector<std::string> talk_s{ _( "Hey, can you hear me?" ),
                                                     _( "Don't touch me." ),
                                                     _( "What's your name?" ),
                                                     _( "I thought you were my friend." ),
                                                     _( "How are you today?" ),
                                                     _( "Shut up! Don't lie to me." ),
                                                     _( "Why would you do that?" ),
                                                     _( "Please, don't go." ),
                                                     _( "Don't leave me alone!" ),
                                                     _( "Yeah, sure." ),
                                                     _( "No way, man." ),
                                                     _( "Do you really think so?" ),
                                                     _( "Is it really time for that?" ),
                                                     _( "Sorry, I can't hear you." ),
                                                     _( "You've told me already." ),
                                                     _( "I know!" ),
                                                     _( "Why are you following me?" ),
                                                     _( "This place is dangerous, you shouldn't be here." ),
                                                     _( "What are you doing out here?" ),
                                                     _( "That's not true, is it?" ),
                                                     _( "Are you hurt?" ) };

                    add_msg( _( "%1$s says: \"%2$s\"" ), name, random_entry_ref( talk_s ) );
                    done_effect = true;
                }

                // Talking weapon
                if( !done_effect && !weapon.is_null() ) {
                    // If player has a weapon, picks a message from said weapon
                    // Weapon tells player to kill a monster if any are nearby
                    // Weapon is concerned for player if bleeding
                    // Weapon is concerned for itself if damaged
                    // Otherwise random chit-chat

                    std::string i_name_w = weapon.has_var( "item_label" ) ?
                                           weapon.get_var( "item_label" ) :
                                           _( "Your " ) + weapon.type_name();

                    std::vector<std::weak_ptr<monster>> mons = g->all_monsters().items;

                    std::string i_talk_w;
                    bool does_talk = false;
                    if( !mons.empty() &&
                        one_in( to_turns<int>( 12_minutes ) ) ) {
                        std::vector<std::string> mon_near{ _( "Hey, let's go kill that %1$s!" ),
                                                           _( "Did you see that %1$s!?" ),
                                                           _( "I want to kill that %1$s!" ),
                                                           _( "Let me kill that %1$s!" ),
                                                           _( "Hey, I need to kill that %1$s!" ),
                                                           _( "I want to watch that %1$s bleed!" ),
                                                           _( "Wait, that %1$s needs to die!" ),
                                                           _( "Go kill that %1$s!" ),
                                                           _( "Look at that %1$s!" ),
                                                           _( "That %1$s doesn't deserve to live!" ) };
                        std::string talk_w = random_entry_ref( mon_near );
                        std::vector<std::string> seen_mons;
                        for( auto &n : mons ) {
                            if( sees( *n.lock() ) ) {
                                seen_mons.emplace_back( n.lock()->get_name() );
                            }
                        }
                        if( !seen_mons.empty() ) {
                            i_talk_w = string_format( talk_w, random_entry_ref( seen_mons ) );
                            does_talk = true;
                        }
                    } else if( has_effect( effect_bleed ) &&
                               one_in( to_turns<int>( 5_minutes ) ) ) {
                        std::vector<std::string> bleeding{ _( "Hey, you're bleeding." ),
                                                           _( "Your wound looks pretty bad." ),
                                                           _( "Shouldn't you put a bandage on that?" ),
                                                           _( "Please don't die! No one else lets me kill things!" ),
                                                           _( "You look hurt, did I do that?" ),
                                                           _( "Are you supposed to be bleeding?" ),
                                                           _( "You're not going to die, are you?" ),
                                                           _( "Kill a few more before you bleed out!" ) };
                        i_talk_w = random_entry_ref( bleeding );
                        does_talk = true;
                    } else if( weapon.damage() >= weapon.max_damage() / 3 &&
                               one_in( to_turns<int>( 1_hours ) ) ) {
                        std::vector<std::string> damaged{ _( "Hey fix me up." ),
                                                          _( "I need healing!" ),
                                                          _( "I hurt all over..." ),
                                                          _( "You can put me back together, right?" ),
                                                          _( "I... I can't move my legs!" ),
                                                          _( "Medic!" ),
                                                          _( "I can still fight, don't replace me!" ),
                                                          _( "They got me!" ),
                                                          _( "Go on without me..." ),
                                                          _( "Am I gonna die?" ) };
                        i_talk_w = random_entry_ref( damaged );
                        does_talk = true;
                    } else if( one_in( to_turns<int>( 4_hours ) ) ) {
                        std::vector<std::string> misc{ _( "Let me kill something already!" ),
                                                       _( "I'm your best friend, right?" ),
                                                       _( "I love you!" ),
                                                       _( "How are you today?" ),
                                                       _( "Do you think it will rain today?" ),
                                                       _( "Did you hear that?" ),
                                                       _( "Try not to drop me." ),
                                                       _( "How many do you think we've killed?" ),
                                                       _( "I'll keep you safe!" ) };
                        i_talk_w = random_entry_ref( misc );
                        does_talk = true;
                    }
                    if( does_talk ) {
                        add_msg( _( "%1$s says: \"%2$s\"" ), i_name_w, i_talk_w );
                    }
                    done_effect = true;
                }
                // Bad feeling
                if( !done_effect && one_in( to_turns<int>( 4_hours ) ) ) {
                    add_msg( m_warning, _( "You get a bad feeling." ) );
                    add_morale( MORALE_FEELING_BAD, -50, -150 );
                    done_effect = true;
                }
                // Formication
                if( !done_effect && one_in( to_turns<int>( 4_hours ) ) ) {
                    body_part bp = random_body_part( true );
                    add_effect( effect_formication, 1_hours, bp );
                    done_effect = true;
                }
                // Numbness
                if( !done_effect && one_in( to_turns<int>( 4_hours ) ) ) {
                    add_msg( m_bad, _( "You suddenly feel so numb..." ) );
                    mod_painkiller( 25 );
                    done_effect = true;
                }
                // Hallucination
                if( !done_effect && one_in( to_turns<int>( 6_hours ) ) ) {
                    add_effect( effect_hallu, 6_hours );
                    done_effect = true;
                }
                // Visuals
                if( !done_effect && one_in( to_turns<int>( 2_hours ) ) ) {
                    add_effect( effect_visuals, rng( 15_turns, 60_turns ) );
                    done_effect = true;
                }
                // Shaking
                if( !done_effect && one_in( to_turns<int>( 4_hours ) ) ) {
                    add_msg( m_bad, _( "You start to shake uncontrollably." ) );
                    add_effect( effect_shakes, rng( 2_minutes, 5_minutes ) );
                    done_effect = true;
                }
                // Shout
                if( !done_effect && one_in( to_turns<int>( 4_hours ) ) ) {
                    std::vector<std::string> shouts{ _( "\"Get away from there!\"" ),
                                                     _( "\"What do you think you're doing?\"" ),
                                                     _( "\"Stop laughing at me!\"" ),
                                                     _( "\"Don't point that thing at me!\"" ),
                                                     _( "\"Stay away from me!\"" ),
                                                     _( "\"No! Stop!\"" ),
                                                     _( "\"Get the fuck away from me!\"" ),
                                                     _( "\"That's not true!\"" ),
                                                     _( "\"What do you want from me?\"" ),
                                                     _( "\"I didn't mean to do it!\"" ),
                                                     _( "\"It wasn't my fault!\"" ),
                                                     _( "\"I had to do it!\"" ),
                                                     _( "\"They made me do it!\"" ),
                                                     _( "\"What are you!?\"" ),
                                                     _( "\"I should never have trusted you!\"" ) };

                    std::string i_shout = random_entry_ref( shouts );
                    shout( "yourself shout, " + i_shout );
                    done_effect = true;
                }
                // Drop weapon
                if( !done_effect && one_in( to_turns<int>( 2_days ) ) ) {
                    if( !weapon.is_null() ) {
                        std::string i_name_w = weapon.has_var( "item_label" ) ?
                                               weapon.get_var( "item_label" ) :
                                               "your " + weapon.type_name();

                        std::vector<std::string> drops{ "%1$s starts burning your hands!",
                                                        "%1$s feels freezing cold!",
                                                        "An electric shock shoots into your hand from %1$s!",
                                                        "%1$s lied to you.",
                                                        "%1$s said something stupid.",
                                                        "%1$s is running away!" };

                        std::string str = string_format( random_entry_ref( drops ), i_name_w );
                        str[0] = toupper( str[0] );

                        add_msg( m_bad, str.c_str() );
                        drop( get_item_position( &weapon ), pos() );
                    }
                    done_effect = true;
                }
            }
        }

        if( ( has_trait( trait_NARCOLEPTIC ) || has_artifact_with( AEP_SCHIZO ) ) ) {
            if( one_in( to_turns<int>( 8_hours ) ) ) {
                add_msg( m_bad, _( "You're suddenly overcome with the urge to sleep and you pass out." ) );
                add_effect( effect_lying_down, 20_minutes );
            }
        }

        if( has_trait( trait_JITTERY ) && !has_effect( effect_shakes ) ) {
            if( stim > 50 && one_in( 300 - stim ) ) {
                add_effect( effect_shakes, 30_minutes + 1_turns * stim );
            } else if( get_hunger() > 80 && one_in( 500 - get_hunger() ) ) {
                add_effect( effect_shakes, 40_minutes );
            }
        }

        if( has_trait( trait_MOODSWINGS ) && one_in( 3600 ) ) {
            if( rng( 1, 20 ) > 9 ) { // 55% chance
                add_morale( MORALE_MOODSWING, -100, -500 );
            } else {  // 45% chance
                add_morale( MORALE_MOODSWING, 100, 500 );
            }
        }

        if( has_trait( trait_VOMITOUS ) && one_in( 4200 ) ) {
            vomit();
        }

        if( has_trait( trait_SHOUT1 ) && one_in( 3600 ) ) {
            shout();
        }
        if( has_trait( trait_SHOUT2 ) && one_in( 2400 ) ) {
            shout();
        }
        if( has_trait( trait_SHOUT3 ) && one_in( 1800 ) ) {
            shout();
        }
        if( has_trait( trait_M_SPORES ) && one_in( 2400 ) ) {
            spores();
        }
        if( has_trait( trait_M_BLOSSOMS ) && one_in( 1800 ) ) {
            blossoms();
        }
    } // Done with while-awake-only effects

    if( has_trait( trait_ASTHMA ) &&
        one_in( ( 3600 - stim * 50 ) * ( has_effect( effect_sleep ) ? 10 : 1 ) ) &&
        !has_effect( effect_adrenaline ) & !has_effect( effect_datura ) ) {
        bool auto_use = has_charges( "inhaler", 1 );
        bool oxygenator = has_bionic( bio_gills ) && power_level >= 3;
        if( underwater ) {
            oxygen = oxygen / 2;
            auto_use = false;
        }

        if( in_sleep_state() && !has_effect( effect_narcosis ) ) {
            inventory map_inv;
            map_inv.form_from_map( g->u.pos(), 2 );
            // check if character has an oxygenator first
            if( oxygenator ) {
                add_msg_if_player( m_bad, _( "You have an asthma attack!" ) );
                charge_power( -3 );
                add_msg_if_player( m_info, _( "You use your Oxygenator to clear it up, then go back to sleep." ) );
            } else if( auto_use ) {
                add_msg_if_player( m_bad, _( "You have an asthma attack!" ) );
                use_charges( "inhaler", 1 );
                add_msg_if_player( m_info, _( "You use your inhaler and go back to sleep." ) );
                // check if an inhaler is somewhere near
            } else if( map_inv.has_charges( "inhaler", 1 ) ) {
                add_msg_if_player( m_bad, _( "You have an asthma attack!" ) );
                // create new variable to resolve a reference issue
                long amount = 1;
                g->m.use_charges( g->u.pos(), 2, "inhaler", amount );
                add_msg_if_player( m_info, _( "You use your inhaler and go back to sleep." ) );
            } else {
                add_effect( effect_asthma, rng( 5_minutes, 20_minutes ) );
                if( has_effect( effect_sleep ) ) {
                    wake_up();
                } else {
                    g->cancel_activity_or_ignore_query( distraction_type::asthma,  _( "You have an asthma attack!" ) );
                }
            }
        } else if( auto_use ) {
            use_charges( "inhaler", 1 );
            moves -= 40;
            const auto charges = charges_of( "inhaler" );
            if( charges == 0 ) {
                add_msg_if_player( m_bad, _( "You use your last inhaler charge." ) );
            } else {
                add_msg_if_player( m_info, ngettext( "You use your inhaler, only %d charge left.",
                                                     "You use your inhaler, only %d charges left.", charges ),
                                   charges );
            }
        } else {
            add_effect( effect_asthma, rng( 5_minutes, 20_minutes ) );
            if( !is_npc() ) {
                g->cancel_activity_or_ignore_query( distraction_type::asthma,  _( "You have an asthma attack!" ) );
            }
        }
    }

    if( has_trait( trait_LEAVES ) && g->is_in_sunlight( pos() ) && one_in( 600 ) ) {
        mod_hunger( -1 );
    }

    if( get_pain() > 0 ) {
        if( has_trait( trait_PAINREC1 ) && one_in( 600 ) ) {
            mod_pain( -1 );
        }
        if( has_trait( trait_PAINREC2 ) && one_in( 300 ) ) {
            mod_pain( -1 );
        }
        if( has_trait( trait_PAINREC3 ) && one_in( 150 ) ) {
            mod_pain( -1 );
        }
    }

    if( ( has_trait( trait_ALBINO ) || has_effect( effect_datura ) ) &&
        g->is_in_sunlight( pos() ) && one_in( 10 ) ) {
        // Umbrellas can keep the sun off the skin and sunglasses - off the eyes.
        if( !weapon.has_flag( "RAIN_PROTECT" ) ) {
            add_msg_if_player( m_bad, _( "The sunlight is really irritating your skin." ) );
            if( has_effect( effect_sleep ) && !has_effect( effect_narcosis ) ) {
                wake_up();
            }
            if( one_in( 10 ) ) {
                mod_pain( 1 );
            } else {
                focus_pool --;
            }
        }
        if( !( ( ( worn_with_flag( "SUN_GLASSES" ) ) || worn_with_flag( "BLIND" ) ) &&
               ( wearing_something_on( bp_eyes ) ) )
            && !has_bionic( bionic_id( "bio_sunglasses" ) ) ) {
            add_msg_if_player( m_bad, _( "The sunlight is really irritating your eyes." ) );
            if( one_in( 10 ) ) {
                mod_pain( 1 );
            } else {
                focus_pool --;
            }
        }
    }

    if( has_trait( trait_SUNBURN ) && g->is_in_sunlight( pos() ) && one_in( 10 ) ) {
        if( !( weapon.has_flag( "RAIN_PROTECT" ) ) ) {
            add_msg_if_player( m_bad, _( "The sunlight burns your skin!" ) );
            if( has_effect( effect_sleep ) && !has_effect( effect_narcosis ) ) {
                wake_up();
            }
            mod_pain( 1 );
            hurtall( 1, nullptr );
        }
    }

    if( ( has_trait( trait_TROGLO ) || has_trait( trait_TROGLO2 ) ) &&
        g->is_in_sunlight( pos() ) && g->weather == WEATHER_SUNNY ) {
        mod_str_bonus( -1 );
        mod_dex_bonus( -1 );
        add_miss_reason( _( "The sunlight distracts you." ), 1 );
        mod_int_bonus( -1 );
        mod_per_bonus( -1 );
    }
    if( has_trait( trait_TROGLO2 ) && g->is_in_sunlight( pos() ) ) {
        mod_str_bonus( -1 );
        mod_dex_bonus( -1 );
        add_miss_reason( _( "The sunlight distracts you." ), 1 );
        mod_int_bonus( -1 );
        mod_per_bonus( -1 );
    }
    if( has_trait( trait_TROGLO3 ) && g->is_in_sunlight( pos() ) ) {
        mod_str_bonus( -4 );
        mod_dex_bonus( -4 );
        add_miss_reason( _( "You can't stand the sunlight!" ), 4 );
        mod_int_bonus( -4 );
        mod_per_bonus( -4 );
    }

    if( has_trait( trait_SORES ) ) {
        for( const body_part bp : all_body_parts ) {
            if( bp == bp_head ) {
                continue;
            }
            int sores_pain = 5 + 0.4 * abs( encumb( bp ) );
            if( get_pain() < sores_pain ) {
                set_pain( sores_pain );
            }
        }
    }
    //Web Weavers...weave web
    if( has_active_mutation( trait_WEB_WEAVER ) && !in_vehicle ) {
        g->m.add_field( pos(), fd_web, 1 ); //this adds density to if its not already there.

    }

    // Blind/Deaf for brief periods about once an hour,
    // and visuals about once every 30 min.
    if( has_trait( trait_PER_SLIME ) ) {
        if( one_in( 600 ) && !has_effect( effect_deaf ) ) {
            add_msg_if_player( m_bad, _( "Suddenly, you can't hear anything!" ) );
            add_effect( effect_deaf, rng( 20_minutes, 60_minutes ) );
        }
        if( one_in( 600 ) && !( has_effect( effect_blind ) ) ) {
            add_msg_if_player( m_bad, _( "Suddenly, your eyes stop working!" ) );
            add_effect( effect_blind, rng( 2_minutes, 6_minutes ) );
        }
        // Yes, you can be blind and hallucinate at the same time.
        // Your post-human biology is truly remarkable.
        if( one_in( 300 ) && !( has_effect( effect_visuals ) ) ) {
            add_msg_if_player( m_bad, _( "Your visual centers must be acting up..." ) );
            add_effect( effect_visuals, rng( 36_minutes, 72_minutes ) );
        }
    }

    if( has_trait( trait_WEB_SPINNER ) && !in_vehicle && one_in( 3 ) ) {
        g->m.add_field( pos(), fd_web, 1 ); //this adds density to if its not already there.
    }

    if( has_trait( trait_UNSTABLE ) && !has_trait( trait_CHAOTIC_BAD ) &&
        one_in( 28800 ) ) { // Average once per 2 days
        mutate();
    }
    if( ( has_trait( trait_CHAOTIC ) || has_trait( trait_CHAOTIC_BAD ) ) &&
        one_in( 7200 ) ) { // Should be once every 12 hours
        mutate();
    }
    if( has_artifact_with( AEP_MUTAGENIC ) && one_in( 28800 ) ) {
        mutate();
    }
    if( has_artifact_with( AEP_FORCE_TELEPORT ) && one_in( 600 ) ) {
        g->teleport( this );
    }
    const bool needs_fire = !has_morale( MORALE_PYROMANIA_NEARFIRE ) &&
                            !has_morale( MORALE_PYROMANIA_STARTFIRE );
    if( has_trait( trait_PYROMANIA ) && needs_fire && !in_sleep_state() &&
        calendar::once_every( 2_hours ) ) {
        add_morale( MORALE_PYROMANIA_NOFIRE, -1, -30, 24_hours, 24_hours );
        if( calendar::once_every( 4_hours ) ) {
            std::string smokin_hot_fiyah = SNIPPET.random_from_category( "pyromania_withdrawal" );
            add_msg_if_player( m_bad, _( smokin_hot_fiyah.c_str() ) );
        }
    }

    // checking for radioactive items in inventory
    const int item_radiation = leak_level( "RADIOACTIVE" );

    const int map_radiation = g->m.get_radiation( pos() );

    float rads = map_radiation / 100.0f + item_radiation / 10.0f;

    int rad_mut = 0;
    if( has_trait( trait_RADIOACTIVE3 ) ) {
        rad_mut = 3;
    } else if( has_trait( trait_RADIOACTIVE2 ) ) {
        rad_mut = 2;
    } else if( has_trait( trait_RADIOACTIVE1 ) ) {
        rad_mut = 1;
    }

    // Spread less radiation when sleeping (slower metabolism etc.)
    // Otherwise it can quickly get to the point where you simply can't sleep at all
    const bool rad_mut_proc = rad_mut > 0 &&
                              x_in_y( rad_mut, in_sleep_state() ? HOURS( 3 ) : MINUTES( 30 ) );

    bool has_helmet = false;
    const bool power_armored = is_wearing_power_armor( &has_helmet );
    const bool rad_resist = power_armored || worn_with_flag( "RAD_RESIST" );

    if( rad_mut > 0 ) {
        const bool kept_in = is_rad_immune() || ( rad_resist && !one_in( 4 ) );
        if( kept_in ) {
            // As if standing on a map tile with radiation level equal to rad_mut
            rads += rad_mut / 100.0f;
        }

        if( rad_mut_proc && !kept_in ) {
            // Irradiate a random nearby point
            // If you can't, irradiate the player instead
            tripoint rad_point = pos() + point( rng( -3, 3 ), rng( -3, 3 ) );
            // TODO: Radioactive vehicles?
            if( g->m.get_radiation( rad_point ) < rad_mut ) {
                g->m.adjust_radiation( rad_point, 1 );
            } else {
                rads += rad_mut;
            }
        }
    }

    // Used to control vomiting from radiation to make it not-annoying
    bool radiation_increasing = irradiate( rads );

    if( radiation_increasing && calendar::once_every( 3_minutes ) && has_bionic( bio_geiger ) ) {
        add_msg_if_player( m_warning,
                           _( "You feel an anomalous sensation coming from your radiation sensors." ) );
    }

    if( calendar::once_every( 15_minutes ) ) {
        if( radiation < 0 ) {
            radiation = 0;
        } else if( radiation > 2000 ) {
            radiation = 2000;
        }
        if( get_option<bool>( "RAD_MUTATION" ) && rng( 100, 10000 ) < radiation ) {
            mutate();
            radiation -= 50;
        } else if( radiation > 50 && rng( 1, 3000 ) < radiation &&
                   ( get_stomach_food() > 0 || get_stomach_water() > 0 ||
                     radiation_increasing || !in_sleep_state() ) ) {
            vomit();
            radiation -= 1;
        }
    }

    const bool radiogenic = has_trait( trait_RADIOGENIC );
    if( radiogenic && calendar::once_every( 30_minutes ) && radiation > 0 ) {
        // At 200 irradiation, twice as fast as REGEN
        if( x_in_y( radiation, 200 ) ) {
            healall( 1 );
            if( rad_mut == 0 ) {
                // Don't heal radiation if we're generating it naturally
                // That would counter the main downside of radioactivity
                radiation -= 5;
            }
        }
    }

    if( !radiogenic && radiation > 0 ) {
        // Even if you heal the radiation itself, the damage is done.
        const int hmod = get_healthy_mod();
        if( hmod > 200 - radiation ) {
            set_healthy_mod( std::max( -200, 200 - radiation ) );
        }
    }

    if( radiation > 200 && calendar::once_every( 10_minutes ) && x_in_y( radiation, 1000 ) ) {
        hurtall( 1, nullptr );
        radiation -= 5;
    }

    if( reactor_plut || tank_plut || slow_rad ) {
        // Microreactor CBM and supporting bionics
        if( has_bionic( bio_reactor ) || has_bionic( bio_advreactor ) ) {
            //first do the filtering of plutonium from storage to reactor
            if( tank_plut > 0 ) {
                int plut_trans;
                if( has_active_bionic( bio_plut_filter ) ) {
                    plut_trans = tank_plut * 0.025;
                } else {
                    plut_trans = tank_plut * 0.005;
                }
                if( plut_trans < 1 ) {
                    plut_trans = 1;
                }
                tank_plut -= plut_trans;
                reactor_plut += plut_trans;
            }
            //leaking radiation, reactor is unshielded, but still better than a simple tank
            slow_rad += ( ( tank_plut * 0.1 ) + ( reactor_plut * 0.01 ) );
            //begin power generation
            if( reactor_plut > 0 ) {
                int power_gen = 0;
                if( has_bionic( bio_advreactor ) ) {
                    if( ( reactor_plut * 0.05 ) > 2000 ) {
                        power_gen = 2000;
                    } else {
                        power_gen = reactor_plut * 0.05;
                        if( power_gen < 1 ) {
                            power_gen = 1;
                        }
                    }
                    slow_rad += ( power_gen * 3 );
                    while( slow_rad >= 50 ) {
                        if( power_gen >= 1 ) {
                            slow_rad -= 50;
                            power_gen -= 1;
                            reactor_plut -= 1;
                        } else {
                            break;
                        }
                    }
                } else if( has_bionic( bio_reactor ) ) {
                    if( ( reactor_plut * 0.025 ) > 500 ) {
                        power_gen = 500;
                    } else {
                        power_gen = reactor_plut * 0.025;
                        if( power_gen < 1 ) {
                            power_gen = 1;
                        }
                    }
                    slow_rad += ( power_gen * 3 );
                }
                reactor_plut -= power_gen;
                while( power_gen >= 250 ) {
                    apply_damage( nullptr, bp_torso, 1 );
                    mod_pain( 1 );
                    add_msg_if_player( m_bad, _( "Your chest burns as your power systems overload!" ) );
                    charge_power( 50 );
                    power_gen -= 60; // ten units of power lost due to short-circuiting into you
                }
                charge_power( power_gen );
            }
        } else {
            slow_rad += ( ( ( reactor_plut * 0.4 ) + ( tank_plut * 0.4 ) ) * 100 );
            //plutonium in body without any kind of container.  Not good at all.
            reactor_plut *= 0.6;
            tank_plut *= 0.6;
        }
        while( slow_rad >= 1000 ) {
            radiation += 1;
            slow_rad -= 1000;
        }
    }

    // Negative bionics effects
    if( has_bionic( bio_dis_shock ) && one_in( 1200 ) ) {
        add_msg_if_player( m_bad, _( "You suffer a painful electrical discharge!" ) );
        mod_pain( 1 );
        moves -= 150;

        if( weapon.typeId() == "e_handcuffs" && weapon.charges > 0 ) {
            weapon.charges -= rng( 1, 3 ) * 50;
            if( weapon.charges < 1 ) {
                weapon.charges = 1;
            }

            add_msg_if_player( m_good, _( "The %s seems to be affected by the discharge." ),
                               weapon.tname().c_str() );
        }
        sfx::play_variant_sound( "bionics", "elec_discharge", 100 );
    }
    if( has_bionic( bio_dis_acid ) && one_in( 1500 ) ) {
        add_msg_if_player( m_bad, _( "You suffer a burning acidic discharge!" ) );
        hurtall( 1, nullptr );
        sfx::play_variant_sound( "bionics", "acid_discharge", 100 );
        sfx::do_player_death_hurt( g->u, false );
    }
    if( has_bionic( bio_drain ) && power_level > 24 && one_in( 600 ) ) {
        add_msg_if_player( m_bad, _( "Your batteries discharge slightly." ) );
        charge_power( -25 );
        sfx::play_variant_sound( "bionics", "elec_crackle_low", 100 );
    }
    if( has_bionic( bio_noise ) && one_in( 500 ) ) {
        // TODO: NPCs with said bionic
        if( !is_deaf() ) {
            add_msg( m_bad, _( "A bionic emits a crackle of noise!" ) );
            sfx::play_variant_sound( "bionics", "elec_blast", 100 );
        } else {
            add_msg( m_bad, _( "You feel your faulty bionic shuddering." ) );
            sfx::play_variant_sound( "bionics", "elec_blast_muffled", 100 );
        }
        sounds::sound( pos(), 60, sounds::sound_t::movement, _( "Crackle!" ) );
    }
    if( has_bionic( bio_power_weakness ) && max_power_level > 0 &&
        power_level >= max_power_level * .75 ) {
        mod_str_bonus( -3 );
    }
    if( has_bionic( bio_trip ) && one_in( 500 ) && !has_effect( effect_visuals ) ) {
        add_msg_if_player( m_bad, _( "Your vision pixelates!" ) );
        add_effect( effect_visuals, 10_minutes );
        sfx::play_variant_sound( "bionics", "pixelated", 100 );
    }
    if( has_bionic( bio_spasm ) && one_in( 3000 ) && !has_effect( effect_downed ) ) {
        add_msg_if_player( m_bad,
                           _( "Your malfunctioning bionic causes you to spasm and fall to the floor!" ) );
        mod_pain( 1 );
        add_effect( effect_stunned, 1_turns );
        add_effect( effect_downed, 1_turns, num_bp, false, 0, true );
        sfx::play_variant_sound( "bionics", "elec_crackle_high", 100 );
    }
    if( has_bionic( bio_shakes ) && power_level > 24 && one_in( 1200 ) ) {
        add_msg_if_player( m_bad, _( "Your bionics short-circuit, causing you to tremble and shiver." ) );
        charge_power( -25 );
        add_effect( effect_shakes, 5_minutes );
        sfx::play_variant_sound( "bionics", "elec_crackle_med", 100 );
    }
    if( has_bionic( bio_leaky ) && one_in( 500 ) ) {
        mod_healthy_mod( -50, -200 );
    }
    if( has_bionic( bio_sleepy ) && one_in( 500 ) && !in_sleep_state() ) {
        mod_fatigue( 1 );
    }
    if( has_bionic( bio_itchy ) && one_in( 500 ) && !has_effect( effect_formication ) ) {
        add_msg_if_player( m_bad, _( "Your malfunctioning bionic itches!" ) );
        body_part bp = random_body_part( true );
        add_effect( effect_formication, 10_minutes, bp );
    }
    if( has_bionic( bio_glowy ) && !has_effect( effect_glowy_led ) && one_in( 500 ) &&
        power_level > 1 ) {
        add_msg_if_player( m_bad, _( "Your malfunctioning bionic starts to glow!" ) );
        add_effect( effect_glowy_led, 5_minutes );
        charge_power( -1 );
    }

    // Artifact effects
    if( has_artifact_with( AEP_ATTENTION ) ) {
        add_effect( effect_attention, 3_turns );
    }

    // Stim +250 kills
    if( stim > 210 ) {
        if( one_in( 20 ) && !has_effect( effect_downed ) ) {
            add_msg_if_player( m_bad, _( "Your muscles spasm!" ) );
            if( !has_effect( effect_downed ) ) {
                add_msg_if_player( m_bad, _( "You fall to the ground!" ) );
                add_effect( effect_downed, rng( 6_turns, 20_turns ) );
            }
        }
    }
    if( stim > 170 ) {
        if( !has_effect( effect_winded ) && calendar::once_every( 10_minutes ) ) {
            add_msg( m_bad, _( "You feel short of breath." ) );
            add_effect( effect_winded, 10_minutes + 1_turns );
        }
    }
    if( stim > 110 ) {
        if( !has_effect( effect_shakes ) && calendar::once_every( 10_minutes ) ) {
            add_msg( _( "You shake uncontrollably." ) );
            add_effect( effect_shakes, 15_minutes + 1_turns );
        }
    }
    if( stim > 75 ) {
        if( !one_in( 20 ) && !has_effect( effect_nausea ) ) {
            add_msg( _( "You feel nauseous..." ) );
            add_effect( effect_nausea, 5_minutes );
        }
    }

    // Stim -200 or painkillers 240 kills
    if( stim < -160 || pkill > 200 ) {
        if( one_in( 30 ) && !in_sleep_state() ) {
            add_msg_if_player( m_bad, _( "You black out!" ) );
            const time_duration dur = rng( 30_minutes, 60_minutes );
            add_effect( effect_downed, dur );
            add_effect( effect_blind, dur );
            fall_asleep( dur );
        }
    }
    if( stim < -120 || pkill > 160 ) {
        if( !has_effect( effect_winded ) && calendar::once_every( 10_minutes ) ) {
            add_msg( m_bad, _( "Your breathing slows down." ) );
            add_effect( effect_winded, 10_minutes + 1_turns );
        }
    }
    if( stim < -85 || pkill > 145 ) {
        if( one_in( 15 ) ) {
            add_msg_if_player( m_bad, _( "You feel dizzy for a moment." ) );
            mod_moves( -rng( 10, 30 ) );
            if( one_in( 3 ) && !has_effect( effect_downed ) ) {
                add_msg_if_player( m_bad, _( "You stumble and fall over!" ) );
                add_effect( effect_downed, rng( 3_turns, 10_turns ) );
            }
        }
    }
    if( stim < -60 || pkill > 130 ) {
        if( calendar::once_every( 10_minutes ) ) {
            add_msg( m_warning, _( "You feel tired..." ) );
            mod_fatigue( rng( 1, 2 ) );
        }
    }

    int sleep_deprivation = !in_sleep_state() ? get_sleep_deprivation() : 0;
    // Stimulants can lessen the PERCEIVED effects of sleep deprivation, but
    // they do nothing to cure it. As such, abuse is even more dangerous now.
    if( stim > 0 ) {
        // 100% of blacking out = 20160sd ; Max. stim modifier = 12500sd @ 250stim
        // Note: Very high stim already has its own slew of bad effects,
        // so the "useful" part of this bonus is actually lower.
        sleep_deprivation -= stim * 50;
    }

    // Harmless warnings
    if( sleep_deprivation >= SLEEP_DEPRIVATION_HARMLESS ) {
        if( one_in( 500 ) ) {
            switch( dice( 1, 4 ) ) {
                default:
                case 1:
                    add_msg_if_player( m_warning, _( "You tiredly rub your eyes." ) );
                    break;
                case 2:
                    add_msg_if_player( m_warning, _( "You let out a small yawn." ) );
                    break;
                case 3:
                    add_msg_if_player( m_warning, _( "You stretch your back." ) );
                    break;
                case 4:
                    add_msg_if_player( m_warning, _( "You feel mentally tired." ) );
                    break;
            }
        }
    }
    // Minor discomfort
    if( sleep_deprivation >= SLEEP_DEPRIVATION_MINOR ) {
        if( one_in( 750 ) ) {
            add_msg_if_player( m_warning, _( "You feel lightheaded for a moment." ) );
            moves -= 10;
        }
        if( one_in( 1000 ) ) {
            add_msg_if_player( m_warning, _( "Your muscles spasm uncomfortably." ) );
            mod_pain( 2 );
        }
        if( !has_effect( effect_visuals ) && one_in( 1500 ) ) {
            add_msg_if_player( m_warning, _( "Your vision blurs a little." ) );
            add_effect( effect_visuals, rng( 1_minutes, 5_minutes ) );
        }
    }
    // Slight disability
    if( sleep_deprivation >= SLEEP_DEPRIVATION_SERIOUS ) {
        if( one_in( 750 ) ) {
            add_msg_if_player( m_bad, _( "Your mind lapses into unawareness briefly." ) );
            moves -= rng( 20, 80 );
        }
        if( one_in( 1250 ) ) {
            add_msg_if_player( m_bad, _( "Your muscles ache in stressfully unpredictable ways." ) );
            mod_pain( rng( 2, 10 ) );
        }
        if( one_in( 3000 ) ) {
            add_msg_if_player( m_bad, _( "You have a distractingly painful headache." ) );
            mod_pain( rng( 10, 25 ) );
        }
    }
    // Major disability, high chance of passing out also relevant
    if( sleep_deprivation >= SLEEP_DEPRIVATION_MAJOR ) {
        if( !has_effect( effect_nausea ) && one_in( 5000 ) ) {
            add_msg_if_player( m_bad, _( "You feel heartburn and an acid taste in your mouth." ) );
            mod_pain( 5 );
            add_effect( effect_nausea, rng( 5_minutes, 30_minutes ) );
        }
        if( one_in( 3000 ) ) {
            add_msg_if_player( m_bad,
                               _( "Your mind is so tired that you feel you can't trust your eyes anymore." ) );
            add_effect( effect_hallu, rng( 5_minutes, 60_minutes ) );
        }
        if( !has_effect( effect_shakes ) && one_in( 4250 ) ) {
            add_msg_if_player( m_bad,
                               _( "Your muscles spasm uncontrollably, and you have trouble keeping your balance." ) );
            add_effect( effect_shakes, 15_minutes );
        } else if( has_effect( effect_shakes ) && one_in( 75 ) ) {
            moves -= 10;
            add_msg_if_player( m_warning, _( "Your shaking legs make you stumble." ) );
            if( !has_effect( effect_downed ) && one_in( 10 ) ) {
                add_msg_if_player( m_bad, _( "You fall over!" ) );
                add_effect( effect_downed, rng( 3_turns, 10_turns ) );
            }
        }
    }
}

bool player::irradiate( float rads, bool bypass )
{
    int rad_mut = 0;
    if( has_trait( trait_RADIOACTIVE3 ) ) {
        rad_mut = 3;
    } else if( has_trait( trait_RADIOACTIVE2 ) ) {
        rad_mut = 2;
    } else if( has_trait( trait_RADIOACTIVE1 ) ) {
        rad_mut = 1;
    }

    if( rads > 0 ) {
        bool has_helmet = false;
        const bool power_armored = is_wearing_power_armor( &has_helmet );
        const bool rad_resist = power_armored || worn_with_flag( "RAD_RESIST" );

        if( is_rad_immune() && !bypass ) {
            // Power armor and some high-tech gear protects completely from radiation
            rads = 0.0f;
        } else if( rad_resist && !bypass ) {
            rads /= 4.0f;
        }

        if( has_effect( effect_iodine ) ) {
            // Radioactive mutation makes iodine less efficient (but more useful)
            rads *= 0.3f + 0.1f * rad_mut;
        }

        int rads_max = roll_remainder( rads );
        radiation += rng( 0, rads_max );

        // Apply rads to any radiation badges.
        for( item *const it : inv_dump() ) {
            if( it->typeId() != "rad_badge" ) {
                continue;
            }

            // Actual irradiation levels of badges and the player aren't precisely matched.
            // This is intentional.
            const int before = it->irridation;

            const int delta = rng( 0, rads_max );
            if( delta == 0 ) {
                continue;
            }

            it->irridation += delta;

            // If in inventory (not worn), don't print anything.
            if( inv.has_item( *it ) ) {
                continue;
            }

            // If the color hasn't changed, don't print anything.
            const std::string &col_before = rad_badge_color( before );
            const std::string &col_after = rad_badge_color( it->irridation );
            if( col_before == col_after ) {
                continue;
            }

            add_msg_if_player( m_warning, _( "Your radiation badge changes from %1$s to %2$s!" ),
                               col_before.c_str(), col_after.c_str() );
        }

        if( rads > 0.0f ) {
            return true;
        }
    }
    return false;
}

// At minimum level, return at_min, at maximum at_max
float addiction_scaling( float at_min, float at_max, float add_lvl )
{
    // Not addicted
    if( add_lvl < MIN_ADDICTION_LEVEL ) {
        return 1.0f;
    }

    return lerp( at_min, at_max, ( add_lvl - MIN_ADDICTION_LEVEL ) / MAX_ADDICTION_LEVEL );
}

void player::mend( int rate_multiplier )
{
    // Wearing splints can slowly mend a broken limb back to 1 hp.
    bool any_broken = false;
    for( int i = 0; i < num_hp_parts; i++ ) {
        if( hp_cur[i] <= 0 ) {
            any_broken = true;
            break;
        }
    }

    if( !any_broken ) {
        return;
    }

    double healing_factor = 1.0;
    // Studies have shown that alcohol and tobacco use delay fracture healing time
    // Being under effect is 50% slowdown
    // Being addicted but not under effect scales from 25% slowdown to 75% slowdown
    // The improvement from being intoxicated over withdrawal is intended
    if( has_effect( effect_cig ) ) {
        healing_factor *= 0.5;
    } else {
        healing_factor *= addiction_scaling( 0.25f, 0.75f, addiction_level( ADD_CIG ) );
    }

    if( has_effect( effect_drunk ) ) {
        healing_factor *= 0.5;
    } else {
        healing_factor *= addiction_scaling( 0.25f, 0.75f, addiction_level( ADD_ALCOHOL ) );
    }

    if( radiation > 0 && !has_trait( trait_RADIOGENIC ) ) {
        healing_factor *= clamp( ( 1000.0f - radiation ) / 1000.0f, 0.0f, 1.0f );
    }

    // Bed rest speeds up mending
    if( has_effect( effect_sleep ) ) {
        healing_factor *= 4.0;
    } else if( get_fatigue() > DEAD_TIRED ) {
        // but being dead tired does not...
        healing_factor *= 0.75;
    } else {
        // If not dead tired, resting without sleep also helps
        healing_factor *= 1.0f + rest_quality();
    }

    // Being healthy helps.
    healing_factor *= 1.0f + get_healthy() / 200.0f;

    // Very hungry starts lowering the chance
    // Healing stops completely halfway between near starving and starving
    healing_factor *= 1.0f - clamp( ( get_hunger() - 100.0f ) / 2000.0f, 0.0f, 1.0f );
    // Similar for thirst - starts at very thirsty, drops to 0 ~halfway between two last statuses
    healing_factor *= 1.0f - clamp( ( get_thirst() - 80.0f ) / 300.0f, 0.0f, 1.0f );

    // Mutagenic healing factor!
    bool needs_splint = true;
    if( has_trait( trait_REGEN_LIZ ) ) {
        healing_factor *= 20.0;
        needs_splint = false;
    } else if( has_trait( trait_REGEN ) ) {
        healing_factor *= 16.0;
    } else if( has_trait( trait_FASTHEALER2 ) ) {
        healing_factor *= 4.0;
    } else if( has_trait( trait_FASTHEALER ) ) {
        healing_factor *= 2.0;
    } else if( has_trait( trait_SLOWHEALER ) ) {
        healing_factor *= 0.5;
    }

    add_msg( m_debug, "Limb mend healing factor: %.2f", healing_factor );
    if( healing_factor <= 0.0f ) {
        // The section below assumes positive healing rate
        return;
    }

    for( int i = 0; i < num_hp_parts; i++ ) {
        const bool broken = ( hp_cur[i] <= 0 );
        if( !broken ) {
            continue;
        }

        body_part part = hp_to_bp( static_cast<hp_part>( i ) );
        if( needs_splint && !worn_with_flag( "SPLINT", part ) ) {
            continue;
        }

        const time_duration dur_inc = 1_turns * roll_remainder( rate_multiplier * healing_factor );
        auto &eff = get_effect( effect_mending, part );
        if( eff.is_null() ) {
            add_effect( effect_mending, dur_inc, part, true );
            continue;
        }

        eff.set_duration( eff.get_duration() + dur_inc );

        if( eff.get_duration() >= eff.get_max_duration() ) {
            hp_cur[i] = 1;
            remove_effect( effect_mending, part );
            //~ %s is bodypart
            add_memorial_log( pgettext( "memorial_male", "Broken %s began to mend." ),
                              pgettext( "memorial_female", "Broken %s began to mend." ),
                              body_part_name( part ).c_str() );
            //~ %s is bodypart
            add_msg_if_player( m_good, _( "Your %s has started to mend!" ),
                               body_part_name( part ).c_str() );
        }
    }
}

void player::vomit()
{
    add_memorial_log( pgettext( "memorial_male", "Threw up." ),
                      pgettext( "memorial_female", "Threw up." ) );

    const int stomach_contents = get_stomach_food() + get_stomach_water();
    if( stomach_contents != 0 ) {
        mod_hunger( get_stomach_food() );
        mod_thirst( get_stomach_water() );

        set_stomach_food( 0 );
        set_stomach_water( 0 );
        // Remove all joy form previously eaten food and apply the penalty
        rem_morale( MORALE_FOOD_GOOD );
        rem_morale( MORALE_FOOD_HOT );
        rem_morale( MORALE_HONEY ); // bears must suffer too
        add_morale( MORALE_VOMITED, -2 * stomach_contents, -40, 90_minutes, 45_minutes,
                    false ); // 1.5 times longer

        g->m.add_field( adjacent_tile(), fd_bile, 1 );

        add_msg_player_or_npc( m_bad, _( "You throw up heavily!" ), _( "<npcname> throws up heavily!" ) );
    } else {
        add_msg_if_player( m_warning, _( "You retched, but your stomach is empty." ) );
    }

    if( !has_effect( effect_nausea ) ) { // Prevents never-ending nausea
        const effect dummy_nausea( &effect_nausea.obj(), 0_turns, num_bp, false, 1, calendar::turn );
        add_effect( effect_nausea, std::max( dummy_nausea.get_max_duration() * stomach_contents / 21,
                                             dummy_nausea.get_int_dur_factor() ) );
    }

    moves -= 100;
    for( auto &elem : *effects ) {
        for( auto &_effect_it : elem.second ) {
            auto &it = _effect_it.second;
            if( it.get_id() == effect_foodpoison ) {
                it.mod_duration( -30_minutes );
            } else if( it.get_id() == effect_drunk ) {
                it.mod_duration( rng( -10_minutes, -50_minutes ) );
            }
        }
    }
    remove_effect( effect_pkill1 );
    remove_effect( effect_pkill2 );
    remove_effect( effect_pkill3 );
    // Don't wake up when just retching
    if( stomach_contents != 0 ) {
        wake_up();
    }
}

void player::sound_hallu()
{
    // Random 'dangerous' sound from a random direction
    // 1/5 chance to be a loud sound
    std::vector<std::string> dir{ "north",
                                  "northeast",
                                  "northwest",
                                  "south",
                                  "southeast",
                                  "southwest",
                                  "east",
                                  "west" };

    std::vector<std::string> dirz{ "and above you ", "and below you " };

    std::vector<std::tuple<std::string, std::string, std::string>> desc{
        std::make_tuple( "whump!", "smash_fail", "t_door_c" ),
        std::make_tuple( "crash!", "smash_success", "t_door_c" ),
        std::make_tuple( "glass breaking!", "smash_success", "t_window_domestic" ) };

    std::vector<std::tuple<std::string, std::string, std::string>> desc_big{
        std::make_tuple( "huge explosion!", "explosion", "default" ),
        std::make_tuple( "bang!", "fire_gun", "glock_19" ),
        std::make_tuple( "blam!", "fire_gun", "mossberg_500" ),
        std::make_tuple( "crash!", "smash_success", "t_wall" ),
        std::make_tuple( "SMASH!", "smash_success", "t_wall" ) };

    std::string i_dir = dir[rng( 0, dir.size() - 1 )];

    if( one_in( 10 ) ) {
        i_dir += " " + dirz[rng( 0, dirz.size() - 1 )];
    }

    std::string i_desc;
    std::pair<std::string, std::string> i_sound;
    if( one_in( 5 ) ) {
        int r_int = rng( 0, desc_big.size() - 1 );
        i_desc = std::get<0>( desc_big[r_int] );
        i_sound = std::make_pair( std::get<1>( desc_big[r_int] ), std::get<2>( desc_big[r_int] ) );
    } else {
        int r_int = rng( 0, desc.size() - 1 );
        i_desc = std::get<0>( desc[r_int] );
        i_sound = std::make_pair( std::get<1>( desc[r_int] ), std::get<2>( desc[r_int] ) );
    }

    add_msg( m_warning, _( "From the %1$s you hear %2$s" ), i_dir.c_str(), i_desc.c_str() );
    sfx::play_variant_sound( i_sound.first, i_sound.second, rng( 20, 80 ) );
}

void player::drench( int saturation, const body_part_set &flags, bool ignore_waterproof )
{
    if( saturation < 1 ) {
        return;
    }

    // OK, water gets in your AEP suit or whatever.  It wasn't built to keep you dry.
    if( has_trait( trait_DEBUG_NOTEMP ) || has_active_mutation( trait_id( "SHELL2" ) ) ||
        ( !ignore_waterproof && is_waterproof( flags ) ) ) {
        return;
    }

    // Make the body wet
    for( const body_part bp : all_body_parts ) {
        // Different body parts have different size, they can only store so much water
        int bp_wetness_max = 0;
        if( flags.test( bp ) ) {
            bp_wetness_max = drench_capacity[bp];
        }

        if( bp_wetness_max == 0 ) {
            continue;
        }
        // Different sources will only make the bodypart wet to a limit
        int source_wet_max = saturation * bp_wetness_max * 2 / 100;
        int wetness_increment = ignore_waterproof ? 100 : 2;
        // Respect maximums
        const int wetness_max = std::min( source_wet_max, bp_wetness_max );
        if( body_wetness[bp] < wetness_max ) {
            body_wetness[bp] = std::min( wetness_max, body_wetness[bp] + wetness_increment );
        }
    }

    // Remove onfire effect
    if( saturation > 10 || x_in_y( saturation, 10 ) ) {
        remove_effect( effect_onfire );
    }
}

void player::drench_mut_calc()
{
    for( const body_part bp : all_body_parts ) {
        int ignored = 0;
        int neutral = 0;
        int good = 0;

        for( const auto &iter : my_mutations ) {
            const mutation_branch &mdata = iter.first.obj();
            const auto wp_iter = mdata.protection.find( bp );
            if( wp_iter != mdata.protection.end() ) {
                ignored += wp_iter->second.x;
                neutral += wp_iter->second.y;
                good += wp_iter->second.z;
            }
        }

        mut_drench[bp][WT_GOOD] = good;
        mut_drench[bp][WT_NEUTRAL] = neutral;
        mut_drench[bp][WT_IGNORED] = ignored;
    }
}

void player::apply_wetness_morale( int temperature )
{
    // First, a quick check if we have any wetness to calculate morale from
    // Faster than checking all worn items for friendliness
    if( !std::any_of( body_wetness.begin(), body_wetness.end(),
    []( const int w ) {
    return w != 0;
} ) ) {
        return;
    }

    // Normalize temperature to [-1.0,1.0]
    temperature = std::max( 0, std::min( 100, temperature ) );
    const double global_temperature_mod = -1.0 + ( 2.0 * temperature / 100.0 );

    int total_morale = 0;
    const auto wet_friendliness = exclusive_flag_coverage( "WATER_FRIENDLY" );
    for( const body_part bp : all_body_parts ) {
        // Sum of body wetness can go up to 103
        const int part_drench = body_wetness[bp];
        if( part_drench == 0 ) {
            continue;
        }

        const auto &part_arr = mut_drench[bp];
        const int part_ignored = part_arr[WT_IGNORED];
        const int part_neutral = part_arr[WT_NEUTRAL];
        const int part_good    = part_arr[WT_GOOD];

        if( part_ignored >= part_drench ) {
            continue;
        }

        int bp_morale = 0;
        const bool is_friendly = wet_friendliness.test( bp );
        const int effective_drench = part_drench - part_ignored;
        if( is_friendly ) {
            // Using entire bonus from mutations and then some "human" bonus
            bp_morale = std::min( part_good, effective_drench ) + effective_drench / 2;
        } else if( effective_drench < part_good ) {
            // Positive or 0
            // Won't go higher than part_good / 2
            // Wet slime/scale doesn't feel as good when covered by wet rags/fur/kevlar
            bp_morale = std::min( effective_drench, part_good - effective_drench );
        } else if( effective_drench > part_good + part_neutral ) {
            // This one will be negative
            bp_morale = part_good + part_neutral - effective_drench;
        }

        // Clamp to [COLD,HOT] and cast to double
        const double part_temperature =
            std::min( BODYTEMP_HOT, std::max( BODYTEMP_COLD, temp_cur[bp] ) );
        // 0.0 at COLD, 1.0 at HOT
        const double part_mod = ( part_temperature - BODYTEMP_COLD ) /
                                ( BODYTEMP_HOT - BODYTEMP_COLD );
        // Average of global and part temperature modifiers, each in range [-1.0, 1.0]
        double scaled_temperature = ( global_temperature_mod + part_mod ) / 2;

        if( bp_morale < 0 ) {
            // Damp, hot clothing on hot skin feels bad
            scaled_temperature = fabs( scaled_temperature );
        }

        // For an unmutated human swimming in deep water, this will add up to:
        // +51 when hot in 100% water friendly clothing
        // -103 when cold/hot in 100% unfriendly clothing
        total_morale += static_cast<int>( bp_morale * ( 1.0 + scaled_temperature ) / 2.0 );
    }

    if( total_morale == 0 ) {
        return;
    }

    int morale_effect = total_morale / 8;
    if( morale_effect == 0 ) {
        if( total_morale > 0 ) {
            morale_effect = 1;
        } else {
            morale_effect = -1;
        }
    }
    // 11_turns because decay is applied in 10_turn increments
    add_morale( MORALE_WET, morale_effect, total_morale, 11_turns, 11_turns, true );
}

void player::update_body_wetness( const w_point &weather )
{
    // Average number of turns to go from completely soaked to fully dry
    // assuming average temperature and humidity
    constexpr int average_drying = HOURS( 2 );

    // A modifier on drying time
    double delay = 1.0;
    // Weather slows down drying
    delay -= ( weather.temperature - 65 ) / 100.0;
    delay += ( weather.humidity - 66 ) / 100.0;
    delay = std::max( 0.1, delay );
    // Fur/slime retains moisture
    if( has_trait( trait_LIGHTFUR ) || has_trait( trait_FUR ) || has_trait( trait_FELINE_FUR ) ||
        has_trait( trait_LUPINE_FUR ) || has_trait( trait_CHITIN_FUR ) || has_trait( trait_CHITIN_FUR2 ) ||
        has_trait( trait_CHITIN_FUR3 ) ) {
        delay = delay * 6 / 5;
    }
    if( has_trait( trait_URSINE_FUR ) || has_trait( trait_SLIMY ) ) {
        delay = delay * 3 / 2;
    }

    if( !one_in_improved( average_drying * delay / 100.0 ) ) {
        // No drying this turn
        return;
    }

    // Now per-body-part stuff
    // To make drying uniform, make just one roll and reuse it
    const int drying_roll = rng( 1, 100 );
    if( drying_roll > 40 ) {
        // Wouldn't affect anything
        return;
    }

    for( const body_part bp : all_body_parts ) {
        if( body_wetness[bp] == 0 ) {
            continue;
        }
        // This is to normalize drying times
        int drying_chance = drench_capacity[bp];
        // Body temperature affects duration of wetness
        // Note: Using temp_conv rather than temp_cur, to better approximate environment
        if( temp_conv[bp] >= BODYTEMP_SCORCHING ) {
            drying_chance *= 2;
        } else if( temp_conv[bp] >=  BODYTEMP_VERY_HOT ) {
            drying_chance = drying_chance * 3 / 2;
        } else if( temp_conv[bp] >= BODYTEMP_HOT ) {
            drying_chance = drying_chance * 4 / 3;
        } else if( temp_conv[bp] > BODYTEMP_COLD ) {
            // Comfortable, doesn't need any changes
        } else {
            // Evaporation doesn't change that much at lower temp
            drying_chance = drying_chance * 3 / 4;
        }

        if( drying_chance < 1 ) {
            drying_chance = 1;
        }

        // @todo: Make evaporation reduce body heat
        if( drying_chance >= drying_roll ) {
            body_wetness[bp] -= 1;
            if( body_wetness[bp] < 0 ) {
                body_wetness[bp] = 0;
            }
        }
    }
    // TODO: Make clothing slow down drying
}

int player::get_morale_level() const
{
    return morale->get_level();
}

void player::add_morale( morale_type type, int bonus, int max_bonus,
                         const time_duration &duration, const time_duration &decay_start,
                         bool capped, const itype *item_type )
{
    morale->add( type, bonus, max_bonus, duration, decay_start, capped, item_type );
}

int player::has_morale( morale_type type ) const
{
    return morale->has( type );
}

void player::rem_morale( morale_type type, const itype *item_type )
{
    morale->remove( type, item_type );
}

void player::clear_morale()
{
    morale->clear();
}

bool player::has_morale_to_read() const
{
    return get_morale_level() >= -40;
}

void player::check_and_recover_morale()
{
    player_morale test_morale;

    for( const auto &wit : worn ) {
        test_morale.on_item_wear( wit );
    }

    for( const auto &mut : my_mutations ) {
        test_morale.on_mutation_gain( mut.first );
    }

    for( auto &elem : *effects ) {
        for( auto &_effect_it : elem.second ) {
            const effect &e = _effect_it.second;
            test_morale.on_effect_int_change( e.get_id(), e.get_intensity(), e.get_bp() );
        }
    }

    test_morale.on_stat_change( "hunger", get_hunger() + get_starvation() );
    test_morale.on_stat_change( "thirst", get_thirst() );
    test_morale.on_stat_change( "fatigue", get_fatigue() );
    test_morale.on_stat_change( "pain", get_pain() );
    test_morale.on_stat_change( "pkill", get_painkiller() );
    test_morale.on_stat_change( "perceived_pain", get_perceived_pain() );

    apply_persistent_morale();

    if( !morale->consistent_with( test_morale ) ) {
        *morale = player_morale( test_morale ); // Recover consistency
        add_msg( m_debug, "%s morale was recovered.", disp_name( true ).c_str() );
    }
}

void player::on_worn_item_transform( const item &it )
{
    morale->on_worn_item_transform( it );
}

void player::process_active_items()
{
    if( weapon.needs_processing() && weapon.process( this, pos(), false ) ) {
        weapon = item();
    }

    std::vector<item *> inv_active = inv.active_items();
    for( auto tmp_it : inv_active ) {

        if( tmp_it->process( this, pos(), false ) ) {
            inv.remove_item( tmp_it );
        }
    }

    // worn items
    remove_worn_items_with( [this]( item & itm ) {
        return itm.needs_processing() && itm.process( this, pos(), false );
    } );

    long ch_UPS = charges_of( "UPS" );
    item *cloak = nullptr;
    item *power_armor = nullptr;
    // Manual iteration because we only care about *worn* active items.
    for( auto &w : worn ) {
        if( !w.active ) {
            continue;
        }
        if( w.typeId() == OPTICAL_CLOAK_ITEM_ID ) {
            cloak = &w;
        }
        // Only the main power armor item can be active, the other ones (hauling frame, helmet) aren't.
        if( power_armor == nullptr && w.is_power_armor() ) {
            power_armor = &w;
        }
    }
    if( cloak != nullptr ) {
        if( ch_UPS >= 20 ) {
            use_charges( "UPS", 20 );
            if( ch_UPS < 200 && one_in( 3 ) ) {
                add_msg_if_player( m_warning, _( "Your optical cloak flickers for a moment!" ) );
            }
        } else if( ch_UPS > 0 ) {
            use_charges( "UPS", ch_UPS );
        } else {
            add_msg_if_player( m_warning,
                               _( "Your optical cloak flickers for a moment as it becomes opaque." ) );
            // Bypass the "you deactivate the ..." message
            cloak->active = false;
        }
    }

    // For powered armor, an armor-powering bionic should always be preferred over UPS usage.
    if( power_armor != nullptr ) {
        const int power_cost = 4;
        bool bio_powered = can_interface_armor() && power_level > 0;
        // Bionic power costs are handled elsewhere.
        if( !bio_powered ) {
            if( ch_UPS >= power_cost ) {
                use_charges( "UPS", power_cost );
            } else {
                // Deactivate armor here, bypassing the usual deactivation message.
                add_msg_if_player( m_warning, _( "Your power armor disengages." ) );
                power_armor->active = false;
            }
        }
    }

    // Load all items that use the UPS to their minimal functional charge,
    // The tool is not really useful if its charges are below charges_to_use
    ch_UPS = charges_of( "UPS" ); // might have been changed by cloak
    long ch_UPS_used = 0;
    for( size_t i = 0; i < inv.size() && ch_UPS_used < ch_UPS; i++ ) {
        item &it = inv.find_item( i );
        if( !it.has_flag( "USE_UPS" ) ) {
            continue;
        }
        if( it.charges < it.type->maximum_charges() ) {
            ch_UPS_used++;
            it.charges++;
        }
    }
    if( weapon.has_flag( "USE_UPS" ) &&  ch_UPS_used < ch_UPS &&
        weapon.charges < weapon.type->maximum_charges() ) {
        ch_UPS_used++;
        weapon.charges++;
    }

    for( item &worn_item : worn ) {
        if( ch_UPS_used >= ch_UPS ) {
            break;
        }
        if( !worn_item.has_flag( "USE_UPS" ) ) {
            continue;
        }
        if( worn_item.charges < worn_item.type->maximum_charges() ) {
            ch_UPS_used++;
            worn_item.charges++;
        }
    }
    if( ch_UPS_used > 0 ) {
        use_charges( "UPS", ch_UPS_used );
    }
}

item player::reduce_charges( int position, long quantity )
{
    item &it = i_at( position );
    if( it.is_null() ) {
        debugmsg( "invalid item position %d for reduce_charges", position );
        return item();
    }
    if( it.charges <= quantity ) {
        return i_rem( position );
    }
    it.mod_charges( -quantity );
    item tmp( it );
    tmp.charges = quantity;
    return tmp;
}

item player::reduce_charges( item *it, long quantity )
{
    if( !has_item( *it ) ) {
        debugmsg( "invalid item (name %s) for reduce_charges", it->tname().c_str() );
        return item();
    }
    if( it->charges <= quantity ) {
        return i_rem( it );
    }
    it->mod_charges( -quantity );
    item result( *it );
    result.charges = quantity;
    return result;
}

int player::invlet_to_position( const long linvlet ) const
{
    // Invlets may come from curses, which may also return any kind of key codes, those being
    // of type long and they can become valid, but different characters when casted to char.
    // Example: KEY_NPAGE (returned when the player presses the page-down key) is 0x152,
    // casted to char would yield 0x52, which happens to be 'R', a valid invlet.
    if( linvlet > std::numeric_limits<char>::max() || linvlet < std::numeric_limits<char>::min() ) {
        return INT_MIN;
    }
    const char invlet = static_cast<char>( linvlet );
    if( is_npc() ) {
        DebugLog( D_WARNING,  D_GAME ) << "Why do you need to call player::invlet_to_position on npc " <<
                                       name;
    }
    if( weapon.invlet == invlet ) {
        return -1;
    }
    auto iter = worn.begin();
    for( size_t i = 0; i < worn.size(); i++, iter++ ) {
        if( iter->invlet == invlet ) {
            return worn_position_to_index( i );
        }
    }
    return inv.invlet_to_position( invlet );
}

bool player::can_interface_armor() const
{
    bool okay = std::any_of( my_bionics->begin(), my_bionics->end(),
    []( const bionic & b ) {
        return b.powered && b.info().armor_interface;
    } );
    return okay;
}

const martialart &player::get_combat_style() const
{
    return style_selected.obj();
}

std::vector<item *> player::inv_dump()
{
    std::vector<item *> ret;
    if( is_armed() && can_unwield( weapon ).success() ) {
        ret.push_back( &weapon );
    }
    for( auto &i : worn ) {
        ret.push_back( &i );
    }
    inv.dump( ret );
    return ret;
}

std::list<item> player::use_amount( itype_id it, int _quantity,
                                    const std::function<bool( const item & )> &filter )
{
    std::list<item> ret;
    long quantity = _quantity; // Don't want to change the function signature right now
    if( weapon.use_amount( it, quantity, ret ) ) {
        remove_weapon();
    }
    for( auto a = worn.begin(); a != worn.end() && quantity > 0; ) {
        if( a->use_amount( it, quantity, ret, filter ) ) {
            a->on_takeoff( *this );
            a = worn.erase( a );
        } else {
            ++a;
        }
    }
    if( quantity <= 0 ) {
        return ret;
    }
    std::list<item> tmp = inv.use_amount( it, quantity, filter );
    ret.splice( ret.end(), tmp );
    return ret;
}

bool player::use_charges_if_avail( const itype_id &it, long quantity )
{
    if( has_charges( it, quantity ) ) {
        use_charges( it, quantity );
        return true;
    }
    return false;
}

bool player::has_fire( const int quantity ) const
{
    // TODO: Replace this with a "tool produces fire" flag.

    if( g->m.has_nearby_fire( pos() ) ) {
        return true;
    } else if( has_item_with_flag( "FIRE" ) ) {
        return true;
    } else if( has_item_with_flag( "FIRESTARTER" ) ) {
        auto firestarters = all_items_with_flag( "FIRESTARTER" );
        for( auto &i : firestarters ) {
            if( has_charges( i->typeId(), quantity ) ) {
                return true;
            }
        }
    } else if( has_active_bionic( bio_tools ) && power_level > quantity * 5 ) {
        return true;
    } else if( has_bionic( bio_lighter ) && power_level > quantity * 5 ) {
        return true;
    } else if( has_bionic( bio_laser ) && power_level > quantity * 5 ) {
        return true;
    } else if( is_npc() ) {
        // A hack to make NPCs use their Molotovs
        return true;
    }
    return false;
}

void player::use_fire( const int quantity )
{
    //Okay, so checks for nearby fires first,
    //then held lit torch or candle, bionic tool/lighter/laser
    //tries to use 1 charge of lighters, matches, flame throwers
    //If there is enough power, will use power of one activation of the bio_lighter, bio_tools and bio_laser
    // (home made, military), hotplate, welder in that order.
    // bio_lighter, bio_laser, bio_tools, has_active_bionic("bio_tools"

    if( g->m.has_nearby_fire( pos() ) ) {
        return;
    } else if( has_item_with_flag( "FIRE" ) ) {
        return;
    } else if( has_item_with_flag( "FIRESTARTER" ) ) {
        auto firestarters = all_items_with_flag( "FIRESTARTER" );
        for( auto &i : firestarters ) {
            if( has_charges( i->typeId(), quantity ) ) {
                use_charges( i->typeId(), quantity );
                return;
            }
        }
    } else if( has_active_bionic( bio_tools ) && power_level > quantity * 5 ) {
        charge_power( -quantity * 5 );
        return;
    } else if( has_bionic( bio_lighter ) && power_level > quantity * 5 ) {
        charge_power( -quantity * 5 );
        return;
    } else if( has_bionic( bio_laser ) && power_level > quantity * 5 ) {
        charge_power( -quantity * 5 );
        return;
    }
}

std::list<item> player::use_charges( const itype_id &what, long qty,
                                     const std::function<bool( const item & )> &filter )
{
    std::list<item> res;

    if( qty <= 0 ) {
        return res;

    } else if( what == "toolset" ) {
        charge_power( -qty );
        return res;

    } else if( what == "fire" ) {
        use_fire( qty );
        return res;

    } else if( what == "UPS" ) {
        if( power_level > 0 && has_active_bionic( bio_ups ) ) {
            auto bio = std::min( long( power_level ), qty );
            charge_power( -bio );
            qty -= std::min( qty, bio );
        }

        auto adv = charges_of( "adv_UPS_off", static_cast<long>( ceil( qty * 0.6 ) ) );
        if( adv > 0 ) {
            auto found = use_charges( "adv_UPS_off", adv );
            res.splice( res.end(), found );
            qty -= std::min( qty, long( adv / 0.6 ) );
        }

        auto ups = charges_of( "UPS_off", qty );
        if( ups > 0 ) {
            auto found = use_charges( "UPS_off", ups );
            res.splice( res.end(), found );
            qty -= std::min( qty, ups );
        }
    }

    std::vector<item *> del;

    bool has_tool_with_UPS = false;
    visit_items( [this, &what, &qty, &res, &del, &has_tool_with_UPS, &filter]( item * e ) {
        if( filter( *e ) && e->use_charges( what, qty, res, pos() ) ) {
            del.push_back( e );
        }
        if( filter( *e ) && e->typeId() == what && e->has_flag( "USE_UPS" ) ) {
            has_tool_with_UPS = true;
        }
        return qty > 0 ? VisitResponse::SKIP : VisitResponse::ABORT;
    } );

    for( auto e : del ) {
        remove_item( *e );
    }

    if( has_tool_with_UPS ) {
        use_charges( "UPS", qty );
    }

    return res;
}

bool player::covered_with_flag( const std::string &flag, const body_part_set &parts ) const
{
    if( parts.none() ) {
        return true;
    }

    body_part_set to_cover( parts );

    for( const auto &elem : worn ) {
        if( !elem.has_flag( flag ) ) {
            continue;
        }

        to_cover &= ~elem.get_covered_body_parts();

        if( to_cover.none() ) {
            return true;    // Allows early exit.
        }
    }

    return to_cover.none();
}

bool player::is_waterproof( const body_part_set &parts ) const
{
    return covered_with_flag( "WATERPROOF", parts );
}

int player::amount_worn( const itype_id &id ) const
{
    int amount = 0;
    for( auto &elem : worn ) {
        if( elem.typeId() == id ) {
            ++amount;
        }
    }
    return amount;
}

bool player::has_charges( const itype_id &it, long quantity,
                          const std::function<bool( const item & )> &filter ) const
{
    if( it == "fire" || it == "apparatus" ) {
        return has_fire( quantity );
    }
    return charges_of( it, quantity, filter ) == quantity;
}

int  player::leak_level( const std::string &flag ) const
{
    int leak_level = 0;
    leak_level = inv.leak_level( flag );
    return leak_level;
}

bool player::has_mission_item( int mission_id ) const
{
    return mission_id != -1 && has_item_with( has_mission_item_filter{ mission_id } );
}

//Returns the amount of charges that were consumed by the player
int player::drink_from_hands( item &water )
{
    int charges_consumed = 0;
    if( query_yn( _( "Drink %s from your hands?" ),
                  colorize( water.type_name(), water.color_in_inventory() ) ) ) {
        // Create a dose of water no greater than the amount of water remaining.
        item water_temp( water );
        // If player is slaked water might not get consumed.
        consume_item( water_temp );
        charges_consumed = water.charges - water_temp.charges;
        if( charges_consumed > 0 ) {
            moves -= 350;
        }
    }

    return charges_consumed;
}

// @todo: Properly split medications and food instead of hacking around
bool player::consume_med( item &target )
{
    if( !target.is_medication() ) {
        return false;
    }

    const itype_id tool_type = target.type->comestible->tool;
    const auto req_tool = item::find_type( tool_type );
    bool tool_override = false;
    if( tool_type == "syringe" && has_bionic( bio_syringe ) ) {
        tool_override = true;
    }
    if( req_tool->tool ) {
        if( !( has_amount( tool_type, 1 ) && has_charges( tool_type, req_tool->tool->charges_per_use ) ) &&
            !tool_override ) {
            add_msg_if_player( m_info, _( "You need a %s to consume that!" ), req_tool->nname( 1 ).c_str() );
            return false;
        }
        use_charges( tool_type, req_tool->tool->charges_per_use );
    }

    long amount_used = 1;
    if( target.type->has_use() ) {
        amount_used = target.type->invoke( *this, target, pos() );
        if( amount_used <= 0 ) {
            return false;
        }
    }

    // @todo: Get the target it was used on
    // Otherwise injecting someone will give us addictions etc.
    consume_effects( target );
    mod_moves( -250 );
    target.charges -= amount_used;
    return target.charges <= 0;
}

bool player::consume_item( item &target )
{
    if( target.is_null() ) {
        add_msg_if_player( m_info, _( "You do not have that item." ) );
        return false;
    }
    if( is_underwater() && !has_trait( trait_WATERSLEEP ) ) {
        add_msg_if_player( m_info, _( "You can't do that while underwater." ) );
        return false;
    }

    item &comest = get_comestible_from( target );

    if( comest.is_null() ) {
        add_msg_if_player( m_info, _( "You can't eat your %s." ), target.tname().c_str() );
        if( is_npc() ) {
            debugmsg( "%s tried to eat a %s", name.c_str(), target.tname().c_str() );
        }
        return false;
    }

    if( consume_med( comest ) ||
        eat( comest ) ||
        feed_battery_with( comest ) ||
        feed_reactor_with( comest ) ||
        feed_furnace_with( comest ) ) {

        if( target.is_container() ) {
            target.on_contents_changed();
        }

        return comest.charges <= 0;
    }

    return false;
}

bool player::consume( int target_position )
{
    auto &target = i_at( target_position );

    if( consume_item( target ) ) {
        const bool was_in_container = !can_consume_as_is( target );

        if( was_in_container ) {
            i_rem( &target.contents.front() );
        } else {
            i_rem( &target );
        }

        //Restack and sort so that we don't lie about target's invlet
        if( target_position >= 0 ) {
            inv.restack( *this );
        }

        if( was_in_container && target_position == -1 ) {
            add_msg_if_player( _( "You are now wielding an empty %s." ), weapon.tname().c_str() );
        } else if( was_in_container && target_position < -1 ) {
            add_msg_if_player( _( "You are now wearing an empty %s." ), target.tname().c_str() );
        } else if( was_in_container && !is_npc() ) {
            bool drop_it = false;
            if( get_option<std::string>( "DROP_EMPTY" ) == "no" ) {
                drop_it = false;
            } else if( get_option<std::string>( "DROP_EMPTY" ) == "watertight" ) {
                drop_it = !target.is_watertight_container();
            } else if( get_option<std::string>( "DROP_EMPTY" ) == "all" ) {
                drop_it = true;
            }
            if( drop_it ) {
                add_msg( _( "You drop the empty %s." ), target.tname().c_str() );
                g->m.add_item_or_charges( pos(), inv.remove_item( &target ) );
            } else {
                int quantity = inv.const_stack( inv.position_by_item( &target ) ).size();
                char letter = target.invlet ? target.invlet : ' ';
                add_msg( m_info, _( "%c - %d empty %s" ), letter, quantity, target.tname( quantity ).c_str() );
            }
        }
    } else if( target_position >= 0 ) {
        if( Pickup::handle_spillable_contents( *this, target, g->m ) ) {
            i_rem( &target );
        }
        inv.restack( *this );
        inv.unsort();
    }

    return true;
}

void player::rooted_message() const
{
    bool wearing_shoes = is_wearing_shoes( side::LEFT ) || is_wearing_shoes( side::RIGHT );
    if( ( has_trait( trait_ROOTS2 ) || has_trait( trait_ROOTS3 ) ) &&
        g->m.has_flag( "PLOWABLE", pos() ) &&
        !wearing_shoes ) {
        add_msg( m_info, _( "You sink your roots into the soil." ) );
    }
}

void player::rooted()
// Should average a point every two minutes or so; ground isn't uniformly fertile
// Overfilling triggered hibernation checks, so capping.
{
    double shoe_factor = footwear_factor();
    if( ( has_trait( trait_ROOTS2 ) || has_trait( trait_ROOTS3 ) ) &&
        g->m.has_flag( "PLOWABLE", pos() ) && shoe_factor != 1.0 ) {
        if( one_in( 20.0 / ( 1.0 - shoe_factor ) ) ) {
            if( get_hunger() > -20 ) {
                mod_hunger( -1 );
            }
            if( get_thirst() > -20 ) {
                mod_thirst( -1 );
            }
            mod_healthy_mod( 5, 50 );
        }
    }
}

item::reload_option player::select_ammo( const item &base,
        std::vector<item::reload_option> opts ) const
{
    using reload_option = item::reload_option;

    if( opts.empty() ) {
        add_msg_if_player( m_info, _( "Never mind." ) );
        return reload_option();
    }

    uilist menu;
    menu.text = string_format( base.is_watertight_container() ? _( "Refill %s" ) :
                               base.has_flag( "RELOAD_AND_SHOOT" ) ? _( "Select ammo for %s" ) : _( "Reload %s" ),
                               base.tname() );
    menu.w_width = -1;
    menu.w_height = -1;

    // Construct item names
    std::vector<std::string> names;
    std::transform( opts.begin(), opts.end(),
    std::back_inserter( names ), [&]( const reload_option & e ) {
        if( e.ammo->is_magazine() && e.ammo->ammo_data() ) {
            if( e.ammo->ammo_current() == "battery" ) {
                // This battery ammo is not a real object that can be recovered but pseudo-object that represents charge
                //~ magazine with ammo count
                return string_format( _( "%s (%d)" ), e.ammo->type_name().c_str(), e.ammo->ammo_remaining() );
            } else {
                //~ magazine with ammo (count)
                return string_format( _( "%s with %s (%d)" ), e.ammo->type_name().c_str(),
                                      e.ammo->ammo_data()->nname( e.ammo->ammo_remaining() ).c_str(), e.ammo->ammo_remaining() );
            }

        } else if( e.ammo->is_watertight_container() ||
                   ( e.ammo->is_ammo_container() && g->u.is_worn( *e.ammo ) ) ) {
            // worn ammo containers should be named by their contents with their location also updated below
            return e.ammo->contents.front().display_name();

        } else {
            return ( ammo_location && ammo_location == e.ammo ? "* " : "" ) + e.ammo->display_name();
        }
    } );

    // Get location descriptions
    std::vector<std::string> where;
    std::transform( opts.begin(), opts.end(),
    std::back_inserter( where ), []( const reload_option & e ) {
        bool is_ammo_container = e.ammo->is_ammo_container();
        if( is_ammo_container || e.ammo->is_container() ) {
            if( is_ammo_container && g->u.is_worn( *e.ammo ) ) {
                return e.ammo->type_name();
            }
            return string_format( _( "%s, %s" ), e.ammo->type_name(), e.ammo.describe( &g->u ) );
        }
        return e.ammo.describe( &g->u );
    } );

    // Pads elements to match longest member and return length
    auto pad = []( std::vector<std::string> &vec, int n, int t ) -> int {
        for( const auto &e : vec )
        {
            n = std::max( n, utf8_width( e, true ) + t );
        }
        for( auto &e : vec )
        {
            e += std::string( n - utf8_width( e, true ), ' ' );
        }
        return n;
    };

    // Pad the first column including 4 trailing spaces
    int w = pad( names, utf8_width( menu.text, true ), 6 );
    menu.text.insert( 0, 2, ' ' ); // add space for UI hotkeys
    menu.text += std::string( w + 2 - utf8_width( menu.text, true ), ' ' );

    // Pad the location similarly (excludes leading "| " and trailing " ")
    w = pad( where, utf8_width( _( "| Location " ) ) - 3, 6 );
    menu.text += _( "| Location " );
    menu.text += std::string( w + 3 - utf8_width( _( "| Location " ) ), ' ' );

    menu.text += _( "| Amount  " );
    menu.text += _( "| Moves   " );

    // We only show ammo statistics for guns and magazines
    if( base.is_gun() || base.is_magazine() ) {
        menu.text += _( "| Damage  | Pierce  " );
    }

    auto draw_row = [&]( int idx ) {
        const auto &sel = opts[ idx ];
        std::string row = string_format( "%s| %s |", names[ idx ].c_str(), where[ idx ].c_str() );
        row += string_format( ( sel.ammo->is_ammo() ||
                                sel.ammo->is_ammo_container() ) ? " %-7d |" : "         |", sel.qty() );
        row += string_format( " %-7d ", sel.moves() );

        if( base.is_gun() || base.is_magazine() ) {
            const itype *ammo = sel.ammo->is_ammo_container() ? sel.ammo->contents.front().ammo_data() :
                                sel.ammo->ammo_data();
            if( ammo ) {
                if( ammo->ammo->prop_damage ) {
                    row += string_format( "| *%-6d | %-7d", static_cast<int>( *ammo->ammo->prop_damage ),
                                          ammo->ammo->legacy_pierce );
                } else {
                    const damage_instance &dam = ammo->ammo->damage;
                    row += string_format( "| %-7d | %-7d", static_cast<int>( dam.total_damage() ),
                                          static_cast<int>( dam.empty() ? 0.0f : ( *dam.begin() ).res_pen ) );
                }
            } else {
                row += "|         |         ";
            }
        }
        return row;
    };

    itype_id last = uistate.lastreload[ base.ammo_type() ];
    // We keep the last key so that pressing the key twice (for example, r-r for reload)
    // will always pick the first option on the list.
    int last_key = inp_mngr.get_previously_pressed_key();
    bool last_key_bound = false;
    // This is the entry that has out default
    int default_to = 0;

    // If last_key is RETURN, don't use that to override hotkey
    if( last_key == '\n' ) {
        last_key_bound = true;
        default_to = -1;
    }

    for( auto i = 0; i < static_cast<int>( opts.size() ); ++i ) {
        const item &ammo = opts[ i ].ammo->is_ammo_container() ? opts[ i ].ammo->contents.front() :
                           *opts[ i ].ammo;

        char hotkey = -1;
        if( g->u.has_item( ammo ) ) {
            // if ammo in player possession and either it or any container has a valid invlet use this
            if( ammo.invlet ) {
                hotkey = ammo.invlet;
            } else {
                for( const auto obj : g->u.parents( ammo ) ) {
                    if( obj->invlet ) {
                        hotkey = obj->invlet;
                        break;
                    }
                }
            }
        }
        if( last == ammo.typeId() ) {
            if( !last_key_bound && hotkey == -1 ) {
                // If this is the first occurrence of the most recently used type of ammo and the hotkey
                // was not already set above then set it to the keypress that opened this prompt
                hotkey = last_key;
                last_key_bound = true;
            }
            if( !last_key_bound ) {
                // Pressing the last key defaults to the first entry of compatible type
                default_to = i;
                last_key_bound = true;
            }
        }
        if( hotkey == last_key ) {
            last_key_bound = true;
            // Prevent the default from being used: key is bound to something already
            default_to = -1;
        }

        menu.addentry( i, true, hotkey, draw_row( i ) );
    }

    struct reload_callback : public uilist_callback {
        public:
            std::vector<item::reload_option> &opts;
            const std::function<std::string( int )> draw_row;
            int last_key;
            const int default_to;
            const bool can_partial_reload;

            reload_callback( std::vector<item::reload_option> &_opts,
                             std::function<std::string( int )> _draw_row,
                             int _last_key, int _default_to, bool _can_partial_reload ) :
                opts( _opts ), draw_row( _draw_row ),
                last_key( _last_key ), default_to( _default_to ),
                can_partial_reload( _can_partial_reload )
            {}

            bool key( const input_context &, const input_event &event, int idx, uilist *menu ) override {
                auto cur_key = event.get_first_input();
                if( default_to != -1 && cur_key == last_key ) {
                    // Select the first entry on the list
                    menu->ret = default_to;
                    return true;
                }
                if( idx < 0 || idx >= static_cast<int>( opts.size() ) ) {
                    return false;
                }
                auto &sel = opts[ idx ];
                switch( cur_key ) {
                    case KEY_LEFT:
                        if( can_partial_reload ) {
                            sel.qty( sel.qty() - 1 );
                            menu->entries[ idx ].txt = draw_row( idx );
                        }
                        return true;

                    case KEY_RIGHT:
                        if( can_partial_reload ) {
                            sel.qty( sel.qty() + 1 );
                            menu->entries[ idx ].txt = draw_row( idx );
                        }
                        return true;
                }
                return false;
            }
    } cb( opts, draw_row, last_key, default_to, !base.has_flag( "RELOAD_ONE" ) );
    menu.callback = &cb;

    menu.query();
    if( menu.ret < 0 || static_cast<size_t>( menu.ret ) >= opts.size() ) {
        add_msg_if_player( m_info, _( "Never mind." ) );
        return reload_option();
    }

    const item_location &sel = opts[ menu.ret ].ammo;
    uistate.lastreload[ base.ammo_type() ] = sel->is_ammo_container() ? sel->contents.front().typeId() :
            sel->typeId();
    return std::move( opts[ menu.ret ] );
}

item::reload_option player::select_ammo( const item &base, bool prompt ) const
{
    using reload_option = item::reload_option;
    std::vector<reload_option> ammo_list;

    auto opts = base.gunmods();
    opts.push_back( &base );

    if( base.magazine_current() ) {
        opts.push_back( base.magazine_current() );
    }

    for( const auto mod : base.gunmods() ) {
        if( mod->magazine_current() ) {
            opts.push_back( mod->magazine_current() );
        }
    }

    bool ammo_match_found = false;
    for( const auto e : opts ) {
        for( item_location &ammo : find_ammo( *e ) ) {
            // don't try to unload frozen liquids
            if( ammo->is_watertight_container() && ammo->contents_made_of( SOLID ) ) {
                continue;
            }
            auto id = ( ammo->is_ammo_container() || ammo->is_container() )
                      ? ammo->contents.front().typeId()
                      : ammo->typeId();
            if( e->can_reload_with( id ) ) {
                // Speedloaders require an empty target.
                if( !ammo->has_flag( "SPEEDLOADER" ) || e->ammo_remaining() < 1 ) {
                    ammo_match_found = true;
                }
            }
            if( can_reload( *e, id ) || e->has_flag( "RELOAD_AND_SHOOT" ) ) {
                ammo_list.emplace_back( this, e, &base, std::move( ammo ) );
            }
        }
    }

    if( ammo_list.empty() ) {
        if( !base.is_magazine() && !base.magazine_integral() && !base.magazine_current() ) {
            add_msg_if_player( m_info, _( "You need a compatible magazine to reload the %s!" ),
                               base.tname().c_str() );

        } else if( ammo_match_found ) {
            add_msg_if_player( m_info, _( "Nothing to reload!" ) );
        } else {
            std::string name;
            if( base.ammo_data() ) {
                name = base.ammo_data()->nname( 1 );
            } else if( base.is_watertight_container() ) {
                name = base.is_container_empty() ? "liquid" : base.contents.front().tname();
            } else {
                name = base.ammo_type()->name();
            }
            add_msg_if_player( m_info, _( "You don't have any %s to reload your %s!" ),
                               name.c_str(), base.tname() );
        }
        return reload_option();
    }

    // sort in order of move cost (ascending), then remaining ammo (descending) with empty magazines always last
    std::stable_sort( ammo_list.begin(), ammo_list.end(), []( const reload_option & lhs,
    const reload_option & rhs ) {
        return lhs.ammo->ammo_remaining() > rhs.ammo->ammo_remaining();
    } );
    std::stable_sort( ammo_list.begin(), ammo_list.end(), []( const reload_option & lhs,
    const reload_option & rhs ) {
        return lhs.moves() < rhs.moves();
    } );
    std::stable_sort( ammo_list.begin(), ammo_list.end(), []( const reload_option & lhs,
    const reload_option & rhs ) {
        return ( lhs.ammo->ammo_remaining() != 0 ) > ( rhs.ammo->ammo_remaining() != 0 );
    } );

    if( is_npc() ) {
        return std::move( ammo_list[ 0 ] );
    }

    if( !prompt && ammo_list.size() == 1 ) {
        // unconditionally suppress the prompt if there's only one option
        return std::move( ammo_list[ 0 ] );
    }

    return select_ammo( base, std::move( ammo_list ) );
}

ret_val<bool> player::can_wear( const item &it ) const
{
    if( !it.is_armor() ) {
        return ret_val<bool>::make_failure( _( "Putting on a %s would be tricky." ), it.tname().c_str() );
    }

    if( it.is_power_armor() ) {
        for( auto &elem : worn ) {
            if( ( elem.get_covered_body_parts() & it.get_covered_body_parts() ).any() ) {
                return ret_val<bool>::make_failure( _( "Can't wear power armor over other gear!" ) );
            }
        }
        if( !it.covers( bp_torso ) ) {
            bool power_armor = false;
            if( !worn.empty() ) {
                for( auto &elem : worn ) {
                    if( elem.is_power_armor() ) {
                        power_armor = true;
                        break;
                    }
                }
            }
            if( !power_armor ) {
                return ret_val<bool>::make_failure(
                           _( "You can only wear power armor components with power armor!" ) );
            }
        }

        for( auto &i : worn ) {
            if( i.is_power_armor() && i.typeId() == it.typeId() ) {
                return ret_val<bool>::make_failure( _( "Can't wear more than one %s!" ), it.tname().c_str() );
            }
        }
    } else {
        // Only headgear can be worn with power armor, except other power armor components.
        // You can't wear headgear if power armor helmet is already sitting on your head.
        bool has_helmet = false;
        if( is_wearing_power_armor( &has_helmet ) &&
            ( has_helmet || !( it.covers( bp_head ) || it.covers( bp_mouth ) || it.covers( bp_eyes ) ) ) ) {
            return ret_val<bool>::make_failure( _( "Can't wear %s with power armor!" ), it.tname().c_str() );
        }
    }

    // Check if we don't have both hands available before wearing a briefcase, shield, etc. Also occurs if we're already wearing one.
    if( it.has_flag( "RESTRICT_HANDS" ) && ( !has_two_arms() || worn_with_flag( "RESTRICT_HANDS" ) ||
            weapon.is_two_handed( *this ) ) ) {
        return ret_val<bool>::make_failure( ( is_player() ? _( "You don't have a hand free to wear that." )
                                              : string_format( _( "%s doesn't have a hand free to wear that." ), name.c_str() ) ) );
    }

    for( auto &i : worn ) {
        if( i.has_flag( "ONLY_ONE" ) && i.typeId() == it.typeId() ) {
            return ret_val<bool>::make_failure( _( "Can't wear more than one %s!" ), it.tname().c_str() );
        }
    }

    if( amount_worn( it.typeId() ) >= MAX_WORN_PER_TYPE ) {
        return ret_val<bool>::make_failure( _( "Can't wear %i or more %s at once." ),
                                            MAX_WORN_PER_TYPE + 1, it.tname( MAX_WORN_PER_TYPE + 1 ).c_str() );
    }

    if( ( ( it.covers( bp_foot_l ) && is_wearing_shoes( side::LEFT ) ) ||
          ( it.covers( bp_foot_r ) && is_wearing_shoes( side::RIGHT ) ) ) &&
        ( !it.has_flag( "OVERSIZE" ) || !it.has_flag( "OUTER" ) ) &&
        !it.has_flag( "SKINTIGHT" ) && !it.has_flag( "BELTED" ) ) {
        // Checks to see if the player is wearing shoes
        return ret_val<bool>::make_failure( ( is_player() ? _( "You're already wearing footwear!" )
                                              : string_format( _( "%s is already wearing footwear!" ), name.c_str() ) ) );
    }

    if( it.covers( bp_head ) &&
        !it.has_flag( "HELMET_COMPAT" ) &&
        !it.has_flag( "SKINTIGHT" ) &&
        !it.has_flag( "OVERSIZE" ) &&
        is_wearing_helmet() ) {
        return ret_val<bool>::make_failure( wearing_something_on( bp_head ),
                                            ( is_player() ? _( "You can't wear that with other headgear!" )
                                              : string_format( _( "%s can't wear that with other headgear!" ), name.c_str() ) ) );
    }

    if( it.covers( bp_head ) &&
        ( it.has_flag( "SKINTIGHT" ) || it.has_flag( "HELMET_COMPAT" ) ) &&
        ( head_cloth_encumbrance() + it.get_encumber( *this ) > 20 ) ) {
        return ret_val<bool>::make_failure( ( is_player() ? _( "You can't wear that much on your head!" )
                                              : string_format( _( "%s can't wear that much on their head!" ), name.c_str() ) ) );
    }

    if( has_trait( trait_WOOLALLERGY ) && ( it.made_of( material_id( "wool" ) ) ||
                                            it.item_tags.count( "wooled" ) ) ) {
        return ret_val<bool>::make_failure( _( "Can't wear that, it's made of wool!" ) );
    }

    if( it.is_filthy() && has_trait( trait_SQUEAMISH ) ) {
        return ret_val<bool>::make_failure( _( "Can't wear that, it's filthy!" ) );
    }

    if( !it.has_flag( "OVERSIZE" ) ) {
        for( const trait_id &mut : get_mutations() ) {
            const auto &branch = mut.obj();
            if( branch.conflicts_with_item( it ) ) {
                return ret_val<bool>::make_failure( _( "Your %s mutation prevents you from wearing your %s." ),
                                                    branch.name(), it.type_name().c_str() );
            }
        }
        if( it.covers( bp_head ) &&
            !it.made_of( material_id( "wool" ) ) && !it.made_of( material_id( "cotton" ) ) &&
            !it.made_of( material_id( "nomex" ) ) && !it.made_of( material_id( "leather" ) ) &&
            ( has_trait( trait_HORNS_POINTED ) || has_trait( trait_ANTENNAE ) ||
              has_trait( trait_ANTLERS ) ) ) {
            return ret_val<bool>::make_failure( _( "Cannot wear a helmet over %s." ),
                                                ( has_trait( trait_HORNS_POINTED ) ? _( "horns" ) :
                                                  ( has_trait( trait_ANTENNAE ) ? _( "antennae" ) : _( "antlers" ) ) ) );
        }
    }

    return ret_val<bool>::make_success();
}

ret_val<bool> player::can_wield( const item &it ) const
{
    if( it.made_of_from_type( LIQUID ) ) {
        return ret_val<bool>::make_failure( _( "Can't wield spilt liquids." ) );
    }

    if( it.is_two_handed( *this ) && ( !has_two_arms() || worn_with_flag( "RESTRICT_HANDS" ) ) ) {
        if( worn_with_flag( "RESTRICT_HANDS" ) ) {
            return ret_val<bool>::make_failure(
                       _( "Something you are wearing hinders the use of both hands." ) );
        } else if( it.has_flag( "ALWAYS_TWOHAND" ) ) {
            return ret_val<bool>::make_failure( _( "The %s can't be wielded with only one arm." ),
                                                it.tname().c_str() );
        } else {
            return ret_val<bool>::make_failure( _( "You are too weak to wield %s with only one arm." ),
                                                it.tname().c_str() );
        }
    }

    return ret_val<bool>::make_success();
}

ret_val<bool> player::can_unwield( const item &it ) const
{
    if( it.has_flag( "NO_UNWIELD" ) ) {
        return ret_val<bool>::make_failure( _( "You cannot unwield your %s." ), it.tname().c_str() );
    }

    return ret_val<bool>::make_success();
}

bool player::is_wielding( const item &target ) const
{
    return &weapon == &target;
}

bool player::wield( item &target )
{
    if( is_wielding( target ) ) {
        return true;
    }

    if( !can_wield( target ).success() ) {
        return false;
    }

    if( !unwield() ) {
        return false;
    }

    if( target.is_null() ) {
        return true;
    }

    // Query whether to draw an item from a holster when attempting to wield the holster
    if( target.get_use( "holster" ) && !target.contents.empty() ) {
        if( query_yn( _( "Draw %s from %s?" ), target.get_contained().tname(), target.tname() ) ) {
            invoke_item( &target );
            return false;
        }
    }

    // Wielding from inventory is relatively slow and does not improve with increasing weapon skill.
    // Worn items (including guns with shoulder straps) are faster but still slower
    // than a skilled player with a holster.
    // There is an additional penalty when wielding items from the inventory whilst currently grabbed.

    bool worn = is_worn( target );
    int mv = item_handling_cost( target, true,
                                 worn ? INVENTORY_HANDLING_PENALTY / 2 : INVENTORY_HANDLING_PENALTY );

    if( worn ) {
        target.on_takeoff( *this );
    }

    add_msg( m_debug, "wielding took %d moves", mv );
    moves -= mv;

    if( has_item( target ) ) {
        weapon = i_rem( &target );
    } else {
        weapon = target;
    }

    last_item = weapon.typeId();
    recoil = MAX_RECOIL;

    weapon.on_wield( *this, mv );

    inv.update_invlet( weapon );
    inv.update_cache_with_item( weapon );

    return true;
}

bool player::unwield()
{
    if( weapon.is_null() ) {
        return true;
    }

    if( !can_unwield( weapon ).success() ) {
        return false;
    }

    const std::string query = string_format( _( "Stop wielding %s?" ), weapon.tname().c_str() );

    if( !dispose_item( item_location( *this, &weapon ), query ) ) {
        return false;
    }

    inv.unsort();

    return true;
}

// ids of martial art styles that are available with the bio_cqb bionic.
static const std::vector<matype_id> bio_cqb_styles {{
        matype_id{ "style_karate" }, matype_id{ "style_judo" }, matype_id{ "style_muay_thai" }, matype_id{ "style_biojutsu" }
    }};

bool player::pick_style() // Style selection menu
{
    enum style_selection {
        KEEP_HANDS_FREE = 0,
        STYLE_OFFSET
    };

    // If there are style already, cursor starts there
    // if no selected styles, cursor starts from no-style

    // Any other keys quit the menu
    const std::vector<matype_id> &selectable_styles = has_active_bionic( bio_cqb ) ? bio_cqb_styles :
            ma_styles;

    input_context ctxt( "MELEE_STYLE_PICKER" );
    ctxt.register_action( "SHOW_DESCRIPTION" );

    uilist kmenu;
    kmenu.text = string_format( _( "Select a style. (press %s for more info)" ),
                                ctxt.get_desc( "SHOW_DESCRIPTION" ).c_str() );
    ma_style_callback callback( static_cast<size_t>( STYLE_OFFSET ), selectable_styles );
    kmenu.callback = &callback;
    kmenu.input_category = "MELEE_STYLE_PICKER";
    kmenu.additional_actions.emplace_back( "SHOW_DESCRIPTION", "" );
    kmenu.desc_enabled = true;
    kmenu.addentry_desc( KEEP_HANDS_FREE, true, 'h',
                         keep_hands_free ? _( "Keep hands free (on)" ) : _( "Keep hands free (off)" ),
                         _( "When this is enabled, player won't wield things unless explicitly told to." ) );

    kmenu.selected = STYLE_OFFSET;

    for( size_t i = 0; i < selectable_styles.size(); i++ ) {
        auto &style = selectable_styles[i].obj();
        //Check if this style is currently selected
        const bool selected = selectable_styles[i] == style_selected;
        std::string entry_text = _( style.name.c_str() );
        if( selected ) {
            kmenu.selected = i + STYLE_OFFSET;
            entry_text = colorize( entry_text, c_pink );
        }
        kmenu.addentry_desc( i + STYLE_OFFSET, true, -1, entry_text, _( style.description.c_str() ) );
    }

    kmenu.query();
    int selection = kmenu.ret;

    if( selection >= STYLE_OFFSET ) {
        style_selected = selectable_styles[selection - STYLE_OFFSET];
    } else if( selection == KEEP_HANDS_FREE ) {
        keep_hands_free = !keep_hands_free;
    } else {
        return false;
    }

    return true;
}

hint_rating player::rate_action_wear( const item &it ) const
{
    //TODO flag already-worn items as HINT_IFFY

    if( !it.is_armor() ) {
        return HINT_CANT;
    }

    return can_wear( it ).success() ? HINT_GOOD : HINT_IFFY;
}

hint_rating player::rate_action_change_side( const item &it ) const
{
    if( !is_worn( it ) ) {
        return HINT_IFFY;
    }

    if( !it.is_sided() ) {
        return HINT_CANT;
    }

    return HINT_GOOD;
}

bool player::can_reload( const item &it, const itype_id &ammo ) const
{
    if( !it.is_reloadable_with( ammo ) ) {
        return false;
    }

    if( it.is_ammo_belt() ) {
        const auto &linkage = it.type->magazine->linkage;
        if( linkage && !has_charges( *linkage, 1 ) ) {
            return false;
        }
    }

    return true;
}

bool player::dispose_item( item_location &&obj, const std::string &prompt )
{
    uilist menu;
    menu.text = prompt.empty() ? string_format( _( "Dispose of %s" ), obj->tname().c_str() ) : prompt;

    using dispose_option = struct {
        std::string prompt;
        bool enabled;
        char invlet;
        int moves;
        std::function<bool()> action;
    };

    std::vector<dispose_option> opts;

    const bool bucket = obj->is_bucket_nonempty();

    opts.emplace_back( dispose_option {
        bucket ? _( "Spill contents and store in inventory" ) : _( "Store in inventory" ),
        volume_carried() + obj->volume() <= volume_capacity(), '1',
        item_handling_cost( *obj ),
        [this, bucket, &obj] {
            if( bucket && !obj->spill_contents( *this ) )
            {
                return false;
            }

            moves -= item_handling_cost( *obj );
            inv.add_item_keep_invlet( *obj );
            inv.unsort();
            obj.remove_item();
            return true;
        }
    } );

    opts.emplace_back( dispose_option {
        _( "Drop item" ), true, '2', 0, [this, &obj] {
            g->m.add_item_or_charges( pos(), *obj );
            obj.remove_item();
            return true;
        }
    } );

    opts.emplace_back( dispose_option {
        bucket ? _( "Spill contents and wear item" ) : _( "Wear item" ),
        can_wear( *obj ).success(), '3', item_wear_cost( *obj ),
        [this, bucket, &obj] {
            if( bucket && !obj->spill_contents( *this ) )
            {
                return false;
            }

            item it = *obj;
            obj.remove_item();
            return !!wear_item( it );
        }
    } );

    for( auto &e : worn ) {
        if( e.can_holster( *obj ) ) {
            auto ptr = dynamic_cast<const holster_actor *>( e.type->get_use( "holster" )->get_actor_ptr() );
            opts.emplace_back( dispose_option {
                string_format( _( "Store in %s" ), e.tname().c_str() ), true, e.invlet,
                item_store_cost( *obj, e, false, ptr->draw_cost ),
                [this, ptr, &e, &obj]{
                    return ptr->store( *this, e, *obj );
                }
            } );
        }
    }

    int w = utf8_width( menu.text, true ) + 4;
    for( const auto &e : opts ) {
        w = std::max( w, utf8_width( e.prompt, true ) + 4 );
    }
    for( auto &e : opts ) {
        e.prompt += std::string( w - utf8_width( e.prompt, true ), ' ' );
    }

    menu.text.insert( 0, 2, ' ' ); // add space for UI hotkeys
    menu.text += std::string( w + 2 - utf8_width( menu.text, true ), ' ' );
    menu.text += _( " | Moves  " );

    for( const auto &e : opts ) {
        menu.addentry( -1, e.enabled, e.invlet, string_format( e.enabled ? "%s | %-7d" : "%s |",
                       e.prompt.c_str(), e.moves ) );
    }

    menu.query();
    if( menu.ret >= 0 ) {
        return opts[ menu.ret ].action();
    }
    return false;
}

void player::mend_item( item_location &&obj, bool interactive )
{
    if( g->u.has_trait( trait_DEBUG_HS ) ) {
        uilist menu;
        menu.text = _( "Toggle which fault?" );
        std::vector<std::pair<fault_id, bool>> opts;
        for( const auto &f : obj->faults_potential() ) {
            opts.emplace_back( f, !!obj->faults.count( f ) );
            menu.addentry( -1, true, -1, string_format( "%s %s",
                           opts.back().second ? _( "Mend" ) : _( "Break" ),
                           f.obj().name().c_str() ) );
        }
        if( opts.empty() ) {
            add_msg( m_info, _( "The %s doesn't have any faults to toggle." ), obj->tname() );
            return;
        }
        menu.query();
        if( menu.ret >= 0 ) {
            if( opts[ menu.ret ].second ) {
                obj->faults.erase( opts[ menu.ret ].first );
            } else {
                obj->faults.insert( opts[ menu.ret ].first );
            }
        }
        return;
    }

    std::vector<std::pair<const fault *, bool>> faults;
    std::transform( obj->faults.begin(), obj->faults.end(),
    std::back_inserter( faults ), []( const fault_id & e ) {
        return std::make_pair<const fault *, bool>( &e.obj(), false );
    } );

    if( faults.empty() ) {
        if( interactive ) {
            add_msg( m_info, _( "The %s doesn't have any faults to mend." ), obj->tname().c_str() );
        }
        return;
    }

    auto inv = crafting_inventory();

    for( auto &f : faults ) {
        f.second = f.first->requirements().can_make_with_inventory( inv );
    }

    int sel = 0;
    if( interactive ) {
        uilist menu;
        menu.text = _( "Mend which fault?" );
        menu.desc_enabled = true;
        menu.desc_lines = 0; // Let uilist handle description height

        int w = 80;

        for( auto &f : faults ) {
            auto reqs = f.first->requirements();
            auto tools = reqs.get_folded_tools_list( w, c_white, inv );
            auto comps = reqs.get_folded_components_list( w, c_white, inv );

            std::ostringstream descr;
            descr << _( "<color_white>Time required:</color>\n" );
            //@todo: better have a from_moves function
            descr << "> " << to_string_approx( time_duration::from_turns( f.first->time() / 100 ) ) << "\n";
            descr << _( "<color_white>Skills:</color>\n" );
            for( const auto &e : f.first->skills() ) {
                bool hasSkill = get_skill_level( e.first ) >= e.second;
                if( !hasSkill && f.second ) {
                    f.second = false;
                }
                //~ %1$s represents the internal color name which shouldn't be translated, %2$s is skill name, and %3$i is skill level
                descr << string_format( _( "> <color_%1$s>%2$s %3$i</color>\n" ), hasSkill ? "c_green" : "c_red",
                                        e.first.obj().name().c_str(), e.second );
            }

            std::copy( tools.begin(), tools.end(), std::ostream_iterator<std::string>( descr, "\n" ) );
            std::copy( comps.begin(), comps.end(), std::ostream_iterator<std::string>( descr, "\n" ) );

            menu.addentry_desc( -1, true, -1, f.first->name(), descr.str() );
        }
        menu.query();
        if( menu.ret < 0 ) {
            add_msg( _( "Never mind." ) );
            return;
        }
        sel = menu.ret;
    }

    if( sel >= 0 ) {
        if( !faults[ sel ].second ) {
            if( interactive ) {
                add_msg( m_info, _( "You are currently unable to mend the %s." ), obj->tname().c_str() );
            }
            return;
        }

        assign_activity( activity_id( "ACT_MEND_ITEM" ), faults[ sel ].first->time() );
        activity.name = faults[ sel ].first->id().str();
        activity.targets.push_back( std::move( obj ) );
    }
}

int player::item_handling_cost( const item &it, bool penalties, int base_cost ) const
{
    int mv = base_cost;
    if( penalties ) {
        // 40 moves per liter, up to 200 at 5 liters
        mv += std::min( 200, it.volume() / 20_ml );
    }

    if( weapon.typeId() == "e_handcuffs" ) {
        mv *= 4;
    } else if( penalties && has_effect( effect_grabbed ) ) {
        mv *= 2;
    }

    // For single handed items use the least encumbered hand
    if( it.is_two_handed( *this ) ) {
        mv += encumb( bp_hand_l ) + encumb( bp_hand_r );
    } else {
        mv += std::min( encumb( bp_hand_l ), encumb( bp_hand_r ) );
    }

    return std::min( std::max( mv, 0 ), MAX_HANDLING_COST );
}

int player::item_store_cost( const item &it, const item & /* container */, bool penalties,
                             int base_cost ) const
{
    /** @EFFECT_PISTOL decreases time taken to store a pistol */
    /** @EFFECT_SMG decreases time taken to store an SMG */
    /** @EFFECT_RIFLE decreases time taken to store a rifle */
    /** @EFFECT_SHOTGUN decreases time taken to store a shotgun */
    /** @EFFECT_LAUNCHER decreases time taken to store a launcher */
    /** @EFFECT_STABBING decreases time taken to store a stabbing weapon */
    /** @EFFECT_CUTTING decreases time taken to store a cutting weapon */
    /** @EFFECT_BASHING decreases time taken to store a bashing weapon */
    int lvl = get_skill_level( it.is_gun() ? it.gun_skill() : it.melee_skill() );
    return item_handling_cost( it, penalties, base_cost ) / ( ( lvl + 10.0f ) / 10.0f );
}

int player::item_reload_cost( const item &it, const item &ammo, long qty ) const
{
    if( ammo.is_ammo() ) {
        qty = std::max( std::min( ammo.charges, qty ), 1L );
    } else if( ammo.is_ammo_container() || ammo.is_container() ) {
        qty = std::max( std::min( ammo.contents.front().charges, qty ), 1L );
    } else if( ammo.is_magazine() ) {
        qty = 1;
    } else {
        debugmsg( "cannot determine reload cost as %s is neither ammo or magazine", ammo.tname().c_str() );
        return 0;
    }

    // If necessary create duplicate with appropriate number of charges
    item obj = ammo;
    obj = obj.split( qty );
    if( obj.is_null() ) {
        obj = ammo;
    }
    // No base cost for handling ammo - that's already included in obtain cost
    // We have the ammo in our hands right now
    int mv = item_handling_cost( obj, true, 0 );

    if( ammo.has_flag( "MAG_BULKY" ) ) {
        mv *= 1.5; // bulky magazines take longer to insert
    }

    if( !it.is_gun() && !it.is_magazine() ) {
        return mv + 100; // reload a tool or sealable container
    }

    /** @EFFECT_GUN decreases the time taken to reload a magazine */
    /** @EFFECT_PISTOL decreases time taken to reload a pistol */
    /** @EFFECT_SMG decreases time taken to reload an SMG */
    /** @EFFECT_RIFLE decreases time taken to reload a rifle */
    /** @EFFECT_SHOTGUN decreases time taken to reload a shotgun */
    /** @EFFECT_LAUNCHER decreases time taken to reload a launcher */

    int cost = ( it.is_gun() ? it.get_reload_time() : it.type->magazine->reload_time ) * qty;

    skill_id sk = it.is_gun() ? it.type->gun->skill_used : skill_gun;
    mv += cost / ( 1.0f + std::min( get_skill_level( sk ) * 0.1f, 1.0f ) );

    if( it.has_flag( "STR_RELOAD" ) ) {
        /** @EFFECT_STR reduces reload time of some weapons */
        mv -= get_str() * 20;
    }

    return std::max( mv, 25 );
}

int player::item_wear_cost( const item &it ) const
{
    double mv = item_handling_cost( it );

    switch( it.get_layer() ) {
        case UNDERWEAR:
            mv *= 1.5;
            break;

        case REGULAR_LAYER:
            break;

        case WAIST_LAYER:
        case OUTER_LAYER:
            mv /= 1.5;
            break;

        case BELTED_LAYER:
            mv /= 2.0;
            break;
        default:
            break;
    }

    mv *= std::max( it.get_encumber( *this ) / 10.0, 1.0 );

    return mv;
}

cata::optional<std::list<item>::iterator>
player::wear( int pos, bool interactive )
{
    return wear( i_at( pos ), interactive );
}

cata::optional<std::list<item>::iterator>
player::wear( item &to_wear, bool interactive )
{
    if( is_worn( to_wear ) ) {
        if( interactive ) {
            add_msg_player_or_npc( m_info,
                                   _( "You are already wearing that." ),
                                   _( "<npcname> is already wearing that." )
                                 );
        }
        return cata::nullopt;
    }
    if( to_wear.is_null() ) {
        if( interactive ) {
            add_msg_player_or_npc( m_info,
                                   _( "You don't have that item." ),
                                   _( "<npcname> doesn't have that item." ) );
        }
        return cata::nullopt;
    }

    bool was_weapon;
    item to_wear_copy( to_wear );
    if( &to_wear == &weapon ) {
        weapon = item();
        was_weapon = true;
    } else {
        inv.remove_item( &to_wear );
        inv.restack( *this );
        was_weapon = false;
    }

    auto result = wear_item( to_wear_copy, interactive );
    if( !result ) {
        if( was_weapon ) {
            weapon = to_wear_copy;
        } else {
            inv.add_item( to_wear_copy, true );
        }
        return cata::nullopt;
    }

    return result;
}

cata::optional<std::list<item>::iterator>
player::wear_item( const item &to_wear, bool interactive )
{
    const auto ret = can_wear( to_wear );
    if( !ret.success() ) {
        if( interactive ) {
            add_msg_if_player( m_info, "%s", ret.c_str() );
        }
        return cata::nullopt;
    }

    const bool was_deaf = is_deaf();
    const bool supertinymouse = g->u.has_trait( trait_id( "SMALL2" ) ) ||
                                g->u.has_trait( trait_id( "SMALL_OK" ) );
    last_item = to_wear.typeId();

    std::list<item>::iterator position = position_to_wear_new_item( to_wear );
    std::list<item>::iterator new_item_it = worn.insert( position, to_wear );

    if( interactive ) {
        add_msg_player_or_npc(
            _( "You put on your %s." ),
            _( "<npcname> puts on their %s." ),
            to_wear.tname().c_str() );
        moves -= item_wear_cost( to_wear );

        for( const body_part bp : all_body_parts ) {
            if( to_wear.covers( bp ) && encumb( bp ) >= 40 ) {
                add_msg_if_player( m_warning,
                                   bp == bp_eyes ?
                                   _( "Your %s are very encumbered! %s" ) : _( "Your %s is very encumbered! %s" ),
                                   body_part_name( bp ), encumb_text( bp ) );
            }
        }
        if( !was_deaf && is_deaf() ) {
            add_msg_if_player( m_info, _( "You're deafened!" ) );
        }
        if( supertinymouse && !to_wear.has_flag( "UNDERSIZE" ) ) {
            add_msg_if_player( m_warning,
                               _( "This %s is too big to wear comfortably! Maybe it could be refitted..." ),
                               to_wear.tname().c_str() );
        } else if( to_wear.has_flag( "UNDERSIZE" ) ) {
            add_msg_if_player( m_warning,
                               _( "This %s is too small to wear comfortably! Maybe it could be refitted..." ),
                               to_wear.tname().c_str() );
        }
    } else {
        add_msg_if_npc( _( "<npcname> puts on their %s." ), to_wear.tname().c_str() );
    }

    new_item_it->on_wear( *this );

    inv.update_invlet( *new_item_it );
    inv.update_cache_with_item( *new_item_it );

    recalc_sight_limits();
    reset_encumbrance();

    return new_item_it;
}

bool player::change_side( item &it, bool interactive )
{
    if( !it.swap_side() ) {
        if( interactive ) {
            add_msg_player_or_npc( m_info,
                                   _( "You cannot swap the side on which your %s is worn." ),
                                   _( "<npcname> cannot swap the side on which their %s is worn." ),
                                   it.tname().c_str() );
        }
        return false;
    }

    if( interactive ) {
        add_msg_player_or_npc( m_info, _( "You swap the side on which your %s is worn." ),
                               _( "<npcname> swaps the side on which their %s is worn." ),
                               it.tname().c_str() );
    }

    mod_moves( -250 );
    reset_encumbrance();

    return true;
}

bool player::change_side( int pos, bool interactive )
{
    item &it( i_at( pos ) );

    if( !is_worn( it ) ) {
        if( interactive ) {
            add_msg_player_or_npc( m_info,
                                   _( "You are not wearing that item." ),
                                   _( "<npcname> isn't wearing that item." ) );
        }
        return false;
    }

    return change_side( it, interactive );
}

hint_rating player::rate_action_takeoff( const item &it ) const
{
    if( !it.is_armor() ) {
        return HINT_CANT;
    }

    if( is_worn( it ) ) {
        return HINT_GOOD;
    }

    return HINT_IFFY;
}

std::list<const item *> player::get_dependent_worn_items( const item &it ) const
{
    std::list<const item *> dependent;
    // Adds dependent worn items recursively
    const std::function<void( const item &it )> add_dependent = [ & ]( const item & it ) {
        for( const auto &wit : worn ) {
            if( &wit == &it || !wit.is_worn_only_with( it ) ) {
                continue;
            }
            const auto iter = std::find_if( dependent.begin(), dependent.end(),
            [ &wit ]( const item * dit ) {
                return &wit == dit;
            } );
            if( iter == dependent.end() ) { // Not in the list yet
                add_dependent( wit );
                dependent.push_back( &wit );
            }
        }
    };

    if( is_worn( it ) ) {
        add_dependent( it );
    }

    return dependent;
}

ret_val<bool> player::can_takeoff( const item &it, const std::list<item> *res ) const
{
    auto iter = std::find_if( worn.begin(), worn.end(), [ &it ]( const item & wit ) {
        return &it == &wit;
    } );

    if( iter == worn.end() ) {
        return ret_val<bool>::make_failure( !is_npc() ? _( "You are not wearing that item." ) :
                                            _( "<npcname> is not wearing that item." ) );
    }

    if( res == nullptr && !get_dependent_worn_items( it ).empty() ) {
        return ret_val<bool>::make_failure( !is_npc() ?
                                            _( "You can't take off power armor while wearing other power armor components." ) :
                                            _( "<npcname> can't take off power armor while wearing other power armor components." ) );
    }

    return ret_val<bool>::make_success();
}

bool player::takeoff( const item &it, std::list<item> *res )
{
    const auto ret = can_takeoff( it, res );
    if( !ret.success() ) {
        add_msg( m_info, "%s", ret.c_str() );
        return false;
    }

    auto iter = std::find_if( worn.begin(), worn.end(), [ &it ]( const item & wit ) {
        return &it == &wit;
    } );

    if( res == nullptr ) {
        if( volume_carried() + it.volume() > volume_capacity_reduced_by( it.get_storage() ) ) {
            if( is_npc() || query_yn( _( "No room in inventory for your %s.  Drop it?" ),
                                      colorize( it.tname(), it.color_in_inventory() ) ) ) {
                drop( get_item_position( &it ), pos() );
                return true; // the drop activity ends up taking off the item anyway so shouldn't try to do it again here
            } else {
                return false;
            }
        }
        iter->on_takeoff( *this );
        inv.add_item_keep_invlet( it );
    } else {
        iter->on_takeoff( *this );
        res->push_back( it );
    }

    add_msg_player_or_npc( _( "You take off your %s." ),
                           _( "<npcname> takes off their %s." ),
                           it.tname().c_str() );

    mod_moves( -250 );    // TODO: Make this variable
    worn.erase( iter );

    recalc_sight_limits();
    reset_encumbrance();

    return true;
}

bool player::takeoff( int pos )
{
    return takeoff( i_at( pos ) );
}

void player::drop( int pos, const tripoint &where )
{
    const item &it = i_at( pos );
    const int count = it.count();

    drop( { std::make_pair( pos, count ) }, where );
}

void player::drop( const std::list<std::pair<int, int>> &what, const tripoint &target, bool stash )
{
    const activity_id type( stash ? "ACT_STASH" : "ACT_DROP" );

    if( what.empty() ) {
        return;
    }

    if( rl_dist( pos(), target ) > 1 || !( stash || g->m.can_put_items( target ) ) ) {
        add_msg_player_or_npc( m_info, _( "You can't place items here!" ),
                               _( "<npcname> can't place items here!" ) );
        return;
    }

    assign_activity( type );
    activity.placement = target - pos();

    for( auto item_pair : what ) {
        if( can_unwield( i_at( item_pair.first ) ).success() ) {
            activity.values.push_back( item_pair.first );
            activity.values.push_back( item_pair.second );
        }
    }
    // @todo: Remove the hack. Its here because npcs don't process activities
    if( is_npc() ) {
        activity.do_turn( *this );
    }
}

bool player::add_or_drop_with_msg( item &it, const bool unloading )
{
    if( it.made_of( LIQUID ) ) {
        g->consume_liquid( it, 1 );
        return it.charges <= 0;
    }
    it.charges = this->i_add_to_container( it, unloading );
    if( it.is_ammo() && it.charges == 0 ) {
        return true;
    } else if( !this->can_pickVolume( it ) ) {
        put_into_vehicle_or_drop( *this, item_drop_reason::too_large, { it } );
    } else if( !this->can_pickWeight( it, !get_option<bool>( "DANGEROUS_PICKUPS" ) ) ) {
        put_into_vehicle_or_drop( *this, item_drop_reason::too_heavy, { it } );
    } else {
        auto &ni = this->i_add( it );
        add_msg( _( "You put the %s in your inventory." ), ni.tname().c_str() );
        add_msg( m_info, "%c - %s", ni.invlet == 0 ? ' ' : ni.invlet, ni.tname().c_str() );
    }
    return true;
}

bool player::unload( item &it )
{
    // Unload a container consuming moves per item successfully removed
    if( it.is_container() || it.is_bandolier() ) {
        if( it.contents.empty() ) {
            add_msg( m_info, _( "The %s is already empty!" ), it.tname().c_str() );
            return false;
        }
        if( !it.can_unload_liquid() ) {
            add_msg( m_info, _( "The liquid can't be unloaded in its current state!" ) );
            return false;
        }

        bool changed = false;
        it.contents.erase( std::remove_if( it.contents.begin(), it.contents.end(), [this,
        &changed]( item & e ) {
            long old_charges = e.charges;
            const bool consumed = this->add_or_drop_with_msg( e, true );
            changed = changed || consumed || e.charges != old_charges;
            if( consumed ) {
                this->mod_moves( -this->item_handling_cost( e ) );
            }
            return consumed;
        } ), it.contents.end() );
        if( changed ) {
            it.on_contents_changed();
        }
        return true;
    }

    // If item can be unloaded more than once (currently only guns) prompt user to choose
    std::vector<std::string> msgs( 1, it.tname() );
    std::vector<item *> opts( 1, &it );

    for( auto e : it.gunmods() ) {
        if( e->is_gun() && !e->has_flag( "NO_UNLOAD" ) &&
            ( e->magazine_current() || e->ammo_remaining() > 0 || e->casings_count() > 0 ) ) {
            msgs.emplace_back( e->tname() );
            opts.emplace_back( e );
        }
    }

    item *target = nullptr;
    if( opts.size() > 1 ) {
        const int ret = uilist( _( "Unload what?" ), msgs );
        if( ret >= 0 ) {
            target = opts[ret];
        }
    } else {
        target = &it;
    }

    if( target == nullptr ) {
        return false;
    }

    // Next check for any reasons why the item cannot be unloaded
    if( !target->ammo_type() || target->ammo_capacity() <= 0 ) {
        add_msg( m_info, _( "You can't unload a %s!" ), target->tname().c_str() );
        return false;
    }

    if( target->has_flag( "NO_UNLOAD" ) ) {
        if( target->has_flag( "RECHARGE" ) || target->has_flag( "USE_UPS" ) ) {
            add_msg( m_info, _( "You can't unload a rechargeable %s!" ), target->tname().c_str() );
        } else {
            add_msg( m_info, _( "You can't unload a %s!" ), target->tname().c_str() );
        }
        return false;
    }

    if( !target->magazine_current() && target->ammo_remaining() <= 0 && target->casings_count() <= 0 ) {
        if( target->is_tool() ) {
            add_msg( m_info, _( "Your %s isn't charged." ), target->tname().c_str() );
        } else {
            add_msg( m_info, _( "Your %s isn't loaded." ), target->tname().c_str() );
        }
        return false;
    }

    target->casings_handle( [&]( item & e ) {
        return this->i_add_or_drop( e );
    } );

    if( target->is_magazine() ) {
        player_activity unload_mag_act( activity_id( "ACT_UNLOAD_MAG" ) );
        g->u.assign_activity( unload_mag_act );
        g->u.activity.targets.emplace_back( item_location( *this, target ) );

        // Calculate the time to remove the contained ammo (consuming half as much time as required to load the magazine)
        int mv = 0;
        for( auto &content : target->contents ) {
            mv += this->item_reload_cost( it, content, content.charges ) / 2;
        }
        g->u.activity.moves_left += mv;

        // I think this means if unload is not done on ammo-belt, it takes as long as it takes to reload a mag.
        if( !it.is_ammo_belt() ) {
            g->u.activity.moves_left += mv;
        }
        g->u.activity.auto_resume = true;

        return true;

    } else if( target->magazine_current() ) {
        if( !this->add_or_drop_with_msg( *target->magazine_current(), true ) ) {
            return false;
        }
        // Eject magazine consuming half as much time as required to insert it
        this->moves -= this->item_reload_cost( *target, *target->magazine_current(), -1 ) / 2;

        target->contents.erase( std::remove_if( target->contents.begin(),
        target->contents.end(), [&target]( const item & e ) {
            return target->magazine_current() == &e;
        } ) );

    } else if( target->ammo_remaining() ) {
        long qty = target->ammo_remaining();

        if( target->ammo_type() == ammotype( "plutonium" ) ) {
            qty = target->ammo_remaining() / PLUTONIUM_CHARGES;
            if( qty > 0 ) {
                add_msg( _( "You recover %i unused plutonium." ), qty );
            } else {
                add_msg( m_info, _( "You can't remove partially depleted plutonium!" ) );
                return false;
            }
        }

        // Construct a new ammo item and try to drop it
        item ammo( target->ammo_current(), calendar::turn, qty );

        if( ammo.made_of_from_type( LIQUID ) ) {
            if( !this->add_or_drop_with_msg( ammo ) ) {
                qty -= ammo.charges; // only handled part (or none) of the liquid
            }
            if( qty <= 0 ) {
                return false; // no liquid was moved
            }

        } else if( !this->add_or_drop_with_msg( ammo, qty > 1 ) ) {
            return false;
        }

        // If successful remove appropriate qty of ammo consuming half as much time as required to load it
        this->moves -= this->item_reload_cost( *target, ammo, qty ) / 2;

        if( target->ammo_type() == ammotype( "plutonium" ) ) {
            qty *= PLUTONIUM_CHARGES;
        }

        target->ammo_set( target->ammo_current(), target->ammo_remaining() - qty );
    }

    // Turn off any active tools
    if( target->is_tool() && target->active && target->ammo_remaining() == 0 ) {
        target->type->invoke( *this, *target, this->pos() );
    }

    add_msg( _( "You unload your %s." ), target->tname().c_str() );
    return true;
}

void player::use_wielded()
{
    use( -1 );
}

hint_rating player::rate_action_reload( const item &it ) const
{
    hint_rating res = HINT_CANT;

    // Guns may contain additional reloadable mods so check these first
    for( const auto mod : it.gunmods() ) {
        switch( rate_action_reload( *mod ) ) {
            case HINT_GOOD:
                return HINT_GOOD;

            case HINT_CANT:
                continue;

            case HINT_IFFY:
                res = HINT_IFFY;
        }
    }

    if( !it.is_reloadable() ) {
        return res;
    }

    return can_reload( it ) ? HINT_GOOD : HINT_IFFY;
}

hint_rating player::rate_action_unload( const item &it ) const
{
    if( ( it.is_container() || it.is_bandolier() ) && !it.contents.empty() &&
        it.can_unload_liquid() ) {
        return HINT_GOOD;
    }

    if( it.has_flag( "NO_UNLOAD" ) ) {
        return HINT_CANT;
    }

    if( it.magazine_current() ) {
        return HINT_GOOD;
    }

    for( auto e : it.gunmods() ) {
        if( e->is_gun() && !e->has_flag( "NO_UNLOAD" ) &&
            ( e->magazine_current() || e->ammo_remaining() > 0 || e->casings_count() > 0 ) ) {
            return HINT_GOOD;
        }
    }

    if( it.ammo_type().is_null() ) {
        return HINT_CANT;
    }

    if( it.ammo_remaining() > 0 || it.casings_count() > 0 ) {
        return HINT_GOOD;
    }

    if( it.ammo_capacity() > 0 ) {
        return HINT_IFFY;
    }

    return HINT_CANT;
}

hint_rating player::rate_action_mend( const item &it ) const
{
    // @todo: check also if item damage could be repaired via a tool
    if( !it.faults.empty() ) {
        return HINT_GOOD;
    }
    return it.faults_potential().empty() ? HINT_CANT : HINT_IFFY;
}

hint_rating player::rate_action_disassemble( const item &it )
{
    if( can_disassemble( it, crafting_inventory() ).success() ) {
        return HINT_GOOD; // possible

    } else if( recipe_dictionary::get_uncraft( it.typeId() ) ) {
        return HINT_IFFY; // potentially possible but we currently lack requirements

    } else {
        return HINT_CANT; // never possible
    }
}

hint_rating player::rate_action_use( const item &it ) const
{
    if( it.is_tool() ) {
        return it.ammo_sufficient() ? HINT_GOOD : HINT_IFFY;

    } else if( it.is_gunmod() ) {
        /** @EFFECT_GUN >0 allows rating estimates for gun modifications */
        if( get_skill_level( skill_gun ) == 0 ) {
            return HINT_IFFY;
        } else {
            return HINT_GOOD;
        }
    } else if( it.is_food() || it.is_medication() || it.is_book() || it.is_armor() ) {
        return HINT_IFFY; //the rating is subjective, could be argued as HINT_CANT or HINT_GOOD as well
    } else if( it.type->has_use() ) {
        return HINT_GOOD;
    } else if( !it.is_container_empty() ) {
        return rate_action_use( it.get_contained() );
    }

    return HINT_CANT;
}

bool player::has_enough_charges( const item &it, bool show_msg ) const
{
    if( !it.is_tool() || !it.ammo_required() ) {
        return true;
    }
    if( it.has_flag( "USE_UPS" ) ) {
        if( has_charges( "UPS", it.ammo_required() ) || it.ammo_sufficient() ) {
            return true;
        }
        if( show_msg ) {
            add_msg_if_player( m_info,
                               ngettext( "Your %s needs %d charge from some UPS.",
                                         "Your %s needs %d charges from some UPS.",
                                         it.ammo_required() ),
                               it.tname().c_str(), it.ammo_required() );
        }
        return false;
    } else if( !it.ammo_sufficient() ) {
        if( show_msg ) {
            add_msg_if_player( m_info,
                               ngettext( "Your %s has %d charge but needs %d.",
                                         "Your %s has %d charges but needs %d.",
                                         it.ammo_remaining() ),
                               it.tname().c_str(), it.ammo_remaining(), it.ammo_required() );
        }
        return false;
    }
    return true;
}

bool player::consume_charges( item &used, long qty )
{
    if( qty < 0 ) {
        debugmsg( "Tried to consume negative charges" );
        return false;
    }

    if( qty == 0 ) {
        return false;
    }

    if( !used.is_tool() && !used.is_food() && !used.is_medication() ) {
        debugmsg( "Tried to consume charges for non-tool, non-food, non-med item" );
        return false;
    }

    // Consume comestibles destroying them if no charges remain
    if( used.is_food() || used.is_medication() ) {
        used.charges -= qty;
        if( used.charges <= 0 ) {
            i_rem( &used );
            return true;
        }
        return false;
    }

    // Tools which don't require ammo are instead destroyed
    if( used.is_tool() && !used.ammo_required() ) {
        i_rem( &used );
        return true;
    }

    // USE_UPS never occurs on base items but is instead added by the UPS tool mod
    if( used.has_flag( "USE_UPS" ) ) {
        // With the new UPS system, we'll want to use any charges built up in the tool before pulling from the UPS
        // The usage of the item was already approved, so drain item if possible, otherwise use UPS
        if( used.charges >= qty ) {
            used.ammo_consume( qty, pos() );
        } else {
            use_charges( "UPS", qty );
        }
    } else {
        used.ammo_consume( std::min( qty, used.ammo_remaining() ), pos() );
    }
    return false;
}

void player::use( int inventory_position )
{
    item &used = i_at( inventory_position );
    auto loc = item_location( *this, &used );

    use( loc.clone() );
}

void player::use( item_location loc )
{
    item &used = *loc.get_item();
    int inventory_position = loc.where() == item_location::type::character ?
                             this->get_item_position( &used ) : INT_MIN;

    if( used.is_null() ) {
        add_msg( m_info, _( "You do not have that item." ) );
        return;
    }

    last_item = used.typeId();

    if( used.is_tool() ) {
        if( !used.type->has_use() ) {
            add_msg_if_player( _( "You can't do anything interesting with your %s." ), used.tname().c_str() );
            return;
        }
        invoke_item( &used, loc.position() );

    } else if( used.is_food() ||
               used.is_medication() ||
               used.get_contained().is_food() ||
               used.get_contained().is_medication() ) {
        consume( inventory_position );

    } else if( used.is_book() ) {
        read( inventory_position );

    } else if( used.type->has_use() ) {
        invoke_item( &used, loc.position() );

    } else {
        add_msg( m_info, _( "You can't do anything interesting with your %s." ),
                 used.tname().c_str() );
    }
}

bool player::invoke_item( item *used )
{
    return invoke_item( used, pos() );
}

bool player::invoke_item( item *used, const tripoint &pt )
{
    const auto &use_methods = used->type->use_methods;

    if( use_methods.empty() ) {
        return false;
    } else if( use_methods.size() == 1 ) {
        return invoke_item( used, use_methods.begin()->first, pt );
    }

    uilist umenu;

    umenu.text = string_format( _( "What to do with your %s?" ), used->tname().c_str() );
    umenu.hilight_disabled = true;

    for( const auto &e : use_methods ) {
        const auto res = e.second.can_call( *this, *used, false, pt );
        umenu.addentry_desc( MENU_AUTOASSIGN, res.success(), MENU_AUTOASSIGN, e.second.get_name(),
                             res.str() );
    }

    umenu.desc_enabled = std::any_of( umenu.entries.begin(),
    umenu.entries.end(), []( const uilist_entry & elem ) {
        return !elem.desc.empty();
    } );

    umenu.query();

    int choice = umenu.ret;
    if( choice < 0 || choice >= static_cast<int>( use_methods.size() ) ) {
        return false;
    }

    const std::string &method = std::next( use_methods.begin(), choice )->first;

    return invoke_item( used, method, pt );
}

bool player::invoke_item( item *used, const std::string &method )
{
    return invoke_item( used, method, pos() );
}

bool player::invoke_item( item *used, const std::string &method, const tripoint &pt )
{
    if( !has_enough_charges( *used, true ) ) {
        return false;
    }

    item *actually_used = used->get_usable_item( method );
    if( actually_used == nullptr ) {
        debugmsg( "Tried to invoke a method %s on item %s, which doesn't have this method",
                  method.c_str(), used->tname().c_str() );
        return false;
    }

    long charges_used = actually_used->type->invoke( *this, *actually_used, pt, method );

    if( used->is_tool() || used->is_medication() || used->get_contained().is_medication() ) {
        return consume_charges( *actually_used, charges_used );
    } else if( used->is_bionic() && charges_used > 0 ) {
        i_rem( used );
        return true;
    }

    return false;
}

void player::reassign_item( item &it, long invlet )
{
    bool remove_old = true;
    if( invlet ) {
        item &prev = i_at( invlet_to_position( invlet ) );
        if( !prev.is_null() ) {
            remove_old = it.typeId() != prev.typeId();
            inv.reassign_item( prev, it.invlet, remove_old );
        }
    }

    if( !invlet || inv_chars.valid( invlet ) ) {
        const auto iter = inv.assigned_invlet.find( it.invlet );
        bool found = iter != inv.assigned_invlet.end();
        if( found ) {
            inv.assigned_invlet.erase( iter );
        }
        if( invlet && ( !found || it.invlet != invlet ) ) {
            inv.assigned_invlet[invlet] = it.typeId();
        }
        inv.reassign_item( it, invlet, remove_old );
    }
}

bool player::gunmod_remove( item &gun, item &mod )
{
    auto iter = std::find_if( gun.contents.begin(), gun.contents.end(), [&mod]( const item & e ) {
        return &mod == &e;
    } );
    if( iter == gun.contents.end() ) {
        debugmsg( "Cannot remove non-existent gunmod" );
        return false;
    }
    if( mod.ammo_remaining() && !g->unload( mod ) ) {
        return false;
    }

    gun.gun_set_mode( gun_mode_id( "DEFAULT" ) );
    moves -= mod.type->gunmod->install_time / 2;

    if( mod.typeId() == "brass_catcher" ) {
        gun.casings_handle( [&]( item & e ) {
            return i_add_or_drop( e );
        } );
    }

    const itype *modtype = mod.type;

    i_add_or_drop( mod );
    gun.contents.erase( iter );

    //If the removed gunmod added mod locations, check to see if any mods are in invalid locations
    if( !modtype->gunmod->add_mod.empty() ) {
        std::map<gunmod_location, int> mod_locations = gun.get_mod_locations();
        for( auto slot : mod_locations ) {
            int free_slots = gun.get_free_mod_locations( slot.first );

            for( auto the_mod : gun.gunmods() ) {
                if( the_mod->type->gunmod->location == slot.first && free_slots < 0 ) {
                    gunmod_remove( gun, *the_mod );
                    free_slots++;
                } else if( mod_locations.find( the_mod->type->gunmod->location ) ==
                           mod_locations.end() ) {
                    gunmod_remove( gun, *the_mod );
                }
            }
        }
    }

    //~ %1$s - gunmod, %2$s - gun.
    add_msg_if_player( _( "You remove your %1$s from your %2$s." ), modtype->nname( 1 ).c_str(),
                       gun.tname().c_str() );

    return true;
}

std::pair<int, int> player::gunmod_installation_odds( const item &gun, const item &mod ) const
{
    // Mods with INSTALL_DIFFICULT have a chance to fail, potentially damaging the gun
    if( !mod.has_flag( "INSTALL_DIFFICULT" ) || has_trait( trait_DEBUG_HS ) ) {
        return std::make_pair( 100, 0 );
    }

    int roll = 100; // chance of success (%)
    int risk = 0;   // chance of failure (%)
    int chances = 1; // start with 1 in 6 (~17% chance)

    for( const auto &e : mod.type->min_skills ) {
        // gain an additional chance for every level above the minimum requirement
        skill_id sk = e.first == "weapon" ? gun.gun_skill() : skill_id( e.first );
        chances += std::max( get_skill_level( sk ) - e.second, 0 );
    }
    // cap success from skill alone to 1 in 5 (~83% chance)
    roll = std::min( double( chances ), 5.0 ) / 6.0 * 100;
    // focus is either a penalty or bonus of at most +/-10%
    roll += ( std::min( std::max( focus_pool, 140 ), 60 ) - 100 ) / 4;
    // dexterity and intelligence give +/-2% for each point above or below 12
    roll += ( get_dex() - 12 ) * 2;
    roll += ( get_int() - 12 ) * 2;
    // each level of damage to the base gun reduces success by 10%
    roll -= std::max( gun.damage_level( 4 ), 0 ) * 10;
    roll = std::min( std::max( roll, 0 ), 100 );

    // risk of causing damage on failure increases with less durable guns
    risk = ( 100 - roll ) * ( ( 10.0 - std::min( gun.type->gun->durability, 9 ) ) / 10.0 );

    return std::make_pair( roll, risk );
}

void player::gunmod_add( item &gun, item &mod )
{
    if( !gun.is_gunmod_compatible( mod ).success() ) {
        debugmsg( "Tried to add incompatible gunmod" );
        return;
    }

    if( !has_item( gun ) && !has_item( mod ) ) {
        debugmsg( "Tried gunmod installation but mod/gun not in player possession" );
        return;
    }

    // first check at least the minimum requirements are met
    if( !has_trait( trait_DEBUG_HS ) && !can_use( mod, gun ) ) {
        return;
    }

    // any (optional) tool charges that are used during installation
    auto odds = gunmod_installation_odds( gun, mod );
    int roll = odds.first;
    int risk = odds.second;

    std::string tool;
    int qty = 0;

    if( mod.is_irremovable() ) {
        if( !query_yn( _( "Permanently install your %1$s in your %2$s?" ),
                       colorize( mod.tname(), mod.color_in_inventory() ),
                       colorize( gun.tname(), gun.color_in_inventory() ) ) ) {
            add_msg_if_player( _( "Never mind." ) );
            return; // player canceled installation
        }
    }

    // if chance of success <100% prompt user to continue
    if( roll < 100 ) {
        uilist prompt;
        prompt.text = string_format( _( "Attach your %1$s to your %2$s?" ), mod.tname().c_str(),
                                     gun.tname().c_str() );

        std::vector<std::function<void()>> actions;

        prompt.addentry( -1, true, 'w',
                         string_format( _( "Try without tools (%i%%) risking damage (%i%%)" ), roll, risk ) );
        actions.emplace_back( [&] {} );

        prompt.addentry( -1, has_charges( "small_repairkit", 100 ), 'f',
                         string_format( _( "Use 100 charges of firearm repair kit (%i%%)" ), std::min( roll * 2, 100 ) ) );

        actions.emplace_back( [&] {
            tool = "small_repairkit";
            qty = 100;
            roll *= 2; // firearm repair kit improves success...
            risk /= 2; // ...and reduces the risk of damage upon failure
        } );

        prompt.addentry( -1, has_charges( "large_repairkit", 25 ), 'g',
                         string_format( _( "Use 25 charges of gunsmith repair kit (%i%%)" ), std::min( roll * 3, 100 ) ) );

        actions.emplace_back( [&] {
            tool = "large_repairkit";
            qty = 25;
            roll *= 3; // gunsmith repair kit improves success markedly...
            risk = 0;  // ...and entirely prevents damage upon failure
        } );

        prompt.query();
        if( prompt.ret < 0 ) {
            add_msg_if_player( _( "Never mind." ) );
            return; // player canceled installation
        }
        actions[ prompt.ret ]();
    }

    int turns = !has_trait( trait_DEBUG_HS ) ? mod.type->gunmod->install_time : 0;

    assign_activity( activity_id( "ACT_GUNMOD_ADD" ), turns, -1, get_item_position( &gun ), tool );
    activity.values.push_back( get_item_position( &mod ) );
    activity.values.push_back( roll ); // chance of success (%)
    activity.values.push_back( risk ); // chance of damage (%)
    activity.values.push_back( qty ); // tool charges
}

void player::toolmod_add( item_location tool, item_location mod )
{
    if( !tool && !mod ) {
        debugmsg( "Tried toolmod installation but mod/tool not available" );
        return;
    }
    // first check at least the minimum requirements are met
    if( !has_trait( trait_DEBUG_HS ) && !can_use( *mod, *tool ) ) {
        return;
    }

    if( !query_yn( _( "Permanently install your %1$s in your %2$s?" ),
                   colorize( mod->tname().c_str(), mod->color_in_inventory() ),
                   colorize( tool->tname().c_str(), tool->color_in_inventory() ) ) ) {
        add_msg_if_player( _( "Never mind." ) );
        return; // player canceled installation
    }

    assign_activity( activity_id( "ACT_TOOLMOD_ADD" ), 1, -1 );
    activity.targets.emplace_back( std::move( tool ) );
    activity.targets.emplace_back( std::move( mod ) );
}

hint_rating player::rate_action_read( const item &it ) const
{
    if( !it.is_book() ) {
        return HINT_CANT;
    }

    std::vector<std::string> dummy;
    return get_book_reader( it, dummy ) == nullptr ? HINT_IFFY : HINT_GOOD;
}

const player *player::get_book_reader( const item &book, std::vector<std::string> &reasons ) const
{
    const player *reader = nullptr;
    if( !book.is_book() ) {
        reasons.push_back( string_format( _( "Your %s is not good reading material." ),
                                          book.tname().c_str() ) );
        return nullptr;
    }

    // Check for conditions that immediately disqualify the player from reading:
    const optional_vpart_position vp = g->m.veh_at( pos() );
    if( vp && vp->vehicle().player_in_control( *this ) ) {
        reasons.emplace_back( _( "It's a bad idea to read while driving!" ) );
        return nullptr;
    }
    const auto &type = book.type->book;
    if( !fun_to_read( book ) && !has_morale_to_read() && has_identified( book.typeId() ) ) {
        // Low morale still permits skimming
        reasons.emplace_back( _( "What's the point of studying?  (Your morale is too low!)" ) );
        return nullptr;
    }
    const skill_id &skill = type->skill;
    const int skill_level = get_skill_level( skill );
    if( skill && skill_level < type->req && has_identified( book.typeId() ) ) {
        reasons.push_back( string_format( _( "You need %s %d to understand the jargon!" ),
                                          skill.obj().name().c_str(), type->req ) );
        return nullptr;
    }

    // Check for conditions that disqualify us only if no NPCs can read to us
    if( type->intel > 0 && has_trait( trait_ILLITERATE ) ) {
        reasons.emplace_back( _( "You're illiterate!" ) );
    } else if( has_trait( trait_HYPEROPIC ) && !worn_with_flag( "FIX_FARSIGHT" ) &&
               !has_effect( effect_contacts ) && !has_bionic( bio_eye_optic ) ) {
        reasons.emplace_back( _( "Your eyes won't focus without reading glasses." ) );
    } else if( fine_detail_vision_mod() > 4 ) {
        // Too dark to read only applies if the player can read to himself
        reasons.emplace_back( _( "It's too dark to read!" ) );
        return nullptr;
    } else {
        return this;
    }

    //Check for NPCs to read for you, negates Illiterate and Far Sighted
    //The fastest-reading NPC is chosen
    if( is_deaf() ) {
        reasons.emplace_back( _( "Maybe someone could read that to you, but you're deaf!" ) );
        return nullptr;
    }

    int time_taken = INT_MAX;
    auto candidates = get_crafting_helpers();

    for( const npc *elem : candidates ) {
        // Check for disqualifying factors:
        if( type->intel > 0 && elem->has_trait( trait_ILLITERATE ) ) {
            reasons.push_back( string_format( _( "%s is illiterate!" ),
                                              elem->disp_name().c_str() ) );
        } else if( skill && elem->get_skill_level( skill ) < type->req &&
                   has_identified( book.typeId() ) ) {
            reasons.push_back( string_format( _( "%s needs %s %d to understand the jargon!" ),
                                              elem->disp_name().c_str(), skill.obj().name().c_str(), type->req ) );
        } else if( elem->has_trait( trait_HYPEROPIC ) && !elem->worn_with_flag( "FIX_FARSIGHT" ) &&
                   !elem->has_effect( effect_contacts ) ) {
            reasons.push_back( string_format( _( "%s needs reading glasses!" ),
                                              elem->disp_name().c_str() ) );
        } else if( std::min( fine_detail_vision_mod(), elem->fine_detail_vision_mod() ) > 4 ) {
            reasons.push_back( string_format(
                                   _( "It's too dark for %s to read!" ),
                                   elem->disp_name().c_str() ) );
        } else if( !elem->sees( *this ) ) {
            reasons.push_back( string_format( _( "%s could read that to you, but they can't see you." ),
                                              elem->disp_name().c_str() ) );
        } else if( !elem->fun_to_read( book ) && !elem->has_morale_to_read() &&
                   has_identified( book.typeId() ) ) {
            // Low morale still permits skimming
            reasons.push_back( string_format( _( "%s morale is too low!" ), elem->disp_name( true ).c_str() ) );
        } else {
            int proj_time = time_to_read( book, *elem );
            if( proj_time < time_taken ) {
                reader = elem;
                time_taken = proj_time;
            }
        }
    } //end for all candidates
    return reader;
}

int player::time_to_read( const item &book, const player &reader, const player *learner ) const
{
    const auto &type = book.type->book;
    const skill_id &skill = type->skill;
    // The reader's reading speed has an effect only if they're trying to understand the book as they read it
    // Reading speed is assumed to be how well you learn from books (as opposed to hands-on experience)
    const bool try_understand = reader.fun_to_read( book ) ||
                                reader.get_skill_level( skill ) < type->level;
    int reading_speed = try_understand ? std::max( reader.read_speed(), read_speed() ) : read_speed();
    if( learner ) {
        reading_speed = std::max( reading_speed, learner->read_speed() );
    }

    int retval = type->time * reading_speed;
    retval *= std::min( fine_detail_vision_mod(), reader.fine_detail_vision_mod() );

    const int effective_int = std::min( {int_cur, reader.get_int(), learner ? learner->get_int() : INT_MAX } );
    if( type->intel > effective_int && !reader.has_trait( trait_PROF_DICEMASTER ) ) {
        retval += type->time * ( type->intel - effective_int ) * 100;
    }
    if( !has_identified( book.typeId() ) ) {
        retval /= 10; //skimming
    }
    return retval;
}

bool player::fun_to_read( const item &book ) const
{
    // If you don't have a problem with eating humans, To Serve Man becomes rewarding
    if( ( has_trait( trait_CANNIBAL ) || has_trait( trait_PSYCHOPATH ) ||
          has_trait( trait_SAPIOVORE ) ) &&
        book.typeId() == "cookbook_human" ) {
        return true;
    } else if( has_trait( trait_SPIRITUAL ) && book.has_flag( "INSPIRATIONAL" ) ) {
        return true;
    } else {
        return book_fun_for( book, *this ) > 0;
    }
}

int player::book_fun_for( const item &book, const player &p ) const
{
    int fun_bonus = book.type->book->fun;
    if( !book.is_book() ) {
        debugmsg( "called player::book_fun_for with non-book" );
        return 0;
    }

    if( has_trait( trait_LOVES_BOOKS ) ) {
        fun_bonus++;
    } else if( has_trait( trait_HATES_BOOKS ) ) {
        if( book.type->book->fun > 0 ) {
            fun_bonus = 0;
        } else {
            fun_bonus--;
        }
    }
    // If you don't have a problem with eating humans, To Serve Man becomes rewarding
    if( ( p.has_trait( trait_CANNIBAL ) || p.has_trait( trait_PSYCHOPATH ) ||
          p.has_trait( trait_SAPIOVORE ) ) &&
        book.typeId() == "cookbook_human" ) {
        fun_bonus = abs( fun_bonus );
    } else if( p.has_trait( trait_SPIRITUAL ) && book.has_flag( "INSPIRATIONAL" ) ) {
        fun_bonus = abs( fun_bonus * 3 );
    }
    return fun_bonus;
}

/**
 * Explanation of ACT_READ activity values:
 *
 * position: ID of the reader
 * targets: 1-element vector with the item_location (always in inventory/wielded) of the book being read
 * index: We are studying until the player with this ID gains a level; 0 indicates reading once
 * values: IDs of the NPCs who will learn something
 * str_values: Parallel to values, these contain the learning penalties (as doubles in string form) as follows:
 *             Experience gained = Experience normally gained * penalty
 */

bool player::read( int inventory_position, const bool continuous )
{
    item &it = i_at( inventory_position );
    if( it.is_null() ) {
        add_msg( m_info, _( "Never mind." ) );
        return false;
    }
    std::vector<std::string> fail_messages;
    const player *reader = get_book_reader( it, fail_messages );
    if( reader == nullptr ) {
        // We can't read, and neither can our followers
        for( const std::string &reason : fail_messages ) {
            add_msg( m_bad, reason );
        }
        return false;
    }
    const int time_taken = time_to_read( it, *reader );

    add_msg( m_debug, "player::read: time_taken = %d", time_taken );
    player_activity act( activity_id( "ACT_READ" ), time_taken, continuous ? activity.index : 0,
                         reader->getID() );
    act.targets.emplace_back( item_location( *this, &it ) );

    // If the player hasn't read this book before, skim it to get an idea of what's in it.
    if( !has_identified( it.typeId() ) ) {
        if( reader != this ) {
            add_msg( m_info, fail_messages[0] );
            add_msg( m_info, _( "%s reads aloud..." ), reader->disp_name().c_str() );
        }
        assign_activity( act );
        return true;
    }

    if( it.typeId() == "guidebook" ) {
        // special guidebook effect: print a misc. hint when read
        if( reader != this ) {
            add_msg( m_info, fail_messages[0] );
            dynamic_cast<const npc *>( reader )->say( get_hint() );
        } else {
            add_msg( m_info, get_hint().c_str() );
        }
        mod_moves( -100 );
        return false;
    }

    const auto &type = it.type->book;
    const skill_id &skill = type->skill;
    const std::string skill_name = skill ? skill.obj().name() : "";

    // Find NPCs to join the study session:
    std::map<npc *, std::string> learners;
    std::map<npc *, std::string> fun_learners; //reading only for fun
    std::map<npc *, std::string> nonlearners;
    auto candidates = get_crafting_helpers();
    for( npc *elem : candidates ) {
        const int lvl = elem->get_skill_level( skill );
        const bool skill_req = ( elem->fun_to_read( it ) && ( !skill || lvl >= type->req ) ) ||
                               ( skill && lvl < type->level && lvl >= type->req );
        const bool morale_req = elem->fun_to_read( it ) || elem->has_morale_to_read();

        if( !skill_req && elem != reader ) {
            if( skill && lvl < type->req ) {
                nonlearners.insert( { elem, string_format( _( " (needs %d %s)" ), type->req, skill_name.c_str() ) } );
            } else if( skill ) {
                nonlearners.insert( { elem, string_format( _( " (already has %d %s)" ), type->level, skill_name.c_str() ) } );
            } else {
                nonlearners.insert( { elem, _( " (uninterested)" ) } );
            }
        } else if( elem->is_deaf() && reader != elem ) {
            nonlearners.insert( { elem, _( " (deaf)" ) } );
        } else if( !morale_req ) {
            nonlearners.insert( { elem, _( " (too sad)" ) } );
        } else if( skill && lvl < type->level ) {
            const double penalty = static_cast<double>( time_taken ) / time_to_read( it, *reader, elem );
            learners.insert( {elem, elem == reader ? _( " (reading aloud to you)" ) : ""} );
            act.values.push_back( elem->getID() );
            act.str_values.push_back( to_string( penalty ) );
        } else {
            fun_learners.insert( {elem, elem == reader ? _( " (reading aloud to you)" ) : "" } );
            act.values.push_back( elem->getID() );
            act.str_values.emplace_back( "1" );
        }
    }

    if( !continuous ) {
        //only show the menu if there's useful information or multiple options
        if( skill || !nonlearners.empty() || !fun_learners.empty() ) {
            uilist menu;

            // Some helpers to reduce repetition:
            auto length = []( const std::pair<npc *, std::string> &elem ) {
                return elem.first->disp_name().size() + elem.second.size();
            };

            auto max_length = [&length]( const std::map<npc *, std::string> &m ) {
                auto max_ele = std::max_element( m.begin(), m.end(), [&length]( std::pair<npc *, std::string> left,
                std::pair<npc *, std::string> right ) {
                    return length( left ) < length( right );
                } );
                return max_ele == m.end() ? 0 : length( *max_ele );
            };

            auto get_text =
            [&]( const std::map<npc *, std::string> &m, const std::pair<npc *, std::string> &elem ) {
                const int lvl = elem.first->get_skill_level( skill );
                const std::string lvl_text = skill ? string_format( _( " | current level: %d" ), lvl ) : "";
                const std::string name_text = elem.first->disp_name() + elem.second;
                return string_format( ( "%-*s%s" ), static_cast<int>( max_length( m ) ),
                                      name_text.c_str(), lvl_text.c_str() );
            };

            auto add_header = [&menu]( const std::string & str ) {
                menu.addentry( -1, false, -1, "" );
                uilist_entry header( -1, false, -1, str, c_yellow, c_yellow );
                header.force_color = true;
                menu.entries.push_back( header );
            };

            menu.title = !skill ? string_format( _( "Reading %s" ), it.type_name().c_str() ) :
                         string_format( _( "Reading %s (can train %s from %d to %d)" ), it.type_name().c_str(),
                                        skill_name.c_str(), type->req, type->level );

            if( skill ) {
                const int lvl = get_skill_level( skill );
                menu.addentry( getID(), lvl < type->level, '0',
                               string_format( _( "Read until you gain a level | current level: %d" ), lvl ) );
            } else {
                menu.addentry( -1, false, '0', _( "Read until you gain a level" ) );
            }
            menu.addentry( 0, true, '1', _( "Read once" ) );

            if( skill && !learners.empty() ) {
                add_header( _( "Read until this NPC gains a level:" ) );
                for( const auto &elem : learners ) {
                    menu.addentry( elem.first->getID(), true, -1, get_text( learners, elem ) );
                }
            }
            if( !fun_learners.empty() ) {
                add_header( _( "Reading for fun:" ) );
                for( const auto &elem : fun_learners ) {
                    menu.addentry( -1, false, -1, get_text( fun_learners, elem ) );
                }
            }
            if( !nonlearners.empty() ) {
                add_header( _( "Not participating:" ) );
                for( const auto &elem : nonlearners ) {
                    menu.addentry( -1, false, -1, get_text( nonlearners, elem ) );
                }
            }

            menu.query( true );
            if( menu.ret == UILIST_CANCEL ) {
                add_msg( m_info, _( "Never mind." ) );
                return false;
            }
            act.index = menu.ret;
        }
        add_msg( m_info, _( "Now reading %s, %s to stop early." ),
                 it.type_name().c_str(), press_x( ACTION_PAUSE ).c_str() );
    }

    // Print some informational messages, but only the first time or if the information changes

    if( !continuous || activity.position != act.position ) {
        if( reader != this ) {
            add_msg( m_info, fail_messages[0] );
            add_msg( m_info, _( "%s reads aloud..." ), reader->disp_name().c_str() );
        } else if( !learners.empty() || !fun_learners.empty() ) {
            add_msg( m_info, _( "You read aloud..." ) );
        }
    }

    if( !continuous ||
    !std::all_of( learners.begin(), learners.end(), [&]( std::pair<npc *, std::string> elem ) {
    return std::count( activity.values.begin(), activity.values.end(), elem.first->getID() ) != 0;
    } ) ||
    !std::all_of( activity.values.begin(), activity.values.end(), [&]( int elem ) {
        return learners.find( g->find_npc( elem ) ) != learners.end();
    } ) ) {

        if( learners.size() == 1 ) {
            add_msg( m_info, _( "%s studies with you." ), learners.begin()->first->disp_name().c_str() );
        } else if( !learners.empty() ) {
            const std::string them = enumerate_as_string( learners.begin(),
            learners.end(), [&]( std::pair<npc *, std::string> elem ) {
                return elem.first->disp_name();
            } );
            add_msg( m_info, _( "%s study with you." ), them.c_str() );
        }

        // Don't include the reader as it would be too redundant.
        std::set<std::string> readers;
        for( const auto &elem : fun_learners ) {
            if( elem.first != reader ) {
                readers.insert( elem.first->disp_name() );
            }
        }
        if( readers.size() == 1 ) {
            add_msg( m_info, _( "%s reads with you for fun." ), readers.begin()->c_str() );
        } else if( !readers.empty() ) {
            const std::string them = enumerate_as_string( readers );
            add_msg( m_info, _( "%s read with you for fun." ), them.c_str() );
        }
    }

    if( std::min( fine_detail_vision_mod(), reader->fine_detail_vision_mod() ) > 1.0 ) {
        add_msg( m_warning,
                 _( "It's difficult for %s to see fine details right now. Reading will take longer than usual." ),
                 reader->disp_name().c_str() );
    }

    const bool complex_penalty = type->intel > std::min( int_cur, reader->get_int() ) &&
                                 !reader->has_trait( trait_PROF_DICEMASTER );
    const player *complex_player = reader->get_int() < int_cur ? reader : this;
    if( complex_penalty && !continuous ) {
        add_msg( m_warning,
                 _( "This book is too complex for %s to easily understand. It will take longer to read." ),
                 complex_player->disp_name().c_str() );
    }

    assign_activity( act );

    // Reinforce any existing morale bonus/penalty, so it doesn't decay
    // away while you read more.
    const time_duration decay_start = 1_turns * time_taken / 1000;
    std::set<player *> apply_morale = { this };
    for( const auto &elem : learners ) {
        apply_morale.insert( elem.first );
    }
    for( const auto &elem : fun_learners ) {
        apply_morale.insert( elem.first );
    }
    for( player *elem : apply_morale ) {
        //Fun bonuses for spritual and To Serve Man are no longer calculated here.
        elem->add_morale( MORALE_BOOK, 0, book_fun_for( it, *elem ) * 15, decay_start + 30_minutes,
                          decay_start, false, it.type );
    }

    return true;
}

void player::do_read( item &book )
{
    const auto &reading = book.type->book;
    if( !reading ) {
        activity.set_to_null();
        return;
    }
    const skill_id &skill = reading->skill;

    if( !has_identified( book.typeId() ) ) {
        // Note that we've read the book.
        items_identified.insert( book.typeId() );

        add_msg( _( "You skim %s to find out what's in it." ), book.type_name().c_str() );
        if( skill && get_skill_level_object( skill ).can_train() ) {
            add_msg( m_info, _( "Can bring your %s skill to %d." ),
                     skill.obj().name().c_str(), reading->level );
            if( reading->req != 0 ) {
                add_msg( m_info, _( "Requires %s level %d to understand." ),
                         skill.obj().name().c_str(), reading->req );
            }
        }

        if( reading->intel != 0 ) {
            add_msg( m_info, _( "Requires intelligence of %d to easily read." ), reading->intel );
        }
        //It feels wrong to use a pointer to *this, but I can't find any other player pointers in this method.
        if( book_fun_for( book, *this ) != 0 ) {
            add_msg( m_info, _( "Reading this book affects your morale by %d" ), book_fun_for( book, *this ) );
        }
        add_msg( m_info, ngettext( "A chapter of this book takes %d minute to read.",
                                   "A chapter of this book takes %d minutes to read.", reading->time ),
                 reading->time );

        std::vector<std::string> recipe_list;
        for( const auto &elem : reading->recipes ) {
            // If the player knows it, they recognize it even if it's not clearly stated.
            if( elem.is_hidden() && !knows_recipe( elem.recipe ) ) {
                continue;
            }
            recipe_list.push_back( elem.name );
        }
        if( !recipe_list.empty() ) {
            std::string recipe_line = string_format(
                                          ngettext( "This book contains %1$u crafting recipe: %2$s",
                                                    "This book contains %1$u crafting recipes: %2$s",
                                                    static_cast<unsigned long>( recipe_list.size() ) ),
                                          static_cast<unsigned long>( recipe_list.size() ),
                                          enumerate_as_string( recipe_list ).c_str() );
            add_msg( m_info, recipe_line );
        }
        if( recipe_list.size() != reading->recipes.size() ) {
            add_msg( m_info, _( "It might help you figuring out some more recipes." ) );
        }
        activity.set_to_null();
        return;
    }

    std::vector<std::pair<player *, double>> learners; //learners and their penalties
    for( size_t i = 0; i < activity.values.size(); i++ ) {
        player *n = g->find_npc( activity.values[i] );
        if( n != nullptr ) {
            const std::string &s = activity.get_str_value( i, "1" );
            learners.push_back( { n, strtod( s.c_str(), nullptr ) } );
        }
        // Otherwise they must have died/teleported or something
    }
    learners.push_back( { this, 1.0 } );
    bool continuous = false; //whether to continue reading or not
    std::set<std::string> little_learned; // NPCs who learned a little about the skill
    std::set<std::string> cant_learn;
    std::list<std::string> out_of_chapters;

    for( auto &elem : learners ) {
        player *learner = elem.first;

        if( book_fun_for( book, *learner ) != 0 ) {
            //Fun bonus is no longer calculated here.
            learner->add_morale( MORALE_BOOK, book_fun_for( book, *learner ) * 5, book_fun_for( book,
                                 *learner ) * 15, 1_hours, 30_minutes, true,
                                 book.type );
        }

        book.mark_chapter_as_read( *learner );

        if( skill && learner->get_skill_level( skill ) < reading->level &&
            learner->get_skill_level_object( skill ).can_train() ) {
            SkillLevel &skill_level = learner->get_skill_level_object( skill );
            const int originalSkillLevel = skill_level.level();

            // Calculate experience gained
            /** @EFFECT_INT increases reading comprehension */
            // Enhanced Memory Banks modestly boosts experience
            int min_ex = std::max( 1, reading->time / 10 + learner->get_int() / 4 );
            int max_ex = reading->time /  5 + learner->get_int() / 2 - originalSkillLevel;
            if( has_active_bionic( bio_memory ) ) {
                min_ex += 2;
            }
            if( max_ex < 2 ) {
                max_ex = 2;
            }
            if( max_ex > 10 ) {
                max_ex = 10;
            }
            if( max_ex < min_ex ) {
                max_ex = min_ex;
            }

            min_ex *= ( originalSkillLevel + 1 ) * elem.second;
            min_ex = std::max( min_ex, 1 );
            max_ex *= ( originalSkillLevel + 1 ) * elem.second;
            max_ex = std::max( min_ex, max_ex );

            skill_level.readBook( min_ex, max_ex, reading->level );

            std::string skill_name = skill.obj().name();

            if( skill_level != originalSkillLevel ) {
                if( learner->is_player() ) {
                    add_msg( m_good, _( "You increase %s to level %d." ), skill.obj().name().c_str(),
                             originalSkillLevel + 1 );
                    if( skill_level.level() % 4 == 0 ) {
                        //~ %s is skill name. %d is skill level
                        add_memorial_log( pgettext( "memorial_male", "Reached skill level %1$d in %2$s." ),
                                          pgettext( "memorial_female", "Reached skill level %1$d in %2$s." ),
                                          skill_level.level(), skill_name );
                    }
                } else {
                    add_msg( m_good, _( "%s increases their %s level." ), learner->disp_name().c_str(), skill_name );
                }
            } else {
                //skill_level == originalSkillLevel
                if( activity.index == learner->getID() ) {
                    continuous = true;
                }
                if( learner->is_player() ) {
                    add_msg( m_info, _( "You learn a little about %s! (%d%%)" ), skill_name, skill_level.exercise() );
                } else {
                    little_learned.insert( learner->disp_name() );
                }
            }

            if( ( skill_level == reading->level || !skill_level.can_train() ) ||
                ( ( learner->has_trait( trait_id( "SCHIZOPHRENIC" ) ) ||
                    learner->has_artifact_with( AEP_SCHIZO ) ) && one_in( 25 ) ) ) {
                if( learner->is_player() ) {
                    add_msg( m_info, _( "You can no longer learn from %s." ), book.type_name().c_str() );
                } else {
                    cant_learn.insert( learner->disp_name() );
                }
            }
        } else if( skill ) {
            if( learner->is_player() ) {
                add_msg( m_info, _( "You can no longer learn from %s." ), book.type_name().c_str() );
            } else {
                cant_learn.insert( learner->disp_name() );
            }
        }
    } //end for all learners

    if( little_learned.size() == 1 ) {
        add_msg( m_info, _( "%s learns a little about %s!" ), little_learned.begin()->c_str(),
                 skill.obj().name().c_str() );
    } else if( !little_learned.empty() ) {
        const std::string little_learned_msg = enumerate_as_string( little_learned );
        add_msg( m_info, _( "%s learn a little about %s!" ), little_learned_msg.c_str(),
                 skill.obj().name().c_str() );
    }

    if( !cant_learn.empty() ) {
        const std::string names = enumerate_as_string( cant_learn );
        add_msg( m_info, _( "%s can no longer learn from %s." ), names.c_str(), book.type_name().c_str() );
    }
    if( !out_of_chapters.empty() ) {
        const std::string names = enumerate_as_string( out_of_chapters );
        add_msg( m_info, _( "Rereading the %s isn't as much fun for %s." ),
                 book.type_name().c_str(), names.c_str() );
        if( out_of_chapters.front() == disp_name() && one_in( 6 ) ) {
            add_msg( m_info, _( "Maybe you should find something new to read..." ) );
        }
    }

    if( continuous ) {
        activity.set_to_null();
        read( get_item_position( &book ), true );
        if( activity ) {
            return;
        }
    }

    // NPCs can't learn martial arts from manuals (yet).
    auto m = book.type->use_methods.find( "MA_MANUAL" );
    if( m != book.type->use_methods.end() ) {
        m->second.call( *this, book, false, pos() );
    }

    activity.set_to_null();
}

bool player::has_identified( const std::string &item_id ) const
{
    return items_identified.count( item_id ) > 0;
}

bool player::studied_all_recipes( const itype &book ) const
{
    if( !book.book ) {
        return true;
    }
    for( auto &elem : book.book->recipes ) {
        if( !knows_recipe( elem.recipe ) ) {
            return false;
        }
    }
    return true;
}

const recipe_subset &player::get_learned_recipes() const
{
    // Cache validity check
    if( *_skills != *valid_autolearn_skills ) {
        for( const auto &r : recipe_dict.all_autolearn() ) {
            if( meets_skill_requirements( r->autolearn_requirements ) ) {
                learned_recipes->include( r );
            }
        }
        *valid_autolearn_skills = *_skills; // Reassign the validity stamp
    }

    return *learned_recipes;
}

const recipe_subset player::get_recipes_from_books( const inventory &crafting_inv ) const
{
    recipe_subset res;

    for( const auto &stack : crafting_inv.const_slice() ) {
        const item &candidate = stack->front();

        for( std::pair<const recipe *, int> recipe_entry :
             candidate.get_available_recipes( *this ) ) {
            res.include( recipe_entry.first, recipe_entry.second );
        }
    }

    return res;
}

const std::set<itype_id> player::get_books_for_recipe( const inventory &crafting_inv,
        const recipe *r ) const
{
    std::set<itype_id> book_ids;
    const int skill_level = get_skill_level( r->skill_used );
    for( auto &book_lvl : r->booksets ) {
        itype_id book_id = book_lvl.first;
        int required_skill_level = book_lvl.second;
        // NPCs don't need to identify books
        if( is_player() && !items_identified.count( book_id ) ) {
            continue;
        }

        if( skill_level >= required_skill_level && crafting_inv.amount_of( book_id ) > 0 ) {
            book_ids.insert( book_id );
        }
    }
    return book_ids;
}

const recipe_subset player::get_available_recipes( const inventory &crafting_inv,
        const std::vector<npc *> *helpers ) const
{
    recipe_subset res( get_learned_recipes() );

    res.include( get_recipes_from_books( crafting_inv ) );

    if( helpers != nullptr ) {
        for( npc *np : *helpers ) {
            // Directly form the helper's inventory
            res.include( get_recipes_from_books( np->inv ) );
            // Being told what to do
            res.include_if( np->get_learned_recipes(), [ this ]( const recipe & r ) {
                return get_skill_level( r.skill_used ) >= int( r.difficulty *
                        0.8f ); // Skilled enough to understand
            } );
        }
    }

    return res;
}

void player::try_to_sleep( const time_duration &dur )
{
    const optional_vpart_position vp = g->m.veh_at( pos() );
    const trap &trap_at_pos = g->m.tr_at( pos() );
    const ter_id ter_at_pos = g->m.ter( pos() );
    const furn_id furn_at_pos = g->m.furn( pos() );
    bool plantsleep = false;
    bool fungaloid_cosplay = false;
    bool websleep = false;
    bool webforce = false;
    bool websleeping = false;
    bool in_shell = false;
    bool watersleep = false;
    if( has_trait( trait_CHLOROMORPH ) ) {
        plantsleep = true;
        if( ( ter_at_pos == t_dirt || ter_at_pos == t_pit ||
              ter_at_pos == t_dirtmound || ter_at_pos == t_pit_shallow ||
              ter_at_pos == t_grass ) && !vp &&
            furn_at_pos == f_null ) {
            add_msg_if_player( m_good, _( "You relax as your roots embrace the soil." ) );
        } else if( vp ) {
            add_msg_if_player( m_bad, _( "It's impossible to sleep in this wheeled pot!" ) );
        } else if( furn_at_pos != f_null ) {
            add_msg_if_player( m_bad,
                               _( "The humans' furniture blocks your roots. You can't get comfortable." ) );
        } else { // Floor problems
            add_msg_if_player( m_bad, _( "Your roots scrabble ineffectively at the unyielding surface." ) );
        }
    } else if( has_trait( trait_M_SKIN3 ) ) {
        fungaloid_cosplay = true;
        if( g->m.has_flag_ter_or_furn( "FUNGUS", pos() ) ) {
            add_msg_if_player( m_good,
                               _( "Our fibers meld with the ground beneath us.  The gills on our neck begin to seed the air with spores as our awareness fades." ) );
        }
    }
    if( has_trait( trait_WEB_WALKER ) ) {
        websleep = true;
    }
    // Not sure how one would get Arachnid w/o web-making, but Just In Case
    if( has_trait( trait_THRESH_SPIDER ) && ( has_trait( trait_WEB_SPINNER ) ||
            ( has_trait( trait_WEB_WEAVER ) ) ) ) {
        webforce = true;
    }
    if( websleep || webforce ) {
        int web = g->m.get_field_strength( pos(), fd_web );
        if( !webforce ) {
            // At this point, it's kinda weird, but surprisingly comfy...
            if( web >= 3 ) {
                add_msg_if_player( m_good,
                                   _( "These thick webs support your weight, and are strangely comfortable..." ) );
                websleeping = true;
            } else if( web > 0 ) {
                add_msg_if_player( m_info,
                                   _( "You try to sleep, but the webs get in the way.  You brush them aside." ) );
                g->m.remove_field( pos(), fd_web );
            }
        } else {
            // Here, you're just not comfortable outside a nice thick web.
            if( web >= 3 ) {
                add_msg_if_player( m_good, _( "You relax into your web." ) );
                websleeping = true;
            } else {
                add_msg_if_player( m_bad,
                                   _( "You try to sleep, but you feel exposed and your spinnerets keep twitching." ) );
                add_msg_if_player( m_info, _( "Maybe a nice thick web would help you sleep." ) );
            }
        }
    }
    if( has_active_mutation( trait_SHELL2 ) ) {
        // Your shell's interior is a comfortable place to sleep.
        in_shell = true;
    }
    if( has_trait( trait_WATERSLEEP ) ) {
        if( underwater ) {
            add_msg_if_player( m_good,
                               _( "You lay beneath the waves' embrace, gazing up through the water's surface..." ) );
            watersleep = true;
        } else if( g->m.has_flag_ter( "SWIMMABLE", pos() ) ) {
            add_msg_if_player( m_good, _( "You settle into the water and begin to drowse..." ) );
            watersleep = true;
        }
    }
    if( !plantsleep && ( furn_at_pos.obj().comfort > static_cast<int>( comfort_level::neutral ) ||
                         ter_at_pos == t_improvised_shelter ||
                         trap_at_pos.loadid == tr_cot || trap_at_pos.loadid == tr_rollmat ||
                         trap_at_pos.loadid == tr_fur_rollmat ||
                         in_shell || websleeping || watersleep ||
                         vp.part_with_feature( "SEAT", true ) ||
                         vp.part_with_feature( "BED", true ) ) ) {
        add_msg_if_player( m_good, _( "This is a comfortable place to sleep." ) );
    } else if( ter_at_pos != t_floor && !plantsleep && !fungaloid_cosplay && !watersleep ) {
        add_msg_if_player( ter_at_pos.obj().movecost <= 2 ?
                           _( "It's a little hard to get to sleep on this %s." ) :
                           _( "It's hard to get to sleep on this %s." ),
                           ter_at_pos.obj().name().c_str() );
    }
    add_msg_if_player( _( "You start trying to fall asleep." ) );
    assign_activity( activity_id( "ACT_TRY_SLEEP" ), to_moves<int>( dur ) );
}

comfort_level player::base_comfort_value( const tripoint &p ) const
{
    // Comfort of sleeping spots is "objective", while sleep_spot( p ) is "subjective"
    // As in the latter also checks for fatigue and other variables while this function
    // only looks at the base comfyness of something. It's still subjective, in a sense,
    // as arachnids who sleep in webs will find most places comfortable for instance.
    int comfort = 0;

    bool plantsleep = has_trait( trait_CHLOROMORPH );
    bool fungaloid_cosplay = has_trait( trait_M_SKIN3 );
    bool websleep = has_trait( trait_WEB_WALKER );
    bool webforce = has_trait( trait_THRESH_SPIDER ) && ( has_trait( trait_WEB_SPINNER ) ||
                    ( has_trait( trait_WEB_WEAVER ) ) );
    bool in_shell = has_active_mutation( trait_SHELL2 );
    bool watersleep = has_trait( trait_WATERSLEEP );

    const optional_vpart_position vp = g->m.veh_at( p );
    const maptile tile = g->m.maptile_at( p );
    const trap &trap_at_pos = tile.get_trap_t();
    const ter_id ter_at_pos = tile.get_ter();
    const furn_id furn_at_pos = tile.get_furn();

    int web = g->m.get_field_strength( p, fd_web );

    // Some mutants have different comfort needs
    if( !plantsleep && !webforce ) {
        if( in_shell ) {
            comfort += 1 + static_cast<int>( comfort_level::slightly_comfortable );
            // Note: shelled individuals can still use sleeping aids!
        } else if( vp ) {
            if( vp.part_with_feature( "BED", true ) ) {
                comfort += 1 + static_cast<int>( comfort_level::slightly_comfortable );
            } else if( vp.part_with_feature( "SEAT", true ) ) {
                comfort += 0 + static_cast<int>( comfort_level::slightly_comfortable );
            } else {
                // Sleeping elsewhere is uncomfortable
                comfort -= g->m.move_cost( p );
            }
        }
        // Not in a vehicle, start checking furniture/terrain/traps at this point in decreasing order
        else if( furn_at_pos != f_null ) {
            comfort += 0 + furn_at_pos.obj().comfort;
        } else if( trap_at_pos.loadid == tr_cot ) {
            comfort += 1 + static_cast<int>( comfort_level::slightly_comfortable );
        }
        // Web sleepers can use their webs if better furniture isn't available
        else if( websleep && web >= 3 ) {
            comfort += 1 + static_cast<int>( comfort_level::slightly_comfortable );
        } else if( trap_at_pos.loadid == tr_rollmat || trap_at_pos.loadid == tr_fur_rollmat ||
                   ter_at_pos == t_improvised_shelter ) {
            comfort += 0 + static_cast<int>( comfort_level::slightly_comfortable );
        } else if( ter_at_pos == t_floor || ter_at_pos == t_floor_waxed ||
                   ter_at_pos == t_carpet_red || ter_at_pos == t_carpet_yellow ||
                   ter_at_pos == t_carpet_green || ter_at_pos == t_carpet_purple ) {
            comfort += 1 + static_cast<int>( comfort_level::neutral );
        } else {
            // Not a comfortable sleeping spot
            comfort -= g->m.move_cost( p );
        }

        auto items = g->m.i_at( p );
        for( auto &items_it : items ) {
            if( items_it.has_flag( "SLEEP_AID" ) ) {
                // Note: BED + SLEEP_AID = 9 pts, or 1 pt below very_comfortable
                comfort += 1 + static_cast<int>( comfort_level::slightly_comfortable );
                break; // prevents using more than 1 sleep aid
            }
        }

        if( fungaloid_cosplay && g->m.has_flag_ter_or_furn( "FUNGUS", pos() ) ) {
            comfort += static_cast<int>( comfort_level::very_comfortable );
        } else if( watersleep && g->m.has_flag_ter( "SWIMMABLE", pos() ) ) {
            comfort += static_cast<int>( comfort_level::very_comfortable );
        }
    } else if( plantsleep ) {
        if( vp || furn_at_pos != f_null ) {
            // Sleep ain't happening in a vehicle or on furniture
            comfort = static_cast<int>( comfort_level::uncomfortable );
        } else {
            // It's very easy for Chloromorphs to get to sleep on soil!
            if( ter_at_pos == t_dirt || ter_at_pos == t_pit || ter_at_pos == t_dirtmound ||
                ter_at_pos == t_pit_shallow ) {
                comfort += static_cast<int>( comfort_level::very_comfortable );
            }
            // Not as much if you have to dig through stuff first
            else if( ter_at_pos == t_grass ) {
                comfort += static_cast<int>( comfort_level::comfortable );
            }
            // Sleep ain't happening
            else {
                comfort = static_cast<int>( comfort_level::uncomfortable );
            }
        }
        // Has webforce
    } else {
        if( web >= 3 ) {
            // Thick Web and you're good to go
            comfort += static_cast<int>( comfort_level::very_comfortable );
        } else {
            comfort = static_cast<int>( comfort_level::uncomfortable );
        }
    }

    if( comfort >= static_cast<int>( comfort_level::very_comfortable ) ) {
        return comfort_level::very_comfortable;
    } else if( comfort >= static_cast<int>( comfort_level::comfortable ) ) {
        return comfort_level::comfortable;
    } else if( comfort >= static_cast<int>( comfort_level::slightly_comfortable ) ) {
        return comfort_level::slightly_comfortable;
    } else if( comfort >= static_cast<int>( comfort_level::neutral ) ) {
        return comfort_level::neutral;
    } else {
        return comfort_level::uncomfortable;
    }
}

int player::sleep_spot( const tripoint &p ) const
{
    comfort_level base_level = base_comfort_value( p );
    int sleepy = static_cast<int>( base_level );
    bool watersleep = has_trait( trait_WATERSLEEP );

    if( has_addiction( ADD_SLEEP ) ) {
        sleepy -= 4;
    }
    if( has_trait( trait_INSOMNIA ) ) {
        // 12.5 points is the difference between "tired" and "dead tired"
        sleepy -= 12;
    }
    if( has_trait( trait_EASYSLEEPER ) ) {
        // Low fatigue (being rested) has a much stronger effect than high fatigue
        // so it's OK for the value to be that much higher
        sleepy += 24;
    }
    if( has_trait( trait_EASYSLEEPER2 ) ) {
        // Mousefolk can sleep just about anywhere.
        sleepy += 40;
    }
    if( watersleep && g->m.has_flag_ter( "SWIMMABLE", pos() ) ) {
        sleepy += 10; //comfy water!
    }

    if( get_fatigue() < TIRED + 1 ) {
        sleepy -= int( ( TIRED + 1 - get_fatigue() ) / 4 );
    } else {
        sleepy += int( ( get_fatigue() - TIRED + 1 ) / 16 );
    }

    if( stim > 0 || !has_trait( trait_INSOMNIA ) ) {
        sleepy -= 2 * stim;
    } else {
        // Make it harder for insomniac to get around the trait
        sleepy -= stim;
    }

    return sleepy;
}

bool player::can_sleep()
{
    if( has_effect( effect_meth ) ) {
        // Sleep ain't happening until that meth wears off completely.
        return false;
    }

    // Since there's a bit of randomness to falling asleep, we want to
    // prevent exploiting this if can_sleep() gets called over and over.
    // Only actually check if we can fall asleep no more frequently than
    // every 30 minutes.  We're assuming that if we return true, we'll
    // immediately be falling asleep after that.
    //
    // Also if player debug menu'd time backwards this breaks, just do the
    // check anyway, this will reset the timer if 'dur' is negative.
    const time_point now = calendar::turn;
    const time_duration dur = now - last_sleep_check;
    if( dur >= 30_minutes || dur < 0_turns ) {
        last_sleep_check = now;
        int sleepy = sleep_spot( pos() );
        sleepy += rng( -8, 8 );
        if( sleepy > 0 ) {
            return true;
        }
    }
    return false;
}

void player::fall_asleep()
{
    // Communicate to the player that he is using items on the floor
    std::string item_name = is_snuggling();
    if( item_name == "many" ) {
        if( one_in( 15 ) ) {
            add_msg_if_player( _( "You nestle your pile of clothes for warmth." ) );
        } else {
            add_msg_if_player( _( "You use your pile of clothes for warmth." ) );
        }
    } else if( item_name != "nothing" ) {
        if( one_in( 15 ) ) {
            add_msg_if_player( _( "You snuggle your %s to keep warm." ), item_name.c_str() );
        } else {
            add_msg_if_player( _( "You use your %s to keep warm." ), item_name.c_str() );
        }
    }
    if( has_active_mutation( trait_id( "HIBERNATE" ) ) && get_hunger() < -60 ) {
        add_memorial_log( pgettext( "memorial_male", "Entered hibernation." ),
                          pgettext( "memorial_female", "Entered hibernation." ) );
        // some days worth of round-the-clock Snooze.  Cata seasons default to 91 days.
        fall_asleep( 10_days );
        // If you're not fatigued enough for 10 days, you won't sleep the whole thing.
        // In practice, the fatigue from filling the tank from (no msg) to Time For Bed
        // will last about 8 days.
    }

    fall_asleep( 10_hours ); // default max sleep time.
}

void player::fall_asleep( const time_duration &duration )
{
    if( activity ) {
        if( activity.id() == "ACT_TRY_SLEEP" ) {
            activity.set_to_null();
        } else {
            cancel_activity();
        }
    }
    add_effect( effect_sleep, duration );
}

void player::wake_up()
{
    if( has_effect( effect_sleep ) ) {
        if( calendar::turn - get_effect( effect_sleep ).get_start_time() > 2_hours ) {
            print_health();
        }
        if( has_effect( effect_slept_through_alarm ) ) {
            if( has_bionic( bio_watch ) ) {
                add_msg_if_player( m_warning, _( "It looks like you've slept through your internal alarm..." ) );
            } else {
                add_msg_if_player( m_warning, _( "It looks like you've slept through the alarm..." ) );
            }
        }
    }

    remove_effect( effect_sleep );
    remove_effect( effect_slept_through_alarm );
    remove_effect( effect_lying_down );
    recalc_sight_limits();
}

std::string player::is_snuggling() const
{
    auto begin = g->m.i_at( pos() ).begin();
    auto end = g->m.i_at( pos() ).end();

    if( in_vehicle ) {
        if( const cata::optional<vpart_reference> vp = g->m.veh_at( pos() ).part_with_feature( VPFLAG_CARGO,
                false ) ) {
            vehicle *const veh = &vp->vehicle();
            const int cargo = vp->part_index();
            if( !veh->get_items( cargo ).empty() ) {
                begin = veh->get_items( cargo ).begin();
                end = veh->get_items( cargo ).end();
            }
        }
    }
    const item *floor_armor = nullptr;
    int ticker = 0;

    // If there are no items on the floor, return nothing
    if( begin == end ) {
        return "nothing";
    }

    for( auto candidate = begin; candidate != end; ++candidate ) {
        if( !candidate->is_armor() ) {
            continue;
        } else if( candidate->volume() > 250_ml && candidate->get_warmth() > 0 &&
                   ( candidate->covers( bp_torso ) || candidate->covers( bp_leg_l ) ||
                     candidate->covers( bp_leg_r ) ) ) {
            floor_armor = &*candidate;
            ticker++;
        }
    }

    if( ticker == 0 ) {
        return "nothing";
    } else if( ticker == 1 ) {
        return floor_armor->type_name();
    } else if( ticker > 1 ) {
        return "many";
    }

    return "nothing";
}

// Returned values range from 1.0 (unimpeded vision) to 11.0 (totally blind).
//  1.0 is LIGHT_AMBIENT_LIT or brighter
//  4.0 is a dark clear night, barely bright enough for reading and crafting
//  6.0 is LIGHT_AMBIENT_DIM
//  7.3 is LIGHT_AMBIENT_MINIMAL, a dark cloudy night, unlit indoors
// 11.0 is zero light or blindness
float player::fine_detail_vision_mod() const
{
    // PER_SLIME_OK implies you can get enough eyes around the bile
    // that you can generally see.  There still will be the haze, but
    // it's annoying rather than limiting.
    if( is_blind() ||
        ( ( has_effect( effect_boomered ) || has_effect( effect_darkness ) ) &&
          !has_trait( trait_PER_SLIME_OK ) ) ) {
        return 11.0;
    }
    // Scale linearly as light level approaches LIGHT_AMBIENT_LIT.
    // If we're actually a source of light, assume we can direct it where we need it.
    // Therefore give a hefty bonus relative to ambient light.
    float own_light = std::max( 1.0, LIGHT_AMBIENT_LIT - active_light() - 2 );

    // Same calculation as above, but with a result 3 lower.
    float ambient_light = std::max( 1.0, LIGHT_AMBIENT_LIT - g->m.ambient_light_at( pos() ) + 1.0 );

    return std::min( own_light, ambient_light );
}

int player::get_wind_resistance( body_part bp ) const
{
    int coverage = 0;
    float totalExposed = 1.0;
    int totalCoverage = 0;
    int penalty = 100;

    for( auto &i : worn ) {
        if( i.covers( bp ) ) {
            if( i.made_of( material_id( "leather" ) ) || i.made_of( material_id( "plastic" ) ) ||
                i.made_of( material_id( "bone" ) ) ||
                i.made_of( material_id( "chitin" ) ) || i.made_of( material_id( "nomex" ) ) ) {
                penalty = 10; // 90% effective
            } else if( i.made_of( material_id( "cotton" ) ) ) {
                penalty = 30;
            } else if( i.made_of( material_id( "wool" ) ) ) {
                penalty = 40;
            } else {
                penalty = 1; // 99% effective
            }

            coverage = std::max( 0, i.get_coverage() - penalty );
            totalExposed *= ( 1.0 - coverage / 100.0 ); // Coverage is between 0 and 1?
        }
    }

    // Your shell provides complete wind protection if you're inside it
    if( has_active_mutation( trait_SHELL2 ) ) {
        totalCoverage = 100;
        return totalCoverage;
    }

    totalCoverage = 100 - totalExposed * 100;

    return totalCoverage;
}

int player::warmth( body_part bp ) const
{
    int ret = 0;
    int warmth = 0;

    for( auto &i : worn ) {
        if( i.covers( bp ) ) {
            warmth = i.get_warmth();
            // Wool items do not lose their warmth due to being wet.
            // Warmth is reduced by 0 - 66% based on wetness.
            if( !i.made_of( material_id( "wool" ) ) ) {
                warmth *= 1.0 - 0.66 * body_wetness[bp] / drench_capacity[bp];
            }
            ret += warmth;
        }
    }
    return ret;
}

int bestwarmth( const std::list< item > &its, const std::string &flag )
{
    int best = 0;
    for( auto &w : its ) {
        if( w.has_flag( flag ) && w.get_warmth() > best ) {
            best = w.get_warmth();
        }
    }
    return best;
}

int player::bonus_item_warmth( body_part bp ) const
{
    int ret = 0;

    // If the player is not wielding anything big, check if hands can be put in pockets
    if( ( bp == bp_hand_l || bp == bp_hand_r ) && weapon.volume() < 500_ml ) {
        ret += bestwarmth( worn, "POCKETS" );
    }

    // If the player's head is not encumbered, check if hood can be put up
    if( bp == bp_head && encumb( bp_head ) < 10 ) {
        ret += bestwarmth( worn, "HOOD" );
    }

    // If the player's mouth is not encumbered, check if collar can be put up
    if( bp == bp_mouth && encumb( bp_mouth ) < 10 ) {
        ret += bestwarmth( worn, "COLLAR" );
    }

    return ret;
}

int player::get_armor_bash( body_part bp ) const
{
    return get_armor_bash_base( bp ) + armor_bash_bonus;
}

int player::get_armor_cut( body_part bp ) const
{
    return get_armor_cut_base( bp ) + armor_cut_bonus;
}

int player::get_armor_type( damage_type dt, body_part bp ) const
{
    switch( dt ) {
        case DT_TRUE:
            return 0;
        case DT_BIOLOGICAL:
            return 0;
        case DT_BASH:
            return get_armor_bash( bp );
        case DT_CUT:
            return get_armor_cut( bp );
        case DT_STAB:
            return get_armor_cut( bp ) * 0.8f;
        case DT_ACID:
        case DT_HEAT:
        case DT_COLD:
        case DT_ELECTRIC: {
            int ret = 0;
            for( auto &i : worn ) {
                if( i.covers( bp ) ) {
                    ret += i.damage_resist( dt );
                }
            }

            ret += mutation_armor( bp, dt );
            return ret;
        }
        case DT_NULL:
        case NUM_DT:
            // Let it error below
            break;
    }

    debugmsg( "Invalid damage type: %d", dt );
    return 0;
}

int player::get_armor_bash_base( body_part bp ) const
{
    int ret = 0;
    for( auto &i : worn ) {
        if( i.covers( bp ) ) {
            ret += i.bash_resist();
        }
    }
    if( has_bionic( bio_carbon ) ) {
        ret += 2;
    }
    if( bp == bp_head && has_bionic( bio_armor_head ) ) {
        ret += 3;
    }
    if( ( bp == bp_arm_l || bp == bp_arm_r ) && has_bionic( bio_armor_arms ) ) {
        ret += 3;
    }
    if( bp == bp_torso && has_bionic( bio_armor_torso ) ) {
        ret += 3;
    }
    if( ( bp == bp_leg_l || bp == bp_leg_r ) && has_bionic( bio_armor_legs ) ) {
        ret += 3;
    }
    if( bp == bp_eyes && has_bionic( bio_armor_eyes ) ) {
        ret += 3;
    }

    ret += mutation_armor( bp, DT_BASH );
    return ret;
}

int player::get_armor_cut_base( body_part bp ) const
{
    int ret = 0;
    for( auto &i : worn ) {
        if( i.covers( bp ) ) {
            ret += i.cut_resist();
        }
    }
    if( has_bionic( bio_carbon ) ) {
        ret += 4;
    }
    if( bp == bp_head && has_bionic( bio_armor_head ) ) {
        ret += 3;
    } else if( ( bp == bp_arm_l || bp == bp_arm_r ) && has_bionic( bio_armor_arms ) ) {
        ret += 3;
    } else if( bp == bp_torso && has_bionic( bio_armor_torso ) ) {
        ret += 3;
    } else if( ( bp == bp_leg_l || bp == bp_leg_r ) && has_bionic( bio_armor_legs ) ) {
        ret += 3;
    } else if( bp == bp_eyes && has_bionic( bio_armor_eyes ) ) {
        ret += 3;
    }

    ret += mutation_armor( bp, DT_CUT );
    return ret;
}

int player::get_armor_acid( body_part bp ) const
{
    return get_armor_type( DT_ACID, bp );
}

int player::get_armor_fire( body_part bp ) const
{
    return get_armor_type( DT_HEAT, bp );
}

void destroyed_armor_msg( Character &who, const std::string &pre_damage_name )
{
    //~ %s is armor name
    who.add_memorial_log( pgettext( "memorial_male", "Worn %s was completely destroyed." ),
                          pgettext( "memorial_female", "Worn %s was completely destroyed." ),
                          pre_damage_name.c_str() );
    who.add_msg_player_or_npc( m_bad, _( "Your %s is completely destroyed!" ),
                               _( "<npcname>'s %s is completely destroyed!" ),
                               pre_damage_name.c_str() );
}

bool player::armor_absorb( damage_unit &du, item &armor )
{
    if( rng( 1, 100 ) > armor.get_coverage() ) {
        return false;
    }

    // TODO: add some check for power armor
    armor.mitigate_damage( du );

    // We want armor's own resistance to this type, not the resistance it grants
    const int armors_own_resist = armor.damage_resist( du.type, true );
    if( armors_own_resist > 1000 ) {
        // This is some weird type that doesn't damage armors
        return false;
    }

    // Scale chance of article taking damage based on the number of parts it covers.
    // This represents large articles being able to take more punishment
    // before becoming ineffective or being destroyed.
    const int num_parts_covered = armor.get_covered_body_parts().count();
    if( !one_in( num_parts_covered ) ) {
        return false;
    }

    // Don't damage armor as much when bypassed by armor piercing
    // Most armor piercing damage comes from bypassing armor, not forcing through
    const int raw_dmg = du.amount;
    if( raw_dmg > armors_own_resist ) {
        // If damage is above armor value, the chance to avoid armor damage is
        // 50% + 50% * 1/dmg
        if( one_in( raw_dmg ) || one_in( 2 ) ) {
            return false;
        }
    } else {
        // Sturdy items and power armors never take chip damage.
        // Other armors have 0.5% of getting damaged from hits below their armor value.
        if( armor.has_flag( "STURDY" ) || armor.is_power_armor() || !one_in( 200 ) ) {
            return false;
        }
    }

    auto &material = armor.get_random_material();
    std::string damage_verb = ( du.type == DT_BASH ) ?
                              material.bash_dmg_verb() : material.cut_dmg_verb();

    const std::string pre_damage_name = armor.tname();
    const std::string pre_damage_adj = armor.get_base_material().dmg_adj( armor.damage_level( 4 ) );

    // add "further" if the damage adjective and verb are the same
    std::string format_string = ( pre_damage_adj == damage_verb ) ?
                                _( "Your %1$s is %2$s further!" ) : _( "Your %1$s is %2$s!" );
    add_msg_if_player( m_bad, format_string.c_str(), pre_damage_name.c_str(),
                       damage_verb.c_str() );
    //item is damaged
    if( is_player() ) {
        SCT.add( posx(), posy(), NORTH, remove_color_tags( pre_damage_name ),
                 m_neutral, damage_verb, m_info );
    }

    return armor.mod_damage( armor.has_flag( "FRAGILE" ) ?
                             rng( 2 * itype::damage_scale, 3 * itype::damage_scale ) : itype::damage_scale, du.type );
}

float player::bionic_armor_bonus( body_part bp, damage_type dt ) const
{
    float result = 0.0f;
    // We only check the passive bionics
    if( has_bionic( bio_carbon ) ) {
        if( dt == DT_BASH ) {
            result += 2;
        } else if( dt == DT_CUT || dt == DT_STAB ) {
            result += 4;
        }
    }
    // All the other bionic armors reduce bash/cut/stab by 3
    // Map body parts to a set of bionics that protect it
    // @todo: JSONize passive bionic armor instead of hardcoding it
    static const std::map< body_part, bionic_id > armor_bionics = {
        { bp_head, { bio_armor_head } },
        { bp_arm_l, { bio_armor_arms } },
        { bp_arm_r, { bio_armor_arms } },
        { bp_torso, { bio_armor_torso } },
        { bp_leg_l, { bio_armor_legs } },
        { bp_leg_r, { bio_armor_legs } },
        { bp_eyes, { bio_armor_eyes } }
    };
    auto iter = armor_bionics.find( bp );
    if( iter != armor_bionics.end() && has_bionic( iter->second ) &&
        ( dt == DT_BASH || dt == DT_CUT || dt == DT_STAB ) ) {
        result += 3;
    }
    return result;
}

void player::passive_absorb_hit( body_part bp, damage_unit &du ) const
{
    // >0 check because some mutations provide negative armor
    // Thin skin check goes before subdermal armor plates because SUBdermal
    if( du.amount > 0.0f ) {
        // Horrible hack warning!
        // Get rid of this as soon as CUT and STAB are split
        if( du.type == DT_STAB ) {
            damage_unit du_copy = du;
            du_copy.type = DT_CUT;
            du.amount -= mutation_armor( bp, du_copy );
        } else {
            du.amount -= mutation_armor( bp, du );
        }
    }
    du.amount -= bionic_armor_bonus( bp, du.type ); //Check for passive armor bionics
    du.amount -= mabuff_armor_bonus( du.type );
    du.amount = std::max( 0.0f, du.amount );
}

void player::absorb_hit( body_part bp, damage_instance &dam )
{
    std::list<item> worn_remains;
    bool armor_destroyed = false;

    for( auto &elem : dam.damage_units ) {
        if( elem.amount < 0 ) {
            // Prevents 0 damage hits (like from hallucinations) from ripping armor
            elem.amount = 0;
            continue;
        }

        // The bio_ads CBM absorbs damage before hitting armor
        if( has_active_bionic( bio_ads ) ) {
            if( elem.amount > 0 && power_level > 24 ) {
                if( elem.type == DT_BASH ) {
                    elem.amount -= rng( 1, 8 );
                } else if( elem.type == DT_CUT ) {
                    elem.amount -= rng( 1, 4 );
                } else if( elem.type == DT_STAB ) {
                    elem.amount -= rng( 1, 2 );
                }
                charge_power( -25 );
            }
            if( elem.amount < 0 ) {
                elem.amount = 0;
            }
        }

        // Only the outermost armor can be set on fire
        bool outermost = true;
        // The worn vector has the innermost item first, so
        // iterate reverse to damage the outermost (last in worn vector) first.
        for( auto iter = worn.rbegin(); iter != worn.rend(); ) {
            item &armor = *iter;

            if( !armor.covers( bp ) ) {
                ++iter;
                continue;
            }

            const std::string pre_damage_name = armor.tname();
            bool destroy = false;

            // Heat damage can set armor on fire
            // Even though it doesn't cause direct physical damage to it
            if( outermost && elem.type == DT_HEAT && elem.amount >= 1.0f ) {
                // @todo: Different fire intensity values based on damage
                fire_data frd{ 2 };
                destroy = armor.burn( frd );
                int fuel = roll_remainder( frd.fuel_produced );
                if( fuel > 0 ) {
                    add_effect( effect_onfire, time_duration::from_turns( fuel + 1 ), bp, false, 0, false, true );
                }
            }

            if( !destroy ) {
                destroy = armor_absorb( elem, armor );
            }

            if( destroy ) {
                if( g->u.sees( *this ) ) {
                    SCT.add( posx(), posy(), NORTH, remove_color_tags( pre_damage_name ),
                             m_neutral, _( "destroyed" ), m_info );
                }
                destroyed_armor_msg( *this, pre_damage_name );
                armor_destroyed = true;
                armor.on_takeoff( *this );
                worn_remains.insert( worn_remains.end(), armor.contents.begin(), armor.contents.end() );
                // decltype is the type name of the iterator, note that reverse_iterator::base returns the
                // iterator to the next element, not the one the revers_iterator points to.
                // http://stackoverflow.com/questions/1830158/how-to-call-erase-with-a-reverse-iterator
                iter = decltype( iter )( worn.erase( --( iter.base() ) ) );
            } else {
                ++iter;
                outermost = false;
            }
        }

        passive_absorb_hit( bp, elem );

        if( elem.type == DT_BASH ) {
            if( has_trait( trait_LIGHT_BONES ) ) {
                elem.amount *= 1.4;
            }
            if( has_trait( trait_HOLLOW_BONES ) ) {
                elem.amount *= 1.8;
            }
        }

        elem.amount = std::max( elem.amount, 0.0f );
    }
    for( item &remain : worn_remains ) {
        g->m.add_item_or_charges( pos(), remain );
    }
    if( armor_destroyed ) {
        drop_invalid_inventory();
    }
}

int player::get_env_resist( body_part bp ) const
{
    int ret = 0;
    for( auto &i : worn ) {
        // Head protection works on eyes too (e.g. baseball cap)
        if( i.covers( bp ) || ( bp == bp_eyes && i.covers( bp_head ) ) ) {
            ret += i.get_env_resist();
        }
    }

    if( bp == bp_mouth && has_bionic( bio_purifier ) && ret < 5 ) {
        ret += 2;
        if( ret > 5 ) {
            ret = 5;
        }
    }

    if( bp == bp_eyes && has_bionic( bio_armor_eyes ) && ret < 5 ) {
        ret += 2;
        if( ret > 5 ) {
            ret = 5;
        }
    }
    if( bp == bp_eyes && has_trait( trait_SEESLEEP ) ) {
        ret += 8;
    }
    return ret;
}

bool player::wearing_something_on( body_part bp ) const
{
    for( auto &i : worn ) {
        if( i.covers( bp ) ) {
            return true;
        }
    }
    return false;
}

bool player::natural_attack_restricted_on( body_part bp ) const
{
    for( auto &i : worn ) {
        if( i.covers( bp ) && !i.has_flag( "ALLOWS_NATURAL_ATTACKS" ) ) {
            return true;
        }
    }
    return false;
}

bool player::is_wearing_shoes( const side &which_side ) const
{
    bool left = true;
    bool right = true;
    if( which_side == side::LEFT || which_side == side::BOTH ) {
        left = false;
        for( const item &worn_item : worn ) {
            if( worn_item.covers( bp_foot_l ) &&
                !worn_item.has_flag( "BELTED" ) &&
                !worn_item.has_flag( "SKINTIGHT" ) ) {
                left = true;
                break;
            }
        }
    }
    if( which_side == side::RIGHT || which_side == side::BOTH ) {
        right = false;
        for( const item &worn_item : worn ) {
            if( worn_item.covers( bp_foot_r ) &&
                !worn_item.has_flag( "BELTED" ) &&
                !worn_item.has_flag( "SKINTIGHT" ) ) {
                right = true;
                break;
            }
        }
    }
    return ( left && right );
}

bool player::is_wearing_helmet() const
{
    for( const item &i : worn ) {
        if( i.covers( bp_head ) &&
            !i.has_flag( "HELMET_COMPAT" ) &&
            !i.has_flag( "SKINTIGHT" ) &&
            !i.has_flag( "OVERSIZE" ) ) {
            return true;
        }
    }
    return false;
}

int player::head_cloth_encumbrance() const
{
    int ret = 0;
    for( auto &i : worn ) {
        const item *worn_item = &i;
        if( i.covers( bp_head ) && ( worn_item->has_flag( "HELMET_COMPAT" ) ||
                                     worn_item->has_flag( "SKINTIGHT" ) ) ) {
            ret += worn_item->get_encumber( *this );
        }
    }
    return ret;
}

double player::footwear_factor() const
{
    double ret = 0;
    if( wearing_something_on( bp_foot_l ) ) {
        ret += .5;
    }
    if( wearing_something_on( bp_foot_r ) ) {
        ret += .5;
    }
    return ret;
}

int player::shoe_type_count( const itype_id &it ) const
{
    int ret = 0;
    if( is_wearing_on_bp( it, bp_foot_l ) ) {
        ret++;
    }
    if( is_wearing_on_bp( it, bp_foot_r ) ) {
        ret++;
    }
    return ret;
}

bool player::is_wearing_power_armor( bool *hasHelmet ) const
{
    bool result = false;
    for( auto &elem : worn ) {
        if( !elem.is_power_armor() ) {
            continue;
        }
        if( hasHelmet == nullptr ) {
            // found power armor, helmet not requested, cancel loop
            return true;
        }
        // found power armor, continue search for helmet
        result = true;
        if( elem.covers( bp_head ) ) {
            *hasHelmet = true;
            return true;
        }
    }
    return result;
}

int player::adjust_for_focus( int amount ) const
{
    int effective_focus = focus_pool;
    if( has_trait( trait_FASTLEARNER ) ) {
        effective_focus += 15;
    }
    if( has_active_bionic( bio_memory ) ) {
        effective_focus += 10;
    }
    if( has_trait( trait_SLOWLEARNER ) ) {
        effective_focus -= 15;
    }
    double tmp = amount * ( effective_focus / 100.0 );
    return roll_remainder( tmp );
}

void player::practice( const skill_id &id, int amount, int cap )
{
    SkillLevel &level = get_skill_level_object( id );
    const Skill &skill = id.obj();
    std::string skill_name = skill.name();

    if( !level.can_train() ) {
        // If leveling is disabled, don't train, don't drain focus, don't print anything
        // Leaving as a skill method rather than global for possible future skill cap setting
        return;
    }

    const auto highest_skill = [&]() {
        std::pair<skill_id, int> result( skill_id::NULL_ID(), -1 );
        for( const auto &pair : *_skills ) {
            const SkillLevel &lobj = pair.second;
            if( lobj.level() > result.second ) {
                result = std::make_pair( pair.first, lobj.level() );
            }
        }
        return result.first;
    };

    const bool isSavant = has_trait( trait_SAVANT );
    const skill_id savantSkill = isSavant ? highest_skill() : skill_id::NULL_ID();

    amount = adjust_for_focus( amount );

    if( has_trait( trait_PACIFIST ) && skill.is_combat_skill() ) {
        if( !one_in( 3 ) ) {
            amount = 0;
        }
    }
    if( has_trait( trait_PRED2 ) && skill.is_combat_skill() ) {
        if( one_in( 3 ) ) {
            amount *= 2;
        }
    }
    if( has_trait( trait_PRED3 ) && skill.is_combat_skill() ) {
        amount *= 2;
    }

    if( has_trait( trait_PRED4 ) && skill.is_combat_skill() ) {
        amount *= 3;
    }

    if( isSavant && id != savantSkill ) {
        amount /= 2;
    }

    if( amount > 0 && get_skill_level( id ) > cap ) { //blunt grinding cap implementation for crafting
        amount = 0;
        if( is_player() && one_in( 5 ) ) { //remind the player intermittently that no skill gain takes place
            int curLevel = get_skill_level( id );
            add_msg( m_info, _( "This task is too simple to train your %s beyond %d." ),
                     skill_name, curLevel );
        }
    }

    if( amount > 0 && level.isTraining() ) {
        int oldLevel = get_skill_level( id );
        get_skill_level_object( id ).train( amount );
        int newLevel = get_skill_level( id );
        if( is_player() && newLevel > oldLevel ) {
            add_msg( m_good, _( "Your skill in %s has increased to %d!" ), skill_name, newLevel );
        }
        if( is_player() && newLevel > cap ) {
            //inform player immediately that the current recipe can't be used to train further
            add_msg( m_info, _( "You feel that %s tasks of this level are becoming trivial." ),
                     skill_name );
        }

        int chance_to_drop = focus_pool;
        focus_pool -= chance_to_drop / 100;
        // Apex Predators don't think about much other than killing.
        // They don't lose Focus when practicing combat skills.
        if( ( rng( 1, 100 ) <= ( chance_to_drop % 100 ) ) && ( !( has_trait( trait_PRED4 ) &&
                skill.is_combat_skill() ) ) ) {
            focus_pool--;
        }
    }

    get_skill_level_object( id ).practice();
}

int player::exceeds_recipe_requirements( const recipe &rec ) const
{
    return get_all_skills().exceeds_recipe_requirements( rec );
}

bool player::has_recipe_requirements( const recipe &rec ) const
{
    return get_all_skills().has_recipe_requirements( rec );
}

bool player::can_decomp_learn( const recipe &rec ) const
{
    return !rec.learn_by_disassembly.empty() &&
           meets_skill_requirements( rec.learn_by_disassembly );
}

bool player::knows_recipe( const recipe *rec ) const
{
    return get_learned_recipes().contains( rec );
}

int player::has_recipe( const recipe *r, const inventory &crafting_inv,
                        const std::vector<npc *> &helpers ) const
{
    if( !r->skill_used ) {
        return 0;
    }

    if( knows_recipe( r ) ) {
        return r->difficulty;
    }

    const auto available = get_available_recipes( crafting_inv, &helpers );
    return available.contains( r ) ? available.get_custom_difficulty( r ) : -1;
}

void player::learn_recipe( const recipe *const rec )
{
    if( rec->never_learn ) {
        return;
    }
    learned_recipes->include( rec );
}

void player::assign_activity( const activity_id &type, int moves, int index, int pos,
                              const std::string &name )
{
    assign_activity( player_activity( type, moves, index, pos, name ) );
}

void player::assign_activity( const player_activity &act, bool allow_resume )
{
    if( allow_resume && !backlog.empty() && backlog.front().can_resume_with( act, *this ) ) {
        add_msg_if_player( _( "You resume your task." ) );
        activity = backlog.front();
        backlog.pop_front();
        activity.resume_with( act );
    } else {
        if( activity ) {
            backlog.push_front( activity );
        }

        activity = act;
    }

    if( activity.rooted() ) {
        rooted_message();
    }
}

bool player::has_activity( const activity_id &type ) const
{
    return activity.id() == type;
}

void player::cancel_activity()
{
    if( has_activity( activity_id( "ACT_MOVE_ITEMS" ) ) && is_hauling() ) {
        stop_hauling();
    }
    // Clear any backlog items that aren't auto-resume.
    for( auto backlog_item = backlog.begin(); backlog_item != backlog.end(); ) {
        if( backlog_item->auto_resume ) {
            backlog_item++;
        } else {
            backlog_item = backlog.erase( backlog_item );
        }
    }
    if( activity && activity.is_suspendable() ) {
        backlog.push_front( activity );
    }
    activity = player_activity();
}

void player::resume_backlog_activity()
{
    if( !backlog.empty() && backlog.front().auto_resume ) {
        activity = backlog.front();
        backlog.pop_front();
    }
}

bool player::has_gun_for_ammo( const ammotype &at ) const
{
    return has_item_with( [at]( const item & it ) {
        // item::ammo_type considers the active gunmod.
        return it.is_gun() && it.ammo_type() == at;
    } );
}

bool player::has_magazine_for_ammo( const ammotype &at ) const
{
    return has_item_with( [&at]( const item & it ) {
        return !it.has_flag( "NO_RELOAD" ) &&
               ( ( it.is_magazine() && it.ammo_type() == at ) ||
                 ( it.is_gun() && it.magazine_integral() && it.ammo_type() == at ) ||
                 ( it.is_gun() && it.magazine_current() != nullptr &&
                   it.magazine_current()->ammo_type() == at ) );
    } );
}

// mytest return weapon name to display in sidebar
std::string player::weapname() const
{
    if( weapon.is_gun() ) {
        std::string str;
        str = weapon.type_name();

        // Is either the base item or at least one auxiliary gunmod loaded (includes empty magazines)
        bool base = weapon.ammo_capacity() > 0 && !weapon.has_flag( "RELOAD_AND_SHOOT" );

        const auto mods = weapon.gunmods();
        bool aux = std::any_of( mods.begin(), mods.end(), [&]( const item * e ) {
            return e->is_gun() && e->ammo_capacity() > 0 && !e->has_flag( "RELOAD_AND_SHOOT" );
        } );

        if( base || aux ) {
            str += " (";
            if( base ) {
                str += std::to_string( weapon.ammo_remaining() );
                if( weapon.magazine_integral() ) {
                    str += "/" + std::to_string( weapon.ammo_capacity() );
                }
            } else {
                str += "---";
            }
            str += ")";

            for( auto e : mods ) {
                if( e->is_gun() && e->ammo_capacity() > 0 && !e->has_flag( "RELOAD_AND_SHOOT" ) ) {
                    str += " (" + std::to_string( e->ammo_remaining() );
                    if( e->magazine_integral() ) {
                        str += "/" + std::to_string( e->ammo_capacity() );
                    }
                    str += ")";
                }
            }
        }
        return str;

    } else if( weapon.is_container() && weapon.contents.size() == 1 ) {
        return string_format( "%s (%d)", weapon.tname().c_str(),
                              weapon.contents.front().charges );

    } else if( !is_armed() ) {
        return _( "fists" );

    } else {
        return weapon.tname( 1, false );
    }
}

bool player::wield_contents( item &container, int pos, bool penalties, int base_cost )
{
    // if index not specified and container has multiple items then ask the player to choose one
    if( pos < 0 ) {
        std::vector<std::string> opts;
        std::transform( container.contents.begin(), container.contents.end(),
        std::back_inserter( opts ), []( const item & elem ) {
            return elem.display_name();
        } );
        if( opts.size() > 1 ) {
            pos = uilist( _( "Wield what?" ), opts );
            if( pos < 0 ) {
                return false;
            }
        } else {
            pos = 0;
        }
    }

    if( pos >= static_cast<int>( container.contents.size() ) ) {
        debugmsg( "Tried to wield non-existent item from container (player::wield_contents)" );
        return false;
    }

    auto target = std::next( container.contents.begin(), pos );
    const auto ret = can_wield( *target );
    if( !ret.success() ) {
        add_msg_if_player( m_info, "%s", ret.c_str() );
        return false;
    }

    int mv = 0;

    if( is_armed() ) {
        if( !unwield() ) {
            return false;
        }
        inv.unsort();
    }

    weapon = std::move( *target );
    container.contents.erase( target );
    container.on_contents_changed();

    inv.update_invlet( weapon );
    inv.update_cache_with_item( weapon );
    last_item = weapon.typeId();

    /**
     * @EFFECT_PISTOL decreases time taken to draw pistols from holsters
     * @EFFECT_SMG decreases time taken to draw smgs from holsters
     * @EFFECT_RIFLE decreases time taken to draw rifles from holsters
     * @EFFECT_SHOTGUN decreases time taken to draw shotguns from holsters
     * @EFFECT_LAUNCHER decreases time taken to draw launchers from holsters
     * @EFFECT_STABBING decreases time taken to draw stabbing weapons from sheathes
     * @EFFECT_CUTTING decreases time taken to draw cutting weapons from scabbards
     * @EFFECT_BASHING decreases time taken to draw bashing weapons from holsters
     */
    int lvl = get_skill_level( weapon.is_gun() ? weapon.gun_skill() : weapon.melee_skill() );
    mv += item_handling_cost( weapon, penalties, base_cost ) / ( ( lvl + 10.0f ) / 10.0f );

    moves -= mv;

    weapon.on_wield( *this, mv );

    return true;
}

void player::store( item &container, item &put, bool penalties, int base_cost )
{
    moves -= item_store_cost( put, container, penalties, base_cost );
    container.put_in( i_rem( &put ) );
}

nc_color encumb_color( int level )
{
    if( level < 0 ) {
        return c_green;
    }
    if( level < 10 ) {
        return c_light_gray;
    }
    if( level < 40 ) {
        return c_yellow;
    }
    if( level < 70 ) {
        return c_light_red;
    }
    return c_red;
}

float player::get_melee() const
{
    return get_skill_level( skill_id( "melee" ) );
}

void player::setID( int i )
{
    if( id >= 0 ) {
        debugmsg( "tried to set id of a npc/player, but has already a id: %d", id );
    } else if( i < -1 ) {
        debugmsg( "tried to set invalid id of a npc/player: %d", i );
    } else {
        id = i;
    }
}

int player::getID() const
{
    return this->id;
}

bool player::uncanny_dodge()
{
    bool is_u = this == &g->u;
    bool seen = g->u.sees( *this );
    if( this->power_level < 74 || !this->has_active_bionic( bio_uncanny_dodge ) ) {
        return false;
    }
    tripoint adjacent = adjacent_tile();
    charge_power( -75 );
    if( adjacent.x != posx() || adjacent.y != posy() ) {
        position.x = adjacent.x;
        position.y = adjacent.y;
        if( is_u ) {
            add_msg( _( "Time seems to slow down and you instinctively dodge!" ) );
        } else if( seen ) {
            add_msg( _( "%s dodges... so fast!" ), this->disp_name().c_str() );

        }
        return true;
    }
    if( is_u ) {
        add_msg( _( "You try to dodge but there's no room!" ) );
    } else if( seen ) {
        add_msg( _( "%s tries to dodge but there's no room!" ), this->disp_name().c_str() );
    }
    return false;
}

// adjacent_tile() returns a safe, unoccupied adjacent tile. If there are no such tiles, returns player position instead.
tripoint player::adjacent_tile() const
{
    std::vector<tripoint> ret;
    int dangerous_fields = 0;
    for( const tripoint &p : g->m.points_in_radius( pos(), 1 ) ) {
        if( p == pos() ) {
            // Don't consider player position
            continue;
        }
        const trap &curtrap = g->m.tr_at( p );
        if( g->critter_at( p ) == nullptr && g->m.passable( p ) &&
            ( curtrap.is_null() || curtrap.is_benign() ) ) {
            // Only consider tile if unoccupied, passable and has no traps
            dangerous_fields = 0;
            auto &tmpfld = g->m.field_at( p );
            for( auto &fld : tmpfld ) {
                const field_entry &cur = fld.second;
                if( cur.is_dangerous() ) {
                    dangerous_fields++;
                }
            }

            if( dangerous_fields == 0 ) {
                ret.push_back( p );
            }
        }
    }

    return random_entry( ret, pos() ); // player position if no valid adjacent tiles
}

int player::climbing_cost( const tripoint &from, const tripoint &to ) const
{
    if( !g->m.valid_move( from, to, false, true ) ) {
        return 0;
    }

    const int diff = g->m.climb_difficulty( from );

    if( diff > 5 ) {
        return 0;
    }

    return 50 + diff * 100;
    // TODO: All sorts of mutations, equipment weight etc.
}

void player::environmental_revert_effect()
{
    addictions.clear();
    morale->clear();

    for( int part = 0; part < num_hp_parts; part++ ) {
        hp_cur[part] = hp_max[part];
    }
    set_hunger( 0 );
    set_thirst( 0 );
    set_fatigue( 0 );
    set_healthy( 0 );
    set_healthy_mod( 0 );
    stim = 0;
    set_pain( 0 );
    set_painkiller( 0 );
    radiation = 0;

    recalc_sight_limits();
    reset_encumbrance();
}

bool player::is_invisible() const
{
    static const bionic_id str_bio_cloak( "bio_cloak" ); // This function used in monster::plan_moves
    static const bionic_id str_bio_night( "bio_night" );
    return (
               has_active_bionic( str_bio_cloak ) ||
               has_active_bionic( str_bio_night ) ||
               has_active_optcloak() ||
               has_trait( trait_DEBUG_CLOAK ) ||
               has_artifact_with( AEP_INVISIBLE )
           );
}

int player::visibility( bool, int ) const
{
    // 0-100 %
    if( is_invisible() ) {
        return 0;
    }
    // @todo:
    // if ( dark_clothing() && light check ...
    int stealth_modifier = std::floor( mutation_value( "stealth_modifier" ) );
    return clamp( 100 - stealth_modifier, 40, 160 );
}

void player::set_destination( const std::vector<tripoint> &route,
                              const player_activity &destination_activity )
{
    auto_move_route = route;
    this->destination_activity = destination_activity;
    destination_point.emplace( g->m.getabs( route.back() ) );
}

void player::clear_destination()
{
    auto_move_route.clear();
    destination_activity = player_activity();
    destination_point = cata::nullopt;
    next_expected_position = cata::nullopt;
}

bool player::has_destination() const
{
    return !auto_move_route.empty();
}

bool player::has_destination_activity() const
{
    return !destination_activity.is_null() && destination_point &&
           position == g->m.getlocal( *destination_point );
}

void player::start_destination_activity()
{
    if( !has_destination_activity() ) {
        debugmsg( "Tried to start invalid destination activity" );
        return;
    }

    assign_activity( destination_activity );
    clear_destination();
}

std::vector<tripoint> &player::get_auto_move_route()
{
    return auto_move_route;
}

action_id player::get_next_auto_move_direction()
{
    if( !has_destination() ) {
        return ACTION_NULL;
    }

    if( next_expected_position ) {
        if( pos() != *next_expected_position ) {
            // We're off course, possibly stumbling or stuck, cancel auto move
            return ACTION_NULL;
        }
    }

    next_expected_position.emplace( auto_move_route.front() );
    auto_move_route.erase( auto_move_route.begin() );

    tripoint dp = *next_expected_position - pos();

    // Make sure the direction is just one step and that
    // all diagonal moves have 0 z component
    if( abs( dp.x ) > 1 || abs( dp.y ) > 1 || abs( dp.z ) > 1 ||
        ( abs( dp.z ) != 0 && ( abs( dp.x ) != 0 || abs( dp.y ) != 0 ) ) ) {
        // Should never happen, but check just in case
        return ACTION_NULL;
    }
    return get_movement_direction_from_delta( dp.x, dp.y, dp.z );
}

bool player::defer_move( const tripoint &next )
{
    // next must be adjacent to current pos
    if( square_dist( next, pos() ) != 1 ) {
        return false;
    }
    // next must be adjacent to subsequent move in any preexisting automove route
    if( has_destination() && square_dist( auto_move_route.front(), next ) != 1 ) {
        return false;
    }
    auto_move_route.insert( auto_move_route.begin(), next );
    next_expected_position = pos();
    return true;
}

void player::shift_destination( int shiftx, int shifty )
{
    if( next_expected_position ) {
        next_expected_position->x += shiftx;
        next_expected_position->y += shifty;
    }

    for( auto &elem : auto_move_route ) {
        elem.x += shiftx;
        elem.y += shifty;
    }
}

void player::grab( object_type grab_type, const tripoint &grab_point )
{
    this->grab_type = grab_type;
    this->grab_point = grab_point;

    path_settings->avoid_rough_terrain = grab_type != OBJECT_NONE;
}

object_type player::get_grab_type() const
{
    return grab_type;
}

void player::start_hauling()
{
    add_msg( _( "You start hauling items along the ground." ) );
    if( is_armed() ) {
        add_msg( m_warning, _( "Your hands are not free, which makes hauling slower." ) );
    }
    hauling = true;
}

void player::stop_hauling()
{
    add_msg( _( "You stop hauling items." ) );
    hauling = false;
    if( has_activity( activity_id( "ACT_MOVE_ITEMS" ) ) ) {
        cancel_activity();
    }
}

bool player::is_hauling() const
{
    return hauling;
}

bool player::has_weapon() const
{
    return !unarmed_attack();
}

m_size player::get_size() const
{
    return MS_MEDIUM;
}

int player::get_hp() const
{
    return get_hp( num_hp_parts );
}

int player::get_hp( hp_part bp ) const
{
    if( bp < num_hp_parts ) {
        return hp_cur[bp];
    }
    int hp_total = 0;
    for( int i = 0; i < num_hp_parts; ++i ) {
        hp_total += hp_cur[i];
    }
    return hp_total;
}

int player::get_hp_max() const
{
    return get_hp_max( num_hp_parts );
}

int player::get_hp_max( hp_part bp ) const
{
    if( bp < num_hp_parts ) {
        return hp_max[bp];
    }
    int hp_total = 0;
    for( int i = 0; i < num_hp_parts; ++i ) {
        hp_total += hp_max[i];
    }
    return hp_total;
}

int player::get_stamina_max() const
{
    int maxStamina = get_option< int >( "PLAYER_MAX_STAMINA" );
    maxStamina *= Character::mutation_value( "max_stamina_modifier" );
    return maxStamina;
}

void player::burn_move_stamina( int moves )
{
    int overburden_percentage = 0;
    units::mass current_weight = weight_carried();
    units::mass max_weight = weight_capacity();
    if( current_weight > max_weight ) {
        overburden_percentage = ( current_weight - max_weight ) * 100 / max_weight;
    }
    // Regain 10 stamina / turn
    // 7/turn walking
    // 20/turn running
    int burn_ratio = 7;
    if( g->u.has_active_bionic( bionic_id( "bio_torsionratchet" ) ) ) {
        burn_ratio = burn_ratio * 2 - 3;
    }
    burn_ratio += overburden_percentage;
    if( move_mode == "run" ) {
        burn_ratio = burn_ratio * 3 - 1;
    }
    mod_stat( "stamina", -( ( moves * burn_ratio ) / 100 ) );
    // Chance to suffer pain if overburden and stamina runs out or has trait BADBACK
    // Starts at 1 in 25, goes down by 5 for every 50% more carried
    if( ( current_weight > max_weight ) && ( has_trait( trait_BADBACK ) || stamina == 0 ) &&
        one_in( 35 - 5 * current_weight / ( max_weight / 2 ) ) ) {
        add_msg_if_player( m_bad, _( "Your body strains under the weight!" ) );
        // 1 more pain for every 800 grams more (5 per extra STR needed)
        if( ( ( current_weight - max_weight ) / 800_gram > get_pain() && get_pain() < 100 ) ) {
            mod_pain( 1 );
        }
    }
}

Creature::Attitude player::attitude_to( const Creature &other ) const
{
    const auto m = dynamic_cast<const monster *>( &other );
    if( m != nullptr ) {
        if( m->friendly != 0 ) {
            return A_FRIENDLY;
        }
        switch( m->attitude( const_cast<player *>( this ) ) ) {
            // player probably does not want to harm them, but doesn't care much at all.
            case MATT_FOLLOW:
            case MATT_FPASSIVE:
            case MATT_IGNORE:
            case MATT_FLEE:
                return A_NEUTRAL;
            // player does not want to harm those.
            case MATT_FRIEND:
            case MATT_ZLAVE: // Don't want to harm your zlave!
                return A_FRIENDLY;
            case MATT_ATTACK:
                return A_HOSTILE;
            case MATT_NULL:
            case NUM_MONSTER_ATTITUDES:
                break;
        }

        return A_NEUTRAL;
    }

    const auto p = dynamic_cast<const npc *>( &other );
    if( p != nullptr ) {
        if( p->is_enemy() ) {
            return A_HOSTILE;
        } else if( p->is_friend() ) {
            return A_FRIENDLY;
        } else {
            return A_NEUTRAL;
        }
    } else if( &other == this ) {
        return A_FRIENDLY;
    }

    return A_NEUTRAL;
}

void player::toggle_map_memory()
{
    show_map_memory = !show_map_memory;
}

bool player::should_show_map_memory()
{
    return show_map_memory;
}

void player::serialize_map_memory( JsonOut &jsout ) const
{
    player_map_memory.store( jsout );
}

void player::deserialize_map_memory( JsonIn &jsin )
{
    player_map_memory.load( jsin );
}

memorized_terrain_tile player::get_memorized_tile( const tripoint &pos ) const
{
    return player_map_memory.get_tile( pos );
}

void player::memorize_tile( const tripoint &pos, const std::string &ter, const int subtile,
                            const int rotation )
{
    player_map_memory.memorize_tile( max_memorized_tiles(), pos, ter, subtile, rotation );
}

void player::memorize_symbol( const tripoint &pos, const long symbol )
{
    player_map_memory.memorize_symbol( max_memorized_tiles(), pos, symbol );
}

long player::get_memorized_symbol( const tripoint &p ) const
{
    return player_map_memory.get_symbol( p );
}

size_t player::max_memorized_tiles() const
{
    // Only check traits once a turn since this is called a huge number of times.
    if( current_map_memory_turn != calendar::turn ) {
        current_map_memory_turn = calendar::turn;
        if( has_active_bionic( bio_memory ) ) {
            current_map_memory_capacity = SEEX * SEEY * 20000; // 5000 overmap tiles
        } else if( has_trait( trait_FORGETFUL ) ) {
            current_map_memory_capacity = SEEX * SEEY * 200; // 50 overmap tiles
        } else if( has_trait( trait_GOODMEMORY ) ) {
            current_map_memory_capacity = SEEX * SEEY * 800; // 200 overmap tiles
        } else {
            current_map_memory_capacity = SEEX * SEEY * 400; // 100 overmap tiles
        }
    }
    return current_map_memory_capacity;
}

void player::clear_memorized_tile( const tripoint &pos )
{
    player_map_memory.clear_memorized_tile( pos );
}

bool player::sees( const tripoint &t, bool ) const
{
    static const bionic_id str_bio_night( "bio_night" );
    const int wanted_range = rl_dist( pos(), t );
    bool can_see = is_player() ? g->m.pl_sees( t, wanted_range ) :
                   Creature::sees( t );
    // Clairvoyance is now pretty cheap, so we can check it early
    if( wanted_range < MAX_CLAIRVOYANCE && wanted_range < clairvoyance() ) {
        return true;
    }
    // Only check if we need to override if we already came to the opposite conclusion.
    if( can_see && wanted_range < 15 && wanted_range > sight_range( 1 ) &&
        has_active_bionic( str_bio_night ) ) {
        can_see = false;
    }
    if( can_see && wanted_range > unimpaired_range() ) {
        can_see = false;
    }

    return can_see;
}

bool player::sees( const Creature &critter ) const
{
    // This handles only the player/npc specific stuff (monsters don't have traits or bionics).
    const int dist = rl_dist( pos(), critter.pos() );
    if( dist <= 3 && has_trait( trait_ANTENNAE ) ) {
        return true;
    }
    if( critter.digging() && has_active_bionic( bio_ground_sonar ) ) {
        // Bypass the check below, the bionic sonar also bypasses the sees(point) check because
        // walls don't block sonar which is transmitted in the ground, not the air.
        // TODO: this might need checks whether the player is in the air, or otherwise not connected
        // to the ground. It also might need a range check.
        return true;
    }
    return Creature::sees( critter );
}

nc_color player::bodytemp_color( int bp ) const
{
    nc_color color =  c_light_gray; // default
    if( bp == bp_eyes ) {
        color = c_light_gray;    // Eyes don't count towards warmth
    } else if( temp_conv[bp] >  BODYTEMP_SCORCHING ) {
        color = c_red;
    } else if( temp_conv[bp] >  BODYTEMP_VERY_HOT ) {
        color = c_light_red;
    } else if( temp_conv[bp] >  BODYTEMP_HOT ) {
        color = c_yellow;
    } else if( temp_conv[bp] >  BODYTEMP_COLD ) {
        color = c_green;
    } else if( temp_conv[bp] >  BODYTEMP_VERY_COLD ) {
        color = c_light_blue;
    } else if( temp_conv[bp] >  BODYTEMP_FREEZING ) {
        color = c_cyan;
    } else if( temp_conv[bp] <= BODYTEMP_FREEZING ) {
        color = c_blue;
    }
    return color;
}

//message related stuff
void player::add_msg_if_player( const std::string &msg ) const
{
    Messages::add_msg( msg );
}

void player::add_msg_player_or_npc( const std::string &player_msg,
                                    const std::string &/*npc_msg*/ ) const
{
    Messages::add_msg( player_msg );
}

void player::add_msg_if_player( const game_message_type type, const std::string &msg ) const
{
    Messages::add_msg( type, msg );
}

void player::add_msg_player_or_npc( const game_message_type type, const std::string &player_msg,
                                    const std::string &/*npc_msg*/ ) const
{
    Messages::add_msg( type, player_msg );
}

void player::add_msg_player_or_say( const std::string &player_msg,
                                    const std::string &/*npc_speech*/ ) const
{
    Messages::add_msg( player_msg );
}

void player::add_msg_player_or_say( const game_message_type type, const std::string &player_msg,
                                    const std::string &/*npc_speech*/ ) const
{
    Messages::add_msg( type, player_msg );
}

bool player::knows_trap( const tripoint &pos ) const
{
    const tripoint p = g->m.getabs( pos );
    return known_traps.count( p ) > 0;
}

void player::add_known_trap( const tripoint &pos, const trap &t )
{
    const tripoint p = g->m.getabs( pos );
    if( t.is_null() ) {
        known_traps.erase( p );
    } else {
        // TODO: known_traps should map to a trap_str_id
        known_traps[p] = t.id.str();
    }
}

bool player::is_deaf() const
{
    return get_effect_int( effect_deaf ) > 2 || worn_with_flag( "DEAF" ) ||
           ( has_active_bionic( bio_earplugs ) && !has_active_bionic( bio_ears ) ) ||
           ( has_trait( trait_M_SKIN3 ) && g->m.has_flag_ter_or_furn( "FUNGUS", pos() ) && in_sleep_state() );
}

bool player::can_hear( const tripoint &source, const int volume ) const
{
    if( is_deaf() ) {
        return false;
    }

    // source is in-ear and at our square, we can hear it
    if( source == pos() && volume == 0 ) {
        return true;
    }

    // TODO: sound attenuation due to weather

    const int dist = rl_dist( source, pos() );
    const float volume_multiplier = hearing_ability();
    return volume * volume_multiplier >= dist;
}

float player::hearing_ability() const
{
    float volume_multiplier = 1.0;

    // Mutation/Bionic volume modifiers
    if( has_active_bionic( bio_ears ) && !has_active_bionic( bio_earplugs ) ) {
        volume_multiplier *= 3.5;
    }
    if( has_trait( trait_PER_SLIME ) ) {
        // Random hearing :-/
        // (when it's working at all, see player.cpp)
        // changed from 0.5 to fix Mac compiling error
        volume_multiplier *= ( rng( 1, 2 ) );
    }

    volume_multiplier *= Character::mutation_value( "hearing_modifier" );

    if( has_effect( effect_deaf ) ) {
        // Scale linearly up to 30 minutes
        volume_multiplier *= ( 30_minutes - get_effect_dur( effect_deaf ) ) / 30_minutes;
    }

    if( has_effect( effect_earphones ) ) {
        volume_multiplier *= .25;
    }

    return volume_multiplier;
}

std::string player::visible_mutations( const int visibility_cap ) const
{
    const std::string trait_str = enumerate_as_string( my_mutations.begin(), my_mutations.end(),
    [visibility_cap ]( const std::pair<trait_id, trait_data> &pr ) -> std::string {
        const auto &mut_branch = pr.first.obj();
        // Finally some use for visibility trait of mutations
        if( mut_branch.visibility > 0 && mut_branch.visibility >= visibility_cap )
        {
            return string_format( "<color_%s>%s</color>", string_from_color( mut_branch.get_display_color() ),
                                  mut_branch.name() );
        }

        return std::string();
    } );
    return trait_str;
}

std::vector<std::string> player::short_description_parts() const
{
    std::vector<std::string> result;

    if( is_armed() ) {
        result.push_back( _( "Wielding: " ) + weapon.tname() );
    }
    const std::string worn_str = enumerate_as_string( worn.begin(), worn.end(),
    []( const item & it ) {
        return it.tname();
    } );
    if( !worn_str.empty() ) {
        result.push_back( _( "Wearing: " ) + worn_str );
    }
    const int visibility_cap = 0; // no cap
    const auto trait_str = visible_mutations( visibility_cap );
    if( !trait_str.empty() ) {
        result.push_back( _( "Traits: " ) + trait_str );
    }
    return result;
}

std::string player::short_description() const
{
    return join( short_description_parts(), ";   " );
}

int player::print_info( const catacurses::window &w, int vStart, int, int column ) const
{
    mvwprintw( w, vStart++, column, _( "You (%s)" ), name.c_str() );
    return vStart;
}

bool player::is_visible_in_range( const Creature &critter, const int range ) const
{
    return sees( critter ) && rl_dist( pos(), critter.pos() ) <= range;
}

std::vector<Creature *> player::get_visible_creatures( const int range ) const
{
    return g->get_creatures_if( [this, range]( const Creature & critter ) -> bool {
        return this != &critter && pos() != critter.pos() && // @todo: get rid of fake npcs (pos() check)
        rl_dist( pos(), critter.pos() ) <= range && sees( critter );
    } );
}

std::vector<Creature *> player::get_targetable_creatures( const int range ) const
{
    return g->get_creatures_if( [this, range]( const Creature & critter ) -> bool {
        return this != &critter && pos() != critter.pos() && // @todo: get rid of fake npcs (pos() check)
        rl_dist( pos(), critter.pos() ) <= range &&
        ( sees( critter ) || sees_with_infrared( critter ) );
    } );
}

std::vector<Creature *> player::get_hostile_creatures( int range ) const
{
    return g->get_creatures_if( [this, range]( const Creature & critter ) -> bool {
        float dist_to_creature;
        // Fixes circular distance range for ranged attacks
        if( !trigdist )
        {
            dist_to_creature = rl_dist( pos(), critter.pos() );
        } else
        {
            dist_to_creature = round( trig_dist( pos(), critter.pos() ) );
        }
        return this != &critter && pos() != critter.pos() && // @todo: get rid of fake npcs (pos() check)
        dist_to_creature <= range && critter.attitude_to( *this ) == A_HOSTILE
        && sees( critter );
    } );
}

void player::place_corpse()
{
    //If the character/NPC is on a distant mission, don't drop their their gear when they die since they still have a local pos
    if( !death_drops ) {
        return;
    }
    std::vector<item *> tmp = inv_dump();
    item body = item::make_corpse( mtype_id::NULL_ID(), calendar::turn, name );
    for( auto itm : tmp ) {
        g->m.add_item_or_charges( pos(), *itm );
    }
    for( auto &bio : *my_bionics ) {
        if( item::type_is_defined( bio.id.str() ) ) {
            body.put_in( item( bio.id.str(), calendar::turn ) );
        }
    }

    // Restore amount of installed pseudo-modules of Power Storage Units
    std::pair<int, int> storage_modules = amount_of_storage_bionics();
    for( int i = 0; i < storage_modules.first; ++i ) {
        body.emplace_back( "bio_power_storage" );
    }
    for( int i = 0; i < storage_modules.second; ++i ) {
        body.emplace_back( "bio_power_storage_mkII" );
    }
    g->m.add_item_or_charges( pos(), body );
}

void player::place_corpse( const tripoint &om_target )
{
    tinymap bay;
    bay.load( om_target.x * 2, om_target.y * 2, om_target.z, false );
    int finX = rng( 1, SEEX * 2 - 2 );
    int finY = rng( 1, SEEX * 2 - 2 );
    if( bay.furn( finX, finY ) != furn_str_id( "f_null" ) ) {
        for( int x = 0; x < SEEX * 2 - 1; x++ ) {
            for( int y = 0; y < SEEY * 2 - 1; y++ ) {
                if( bay.furn( x, y ) == furn_str_id( "f_null" ) ) {
                    finX = x;
                    finY = y;
                }
            }
        }
    }

    std::vector<item *> tmp = inv_dump();
    item body = item::make_corpse( mtype_id::NULL_ID(), calendar::turn, name );
    for( auto itm : tmp ) {
        bay.add_item_or_charges( finX, finY, *itm );
    }
    for( auto &bio : *my_bionics ) {
        if( item::type_is_defined( bio.id.str() ) ) {
            body.put_in( item( bio.id.str(), calendar::turn ) );
        }
    }

    // Restore amount of installed pseudo-modules of Power Storage Units
    std::pair<int, int> storage_modules = amount_of_storage_bionics();
    for( int i = 0; i < storage_modules.first; ++i ) {
        body.emplace_back( "bio_power_storage" );
    }
    for( int i = 0; i < storage_modules.second; ++i ) {
        body.emplace_back( "bio_power_storage_mkII" );
    }
    bay.add_item_or_charges( finX, finY, body );
}

bool player::sees_with_infrared( const Creature &critter ) const
{
    const monster *m = dynamic_cast< const monster * >( &critter );
    // electroreceptors grants vision of robots and electric monsters through walls
    if( m != nullptr && has_trait( trait_ELECTRORECEPTORS ) && ( m->type->in_species( ROBOT ) ||
            critter.has_flag( MF_ELECTRIC ) ) ) {
        return true;
    }

    if( !vision_mode_cache[IR_VISION] || !critter.is_warm() ) {
        return false;
    }

    if( is_player() || critter.is_player() ) {
        // Players should not use map::sees
        // Likewise, players should not be "looked at" with map::sees, not to break symmetry
        return g->m.pl_line_of_sight( critter.pos(), sight_range( DAYLIGHT_LEVEL ) );
    }

    return g->m.sees( pos(), critter.pos(), sight_range( DAYLIGHT_LEVEL ) );
}

std::vector<std::string> player::get_overlay_ids() const
{
    std::vector<std::string> rval;
    std::multimap<int, std::string> mutation_sorting;
    int order;
    std::string overlay_id;

    // first get effects
    for( const auto &eff_pr : *effects ) {
        rval.push_back( "effect_" + eff_pr.first.str() );
    }

    // then get mutations
    for( const auto &mut : my_mutations ) {
        overlay_id = ( mut.second.powered ? "active_" : "" ) + mut.first.str();
        order = get_overlay_order_of_mutation( overlay_id );
        mutation_sorting.insert( std::pair<int, std::string>( order, overlay_id ) );
    }

    // then get bionics
    for( const bionic &bio : *my_bionics ) {
        overlay_id = ( bio.powered ? "active_" : "" ) + bio.id.str();
        order = get_overlay_order_of_mutation( overlay_id );
        mutation_sorting.insert( std::pair<int, std::string>( order, overlay_id ) );
    }

    for( auto &mutorder : mutation_sorting ) {
        rval.push_back( "mutation_" + mutorder.second );
    }

    // next clothing
    // TODO: worry about correct order of clothing overlays
    for( const item &worn_item : worn ) {
        rval.push_back( "worn_" + worn_item.typeId() );
    }

    // last weapon
    // TODO: might there be clothing that covers the weapon?
    if( is_armed() ) {
        rval.push_back( "wielded_" + weapon.typeId() );
    }
    return rval;
}

void player::spores()
{
    fungal_effects fe( *g, g->m );
    //~spore-release sound
    sounds::sound( pos(), 10, sounds::sound_t::combat, _( "Pouf!" ) );
    for( const tripoint &sporep : g->m.points_in_radius( pos(), 1 ) ) {
        if( sporep == pos() ) {
            continue;
        }
        fe.fungalize( sporep, this, 0.25 );
    }
}

void player::blossoms()
{
    // Player blossoms are shorter-ranged, but you can fire much more frequently if you like.
    sounds::sound( pos(), 10, sounds::sound_t::combat, _( "Pouf!" ) );
    for( const tripoint &tmp : g->m.points_in_radius( pos(), 2 ) ) {
        g->m.add_field( tmp, fd_fungal_haze, rng( 1, 2 ) );
    }
}

float player::power_rating() const
{
    int dmg = std::max( { weapon.damage_melee( DT_BASH ),
                          weapon.damage_melee( DT_CUT ),
                          weapon.damage_melee( DT_STAB )
                        } );

    int ret = 2;
    // Small guns can be easily hidden from view
    if( weapon.volume() <= 250_ml ) {
        ret = 2;
    } else if( weapon.is_gun() ) {
        ret = 4;
    } else if( dmg > 12 ) {
        ret = 3; // Melee weapon or weapon-y tool
    }
    if( has_trait( trait_HUGE ) || has_trait( trait_HUGE_OK ) ) {
        ret += 1;
    }
    if( is_wearing_power_armor( nullptr ) ) {
        ret = 5; // No mercy!
    }
    return ret;
}

float player::speed_rating() const
{
    float ret = get_speed() / 100.0f;
    ret *= 100.0f / run_cost( 100, false );
    // Adjustment for player being able to run, but not doing so at the moment
    if( move_mode != "run" ) {
        ret *= 1.0f + ( static_cast<float>( stamina ) / static_cast<float>( get_stamina_max() ) );
    }
    return ret;
}

std::vector<const item *> player::all_items_with_flag( const std::string &flag ) const
{
    return items_with( [&flag]( const item & it ) {
        return it.has_flag( flag );
    } );
}

bool player::has_item_with_flag( const std::string &flag, bool need_charges ) const
{
    return has_item_with( [&flag, &need_charges]( const item & it ) {
        if( it.is_tool() && need_charges ) {
            return it.has_flag( flag ) && it.type->tool->max_charges ? it.charges > 0 : it.has_flag( flag );
        }
        return it.has_flag( flag );
    } );
}

void player::on_mutation_gain( const trait_id &mid )
{
    morale->on_mutation_gain( mid );
}

void player::on_mutation_loss( const trait_id &mid )
{
    morale->on_mutation_loss( mid );
}

void player::on_stat_change( const std::string &stat, int value )
{
    morale->on_stat_change( stat, value );
}

void player::on_item_wear( const item &it )
{
    morale->on_item_wear( it );
}

void player::on_item_takeoff( const item &it )
{
    morale->on_item_takeoff( it );
}

void player::on_worn_item_washed( const item &it )
{
    if( is_worn( it ) ) {
        morale->on_worn_item_washed( it );
    }
}

void player::on_effect_int_change( const efftype_id &eid, int intensity, body_part bp )
{
    // Adrenaline can reduce perceived pain (or increase it when you enter comedown).
    // See @ref get_perceived_pain()
    if( eid == effect_adrenaline ) {
        // Note that calling this does no harm if it wasn't changed.
        on_stat_change( "perceived_pain", get_perceived_pain() );
    }

    morale->on_effect_int_change( eid, intensity, bp );
}

void player::on_mission_assignment( mission &new_mission )
{
    active_missions.push_back( &new_mission );
    set_active_mission( new_mission );
}

void player::on_mission_finished( mission &cur_mission )
{
    if( cur_mission.has_failed() ) {
        failed_missions.push_back( &cur_mission );
        add_msg_if_player( m_bad, _( "Mission \"%s\" is failed." ), cur_mission.name().c_str() );
    } else {
        completed_missions.push_back( &cur_mission );
        add_msg_if_player( m_good, _( "Mission \"%s\" is successfully completed." ),
                           cur_mission.name().c_str() );
    }
    const auto iter = std::find( active_missions.begin(), active_missions.end(), &cur_mission );
    if( iter == active_missions.end() ) {
        debugmsg( "completed mission %d was not in the active_missions list", cur_mission.get_id() );
    } else {
        active_missions.erase( iter );
    }
    if( &cur_mission == active_mission ) {
        if( active_missions.empty() ) {
            active_mission = nullptr;
        } else {
            active_mission = active_missions.front();
        }
    }
}

const targeting_data &player::get_targeting_data()
{
    if( tdata.get() == nullptr ) {
        debugmsg( "Tried to get targeting data before setting it" );
        tdata.reset( new targeting_data() );
        tdata->relevant = nullptr;
        g->u.cancel_activity();
    }

    return *tdata;
}

void player::set_targeting_data( const targeting_data &td )
{
    tdata.reset( new targeting_data( td ) );
}

void player::set_active_mission( mission &cur_mission )
{
    const auto iter = std::find( active_missions.begin(), active_missions.end(), &cur_mission );
    if( iter == active_missions.end() ) {
        debugmsg( "new active mission %d is not in the active_missions list", cur_mission.get_id() );
    } else {
        active_mission = &cur_mission;
    }
}

mission *player::get_active_mission() const
{
    return active_mission;
}

tripoint player::get_active_mission_target() const
{
    if( active_mission == nullptr ) {
        return overmap::invalid_tripoint;
    }
    return active_mission->get_target();
}

std::vector<mission *> player::get_active_missions() const
{
    return active_missions;
}

std::vector<mission *> player::get_completed_missions() const
{
    return completed_missions;
}

std::vector<mission *> player::get_failed_missions() const
{
    return failed_missions;
}

bool player::query_yn( const std::string &mes ) const
{
    return ::query_yn( mes );
}

const pathfinding_settings &player::get_pathfinding_settings() const
{
    return *path_settings;
}

std::set<tripoint> player::get_path_avoid() const
{
    std::set<tripoint> ret;
    for( npc &guy : g->all_npcs() ) {
        if( sees( guy ) ) {
            ret.insert( guy.pos() );
        }
    }

    // @todo: Add known traps in a way that doesn't destroy performance

    return ret;
}

bool player::is_rad_immune() const
{
    bool has_helmet = false;
    return ( is_wearing_power_armor( &has_helmet ) && has_helmet ) || worn_with_flag( "RAD_PROOF" );
}

void player::do_skill_rust()
{
    const int rate = rust_rate();
    if( rate <= 0 ) {
        return;
    }
    for( auto &pair : *_skills ) {
        if( rate <= rng( 0, 1000 ) ) {
            continue;
        }

        const Skill &aSkill = *pair.first;
        SkillLevel &skill_level_obj = pair.second;

        if( aSkill.is_combat_skill() &&
            ( ( has_trait( trait_PRED2 ) && one_in( 4 ) ) ||
              ( has_trait( trait_PRED3 ) && one_in( 2 ) ) ||
              ( has_trait( trait_PRED4 ) && x_in_y( 2, 3 ) ) ) ) {
            // Their brain is optimized to remember this
            if( one_in( 15600 ) ) {
                // They've already passed the roll to avoid rust at
                // this point, but print a message about it now and
                // then.
                //
                // 13 combat skills, 600 turns/hr, 7800 tests/hr.
                // This means PRED2/PRED3/PRED4 think of hunting on
                // average every 8/4/3 hours, enough for immersion
                // without becoming an annoyance.
                //
                add_msg_if_player( _( "Your heart races as you recall your most recent hunt." ) );
                stim++;
            }
            continue;
        }

        const bool charged_bio_mem = power_level > 25 && has_active_bionic( bio_memory );
        const int oldSkillLevel = skill_level_obj.level();
        if( skill_level_obj.rust( charged_bio_mem ) ) {
            add_msg_if_player( m_warning,
                               _( "Your knowledge of %s begins to fade, but your memory banks retain it!" ), aSkill.name() );
            charge_power( -25 );
        }
        const int newSkill = skill_level_obj.level();
        if( newSkill < oldSkillLevel ) {
            add_msg_if_player( m_bad, _( "Your skill in %s has reduced to %d!" ), aSkill.name(), newSkill );
        }
    }
}<|MERGE_RESOLUTION|>--- conflicted
+++ resolved
@@ -815,14 +815,6 @@
             add_msg_if_player( m_info, _( "You learned a new style." ) );
         }
     }
-<<<<<<< HEAD
-=======
-    if( inp_mngr.get_previously_pressed_key() == KEY_LEFT ) {
-        facing = FD_LEFT;
-    } else if( inp_mngr.get_previously_pressed_key() == KEY_RIGHT ) {
-        facing = FD_RIGHT;
-    }
->>>>>>> f3e1fb77
 }
 
 void player::action_taken()
