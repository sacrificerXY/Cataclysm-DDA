--- conflicted
+++ resolved
@@ -2529,447 +2529,6 @@
     morale->display( ( calc_focus_equilibrium() - focus_pool ) / 100.0 );
 }
 
-<<<<<<< HEAD
-=======
-static std::string print_gun_mode( const player &p )
-{
-    auto m = p.weapon.gun_current_mode();
-    if( m ) {
-        if( m.melee() || !m->is_gunmod() ) {
-            return string_format( m.mode.empty() ? "%s" : "%s (%s)",
-                                  p.weapname().c_str(), _( m.mode.c_str() ) );
-        } else {
-            return string_format( "%s (%i/%i)", m->tname().c_str(),
-                                  m->ammo_remaining(), m->ammo_capacity() );
-        }
-    } else {
-        return p.weapname();
-    }
-}
-
-void player::print_stamina_bar( const catacurses::window &w ) const
-{
-    std::string sta_bar;
-    nc_color sta_color;
-    std::tie( sta_bar, sta_color ) = get_hp_bar( stamina ,  get_stamina_max() );
-    wprintz( w, sta_color, sta_bar.c_str() );
-}
-
-void player::disp_status( const catacurses::window &w, const catacurses::window &w2 )
-{
-    bool sideStyle = use_narrow_sidebar();
-    const catacurses::window &weapwin = sideStyle ? w2 : w;
-
-    {
-        const int y = sideStyle ? 1 : 0;
-        const int wn = getmaxx( weapwin );
-        trim_and_print( weapwin, y, 0, wn, c_light_gray, print_gun_mode( *this ) );
-    }
-
-    // Print currently used style or weapon mode.
-    std::string style;
-    const auto style_color = is_armed() ? c_red : c_blue;
-    const auto &cur_style = style_selected.obj();
-    if( cur_style.force_unarmed || cur_style.weapon_valid( weapon ) ) {
-        style = cur_style.name;
-    } else if( is_armed() ) {
-        style = _( "Normal" );
-    } else {
-        style = _( "No Style" );
-    }
-
-    if( !style.empty() ) {
-        int x = sideStyle ? ( getmaxx( weapwin ) - 13 ) : 0;
-        mvwprintz( weapwin, 1, x, style_color, style.c_str() );
-    }
-
-    wmove( w, sideStyle ? 1 : 2, 0 );
-    if( get_hunger() > 2800 ) {
-        wprintz( w, c_red,    _( "Starving!" ) );
-    } else if( get_hunger() > 1400 ) {
-        wprintz( w, c_light_red,  _( "Near starving" ) );
-    } else if( get_hunger() > 300 ) {
-        wprintz( w, c_light_red,  _( "Famished" ) );
-    } else if( get_hunger() > 100 ) {
-        wprintz( w, c_yellow, _( "Very hungry" ) );
-    } else if( get_hunger() > 40 ) {
-        wprintz( w, c_yellow, _( "Hungry" ) );
-    } else if( get_hunger() < -60 ) {
-        wprintz( w, c_green,  _( "Engorged" ) );
-    } else if( get_hunger() < -20 ) {
-        wprintz( w, c_green,  _( "Sated" ) );
-    } else if( get_hunger() < 0 ) {
-        wprintz( w, c_green,  _( "Full" ) );
-    }
-
-    /// Find hottest/coldest bodypart
-    // Calculate the most extreme body temperatures
-    int current_bp_extreme = 0, conv_bp_extreme = 0;
-    for( const body_part bp : all_body_parts ) {
-        if( abs( temp_cur[bp] - BODYTEMP_NORM ) > abs( temp_cur[current_bp_extreme] - BODYTEMP_NORM ) ) {
-            current_bp_extreme = bp;
-        }
-        if( abs( temp_conv[bp] - BODYTEMP_NORM ) > abs( temp_conv[conv_bp_extreme] - BODYTEMP_NORM ) ) {
-            conv_bp_extreme = bp;
-        }
-    }
-
-    // Assign zones for comparisons
-    int cur_zone = 0, conv_zone = 0;
-    if( temp_cur[current_bp_extreme] >  BODYTEMP_SCORCHING ) {
-        cur_zone = 7;
-    } else if( temp_cur[current_bp_extreme] >  BODYTEMP_VERY_HOT ) {
-        cur_zone = 6;
-    } else if( temp_cur[current_bp_extreme] >  BODYTEMP_HOT ) {
-        cur_zone = 5;
-    } else if( temp_cur[current_bp_extreme] >  BODYTEMP_COLD ) {
-        cur_zone = 4;
-    } else if( temp_cur[current_bp_extreme] >  BODYTEMP_VERY_COLD ) {
-        cur_zone = 3;
-    } else if( temp_cur[current_bp_extreme] >  BODYTEMP_FREEZING ) {
-        cur_zone = 2;
-    } else if( temp_cur[current_bp_extreme] <= BODYTEMP_FREEZING ) {
-        cur_zone = 1;
-    }
-
-    if( temp_conv[conv_bp_extreme] >  BODYTEMP_SCORCHING ) {
-        conv_zone = 7;
-    } else if( temp_conv[conv_bp_extreme] >  BODYTEMP_VERY_HOT ) {
-        conv_zone = 6;
-    } else if( temp_conv[conv_bp_extreme] >  BODYTEMP_HOT ) {
-        conv_zone = 5;
-    } else if( temp_conv[conv_bp_extreme] >  BODYTEMP_COLD ) {
-        conv_zone = 4;
-    } else if( temp_conv[conv_bp_extreme] >  BODYTEMP_VERY_COLD ) {
-        conv_zone = 3;
-    } else if( temp_conv[conv_bp_extreme] >  BODYTEMP_FREEZING ) {
-        conv_zone = 2;
-    } else if( temp_conv[conv_bp_extreme] <= BODYTEMP_FREEZING ) {
-        conv_zone = 1;
-    }
-
-    // delta will be positive if temp_cur is rising
-    int delta = conv_zone - cur_zone;
-    // Decide if temp_cur is rising or falling
-    const char *temp_message = "Error";
-    if( delta >   2 ) {
-        temp_message = _( " (Rising!!)" );
-    } else if( delta ==  2 ) {
-        temp_message = _( " (Rising!)" );
-    } else if( delta ==  1 ) {
-        temp_message = _( " (Rising)" );
-    } else if( delta ==  0 ) {
-        temp_message = "";
-    } else if( delta == -1 ) {
-        temp_message = _( " (Falling)" );
-    } else if( delta == -2 ) {
-        temp_message = _( " (Falling!)" );
-    } else {
-        temp_message = _( " (Falling!!)" );
-    }
-
-    // printCur the hottest/coldest bodypart, and if it is rising or falling in temperature
-    wmove( w, sideStyle ? 6 : 1, sideStyle ? 0 : 9 );
-    if( temp_cur[current_bp_extreme] >  BODYTEMP_SCORCHING ) {
-        wprintz( w, c_red,   _( "Scorching!%s" ), temp_message );
-    } else if( temp_cur[current_bp_extreme] >  BODYTEMP_VERY_HOT ) {
-        wprintz( w, c_light_red, _( "Very hot!%s" ), temp_message );
-    } else if( temp_cur[current_bp_extreme] >  BODYTEMP_HOT ) {
-        wprintz( w, c_yellow, _( "Warm%s" ), temp_message );
-    } else if( temp_cur[current_bp_extreme] >
-               BODYTEMP_COLD ) { // If you're warmer than cold, you are comfortable
-        wprintz( w, c_green, _( "Comfortable%s" ), temp_message );
-    } else if( temp_cur[current_bp_extreme] >  BODYTEMP_VERY_COLD ) {
-        wprintz( w, c_light_blue, _( "Chilly%s" ), temp_message );
-    } else if( temp_cur[current_bp_extreme] >  BODYTEMP_FREEZING ) {
-        wprintz( w, c_cyan,  _( "Very cold!%s" ), temp_message );
-    } else if( temp_cur[current_bp_extreme] <= BODYTEMP_FREEZING ) {
-        wprintz( w, c_blue,  _( "Freezing!%s" ), temp_message );
-    }
-
-    int x = 32;
-    int y = sideStyle ?  0 :  1;
-    if( is_deaf() ) {
-        mvwprintz( sideStyle ? w2 : w, y, x, c_red, _( "Deaf!" ) );
-    } else {
-        mvwprintz( sideStyle ? w2 : w, y, x, c_yellow, _( "Sound %d" ), volume );
-    }
-    volume = 0;
-
-    wmove( w, 2, sideStyle ? 0 : 15 );
-    if( get_thirst() > 520 ) {
-        wprintz( w, c_light_red,  _( "Parched" ) );
-    } else if( get_thirst() > 240 ) {
-        wprintz( w, c_light_red,  _( "Dehydrated" ) );
-    } else if( get_thirst() > 80 ) {
-        wprintz( w, c_yellow, _( "Very thirsty" ) );
-    } else if( get_thirst() > 40 ) {
-        wprintz( w, c_yellow, _( "Thirsty" ) );
-    } else if( get_thirst() < -60 ) {
-        wprintz( w, c_green,  _( "Turgid" ) );
-    } else if( get_thirst() < -20 ) {
-        wprintz( w, c_green,  _( "Hydrated" ) );
-    } else if( get_thirst() < 0 ) {
-        wprintz( w, c_green,  _( "Slaked" ) );
-    }
-
-    wmove( w, sideStyle ? 3 : 2, sideStyle ? 0 : 30 );
-    if( get_fatigue() > EXHAUSTED ) {
-        wprintz( w, c_red,    _( "Exhausted" ) );
-    } else if( get_fatigue() > DEAD_TIRED ) {
-        wprintz( w, c_light_red,  _( "Dead tired" ) );
-    } else if( get_fatigue() > TIRED ) {
-        wprintz( w, c_yellow, _( "Tired" ) );
-    }
-
-    wmove( w, sideStyle ? 4 : 2, sideStyle ? 0 : 41 );
-    wprintz( w, c_white, _( "Focus" ) );
-    nc_color col_xp = c_dark_gray;
-    if( focus_pool >= 100 ) {
-        col_xp = c_white;
-    } else if( focus_pool >  0 ) {
-        col_xp = c_light_gray;
-    }
-    wprintz( w, col_xp, " %d", focus_pool );
-
-    nc_color col_pain = c_yellow;
-    if( get_perceived_pain() >= 60 ) {
-        col_pain = c_red;
-    } else if( get_perceived_pain() >= 40 ) {
-        col_pain = c_light_red;
-    }
-    if( get_perceived_pain() > 0 ) {
-        mvwprintz( w, sideStyle ? 0 : 3, 0, col_pain, _( "Pain %d" ), get_perceived_pain() );
-    }
-
-    int morale_cur = get_morale_level();
-    nc_color col_morale = c_white;
-    if( morale_cur >= 10 ) {
-        col_morale = c_green;
-    } else if( morale_cur <= -10 ) {
-        col_morale = c_red;
-    }
-    const char *morale_str;
-    if ( get_option<std::string>( "MORALE_STYLE" ) == "horizontal" ) {
-        if( has_trait( trait_THRESH_FELINE ) || has_trait( trait_THRESH_URSINE ) ) {
-            if( morale_cur >= 200) {
-                morale_str = "@W@";
-            } else if( morale_cur >= 100 ) {
-                morale_str = "OWO";
-            } else if( morale_cur >= 50 ) {
-                morale_str = "owo";
-            } else if( morale_cur >= 10 ) {
-                morale_str = "^w^";
-            } else if( morale_cur >= -10 ) {
-                morale_str = "-w-";
-            } else if( morale_cur >= -50 ) {
-                morale_str = "-m-";
-            } else if( morale_cur >= -100 ) {
-                morale_str = "TmT";
-            } else if( morale_cur >= -200 ) {
-                morale_str = "XmX";
-            } else {
-                morale_str = "@m@";
-            }
-        } else if( has_trait( trait_THRESH_BIRD ) ) {
-            if( morale_cur >= 200) {
-                morale_str = "@v@";
-            } else if( morale_cur >= 100 ) {
-                morale_str = "OvO";
-            } else if( morale_cur >= 50 ) {
-                morale_str = "ovo";
-            } else if( morale_cur >= 10 ) {
-                morale_str = "^v^";
-            } else if( morale_cur >= -10 ) {
-                morale_str = "-v-";
-            } else if( morale_cur >= -50 ) {
-                morale_str = ".v.";
-            } else if( morale_cur >= -100 ) {
-                morale_str = "TvT";
-            } else if( morale_cur >= -200 ) {
-                morale_str = "XvX";
-            } else {
-                morale_str = "@v@";
-            }
-        } else if( morale_cur >= 200) {
-            morale_str = "@U@";
-        } else if( morale_cur >= 100 ) {
-            morale_str = "OuO";
-        } else if( morale_cur >= 50 ) {
-            morale_str = "^u^";
-        } else if( morale_cur >= 10 ) {
-            morale_str = "n_n";
-        } else if( morale_cur >= -10 ) {
-            morale_str = "-_-";
-        } else if( morale_cur >= -50 ) {
-            morale_str = "-n-";
-        } else if( morale_cur >= -100 ) {
-            morale_str = "TnT";
-        } else if( morale_cur >= -200 ) {
-            morale_str = "XnX";
-        } else {
-            morale_str = "@n@";
-        }
-    } else if( morale_cur >= 100 ) {
-        morale_str = "8D";
-    } else if( morale_cur >= 50 ) {
-        morale_str = ":D";
-    } else if( has_trait( trait_THRESH_FELINE ) && morale_cur >= 10 ) {
-        morale_str = ":3";
-    } else if( !has_trait( trait_THRESH_FELINE ) && morale_cur >= 10 ) {
-        morale_str = ":)";
-    } else if( morale_cur >= -10 ) {
-        morale_str = ":|";
-    } else if( morale_cur >= -50 ) {
-        morale_str = "):";
-    } else if( morale_cur >= -100 ) {
-        morale_str = "D:";
-    } else {
-        morale_str = "D8";
-    }
-    mvwprintz( w, sideStyle ? 0 : 3, sideStyle ? 11 : 9, col_morale, morale_str );
-
-    vehicle *veh = g->remoteveh();
-    if( veh == nullptr && in_vehicle ) {
-        veh = g->m.veh_at( pos() );
-    }
-    if( veh ) {
-        veh->print_fuel_indicators( w, sideStyle ? 2 : 3, sideStyle ? getmaxx( w ) - 5 : 49 );
-        nc_color col_indf1 = c_light_gray;
-
-        float strain = veh->strain();
-        nc_color col_vel = strain <= 0 ? c_light_blue :
-                           ( strain <= 0.2 ? c_yellow :
-                             ( strain <= 0.4 ? c_light_red : c_red ) );
-
-        // Draw the speedometer.
-        int speedox = sideStyle ? 0 : 28;
-        int speedoy = sideStyle ? 5 :  3;
-
-        bool metric = get_option<std::string>( "USE_METRIC_SPEEDS" ) == "km/h";
-        // Logic below is not applicable to translated units and should be changed
-        int velx    = metric ? 4 : 3; // strlen(units) + 1
-        int cruisex = metric ? 9 : 8; // strlen(units) + 6
-
-        if( !sideStyle ) {
-            if( !veh->cruise_on ) {
-                speedox += 2;
-            }
-            if( !metric ) {
-                speedox++;
-            }
-        }
-
-        const char *speedo = veh->cruise_on ? "%s....>...." : "%s....";
-        mvwprintz( w, speedoy, speedox,        col_indf1, speedo, velocity_units( VU_VEHICLE ) );
-        mvwprintz( w, speedoy, speedox + velx, col_vel,   "%4d",
-                   int( convert_velocity( veh->velocity, VU_VEHICLE ) ) );
-        if( veh->cruise_on ) {
-            mvwprintz( w, speedoy, speedox + cruisex, c_light_green, "%4d",
-                       int( convert_velocity( veh->cruise_velocity, VU_VEHICLE ) ) );
-        }
-
-        const int vel_offset = 11 + ( veh->velocity != 0 ? 2 : 0 );
-        wmove( w, sideStyle ? 4 : 3, getmaxx( w ) - vel_offset );
-        if( veh->velocity != 0 ) {
-            nc_color col_indc = veh->skidding ? c_red : c_green;
-            int dfm = veh->face.dir() - veh->move.dir();
-
-            if( dfm == 0 ) {
-                wprintz( w, col_indc, "^" );
-            } else if( dfm < 0 ) {
-                wprintz( w, col_indc, "<" );
-            } else {
-                wprintz( w, col_indc, ">" );
-            }
-
-            wprintz( w, c_white, " ");
-        }
-
-        //Vehicle direction indicator in 0-359° where 0 is north (veh->face.dir() 0° is west)
-        wprintz( w, c_white, string_format( "%3d°", ( veh->face.dir() + 90 ) % 360 ).c_str() );
-
-        if( sideStyle ) {
-            // Make sure this is left-aligned.
-            mvwprintz( w, speedoy, getmaxx( w ) - 9, c_white, "%s", _( "Stm " ) );
-            print_stamina_bar( w );
-        }
-    } else {  // Not in vehicle
-        nc_color col_str = c_white, col_dex = c_white, col_int = c_white,
-                 col_per = c_white, col_spd = c_white, col_time = c_white;
-        int str_bonus = get_str_bonus();
-        int dex_bonus = get_dex_bonus();
-        int int_bonus = get_int_bonus();
-        int per_bonus = get_per_bonus();
-        int spd_bonus = get_speed_bonus();
-        if( str_bonus < 0 ) {
-            col_str = c_red;
-        }
-        if( str_bonus > 0 ) {
-            col_str = c_green;
-        }
-        if( dex_bonus  < 0 ) {
-            col_dex = c_red;
-        }
-        if( dex_bonus  > 0 ) {
-            col_dex = c_green;
-        }
-        if( int_bonus  < 0 ) {
-            col_int = c_red;
-        }
-        if( int_bonus  > 0 ) {
-            col_int = c_green;
-        }
-        if( per_bonus  < 0 ) {
-            col_per = c_red;
-        }
-        if( per_bonus  > 0 ) {
-            col_per = c_green;
-        }
-        if( spd_bonus < 0 ) {
-            col_spd = c_red;
-        }
-        if( spd_bonus > 0 ) {
-            col_spd = c_green;
-        }
-
-        int wx  = sideStyle ? 18 : 12;
-        int wy  = sideStyle ?  0 :  3;
-        int dx = sideStyle ?  0 :  7;
-        int dy = sideStyle ?  1 :  0;
-        mvwprintz( w, wy + dy * 0, wx + dx * 0, col_str, _( "Str %d" ), str_cur );
-        mvwprintz( w, wy + dy * 1, wx + dx * 1, col_dex, _( "Dex %d" ), dex_cur );
-        mvwprintz( w, wy + dy * 2, wx + dx * 2, col_int, _( "Int %d" ), int_cur );
-        mvwprintz( w, wy + dy * 3, wx + dx * 3, col_per, _( "Per %d" ), per_cur );
-
-        int spdx = sideStyle ?  0 : wx + dx * 4 + 1;
-        int spdy = sideStyle ?  5 : wy + dy * 4;
-        mvwprintz( w, spdy, spdx, col_spd, _( "Spd %d" ), get_speed() );
-        if( this->weight_carried() > this->weight_capacity() ) {
-            col_time = h_black;
-        }
-        if( this->volume_carried() > this->volume_capacity() ) {
-            if( this->weight_carried() > this->weight_capacity() ) {
-                col_time = c_dark_gray_magenta;
-            } else {
-                col_time = c_dark_gray_red;
-            }
-        }
-        wprintz( w, col_time, " %d", movecounter );
-
-        //~ Movement type: "walking". Max string length: one letter.
-        const auto str_walk = pgettext( "movement-type", "W" );
-        //~ Movement type: "running". Max string length: one letter.
-        const auto str_run = pgettext( "movement-type", "R" );
-        wprintz( w, c_white, " %s", move_mode == "walk" ? str_walk : str_run );
-        if( sideStyle ) {
-            mvwprintz( w, spdy, wx + dx * 4 - 3, c_white, _( "Stm " ) );
-            print_stamina_bar( w );
-        }
-    }
-}
-
->>>>>>> af07bef6
 bool player::has_conflicting_trait( const trait_id &flag ) const
 {
     return ( has_opposite_trait( flag ) || has_lower_trait( flag ) || has_higher_trait( flag ) );
