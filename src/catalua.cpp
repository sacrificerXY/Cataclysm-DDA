#include "catalua.h"

#include <sys/stat.h>

#include "game.h"
#include "item_factory.h"
#include "item.h"
#include "pldata.h"
#include "mapgen.h"
#include "mapgen_functions.h"
#include "map.h"
#include "path_info.h"

#ifdef LUA
extern "C" {
#include "lua.h"
#include "lualib.h"
#include "lauxlib.h"
}

lua_State *lua_state;

// Keep track of the current mod from which we are executing, so that
// we know where to load files from.
std::string lua_file_path = "";

// Helper functions for making working with the lua API more straightforward.
// --------------------------------------------------------------------------

// Stores item at the given stack position into the registry.
int luah_store_in_registry(lua_State* L, int stackpos) {
    lua_pushvalue(L, stackpos);
    return luaL_ref(L, LUA_REGISTRYINDEX);
}

// Removes item from registry and pushes on the top of stack.
void luah_remove_from_registry(lua_State* L, int item_index) {
    lua_rawgeti(L, LUA_REGISTRYINDEX, item_index);
    luaL_unref(L, LUA_REGISTRYINDEX, item_index);
}

// Sets the metatable for the element on top of the stack.
void luah_setmetatable(lua_State* L, const char* metatable_name) {
    // Push the metatable on top of the stack.
    lua_getglobal(L, metatable_name);

    // The element we want to set the metatable for is now below the top.
    lua_setmetatable(L, -2);
}

void luah_setglobal(lua_State*L, const char* name, int index) {
    lua_pushvalue(L, index);
    lua_setglobal(L, name);
}

void update_globals(lua_State *L) {
    // Make sure the player reference is up to date.
    {
        player** player_userdata = (player**) lua_newuserdata(L, sizeof(player*));
        *player_userdata = &g->u;

        // Set the metatable for the player.
        luah_setmetatable(L, "player_metatable");

        luah_setglobal(L, "player", -1);
    }

    // Make sure the map reference is up to date.
    {
        map** map_userdata = (map**) lua_newuserdata(L, sizeof(map*));
        *map_userdata = &g->m;

        // Set the metatable for the player.
        luah_setmetatable(L, "map_metatable");

        luah_setglobal(L, "map", -1);
    }
}

// iuse abstraction to make iuse's both in lua and C++ possible
// ------------------------------------------------------------
void Item_factory::register_iuse_lua(const char* name, int lua_function) {
    iuse_function_list[name] = use_function(lua_function);
}

// Call the given string directly, used in the lua debug command.
int call_lua(std::string tocall) {
    lua_State* L = lua_state;

    update_globals(L);
    int err = luaL_dostring(L, tocall.c_str());
    if(err) {
        // Error handling.
        const char* error = lua_tostring(L, -1);
        debugmsg("Error in lua command: %s", error);
    }
    return err;
}

//
int lua_mapgen(map * m, std::string terrain_type, mapgendata, int t, float, const std::string & scr) {
    lua_State* L = lua_state;
    {
        map** map_userdata = (map**) lua_newuserdata(L, sizeof(map*));
        *map_userdata = m;
        luah_setmetatable(L, "map_metatable");
        luah_setglobal(L, "map", -1);
    }

    int err = luaL_loadstring(L, scr.c_str() );
    if(err) {
        // Error handling.
        const char* error = lua_tostring(L, -1);
        debugmsg("Error loading lua mapgen: %s", error);
        return err;
    }
//    int function_index = luaL_ref(L, LUA_REGISTRYINDEX); // todo; make use of this
//    lua_rawgeti(L, LUA_REGISTRYINDEX, function_index);

    lua_pushstring(L, terrain_type.c_str());
    lua_setglobal(L, "tertype");
    lua_pushinteger(L, t);
    lua_setglobal(L, "turn");

    err=lua_pcall(L, 0 , LUA_MULTRET, 0);
    if(err) {
        // Error handling.
        const char* error = lua_tostring(L, -1);
        debugmsg("Error running lua mapgen: %s", error);
    }

//    luah_remove_from_registry(L, function_index); // todo: make use of this

    return err;
}

// Lua monster movement override
int lua_monster_move(monster* m) {
    lua_State *L = lua_state;

    update_globals(L);

    lua_getglobal(L, "monster_move");
    lua_getfield(L, -1, m->type->name.c_str());

    // OK our function should now be at the top.
    if(lua_isnil(L, -1)) {
        lua_settop(L, 0);
        return 0;
    }

    // Push the monster on top of the stack.
    monster** monster_userdata = (monster**) lua_newuserdata(L, sizeof(monster*));
    *monster_userdata = m;

    // Set the metatable for the monster.
    luah_setmetatable(L, "monster_metatable");

    // Call the function
    int err = lua_pcall(lua_state, 1, 0, 0);
    if(err) {
        // Error handling.
        const char* error = lua_tostring(L, -1);
        debugmsg("Error in lua monster move function: %s", error);
    }
    lua_settop(L, 0);

    return 1;
}

// Custom functions that are to be wrapped from lua.
// -------------------------------------------------
static uimenu uimenu_instance;
uimenu* create_uimenu() {
    uimenu_instance = uimenu();
    return &uimenu_instance;
}

ter_t* get_terrain_type(int id) {
    return (ter_t*) &terlist[id];
}

// Manually implemented lua functions
//
// Most lua functions are generated by lua/generate_bindings.lua,
// these generated functions can be found in lua/catabindings.cpp

/*
 This function is commented out until I find a way to get a list of all
 currently loaded monsters >_>

// monster_list = game.get_monsters()
static int game_get_monsters(lua_State *L) {
    lua_createtable(L, g->_z.size(), 0); // Preallocate enough space for all our monsters.

    // Iterate over the monster list and insert each monster into our returned table.
    for(int i=0; i < g->_z.size(); i++) {
        // The stack will look like this:
        // 1 - t, table containing monsters
        // 2 - k, index at which the next monster will be inserted
        // 3 - v, next monster to insert
        //
        // lua_rawset then does t[k] = v and pops v and k from the stack

        lua_pushnumber(L, i + 1);
        monster** monster_userdata = (monster**) lua_newuserdata(L, sizeof(monster*));
        *monster_userdata = &(g->_z[i]);
        luah_setmetatable(L, "monster_metatable");
        lua_rawset(L, -3);
    }

    return 1; // 1 return values
}
*/

// items = game.items_at(x, y)
static int game_items_at(lua_State *L) {
    int x = lua_tointeger(L, 1);
    int y = lua_tointeger(L, 2);

    std::vector<item>& items = g->m.i_at(x, y);

    lua_createtable(L, items.size(), 0); // Preallocate enough space for all our items.

    // Iterate over the monster list and insert each monster into our returned table.
    for(int i=0; i < items.size(); i++) {
        // The stack will look like this:
        // 1 - t, table containing item
        // 2 - k, index at which the next item will be inserted
        // 3 - v, next item to insert
        //
        // lua_rawset then does t[k] = v and pops v and k from the stack

        lua_pushnumber(L, i + 1);
        item** item_userdata = (item**) lua_newuserdata(L, sizeof(item*));
        *item_userdata = &(items[i]);
        luah_setmetatable(L, "item_metatable");
        lua_rawset(L, -3);
    }

    return 1; // 1 return values
}

// monster = game.monster_at(x, y)
static int game_monster_at(lua_State *L) {
    int parameter1 = (int) lua_tonumber(L, 1);
    int parameter2 = (int) lua_tonumber(L, 2);
    int monster_idx = g->mon_at(parameter1, parameter2);

    monster& mon_ref = g->zombie(monster_idx);
    monster** monster_userdata = (monster**) lua_newuserdata(L, sizeof(monster*));
    *monster_userdata = &mon_ref;
    luah_setmetatable(L, "monster_metatable");

    return 1; // 1 return values
}

// type = game.item_type(item)
static int game_item_type(lua_State *L) {
    // Create a table of the form
    // t["id"] = item.type.id
    // t["name"] = item.type.name
    // then return t

    item** item_instance = (item**) lua_touserdata(L, 1);

    lua_createtable(L, 0, 2); // Preallocate enough space for all type properties.

    lua_pushstring(L, "name");
    lua_pushstring(L, (*item_instance)->type->name.c_str());
    lua_rawset(L, -3);

    lua_pushstring(L, "id");
    lua_pushstring(L, (*item_instance)->type->id.c_str());
    lua_rawset(L, -3);

    return 1; // 1 return values
}

// game.remove_item(x, y, item)
void game_remove_item(int x, int y, item *it) {
    std::vector<item>& items = g->m.i_at(x, y);

    for(int i=0; i<items.size(); i++) {
        if(&(items[i]) == it) {
            items.erase(items.begin() + i);
        }
    }
}

// x, y = choose_adjacent(query_string, x, y)
static int game_choose_adjacent(lua_State *L) {
    const char* parameter1 = (const char*) lua_tostring(L, 1);
    int parameter2 = (int) lua_tonumber(L, 2);
    int parameter3 = (int) lua_tonumber(L, 3);
    bool success = (bool) g->choose_adjacent(parameter1, parameter2, parameter3);
    if(success) {
        // parameter2 and parameter3 were updated by the call
        lua_pushnumber(L, parameter2);
        lua_pushnumber(L, parameter3);
        return 2; // 2 return values
    } else {
        return 0; // 0 return values
    }
}

// game.register_iuse(string, function_object)
static int game_register_iuse(lua_State *L) {
    // Make sure the first argument is a string.
    const char* name = luaL_checkstring(L, 1);
    if(!name) {
        return luaL_error(L, "First argument to game.register_iuse is not a string.");
    }

    // Make sure the second argument is a function
    luaL_checktype(L, 2, LUA_TFUNCTION);

    // function_object is at the top of the stack, so we can just pop
    // it with luaL_ref
    int function_index = luaL_ref(L, LUA_REGISTRYINDEX);

    // Now register function_object with our iuse's
    item_controller->register_iuse_lua(name, function_index);

    return 0; // 0 return values
}

#include "../lua/catabindings.cpp"

// Load the main file of a mod
void lua_loadmod(lua_State *L, std::string base_path, std::string main_file_name) {
    std::string full_path = base_path + "/" + main_file_name;
    
    // Check if file exists first
    struct stat buffer;   
    int file_exists = stat(full_path.c_str(), &buffer) == 0;
    if(file_exists) {
        lua_file_path = base_path;
        lua_dofile(L, full_path.c_str());
        lua_file_path = "";
    }
    // debugmsg("Loading from %s", full_path.c_str());
}

// Load an arbitrary lua file
void lua_dofile(lua_State *L, const char* path) {
    int err = luaL_dofile(lua_state, path);
    if(err) {
        // Error handling.
        const char* error = lua_tostring(L, -1);
        debugmsg("Error in lua module: %s", error);
    }
}

// game.dofile(file)
//
// Method to load files from lua, later should be made "safe" by
// ensuring it's being loaded from a valid path etc.
static int game_dofile(lua_State *L) {
    const char* path = luaL_checkstring(L, 1);
    
    std::string full_path = lua_file_path + "/" + path;
    lua_dofile(L, full_path.c_str());
    return 0;
}

// Registry containing all the game functions exported to lua.
// -----------------------------------------------------------
static const struct luaL_Reg global_funcs [] = {
    {"register_iuse", game_register_iuse},
    //{"get_monsters", game_get_monsters},
    {"items_at", game_items_at},
    {"item_type", game_item_type},
    {"monster_at", game_monster_at},
    {"choose_adjacent", game_choose_adjacent},
    {"dofile", game_dofile},
    {NULL, NULL}
};

// Lua initialization.
void game::init_lua() {
    lua_state = luaL_newstate();

    luaL_openlibs(lua_state); // Load standard lua libs

    // Load our custom "game" module
    luaL_register(lua_state, "game", gamelib);
    luaL_register(lua_state, "game", global_funcs);

    // Load lua-side metatables etc.
<<<<<<< HEAD
    luaL_dofile(lua_state, FILENAMES["autoexeclua"].c_str());

    // Load main lua mod
    int err = luaL_dofile(lua_state, FILENAMES["mainlua"].c_str());
    if(err) {
        // Error handling.
        const char* error = lua_tostring(lua_state, -1);
        debugmsg("Error in lua module: %s", error);
    }
=======
    luaL_dofile(lua_state, "lua/autoexec.lua");
>>>>>>> d06e9029
}
#endif // #ifdef LUA

// If we're not using lua, need to define Use_function in a way to always call the C++ function
int use_function::call(player* player_instance, item* item_instance, bool active) {
    if(function_type == USE_FUNCTION_CPP) {
        // If it's a C++ function, simply call it with the given arguments.
        iuse tmp;
        return (tmp.*cpp_function)(player_instance, item_instance, active);
    } else {
        #ifdef LUA

        // We'll be using lua_state a lot!
        lua_State* L = lua_state;

        // If it's a lua function, the arguments have to be wrapped in
        // lua userdata's and passed on the lua stack.
        // We will now call the function f(player, item, active)

        update_globals(L);

        // Push the lua function on top of the stack
        lua_rawgeti(L, LUA_REGISTRYINDEX, lua_function);

        // Push the item on top of the stack.
        int item_in_registry;
        {
            item** item_userdata = (item**) lua_newuserdata(L, sizeof(item*));
            *item_userdata = item_instance;

            // Save a reference to the item in the registry so that we can deallocate it
            // when we're done.
            item_in_registry = luah_store_in_registry(L, -1);

            // Set the metatable for the item.
            luah_setmetatable(L, "item_metatable");
        }

        // Push the "active" parameter on top of the stack.
        lua_pushboolean(L, active);

        // Call the iuse function
        int err = lua_pcall(L, 2, 1, 0);
        if(err) {
            // Error handling.
            const char* error = lua_tostring(L, -1);
            debugmsg("Error in lua iuse function: %s", error);
        }

        // Make sure the now outdated parameters we passed to lua aren't
        // being used anymore by setting a metatable that will error on
        // access.
        luah_remove_from_registry(L, item_in_registry);
        luah_setmetatable(L, "outdated_metatable");

        return lua_tointeger(L, -1);

        #else

        // If LUA isn't defined and for some reason we registered a lua function,
        // simply do nothing.
        return 0;

        #endif

    }
}<|MERGE_RESOLUTION|>--- conflicted
+++ resolved
@@ -330,9 +330,9 @@
 // Load the main file of a mod
 void lua_loadmod(lua_State *L, std::string base_path, std::string main_file_name) {
     std::string full_path = base_path + "/" + main_file_name;
-    
+
     // Check if file exists first
-    struct stat buffer;   
+    struct stat buffer;
     int file_exists = stat(full_path.c_str(), &buffer) == 0;
     if(file_exists) {
         lua_file_path = base_path;
@@ -358,7 +358,7 @@
 // ensuring it's being loaded from a valid path etc.
 static int game_dofile(lua_State *L) {
     const char* path = luaL_checkstring(L, 1);
-    
+
     std::string full_path = lua_file_path + "/" + path;
     lua_dofile(L, full_path.c_str());
     return 0;
@@ -388,19 +388,7 @@
     luaL_register(lua_state, "game", global_funcs);
 
     // Load lua-side metatables etc.
-<<<<<<< HEAD
     luaL_dofile(lua_state, FILENAMES["autoexeclua"].c_str());
-
-    // Load main lua mod
-    int err = luaL_dofile(lua_state, FILENAMES["mainlua"].c_str());
-    if(err) {
-        // Error handling.
-        const char* error = lua_tostring(lua_state, -1);
-        debugmsg("Error in lua module: %s", error);
-    }
-=======
-    luaL_dofile(lua_state, "lua/autoexec.lua");
->>>>>>> d06e9029
 }
 #endif // #ifdef LUA
 
