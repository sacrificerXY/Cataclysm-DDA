--- conflicted
+++ resolved
@@ -810,17 +810,11 @@
 void player::perform_technique(ma_technique technique, Creature &t, int &bash_dam, int &cut_dam, int &stab_dam, int& move_cost)
 {
     std::string target = t.disp_name();
-
-    bash_dam += technique.bash;
-    if (cut_dam > stab_dam) { // cut affects stab damage too since only one of cut/stab is used
-        cut_dam += technique.cut;
-    } else {
-        stab_dam += technique.cut;
-    }
-
-<<<<<<< HEAD
+    
     if (technique.attack_as_weapon != "") {
-        d = damage_instance(); //reset damage and replace
+        bash_dam = 0; //reset damage
+        cut_dam = 0;
+        stab_dam = 0;
 
         if (itypes[technique.attack_as_weapon]->is_gun())
         {
@@ -832,21 +826,23 @@
         else {
             item tmp_item = weapon;
             weapon = item(itypes[technique.attack_as_weapon], 0);
-            d.add_damage(DT_BASH, roll_bash_damage(technique.crit_tec));
-            d.add_damage(DT_CUT, roll_cut_damage(technique.crit_tec));
-            d.add_damage(DT_STAB, roll_stab_damage(technique.crit_tec)); 
+            bash_dam += roll_bash_damage(technique.crit_tec);
+            cut_dam += roll_cut_damage(technique.crit_tec);
+            stab_dam += roll_stab_damage(technique.crit_tec); 
             weapon = tmp_item;
         }
     }
 
-    d.add_damage(DT_BASH, d.type_damage(DT_BASH) * (technique.bash_mult - 1));
-    d.add_damage(DT_CUT, d.type_damage(DT_CUT) * (technique.cut_mult - 1));
-    d.add_damage(DT_STAB, d.type_damage(DT_STAB) * (technique.cut_mult - 1));      
-=======
+    bash_dam += technique.bash;
+    if (cut_dam > stab_dam) { // cut affects stab damage too since only one of cut/stab is used
+        cut_dam += technique.cut;
+    } else {
+        stab_dam += technique.cut;
+    }
+
     bash_dam *= technique.bash_mult;
     cut_dam *= technique.cut_mult;
     stab_dam *= technique.cut_mult;   
->>>>>>> a4f397a0
     
     move_cost *= technique.speed_mult;
 
