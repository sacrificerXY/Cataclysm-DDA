#include "iuse.h"
#include "game.h"
#include "mapdata.h"
#include "output.h"
#include "debug.h"
#include "options.h"
#include "rng.h"
#include "line.h"
#include "mutation.h"
#include "player.h"
#include "disease.h"
#include "vehicle.h"
#include "uistate.h"
#include "action.h"
#include "monstergenerator.h"
#include "speech.h"
#include "overmapbuffer.h"
#include "json.h"
#include "messages.h"
#include <vector>
#include <sstream>
#include <algorithm>
#include <cmath>
#include <unordered_set>
#include <set>

#define RADIO_PER_TURN 25 // how many characters per turn of radio

#include "iuse_software.h"

void remove_double_ammo_mod( item &it, player &p )
{
    if( !it.item_tags.count( "DOUBLE_AMMO" ) ) {
        return;
    }
    p.add_msg_if_player( _( "You remove the double battery capacity mod of your %s!" ),
                         it.tname().c_str() );
    item mod( "battery_compartment", calendar::turn );
    p.i_add_or_drop( mod, 1 );
    it.item_tags.erase( "DOUBLE_AMMO" );
    // Easier to remove all batteries than to check for the actual real maximum
    if( it.charges > 0 ) {
        item batteries( "battery", calendar::turn );
        batteries.charges = it.charges;
        it.charges = 0;
        p.i_add_or_drop( batteries, 1 );
    }
}

void remove_recharge_mod( item &it, player &p )
{
    if( !it.item_tags.count( "RECHARGE" ) ) {
        return;
    }
    p.add_msg_if_player( _( "You remove the rechargeable powerpack in your %s!" ),
                         it.tname().c_str() );
    item mod( "rechargeable_battery", calendar::turn );
    mod.charges = it.charges;
    it.charges = 0;
    p.i_add_or_drop( mod, 1 );
    it.item_tags.erase( "RECHARGE" );
    it.item_tags.erase( "NO_UNLOAD" );
}

void remove_atomic_mod( item &it, player &p )
{
    if( !it.item_tags.count( "ATOMIC_AMMO" ) ) {
        return;
    }
    p.add_msg_if_player( _( "You remove the plutonium cells of your %s!" ), it.tname().c_str() );
    item mod( "battery_atomic", calendar::turn );
    mod.charges = it.charges;
    it.charges = 0;
    p.i_add_or_drop( mod, 1 );
    it.item_tags.erase( "ATOMIC_AMMO" );
    it.item_tags.erase( "NO_UNLOAD" );
    it.item_tags.erase( "RADIOACTIVE" );
    it.item_tags.erase( "LEAK_DAM" );
}

void remove_ups_mod( item &it, player &p )
{
    if( !it.has_flag( "USE_UPS" ) ) {
        return;
    }
    p.add_msg_if_player( _( "You remove the UPS Conversion Pack of your %s!" ), it.tname().c_str() );
    item mod( "battery_ups", calendar::turn );
    p.i_add_or_drop( mod, 1 );
    it.charges = 0;
    it.item_tags.erase( "USE_UPS" );
    it.item_tags.erase( "NO_UNLOAD" );
    it.item_tags.erase( "NO_RELOAD" );
}

// Checks that the player does not have an active item with LITCIG flag.
bool check_litcig( player &u )
{
    auto cigs = u.items_with( []( const item & it ) {
        return it.active && it.has_flag( "LITCIG" );
    } );
    if( cigs.empty() ) {
        return true;
    }
    u.add_msg_if_player( m_info, _( "You're already smoking a %s!" ), cigs[0]->tname().c_str() );
    return false;
}

static bool item_inscription(player *p, item *cut, std::string verb, std::string gerund,
                             bool carveable)
{
    (void)p; //unused
    if (!cut->made_of(SOLID)) {
        std::string lower_verb = verb;
        std::transform(lower_verb.begin(), lower_verb.end(), lower_verb.begin(), ::tolower);
        add_msg(m_info, _("You can't %s an item that's not solid!"), lower_verb.c_str());
        return false;
    }
    if (carveable && !(cut->made_of("wood") || cut->made_of("plastic") ||
                       cut->made_of("glass") || cut->made_of("chitin") ||
                       cut->made_of("iron") || cut->made_of("steel") ||
                       cut->made_of("silver"))) {
        std::string lower_verb = verb;
        std::transform(lower_verb.begin(), lower_verb.end(), lower_verb.begin(), ::tolower);
        add_msg(m_info, _("You can't %1$s %2$s because of the material it is made of."),
                lower_verb.c_str(), cut->display_name().c_str());
        return false;
    }

    std::map<std::string, std::string>::const_iterator ent = cut->item_vars.find("item_note");

    bool hasnote = (ent != cut->item_vars.end());
    std::string message = "";
    std::string messageprefix = string_format(hasnote ? _("(To delete, input one '.')\n") : "") +
                                string_format(_("%1$s on the %2$s is: "),
                                        gerund.c_str(), cut->type->nname(1).c_str());
    message = string_input_popup(string_format(_("%s what?"), verb.c_str()), 64,
                                 (hasnote ? cut->item_vars["item_note"] : message),
                                 messageprefix, "inscribe_item", 128);

    if (!message.empty()) {
        if (hasnote && message == ".") {
            cut->item_vars.erase("item_note");
            cut->item_vars.erase("item_note_type");
            cut->item_vars.erase("item_note_typez");
        } else {
            cut->item_vars["item_note"] = message;
            cut->item_vars["item_note_type"] = gerund;
        }
    }
    return true;
}

// Returns false if the inscription failed or if the player canceled the action. Otherwise, returns true.

static bool inscribe_item(player *p, std::string verb, std::string gerund, bool carveable)
{
    //Note: this part still strongly relies on English grammar.
    //Although it can be easily worked around in language like Chinese,
    //but might need to be reworked for some European languages that have more verb forms
    int pos = g->inv(string_format(_("%s on what?"), verb.c_str()));
    item *cut = &(p->i_at(pos));
    if (cut->type->id == "null") {
        add_msg(m_info, _("You do not have that item!"));
        return false;
    }
    return item_inscription(p, cut, verb, gerund, carveable);
}

// For an explosion (which releases some kind of gas), this function
// calculates the points around that explosion where to create those
// gas fields.
// Those points must have a clear line of sight and a clear path to
// the center of the explosion.
// They must also be passable (move_cost > 0).
std::vector<point> points_for_gas_cloud(const point &center, int radius)
{
    const std::vector<point> gas_sources = closest_points_first(radius, center.x, center.y);
    std::vector<point> result;
    int junk;
    for (std::vector<point>::const_iterator a = gas_sources.begin(); a != gas_sources.end(); ++a) {
        const point &p = *a;
        if (g->m.move_cost(p.x, p.y) <= 0) {
            // A wall
            continue;
        }
        if (p.x != center.x || p.y != center.y) {
            if (!g->m.sees(center.x, center.y, p.x, p.y, radius, junk)) {
                // No clear line of sight
                continue;
            }
            if (!g->m.clear_path(center.x, center.y, p.x, p.y, radius, 1, 100, junk)) {
                // Can not splatter gas from center to that point, something is in the way
                continue;
            }
        }
        result.push_back(p);
    }
    return result;
}

/* iuse methods return the number of charges expended, which is usually it->charges_to_use().
 * Some items that don't normally use charges return 1 to indicate they're used up.
 * Regardless, returning 0 indicates the item has not been used up,
 * though it may have been successfully activated.
 */
int iuse::sewage(player *p, item *it, bool, point)
{
    if (!p->is_npc()) {
        p->add_memorial_log(pgettext("memorial_male", "Ate a sewage sample."),
                            pgettext("memorial_female", "Ate a sewage sample."));
    }
    p->vomit();
    if (one_in(4)) {
        p->mutate();
    }
    return it->type->charges_to_use();
}

int iuse::honeycomb(player *p, item *it, bool, point)
{
    g->m.spawn_item(p->posx, p->posy, "wax", 2);
    return it->type->charges_to_use();
}

int iuse::royal_jelly(player *p, item *it, bool, point)
{
    // TODO: Add other effects here; royal jelly is a cure-all!
    p->pkill += 5;
    std::string message;
    if (p->has_effect("fungus")) {
        message = _("You feel cleansed inside!");
        p->remove_effect("fungus");
    }
    if (p->has_effect("dermatik") || p->has_effect("bloodworms") ||
        p->has_effect("paincysts") || p->has_effect("brainworm") ||
        p->has_effect("tapeworm")) {
        message = _("You feel cleansed inside!");
        p->remove_effect("dermatik");
        p->remove_effect("bloodworms");
        p->remove_effect("paincysts");
        p->remove_effect("brainworm");
        p->remove_effect("tapeworm");
    }
    if (p->has_effect("blind")) {
        message = "";
        p->remove_effect("blind");
    }
    if (p->has_effect("poison") || p->has_effect("foodpoison") ||
        p->has_effect("badpoison") || p->has_effect("paralyzepoison") ||
        p->has_effect("tetanus") || p->has_effect("stung")) {
        message = _("You feel much better!");
        p->remove_effect("poison");
        p->remove_effect("stung");
        p->remove_effect("badpoison");
        p->remove_effect("foodpoison");
        p->remove_effect("paralyzepoison");
        p->remove_effect("tetanus");
    }
    if (p->has_effect("asthma")) {
        message = _("Your breathing clears up!");
        p->remove_effect("asthma");
    }
    if (p->has_effect("common_cold") || p->has_effect("flu")) {
        message = _("You feel healthier!");
        p->remove_effect("common_cold");
        p->remove_effect("flu");
    }
    p->add_msg_if_player(m_good, message.c_str());
    return it->type->charges_to_use();
}

static hp_part body_window(player *p, item *, std::string item_name,
                           int normal_bonus, int head_bonus, int torso_bonus,
                           int bleed, int bite, int infect, bool force)
{
    WINDOW *hp_window = newwin(10, 31, (TERMY - 10) / 2, (TERMX - 31) / 2);
    draw_border(hp_window);

    mvwprintz(hp_window, 1, 1, c_ltred, _("Use %s:"), item_name.c_str());
    nc_color color = c_ltgray;
    bool allowed_result[num_hp_parts] = { false };
    if (p->hp_cur[hp_head] < p->hp_max[hp_head] ||
        (p->has_effect("infected", bp_head)) ||
        (p->has_effect("bite", bp_head)) ||
        // By rights "bleed" ought to enable itself via HP loss, but...
        (p->has_effect("bleed", bp_head)) || force) {
        color = g->limb_color(p, bp_head, bleed, bite, infect);
        if (color != c_ltgray || head_bonus != 0) {
            mvwprintz(hp_window, 2, 1, color, _("1: Head"));
            allowed_result[hp_head] = true;
        }
    }
    if (p->hp_cur[hp_torso] < p->hp_max[hp_torso] ||
        (p->has_effect("infected", bp_torso)) ||
        (p->has_effect("bite", bp_torso)) ||
        (p->has_effect("bleed", bp_torso)) || force) {
        color = g->limb_color(p, bp_torso, bleed, bite, infect);
        if (color != c_ltgray || torso_bonus != 0) {
            mvwprintz(hp_window, 3, 1, color, _("2: Torso"));
            allowed_result[hp_torso] = true;
        }
    }
    if (p->hp_cur[hp_arm_l] < p->hp_max[hp_arm_l] ||
        (p->has_effect("infected", bp_arm_l)) ||
        (p->has_effect("bite", bp_arm_l)) ||
        (p->has_effect("bleed", bp_arm_l)) || force) {
        color = g->limb_color(p, bp_arm_l, bleed, bite, infect);
        if (color != c_ltgray || normal_bonus != 0) {
            mvwprintz(hp_window, 4, 1, color, _("3: Left Arm"));
            allowed_result[hp_arm_l] = true;
        }
    }
    if (p->hp_cur[hp_arm_r] < p->hp_max[hp_arm_r] ||
        (p->has_effect("infected", bp_arm_r)) ||
        (p->has_effect("bite", bp_arm_r)) ||
        (p->has_effect("bleed", bp_arm_r)) || force) {
        color = g->limb_color(p, bp_arm_r, bleed, bite, infect);
        if (color != c_ltgray || normal_bonus != 0) {
            mvwprintz(hp_window, 5, 1, color, _("4: Right Arm"));
            allowed_result[hp_arm_r] = true;
        }
    }
    if (p->hp_cur[hp_leg_l] < p->hp_max[hp_leg_l] ||
        (p->has_effect("infected", bp_leg_l)) ||
        (p->has_effect("bite", bp_leg_l)) ||
        (p->has_effect("bleed", bp_leg_l)) || force) {
        color = g->limb_color(p, bp_leg_l, bleed, bite, infect);
        if (color != c_ltgray || normal_bonus != 0) {
            mvwprintz(hp_window, 6, 1, color, _("5: Left Leg"));
            allowed_result[hp_leg_l] = true;
        }
    }
    if (p->hp_cur[hp_leg_r] < p->hp_max[hp_leg_r] ||
        (p->has_effect("infected", bp_leg_r)) ||
        (p->has_effect("bite", bp_leg_r)) ||
        (p->has_effect("bleed", bp_leg_r)) || force) {
        color = g->limb_color(p, bp_leg_r, bleed, bite, infect);
        if (color != c_ltgray || normal_bonus != 0) {
            mvwprintz(hp_window, 7, 1, color, _("6: Right Leg"));
            allowed_result[hp_leg_r] = true;
        }
    }
    mvwprintz(hp_window, 8, 1, c_ltgray, _("7: Exit"));
    std::string health_bar = "";
    for (int i = 0; i < num_hp_parts; i++) {
        if (allowed_result[i]) {
            // have printed the name of the body part, can select it
            int current_hp = p->hp_cur[i];
            if (current_hp != 0) {
                get_HP_Bar(current_hp, p->hp_max[i], color, health_bar, false);
                if (p->has_trait("SELFAWARE")) {
                    mvwprintz(hp_window, i + 2, 15, color, "%5d", current_hp);
                } else {
                    mvwprintz(hp_window, i + 2, 15, color, health_bar.c_str());
                }
            } else {
                // curhp is 0; requires surgical attention
                mvwprintz(hp_window, i + 2, 15, c_dkgray, "-----");
            }
            mvwprintz(hp_window, i + 2, 20, c_dkgray, " -> ");
            if (current_hp != 0) {
                switch (hp_part(i)) {
                    case hp_head:
                        current_hp += head_bonus;
                        break;
                    case hp_torso:
                        current_hp += torso_bonus;
                        break;
                    default:
                        current_hp += normal_bonus;
                        break;
                }
                if (current_hp > p->hp_max[i]) {
                    current_hp = p->hp_max[i];
                } else if (current_hp < 0) {
                    current_hp = 0;
                }
                get_HP_Bar(current_hp, p->hp_max[i], color, health_bar, false);
                if (p->has_trait("SELFAWARE")) {
                    mvwprintz(hp_window, i + 2, 24, color, "%5d", current_hp);
                } else {
                    mvwprintz(hp_window, i + 2, 24, color, health_bar.c_str());
                }
            } else {
                // curhp is 0; requires surgical attention
                mvwprintz(hp_window, i + 2, 24, c_dkgray, "-----");
            }
        }
    }
    wrefresh(hp_window);
    char ch;
    hp_part healed_part = num_hp_parts;
    do {
        ch = getch();
        if (ch == '1') {
            healed_part = hp_head;
        } else if (ch == '2') {
            healed_part = hp_torso;
        } else if (ch == '3') {
            if ((p->hp_cur[hp_arm_l] == 0) &&
                (!((p->has_effect("infected", bp_arm_l)) ||
                   (p->has_effect("bite", bp_arm_l)) ||
                   (p->has_effect("bleed", bp_arm_l))))) {
                p->add_msg_if_player(m_info, _("That arm is broken.  It needs surgical attention."));
                healed_part = num_hp_parts;
            } else {
                healed_part = hp_arm_l;
            }
        } else if (ch == '4') {
            if ((p->hp_cur[hp_arm_r] == 0) &&
                (!((p->has_effect("infected", bp_arm_r)) ||
                   (p->has_effect("bite", bp_arm_r)) ||
                   (p->has_effect("bleed", bp_arm_r))))) {
                p->add_msg_if_player(m_info, _("That arm is broken.  It needs surgical attention."));
                healed_part = num_hp_parts;
            } else {
                healed_part = hp_arm_r;
            }
        } else if (ch == '5') {
            if ((p->hp_cur[hp_leg_l] == 0) &&
                (!((p->has_effect("infected", bp_leg_l)) ||
                   (p->has_effect("bite", bp_leg_l)) ||
                   (p->has_effect("bleed", bp_leg_l))))) {
                p->add_msg_if_player(m_info, _("That leg is broken.  It needs surgical attention."));
                healed_part = num_hp_parts;
            } else {
                healed_part = hp_leg_l;
            }
        } else if (ch == '6') {
            if ((p->hp_cur[hp_leg_r] == 0) &&
                (!((p->has_effect("infected", bp_leg_r)) ||
                   (p->has_effect("bite", bp_leg_r)) ||
                   (p->has_effect("bleed", bp_leg_r))))) {
                p->add_msg_if_player(m_info, _("That leg is broken.  It needs surgical attention."));
                healed_part = num_hp_parts;
            } else {
                healed_part = hp_leg_r;
            }
        } else if (ch == '7' || ch == KEY_ESCAPE) {
            p->add_msg_if_player(_("Never mind."));
            healed_part = num_hp_parts;
            break;
        }
        if (healed_part < num_hp_parts && !allowed_result[healed_part]) {
            p->add_msg_if_player(_("Never mind."));
            healed_part = num_hp_parts;
            break;
        }
    } while (ch < '1' || ch > '7');
    werase(hp_window);
    wrefresh(hp_window);
    delwin(hp_window);
    refresh();

    return healed_part;
}

// returns true if we want to use the special action
static hp_part use_healing_item(player *p, item *it, int normal_power, int head_power,
                                int torso_power, int bleed,
                                int bite, int infect, bool force)
{
    hp_part healed = num_hp_parts;
    int bonus = p->skillLevel("firstaid");
    int head_bonus = 0;
    int normal_bonus = 0;
    int torso_bonus = 0;
    if (head_power > 0) {
        head_bonus = bonus * .8 + head_power;
    } else {
        head_bonus = head_power;
    }
    if (normal_power > 0) {
        normal_bonus = bonus + normal_power;
    } else {
        normal_bonus = normal_power;
    }
    if (torso_power > 0) {
        torso_bonus = bonus * 1.5 + torso_power;
    } else {
        torso_bonus = torso_power;
    }

    if (p->is_npc()) { // NPCs heal whichever has sustained the most damage
        int highest_damage = 0;
        for (int i = 0; i < num_hp_parts; i++) {
            int damage = p->hp_max[i] - p->hp_cur[i];
            if (i == hp_head) {
                damage *= 1.5;
            }
            if (i == hp_torso) {
                damage *= 1.2;
            }
            if (damage > highest_damage) {
                highest_damage = damage;
                healed = hp_part(i);
            }
        }
    } else { // Player--present a menu
        if (p->activity.type != ACT_FIRSTAID) {
            healed = body_window(p, it, it->tname(), normal_bonus, head_bonus,
                                 torso_bonus, bleed, bite, infect, force);
            if (healed == num_hp_parts) {
                return num_hp_parts; // canceled
            }
        }
        // Brick healing if using a first aid kit for the first time.
        // TODO: Base check on something other than the name.
        if (it->type->id == "1st_aid" && p->activity.type != ACT_FIRSTAID) {
            // Cancel and wait for activity completion.
            return healed;
        } else if (p->activity.type == ACT_FIRSTAID) {
            // Completed activity, extract body part from it.
            healed = (hp_part)p->activity.values[0];
        }
    }
    p->practice("firstaid", 8);
    int dam = 0;
    if (healed == hp_head) {
        dam = head_bonus;
    } else if (healed == hp_torso) {
        dam = torso_bonus;
    } else {
        dam = normal_bonus;
    }
    if ((p->hp_cur[healed] >= 1) && (dam > 0)) { // Prevent first-aid from mending limbs
        p->heal(healed, dam);
    } else if ((p->hp_cur[healed] >= 1) && (dam < 0)) {
        body_part bp;
        p->hp_convert( healed, bp );
        p->apply_damage( nullptr, bp, -dam ); //hurt takes + damage
    }

    body_part bp_healed = bp_torso;
    p->hp_convert(healed, bp_healed);

    if (p->has_effect("bleed", bp_healed)) {
        if (x_in_y(bleed, 100)) {
            p->remove_effect("bleed", bp_healed);
            p->add_msg_if_player(m_good, _("You stop the bleeding."));
        } else {
            p->add_msg_if_player(_("You fail to stop the bleeding."));
        }
    }
    if (p->has_effect("bite", bp_healed)) {
        if (x_in_y(bite, 100)) {
            p->remove_effect("bite", bp_healed);
            p->add_msg_if_player(m_good, _("You clean the wound."));
        } else {
            p->add_msg_if_player(m_warning, _("Your wound still aches."));
        }
    }
    if (p->has_effect("infected", bp_healed)) {
        if (x_in_y(infect, 100)) {
            int infected_dur = p->get_effect_dur("infected", bp_healed);
            p->remove_effect("infected", bp_healed);
            p->add_effect("recover", infected_dur);
            p->add_msg_if_player(m_good, _("You disinfect the wound."));
        } else {
            p->add_msg_if_player(m_warning, _("Your wound still hurts."));
        }
    }
    return healed;
}

int iuse::bandage(player *p, item *it, bool, point)
{
    if (p->is_underwater()) {
        p->add_msg_if_player(m_info, _("You can't do that while underwater."));
        return false;
    }
    if (num_hp_parts != use_healing_item(p, it, 3, 1, 4, 90, 0, 0, false)) {
        if (it->type->id != "quikclot" || it->type->id != "bfipowder") {
            // Make bandages and rags take arbitrarily longer than hemostatic/antiseptic powders.
            p->moves -= 100;
        }
        return it->type->charges_to_use();
    }
    return 0;
}

int iuse::firstaid(player *p, item *it, bool, point)
{
    if (p->is_underwater()) {
        p->add_msg_if_player(m_info, _("You can't do that while underwater."));
        return false;
    }
    // Assign first aid long action.
    int healed = use_healing_item(p, it, 14, 10, 18, 95, 99, 95, false);
    if (healed != num_hp_parts) {
        p->assign_activity(ACT_FIRSTAID, 6000 / (p->skillLevel("firstaid") + 1), 0,
                           p->get_item_position(it), it->tname());
        p->activity.values.push_back(healed);
        p->moves = 0;
    }

    return 0;
}

// Used when finishing the first aid long action.
int iuse::completefirstaid(player *p, item *it, bool, point)
{
    if (num_hp_parts != use_healing_item(p, it, 14, 10, 18, 95, 99, 95, false)) {
        p->add_msg_if_player(_("You finish using the %s."), it->tname().c_str());
        p->add_effect("pkill1", 120);
    }
    return 0;
}

int iuse::disinfectant(player *p, item *it, bool, point)
{
    if (p->is_underwater()) {
        p->add_msg_if_player(m_info, _("You can't do that while underwater."));
        return false;
    }
    if (num_hp_parts != use_healing_item(p, it, 6, 5, 9, 0, 95, 0, false)) {
        return it->type->charges_to_use();
    }
    return 0;
}

int iuse::xanax(player *p, item *it, bool, point)
{
    p->add_msg_if_player(_("You take some %s."), it->tname().c_str());
    p->add_effect("took_xanax", 900);
    return it->type->charges_to_use();
}

int iuse::caff(player *p, item *it, bool, point)
{
    it_comest *food = dynamic_cast<it_comest *> (it->type);
    p->fatigue -= food->stim * 3;
    return it->type->charges_to_use();
}

int iuse::atomic_caff(player *p, item *it, bool, point)
{
    p->add_msg_if_player(m_good, _("Wow! This %s has a kick."), it->tname().c_str());
    it_comest *food = dynamic_cast<it_comest *> (it->type);
    p->fatigue -= food->stim * 12;
    p->radiation += 8;
    return it->type->charges_to_use();
}

int iuse::raw_meat(player *p, item *it, bool, point)
{
    if ((one_in(32)) && !(p->has_effect("tapeworm") || p->has_bionic("bio_digestion") ||
                          p->has_trait("PARAIMMUNE") ||
                          // Hyper-Metabolism digests the thing before it can set up shop.
                          p->has_trait("EATHEALTH"))) {
        p->add_effect("tapeworm", 1, num_bp, true);
    }
    if ((one_in(64)) && !(p->has_effect("bloodworms") || p->has_bionic("bio_digestion") ||
                          p->has_trait("PARAIMMUNE"))) {
        p->add_effect("bloodworms", 1, num_bp, true);
    }
    if ((one_in(128)) && !(p->has_effect("brainworm") || p->has_bionic("bio_digestion") ||
                           p->has_trait("PARAIMMUNE"))) {
        p->add_effect("brainworm", 1, num_bp, true);
    }
    if ((one_in(64)) && !(p->has_effect("paincysts") || p->has_bionic("bio_digestion") ||
                          p->has_trait("PARAIMMUNE"))) {
        p->add_effect("paincysts", 1, num_bp, true);
    }
    return it->type->charges_to_use();
}

int iuse::raw_fat(player *p, item *it, bool, point)
{
    if ((one_in(64)) && !(p->has_effect("tapeworm") || p->has_bionic("bio_digestion") ||
                          p->has_trait("PARAIMMUNE") ||
                          p->has_trait("EATHEALTH"))) {
        p->add_effect("tapeworm", 1, num_bp, true);
    }
    if ((one_in(128)) && !(p->has_effect("bloodworms") || p->has_bionic("bio_digestion") ||
                           p->has_trait("PARAIMMUNE"))) {
        p->add_effect("bloodworms", 1, num_bp, true);
    }
    if ((one_in(128)) && !(p->has_effect("brainworm") || p->has_bionic("bio_digestion") ||
                           p->has_trait("PARAIMMUNE"))) {
        p->add_effect("brainworm", 1, num_bp, true);
    }
    return it->type->charges_to_use();
}

int iuse::raw_bone(player *p, item *it, bool, point)
{
    if ((one_in(128)) && !(p->has_effect("bloodworms") || p->has_bionic("bio_digestion") ||
                           p->has_trait("PARAIMMUNE"))) {
        p->add_effect("bloodworms", 1, num_bp, true);
    }
    return it->type->charges_to_use();
}

int iuse::raw_fish(player *p, item *it, bool, point)
{
    if ((one_in(256)) && !(p->has_effect("tapeworm") || p->has_bionic("bio_digestion") ||
                           p->has_trait("PARAIMMUNE") ||
                           p->has_trait("EATHEALTH"))) {
        p->add_effect("tapeworm", 1, num_bp, true);
    }
    if ((one_in(256)) && !(p->has_effect("bloodworms") || p->has_bionic("bio_digestion") ||
                           p->has_trait("PARAIMMUNE"))) {
        p->add_effect("bloodworms", 1, num_bp, true);
    }
    if ((one_in(256)) && !(p->has_effect("brainworm") || p->has_bionic("bio_digestion") ||
                           p->has_trait("PARAIMMUNE"))) {
        p->add_effect("brainworm", 1, num_bp, true);
    }
    if ((one_in(256)) && !(p->has_effect("paincysts") || p->has_bionic("bio_digestion") ||
                           p->has_trait("PARAIMMUNE"))) {
        p->add_effect("paincysts", 1, num_bp, true);
    }
    return it->type->charges_to_use();
}

int iuse::raw_wildveg(player *p, item *it, bool, point)
{
    if ((one_in(512)) && !(p->has_effect("tapeworm") || p->has_bionic("bio_digestion") ||
                           p->has_trait("PARAIMMUNE") ||
                           p->has_trait("EATHEALTH"))) {
        p->add_effect("tapeworm", 1, num_bp, true);
    }
    if ((one_in(256)) && !(p->has_effect("bloodworms") || p->has_bionic("bio_digestion") ||
                           p->has_trait("PARAIMMUNE"))) {
        p->add_effect("bloodworms", 1, num_bp, true);
    }
    if ((one_in(512)) && !(p->has_effect("brainworm") || p->has_bionic("bio_digestion") ||
                           p->has_trait("PARAIMMUNE"))) {
        p->add_effect("brainworm", 1, num_bp, true);
    }
    if ((one_in(128)) && !(p->has_effect("paincysts") || p->has_bionic("bio_digestion") ||
                           p->has_trait("PARAIMMUNE"))) {
        p->add_effect("paincysts", 1, num_bp, true);
    }
    return it->type->charges_to_use();
}

int iuse::alcohol(player *p, item *it, bool, point)
{
    int duration = 680 - (10 * p->str_max); // Weaker characters are cheap drunks
    it_comest *food = dynamic_cast<it_comest *> (it->type);
    if (p->has_trait("ALCMET")) {
        duration = 180 - (10 * p->str_max);
        // Metabolizing the booze improves the nutritional value;
        // might not be healthy, and still causes Thirst problems, though
        p->hunger -= (abs(food->stim));
        // Metabolizing it cancels out depressant
        // effects, but doesn't make it any more stimulating
        if ((food->stim) < 0) {
            p->stim += (abs(food->stim));
        }
    } else if (p->has_trait("TOLERANCE")) {
        duration -= 300;
    } else if (p->has_trait("LIGHTWEIGHT")) {
        duration += 300;
    }
    if (!(p->has_trait("ALCMET"))) {
        p->pkill += 8;
    }
    p->add_effect("drunk", duration);
    return it->type->charges_to_use();
}

int iuse::alcohol_weak(player *p, item *it, bool, point)
{
    int duration = 340 - (6 * p->str_max);
    it_comest *food = dynamic_cast<it_comest *> (it->type);
    if (p->has_trait("ALCMET")) {
        duration = 90 - (6 * p->str_max);
        // Metabolizing the booze improves the nutritional value;
        // might not be healthy, and still causes Thirst problems, though
        p->hunger -= (abs(food->stim));
        // Metabolizing it cancels out the depressant
        p->stim += (abs(food->stim));
    } else if (p->has_trait("TOLERANCE")) {
        duration -= 120;
    } else if (p->has_trait("LIGHTWEIGHT")) {
        duration += 120;
    }
    if (!(p->has_trait("ALCMET"))) {
        p->pkill += 4;
    }
    p->add_effect("drunk", duration);
    return it->type->charges_to_use();
}

int iuse::alcohol_strong(player *p, item *it, bool, point)
{
    int duration = 900 - (12 * p->str_max);
    it_comest *food = dynamic_cast<it_comest *> (it->type);
    if (p->has_trait("ALCMET")) {
        duration = 250 - (10 * p->str_max);
        // Metabolizing the booze improves the nutritional
        // value; might not be healthy, and still
        // causes Thirst problems, though
        p->hunger -= (abs(food->stim));
        // Metabolizing it cancels out depressant
        // effects, but doesn't make it any more
        // stimulating
        if ((food->stim) < 0) {
            p->stim += (abs(food->stim));
        }
    } else if (p->has_trait("TOLERANCE")) {
        duration -= 450;
    } else if (p->has_trait("LIGHTWEIGHT")) {
        duration += 450;
    }
    if (!(p->has_trait("ALCMET"))) {
        p->pkill += 12;
    }
    p->add_effect("drunk", duration);
    return it->type->charges_to_use();
}

/**
 * Entry point for intentional bodily intake of smoke via paraphernalia: pipe,
 * crack pipe, etc.
 *
 * @param p
 * @param it the apparatus with which to do the smoking.
 * @param
 * @return
 */
int iuse::smoking_pipe(player *p, item *it, bool, point)
{
    bool hasFire = (p->has_charges("fire", 1));
    // Hardcoded for now, would like to get away from this.
    std::vector<std::string> smokable_ids;
    smokable_ids.push_back("tobacco");
    smokable_ids.push_back("weed");
    // What is available in our area (inventory right now) to smoke.
    std::vector<std::string> smokable_choices;

    // Fail fast(er) if we can't/shouldn't smoke.
    if( !check_litcig( *p ) ) {
        return 0;
    }
    if (!hasFire) {
        p->add_msg_if_player(m_info, _("You don't have anything to light it with!"));
        return 0;
    }

    // Figure out what we can smoke, if anything.
    for (auto s_id : smokable_ids) {
        if (p->has_amount(s_id, 1)) {
            smokable_choices.push_back(s_id);
        }
    }
    if (smokable_choices.size() == 0) {
        p->add_msg_if_player(m_info, _("You need to find something to smoke."));
        return 0;
    }
    const size_t choice = uimenu(true, _("What would you like to smoke?"), smokable_choices) - 1;
    if (choice >= smokable_choices.size()) {
        // Chose not to smoke.
        return 0;
    }
    // Finally we can smoke.
    std::string id_to_smoke = smokable_choices[(size_t)choice];
    // We trust from this point on that we've checked for the existence of
    // consumables and as such will now consume.
    p->use_charges("fire", 1);
    /// \todo More content goes into a single toke than a cig/cigar. Should pipe effects be stronger?
    if ("tobacco" == id_to_smoke) {
        p->add_msg_if_player(_("You smoke some tobacco out of your %s."), it->tname().c_str());
        p->use_charges("tobacco", 1);
        p->thirst += 1;
        p->hunger -= 2;
        p->add_effect("cig", 200);
        for (int i = 0; i < 3; i++) {
            g->m.add_field(p->posx + int(rng(-2, 2)), p->posy + int(rng(-2, 2)), fd_cigsmoke, 2);
        }
        if (p->get_effect_dur("cig") > (100 * (p->addiction_level(ADD_CIG)))) {
            p->add_msg_if_player(m_bad, _("Ugh, too much smoke... you cough heavily."));
            g->sound(p->posx, p->posy, 10, "");
        }
        p->moves -= 250;
    } else if ("weed" == id_to_smoke) {
        if (!(p->has_effect("weed_high"))) {
            p->add_msg_if_player(m_good, _("You smoke some weed.  Good stuff, man!"));
        } else {
            p->add_msg_if_player(m_info, _("You smoke some more weed."));
        }
        p->use_charges("weed", 1);
        p->hunger += 4;
        p->thirst += 6;
        if (p->pkill < 5) {
            p->pkill += 3;
            p->pkill *= 2;
        }
        int duration = 90;
        if (p->has_trait("TOLERANCE")) {
            duration = 60;
        } else if (p->has_trait("LIGHTWEIGHT")) {
            duration = 120;
        }
        p->add_effect("weed_high", duration);
        p->moves -= 40;
        // breathe out some smoke
        for (int i = 0; i < 3; i++) {
            g->m.add_field(p->posx + int(rng(-2, 2)), p->posy + int(rng(-2, 2)), fd_weedsmoke, 2);
        }
        if (one_in(5)) {
            weed_msg(p);
        }
    }
    return 0;
}

/**
 * Entry point for intentional bodily intake of smoke via paper wrapped one
 * time use items: cigars, cigarettes, etc.
 *
 * @param p
 * @param it the item to be smoked.
 * @param
 * @return
 */
int iuse::smoking(player *p, item *it, bool, point)
{
    bool hasFire = (p->has_charges("fire", 1));

    // make sure we're not already smoking something
    if( !check_litcig( *p ) ) {
        return 0;
    }

    if (!hasFire) {
        p->add_msg_if_player(m_info, _("You don't have anything to light it with!"));
        return 0;
    }

    item cig;
    if (it->type->id == "cig") {
        cig = item("cig_lit", int(calendar::turn));
        cig.item_counter = 40;
        p->thirst += 2;
        p->hunger -= 3;
    } else if (it->type->id == "handrolled_cig") {
        // This transforms the hand-rolled into a normal cig, which isn't exactly
        // what I want, but leaving it for now.
        cig = item("cig_lit", int(calendar::turn));
        cig.item_counter = 40;
        p->thirst += 2;
        p->hunger -= 3;
    } else if (it->type->id == "cigar") {
        cig = item("cigar_lit", int(calendar::turn));
        cig.item_counter = 120;
        p->thirst += 3;
        p->hunger -= 4;
    } else if (it->type->id == "joint") {
        cig = item("joint_lit", int(calendar::turn));
        cig.item_counter = 40;
        p->hunger += 4;
        p->thirst += 6;
        if (p->pkill < 5) {
            p->pkill += 3;
            p->pkill *= 2;
        }
    } else {
        p->add_msg_if_player(m_bad,
                             _("Please let the devs know you should be able to smoke a %s but the smoking code does not know how."),
                             it->tname().c_str());
        return 0;
    }
    // If we're here, we better have a cig to light.
    p->use_charges_if_avail("fire", 1);
    cig.active = true;
    p->inv.add_item(cig, false, true);
    p->add_msg_if_player(m_info, _("You light a %s."), cig.tname().c_str());

    // Parting messages
    if (it->type->id == "joint") {
        // Would group with the joint, but awkward to mutter before lighting up.
        if (one_in(5)) {
            weed_msg(p);
        }
    }
    if (p->get_effect_dur("cig") > (100 * (p->addiction_level(ADD_CIG) + 1))) {
        p->add_msg_if_player(m_bad, _("Ugh, too much smoke... you feel nasty."));
    }

    return it->type->charges_to_use();
}


int iuse::ecig(player *p, item *it, bool, point)
{
    if (it->type->id == "ecig") {
        p->add_msg_if_player(_("You take a puff from your electronic cigarette."));
    } else if (it->type->id == "advanced_ecig") {
        if (p->inv.has_components("nicotine_liquid", 1)) {
            p->add_msg_if_player(_("You inhale some vapor from your advanced electronic cigarette."));
            p->inv.use_charges("nicotine_liquid", 1);
        } else {
            p->add_msg_if_player(m_info, _("You don't have any nicotine liquid!"));
            return 0;
        }
    }

    p->thirst += 1;
    p->hunger -= 1;
    p->add_effect("cig", 100);
    if (p->get_effect_dur("cig") > (100 * (p->addiction_level(ADD_CIG) + 1))) {
        p->add_msg_if_player(m_bad, _("Ugh, too much nicotine... you feel nasty."));
    }
    return it->type->charges_to_use();
}

int iuse::antibiotic(player *p, item *it, bool, point)
{
    p->add_msg_if_player(_("You take some antibiotics."));
    if (p->has_effect("infected")) {
        // cheap model of antibiotic resistance, but it's something.
        if (x_in_y(95, 100)) {
            // Add recovery effect for each infected wound
            int infected_tot = 0;
            for (int i = 0; i < num_bp; ++i) {
                int infected_dur = p->get_effect_dur("infected", body_part(i));
                if (infected_dur > 0) {
                    infected_tot += infected_dur;
                }
            }
            p->add_effect("recover", infected_tot);
            // Remove all infected wounds
            p->remove_effect("infected");
        }
    }
    if (p->has_effect("tetanus")) {
        if (one_in(3)) {
            p->remove_effect("tetanus");
            p->add_msg_if_player(m_good, _("The muscle spasms start to go away."));
        } else {
            p->add_msg_if_player(m_warning, _("The medication does nothing to help the spasms."));
        }
    }
    return it->type->charges_to_use();
}

int iuse::eyedrops(player *p, item *it, bool, point)
{
    if (p->is_underwater()) {
        p->add_msg_if_player(m_info, _("You can't do that while underwater."));
        return false;
    }
    if (it->charges < 1) {
        p->add_msg_if_player(_("You're out of %s."), it->tname().c_str());
        return false;
    }
    p->add_msg_if_player(_("You use your %s."), it->tname().c_str());
    p->moves -= 150;
    if (p->has_effect("boomered")) {
        p->remove_effect("boomered");
        p->add_msg_if_player(m_good, _("You wash the slime from your eyes."));
    }
    return it->type->charges_to_use();
}

int iuse::fungicide(player *p, item *it, bool, point)
{
    if (p->is_underwater()) {
        p->add_msg_if_player(m_info, _("You can't do that while underwater."));
        return false;
    }
    p->add_msg_if_player(_("You use your fungicide."));
    if (p->has_effect("fungus") && (one_in(3))) {
        p->remove_effect("fungus");
        p->add_msg_if_player(m_warning,
                             _("You feel a burning sensation under your skin that quickly fades away."));
    }
    if (p->has_effect("spores") && (one_in(2))) {
        if (!p->has_effect("fungus")) {
            p->add_msg_if_player(m_warning, _("Your skin grows warm for a moment."));
        }
        p->remove_effect("spores");
        int spore_count = rng(1, 6);
        if (spore_count > 0) {
            monster spore(GetMType("mon_spore"));
            for (int i = p->posx - 1; i <= p->posx + 1; i++) {
                for (int j = p->posy - 1; j <= p->posy + 1; j++) {
                    if (spore_count == 0) {
                        break;
                    }
                    if (i == p->posx && j == p->posy) {
                        continue;
                    }
                    if (g->m.move_cost(i, j) > 0 && x_in_y(spore_count, 8)) {
                        const int zid = g->mon_at(i, j);
                        if (zid >= 0) {  // Spores hit a monster
                            if (g->u_see(i, j) &&
                                !g->zombie(zid).type->in_species("FUNGUS")) {
                                add_msg(m_warning, _("The %s is covered in tiny spores!"),
                                        g->zombie(zid).name().c_str());
                            }
                            monster &critter = g->zombie( zid );
                            if( !critter.make_fungus() ) {
                                critter.die( p ); // counts as kill by player
                            }
                        } else {
                            spore.spawn(i, j);
                            g->add_zombie(spore);
                        }
                        spore_count--;
                    }
                }
                if (spore_count == 0) {
                    break;
                }
            }
        }
    }
    return it->type->charges_to_use();
}

int iuse::antifungal(player *p, item *it, bool, point)
{
    if (p->is_underwater()) {
        p->add_msg_if_player(m_info, _("You can't do that while underwater."));
        return false;
    }
    p->add_msg_if_player(_("You take some antifungal medication."));
    if (p->has_effect("fungus")) {
        p->remove_effect("fungus");
        p->add_msg_if_player(m_warning,
                             _("You feel a burning sensation under your skin that quickly fades away."));
    }
    if (p->has_effect("spores")) {
        if (!p->has_effect("fungus")) {
            p->add_msg_if_player(m_warning, _("Your skin grows warm for a moment."));
        }
    }
    return it->type->charges_to_use();
}

int iuse::antiparasitic(player *p, item *it, bool, point)
{
    if (p->is_underwater()) {
        p->add_msg_if_player(m_info, _("You can't do that while underwater."));
        return false;
    }
    p->add_msg_if_player(_("You take some antiparasitic medication."));
    if (p->has_effect("dermatik")) {
        p->remove_effect("dermatik");
        p->add_msg_if_player(m_good, _("The itching sensation under your skin fades away."));
    }
    if (p->has_effect("tapeworm")) {
        p->remove_effect("tapeworm");
        p->hunger--;  // You just digested the tapeworm.
        if (p->has_trait("NOPAIN")) {
            p->add_msg_if_player(m_good, _("Your bowels clench as something inside them dies."));
        } else {
            p->add_msg_if_player(m_mixed, _("Your bowels spasm painfully as something inside them dies."));
            p->mod_pain(rng(8, 24));
        }
    }
    if (p->has_effect("bloodworms")) {
        p->remove_effect("bloodworms");
        p->add_msg_if_player(_("Your skin prickles and your veins itch for a few moments."));
    }
    if (p->has_effect("brainworm")) {
        p->remove_effect("brainworm");
        if (p->has_trait("NOPAIN")) {
            p->add_msg_if_player(m_good, _("The pressure inside your head feels better already."));
        } else {
            p->add_msg_if_player(m_mixed,
                                 _("Your head pounds like a sore tooth as something inside of it dies."));
            p->mod_pain(rng(8, 24));
        }
    }
    if (p->has_effect("paincysts")) {
        p->remove_effect("paincysts");
        if (p->has_trait("NOPAIN")) {
            p->add_msg_if_player(m_good, _("The stiffness in your joints goes away."));
        } else {
            p->add_msg_if_player(m_good, _("The pain in your joints goes away."));
        }
    }
    return it->type->charges_to_use();
}

int iuse::anticonvulsant(player *p, item *it, bool, point)
{
    p->add_msg_if_player(_("You take some anticonvulsant medication."));
    int duration = 4800 - p->str_cur * rng(0, 100);
    if (p->has_trait("TOLERANCE")) {
        duration -= 600;
    }
    if (p->has_trait("LIGHTWEIGHT")) {
        duration += 1200;
    }
    p->add_effect("valium", duration);
    p->add_effect("high", duration);
    if (p->has_effect("shakes")) {
        p->remove_effect("shakes");
        p->add_msg_if_player(m_good, _("You stop shaking."));
    }
    return it->type->charges_to_use();
}

int iuse::weed_brownie(player *p, item *it, bool, point)
{
    p->add_msg_if_player(_("You scarf down the delicious brownie. It tastes a little funny though..."));
    int duration = 120;
    if (p->has_trait("TOLERANCE")) {
        duration = 90;
    }
    if (p->has_trait("LIGHTWEIGHT")) {
        duration = 150;
    }
    p->hunger += 2;
    p->thirst += 6;
    if (p->pkill < 5) {
        p->pkill += 3;
        p->pkill *= 2;
    }
    p->add_effect("weed_high", duration);
    p->moves -= 100;
    if (one_in(5)) {
        weed_msg(p);
    }
    return it->type->charges_to_use();
}

int iuse::coke(player *p, item *it, bool, point)
{
    p->add_msg_if_player(_("You snort a bump of coke."));
    int duration = 21 - p->str_cur + rng(0, 10);
    if (p->has_trait("TOLERANCE")) {
        duration -= 10; // Symmetry would cause problems :-/
    }
    if (p->has_trait("LIGHTWEIGHT")) {
        duration += 20;
    }
    p->hunger -= 8;
    p->add_effect("high", duration);
    return it->type->charges_to_use();
}

int iuse::grack(player *p, item *it, bool, point)
{
    // Grack requires a fire source AND a pipe.
    if (p->has_amount("apparatus", 1) && p->use_charges_if_avail("fire", 1)) {
        p->add_msg_if_player(m_neutral, _("You smoke some Grack Cocaine."));
        p->add_msg_if_player(m_good, _("Time seems to stop."));
        int duration = 1000;
        if (p->has_trait("TOLERANCE")) {
            duration -= 10;
        } else if (p->has_trait("LIGHTWEIGHT")) {
            duration += 10;
        }
        p->hunger -= 10;
        p->add_effect("grack", duration);
        return it->type->charges_to_use();
    }
    return 0;
}

int iuse::meth(player *p, item *it, bool, point)
{
    int duration = 10 * (60 - p->str_cur);
    if (p->has_amount("apparatus", 1) && p->use_charges_if_avail("fire", 1)) {
        p->add_msg_if_player(m_neutral, _("You smoke your meth."));
        p->add_msg_if_player(m_good, _("The world seems to sharpen."));
        if (p->has_trait("TOLERANCE")) {
            duration *= 1.2;
        } else {
            duration *= (p->has_trait("LIGHTWEIGHT") ? 1.8 : 1.5);
        }
        // breathe out some smoke
        for (int i = 0; i < 3; i++) {
            g->m.add_field(p->posx + int(rng(-2, 2)), p->posy + int(rng(-2, 2)), fd_methsmoke, 2);
        }
    } else {
        p->add_msg_if_player(_("You snort some crystal meth."));
    }
    if (!p->has_effect("meth")) {
        duration += 600;
    }
    if (duration > 0) {
        int hungerpen = (p->str_cur < 10 ? 20 : 40 - p->str_cur);
        p->hunger -= hungerpen;
        p->add_effect("meth", duration);
    }
    return it->type->charges_to_use();
}

int iuse::vitamins(player *p, item *it, bool, point)
{
    p->add_msg_if_player(_("You take some vitamins."));
    p->mod_healthy_mod(50);
    return it->type->charges_to_use();
}

int iuse::vaccine(player *p, item *it, bool, point)
{
    p->add_msg_if_player(_("You inject the vaccine."));
    p->add_msg_if_player(m_good, _("You feel tough."));
    p->mod_healthy_mod(200);
    p->mod_pain(3);
    return it->type->charges_to_use();
}

int iuse::poison(player *p, item *it, bool, point)
{
    if ((p->has_trait("EATDEAD"))) {
        return it->type->charges_to_use();
    } else if ((p->has_trait("EATPOISON")) && (!(one_in(p->str_cur / 2)))) {
        return it->type->charges_to_use();
    }
    p->add_effect("poison", 600);
    p->add_effect("foodpoison", 1800);
    return it->type->charges_to_use();
}

/**
 * Hallucinogenic with a fun effect. Specifically used to have a comestible
 * give a morale boost without it being noticeable by examining the item (ie,
 * for magic mushrooms).
 */
int iuse::fun_hallu(player *p, item *it, bool, point)
{
    it_comest *comest = dynamic_cast<it_comest *>(it->type);

    //Fake a normal food morale effect
    p->add_morale(MORALE_FOOD_GOOD, 18, 36, 60, 30, false, comest);
    if (!p->has_effect("hallu")) {
        p->add_effect("hallu", 3600);
    }
    return it->type->charges_to_use();
}

int iuse::thorazine(player *p, item *it, bool, point)
{
    p->fatigue += 5;
    p->remove_effect("hallu");
    p->remove_effect("visuals");
    p->remove_effect("high");
    if (!p->has_effect("dermatik")) {
        p->remove_effect("formication");
    }
    if (one_in(50)) {  // adverse reaction
        p->add_msg_if_player(m_bad, _("You feel completely exhausted."));
        p->fatigue += 15;
    } else {
        p->add_msg_if_player(m_warning, _("You feel a bit wobbly."));
    }
    return it->type->charges_to_use();
}

int iuse::prozac(player *p, item *it, bool, point)
{
    if (!p->has_effect("took_prozac") && p->morale_level() < 0) {
        p->add_effect("took_prozac", 7200);
    } else {
        p->stim += 3;
    }
    if (one_in(150)) {  // adverse reaction
        p->add_msg_if_player(m_warning, _("You suddenly feel hollow inside."));
    }
    return it->type->charges_to_use();
}

int iuse::sleep(player *p, item *it, bool, point)
{
    p->fatigue += 40;
    p->add_msg_if_player(m_warning, _("You feel very sleepy..."));
    return it->type->charges_to_use();
}

int iuse::iodine(player *p, item *it, bool, point)
{
    p->add_effect("iodine", 1200);
    p->add_msg_if_player(_("You take an iodine tablet."));
    return it->type->charges_to_use();
}

int iuse::datura(player *p, item *it, bool, point)
{
    p->add_effect("datura", rng(2000, 8000));
    p->add_msg_if_player(_("You eat the datura seed."));
    return it->type->charges_to_use();
}

int iuse::flumed(player *p, item *it, bool, point)
{
    p->add_effect("took_flumed", 6000);
    p->add_msg_if_player(_("You take some %s"), it->tname().c_str());
    return it->type->charges_to_use();
}

int iuse::flusleep(player *p, item *it, bool, point)
{
    p->add_effect("took_flumed", 7200);
    p->fatigue += 30;
    p->add_msg_if_player(_("You take some %s"), it->tname().c_str());
    p->add_msg_if_player(m_warning, _("You feel very sleepy..."));
    return it->type->charges_to_use();
}

int iuse::inhaler(player *p, item *it, bool, point)
{
    p->remove_effect("asthma");
    p->add_msg_if_player(_("You take a puff from your inhaler."));
    if (one_in(50)) {  // adverse reaction
        p->add_msg_if_player(m_bad, _("Your heart begins to race."));
        p->fatigue -= 10;
    }
    return it->type->charges_to_use();
}

int iuse::oxygen_bottle(player *p, item *it, bool, point)
{
    p->moves -= 500;
    p->add_msg_if_player(_("You breathe deeply from the %s"), it->tname().c_str());
    if (p->has_effect("smoke")) {
        p->remove_effect("smoke");
    } else if (p->has_effect("asthma")) {
        p->remove_effect("asthma");
    } else if (p->stim < 16) {
        p->stim += 8;
        p->pkill += 2;
    }
    p->pkill += 2;
    return it->type->charges_to_use();
}

int iuse::blech(player *p, item *it, bool, point)
{
    // TODO: Add more effects?
    if (it->is_drink()) {
        if (!query_yn(_("This looks unhealthy, sure you want to drink it?"))) {
            return 0;
        }
    } else { //Assume that if a blech consumable isn't a drink, it will be eaten.
        if (!query_yn(_("This looks unhealthy, sure you want to eat it?"))) {
            return 0;
        }
    }
    p->add_msg_if_player(m_bad, _("Blech, that burns your throat!"));
    if (it->type->id != "soap") { // soap burns but doesn't make you throw up
        p->vomit();
    }
    return it->type->charges_to_use();
}

int iuse::plantblech(player *p, item *it, bool, point pos)
{
    if (p->has_trait("THRESH_PLANT")) {
        double multiplier = -1;
        if (p->has_trait("CHLOROMORPH")) {
            multiplier = -3;
            p->add_msg_if_player(m_good, _("The meal is revitalizing."));
        } else{
            p->add_msg_if_player(m_good, _("Oddly enough, this doesn't taste so bad."));
        }
        it_comest *food = dynamic_cast<it_comest*>(it->type);
        //reverses the harmful values of drinking fertilizer
        p->hunger += food->nutr * multiplier;
        p->thirst -= food->quench * multiplier;
        p->mod_healthy_mod(food->healthy * multiplier);
        p->add_morale(MORALE_FOOD_GOOD, -10 * multiplier, 60, 60, 30, false, food);
        return it->type->charges_to_use();
    } else {
        return blech( p, it, true, pos );
    }
}

int iuse::chew(player *p, item *it, bool, point)
{
    // TODO: Add more effects?
    p->add_msg_if_player(_("You chew your %s."), it->tname().c_str());
    return it->type->charges_to_use();
}

static int marloss_reject_mutagen( player *p, item *it )
{
    // I've been unable to replicate the rejections on marloss berries
    // but best to be careful-KA101.
    if( (it->type->can_use( "MYCUS" )) || (it->type->can_use( "MARLOSS" )) ||
      (it->type->can_use( "MARLOSS_SEED" )) || (it->type->can_use( "MARLOSS_GEL" )) ) {
        return 0;
    }
    if (p->has_trait("THRESH_MARLOSS")) {
        p->add_msg_if_player(m_warning, _("The %s burns white-hot inside you, and you collapse to the ground!"), it->tname().c_str());
        p->vomit();
        p->mod_pain(35);
        // Lose a significant amount of HP, probably about 25-33%
        p->hurtall(rng(20, 35));
        // Hope you were eating someplace safe.  Mycus v. Goo in your guts is no joke.
        p->fall_asleep((3000 - p->int_cur * 10));
        // Marloss is too thoroughly into your body to be dislodged by orals.
        p->toggle_mutation("MUTAGEN_AVOID");
        p->add_msg_if_player(m_warning, _("That was some toxic %s!  Let's stick with Marloss next time, that's safe."), it->tname().c_str());
        p->add_memorial_log(pgettext("memorial_male", "Suffered a toxic marloss/mutagen reaction."),
                            pgettext("memorial_female", "Suffered a toxic marloss/mutagen reaction."));
        return it->type->charges_to_use();
    }

    if (p->has_trait("THRESH_MYCUS")) {
        p->add_msg_if_player(m_info, _("This is a contaminant.  We reject it from the Mycus."));
        if( p->has_trait("M_SPORES") || p->has_trait("M_FERTILE") ||
            p->has_trait("M_BLOSSOMS") || p->has_trait("M_BLOOM") ) {
            p->add_msg_if_player(m_good, _("We empty the %s and reflexively dispense spores onto the mess."));
            g->m.ter_set(p->posx, p->posy, t_fungus);
            p->add_memorial_log(pgettext("memorial_male", "Destroyed a harmful invader."),
                                pgettext("memorial_female", "Destroyed a harmful invader."));
            return it->type->charges_to_use();
        }
        else {
            p->add_msg_if_player(m_bad, _("We must eliminate this contaminant at the earliest opportunity."));
            return it->type->charges_to_use();
        }
    }
    return 0;
}

static int marloss_reject_mut_iv( player *p, item *it )
{
    if( it->type->can_use( "MYCUS" ) ) {
        return 0;
    }
    if (p->has_trait("THRESH_MARLOSS")) {
        p->add_msg_if_player(m_warning, _("The %s sears your insides white-hot, and you collapse to the ground!"), it->tname().c_str());
        p->vomit();
        p->mod_pain(55);
        // Lose a significant amount of HP, probably about 25-33%
        p->hurtall(rng(30, 45));
         // Hope you were eating someplace safe.  Mycus v. Goo in your guts is no joke.
        p->fall_asleep((4000 - p->int_cur * 10));
        // Injection does the trick.  Burn the fungus out.
        p->toggle_mutation("THRESH_MARLOSS");
        p->toggle_mutation("MUTAGEN_AVOID");
        //~ Recall that Marloss mutations made you feel warmth spreading throughout your body.  That's gone.
        p->add_msg_if_player(m_warning, _("You feel a cold burn inside, as though everything warm has left you."));
        if( it->type->can_use("PURIFY_IV") ) {
            p->add_msg_if_player(m_warning, _("It was probably that marloss--how did you know to call it \"marloss\" anyway?"));
            p->add_msg_if_player(m_warning, _("Best to stay clear of that alien crap in future."));
            p->add_memorial_log(pgettext("memorial_male", "Burned out a particularly nasty fungal infestation."),
                                pgettext("memorial_female", "Burned out a particularly nasty fungal infestation."));
        } else {
            p->add_memorial_log(pgettext("memorial_male", "Suffered a toxic marloss/mutagen reaction."),
                                pgettext("memorial_female", "Suffered a toxic marloss/mutagen reaction."));
        }
        return it->type->charges_to_use();
    }

    if (p->has_trait("THRESH_MYCUS")) {
        p->add_msg_if_player(m_info, _("This is a contaminant.  We reject it from the Mycus."));
        if( p->has_trait("M_SPORES") || p->has_trait("M_FERTILE") ||
            p->has_trait("M_BLOSSOMS") || p->has_trait("M_BLOOM") ) {
            p->add_msg_if_player(m_good, _("We empty the %s and reflexively dispense spores onto the mess."));
            g->m.ter_set(p->posx, p->posy, t_fungus);
            p->add_memorial_log(pgettext("memorial_male", "Destroyed a harmful invader."),
                                pgettext("memorial_female", "Destroyed a harmful invader."));
            return it->type->charges_to_use();
        } else {
            p->add_msg_if_player(m_bad, _("We must eliminate this contaminant at the earliest opportunity."));
            return it->type->charges_to_use();
        }
    }
    return 0;
}

int iuse::mutagen(player *p, item *it, bool, point)
{
    if (p->has_trait("MUTAGEN_AVOID")) {
         //~"Uh-uh" is a sound used for "nope", "no", etc.
        p->add_msg_if_player(m_warning, _("After what happened that last time? uh-uh.  You're not drinking that chemical stuff."));
        return 0;
    }

    if (!p->is_npc() && !(p->has_trait("THRESH_MYCUS"))) {
        p->add_memorial_log(pgettext("memorial_male", "Consumed mutagen."),
                            pgettext("memorial_female", "Consumed mutagen."));
    }

    if( marloss_reject_mutagen( p, it) ) {
        return it->type->charges_to_use();
    }

    if (p->has_trait("MUT_JUNKIE")) {
        p->add_msg_if_player(m_good, _("You quiver with anticipation..."));
        p->add_morale(MORALE_MUTAGEN, 5, 50);
    }
    std::string mutation_category;
    // Generic "mutagen".
    if (it->has_flag("MUTAGEN_STRONG")) {
        mutation_category = "";
        p->mutate();
        p->mod_pain(2 * rng(1, 5));
        p->hunger += 10;
        p->fatigue += 5;
        p->thirst += 10;
        if (!one_in(3)) {
            p->mutate();
            p->mod_pain(2 * rng(1, 5));
            p->hunger += 10;
            p->fatigue += 5;
            p->thirst += 10;
            if (one_in(4)) {
                p->add_msg_if_player(m_bad, _("You suddenly feel dizzy, and collapse to the ground."));
                p->add_effect("downed", 1);
            }
        }
        if (one_in(2)) {
            p->mutate();
            p->mod_pain(2 * rng(1, 5));
            p->hunger += 10;
            p->fatigue += 5;
            p->thirst += 10;
            p->add_msg_if_player(m_bad, _("Oops.  You must've blacked out for a minute there."));
            //Should be about 3 min, less 6 sec/IN point.
            p->fall_asleep((30 - p->int_cur));
        }
    }
    if (it->has_flag("MUTAGEN_WEAK")) {
        mutation_category = "";
        // Stuff like the limbs, the tainted tornado, etc.
        if (!one_in(3)) {
            p->mutate();
            p->mod_pain(2 * rng(1, 5));
            p->hunger += 10;
            p->fatigue += 5;
            p->thirst += 10;
            if (one_in(4)) {
                p->add_msg_if_player(m_bad, _("You suddenly feel dizzy, and collapse to the ground."));
                p->add_effect("downed", 1);
            }
        }
    } else {
        // Categorized/targeted mutagens go here.
        if (it->has_flag("MUTAGEN_PLANT")) {
            p->add_msg_if_player(_("You feel much closer to nature."));
            mutation_category = "MUTCAT_PLANT";
        } else if (it->has_flag("MUTAGEN_INSECT")) {
            p->add_msg_if_player(_("You hear buzzing, and feel your body harden."));
            mutation_category = "MUTCAT_INSECT";
        } else if (it->has_flag("MUTAGEN_SPIDER")) {
            p->add_msg_if_player(_("You feel insidious."));
            mutation_category = "MUTCAT_SPIDER";
        } else if (it->has_flag("MUTAGEN_SLIME")) {
            p->add_msg_if_player(_("Your body loses all rigidity for a moment."));
            mutation_category = "MUTCAT_SLIME";
        } else if (it->has_flag("MUTAGEN_FISH")) {
            p->add_msg_if_player(_("You are overcome by an overwhelming longing for the ocean."));
            mutation_category = "MUTCAT_FISH";
        } else if (it->has_flag("MUTAGEN_RAT")) {
            p->add_msg_if_player(_("You feel a momentary nausea."));
            mutation_category = "MUTCAT_RAT";
        } else if (it->has_flag("MUTAGEN_BEAST")) {
            p->add_msg_if_player(_("Your heart races and you see blood for a moment."));
            mutation_category = "MUTCAT_BEAST";
        } else if (it->has_flag("MUTAGEN_URSINE")) {
            p->add_msg_if_player(_("You feel an urge to...patrol? the forests?"));
            mutation_category = "MUTCAT_URSINE";
        } else if (it->has_flag("MUTAGEN_FELINE")) {
            p->add_msg_if_player(_("As you lap up the last of the mutagen, you wonder why..."));
            mutation_category = "MUTCAT_FELINE";
        } else if (it->has_flag("MUTAGEN_LUPINE")) {
            p->add_msg_if_player(_("You feel an urge to mark your territory. But then it passes."));
            mutation_category = "MUTCAT_LUPINE";
        } else if (it->has_flag("MUTAGEN_CATTLE")) {
            p->add_msg_if_player(_("Your mind and body slow down. You feel peaceful."));
            mutation_category = "MUTCAT_CATTLE";
        } else if (it->has_flag("MUTAGEN_CEPHALOPOD")) {
            p->add_msg_if_player(
                _("Your mind is overcome by images of eldritch horrors...and then they pass."));
            mutation_category = "MUTCAT_CEPHALOPOD";
        } else if (it->has_flag("MUTAGEN_BIRD")) {
            p->add_msg_if_player(_("Your body lightens and you long for the sky."));
            mutation_category = "MUTCAT_BIRD";
        } else if (it->has_flag("MUTAGEN_LIZARD")) {
            p->add_msg_if_player(_("For a heartbeat, your body cools down."));
            mutation_category = "MUTCAT_LIZARD";
        } else if (it->has_flag("MUTAGEN_TROGLOBITE")) {
            p->add_msg_if_player(_("You yearn for a cool, dark place to hide."));
            mutation_category = "MUTCAT_TROGLOBITE";
        } else if (it->has_flag("MUTAGEN_ALPHA")) {
            p->add_msg_if_player(_("You feel...better. Somehow."));
            mutation_category = "MUTCAT_ALPHA";
        } else if (it->has_flag("MUTAGEN_MEDICAL")) {
            p->add_msg_if_player(
                _("You can feel the blood rushing through your veins and a strange, medicated feeling washes over your senses."));
            mutation_category = "MUTCAT_MEDICAL";
        } else if (it->has_flag("MUTAGEN_CHIMERA")) {
            p->add_msg_if_player(_("You need to roar, bask, bite, and flap.  NOW."));
            mutation_category = "MUTCAT_CHIMERA";
        } else if (it->has_flag("MUTAGEN_ELFA")) {
            p->add_msg_if_player(_("Nature is becoming one with you..."));
            mutation_category = "MUTCAT_ELFA";
        } else if (it->has_flag("MUTAGEN_RAPTOR")) {
            p->add_msg_if_player(_("Mmm...sweet, bloody flavor...tastes like victory."));
            mutation_category = "MUTCAT_RAPTOR";
        }  // Yep, orals take a bit out of you too
        p->mutate_category(mutation_category);
        p->mod_pain(2 * rng(1, 5));
        p->hunger += 10;
        p->fatigue += 5;
        p->thirst += 10;
        if (one_in(4)) {
            p->add_msg_if_player(m_bad, _("You suddenly feel dizzy, and collapse to the ground."));
            p->add_effect("downed", 1);
        }
    }
    return it->type->charges_to_use();
}

int iuse::mut_iv(player *p, item *it, bool, point)
{
    if (p->has_trait("MUTAGEN_AVOID")) {
         //~"Uh-uh" is a sound used for "nope", "no", etc.
        p->add_msg_if_player(m_warning, _("After what happened that last time? uh-uh.  You're not injecting that chemical stuff."));
        return 0;
    }

    if (!p->is_npc() && !(p->has_trait("THRESH_MYCUS"))) {
        p->add_memorial_log(pgettext("memorial_male", "Injected mutagen."),
                            pgettext("memorial_female", "Injected mutagen."));
    }

    if( marloss_reject_mut_iv( p, it) ) {
        return it->type->charges_to_use();
    }

    if (p->has_trait("MUT_JUNKIE")) {
        p->add_msg_if_player(m_good, _("You quiver with anticipation..."));
        p->add_morale(MORALE_MUTAGEN, 10, 100);
    }
    std::string mutation_category;
    if (it->has_flag("MUTAGEN_STRONG")) {
        // 3 guaranteed mutations, 75%/66%/66% for the 4th/5th/6th,
        // 6-16 Pain per shot and potential knockdown/KO.
        mutation_category = "";
        if (p->has_trait("MUT_JUNKIE")) {
            p->add_msg_if_player(m_good, _("Oh, yeah! That's the stuff!"));
            g->sound(p->posx, p->posy, 15 + 3 * p->str_cur, _("YES! YES! YESSS!!!"));
        } else if (p->has_trait("NOPAIN")) {
            p->add_msg_if_player(_("You inject yourself."));
        } else {
            p->add_msg_if_player(m_bad, _("You inject yoursel-arRGH!"));
            g->sound(p->posx, p->posy, 15 + 3 * p->str_cur, _("You scream in agony!!"));
        }
        p->mutate();
        p->mod_pain(1 * rng(1, 4));
        //Standard IV-mutagen effect: 10 hunger/thirst & 5 Fatigue *per mutation*.
        // Numbers may vary based on mutagen.
        p->hunger += 10;
        p->fatigue += 5;
        p->thirst += 10;
        p->mutate();
        p->mod_pain(2 * rng(1, 3));
        p->hunger += 10;
        p->fatigue += 5;
        p->thirst += 10;
        p->mutate();
        p->hunger += 10;
        p->fatigue += 5;
        p->thirst += 10;
        p->mod_pain(3 * rng(1, 2));
        if (!one_in(4)) {
            p->mutate();
            p->hunger += 10;
            p->fatigue += 5;
            p->thirst += 10;
        }
        if (!one_in(3)) {
            p->mutate();
            p->hunger += 10;
            p->fatigue += 5;
            p->thirst += 10;
            p->add_msg_if_player(m_bad, _("You writhe and collapse to the ground."));
            p->add_effect("downed", rng(1, 4));
        }
        if (!one_in(3)) {
            //Jackpot! ...kinda, don't wanna go unconscious in dangerous territory
            p->mutate();
            p->hunger += 10;
            p->fatigue += 5;
            p->thirst += 10;
            p->add_msg_if_player(m_bad, _("It all goes dark..."));
            //Should be about 40 min, less 30 sec/IN point.
            p->fall_asleep((400 - p->int_cur * 5));
        }
    } else if (it->has_flag("MUTAGEN_ALPHA")) {
        //5-15 pain, 66% for each of the followups, so slightly better odds (designed for injection).
        mutation_category = "MUTCAT_ALPHA";
        p->add_msg_if_player(_("You took that shot like a champ!"));
        p->mutate_category("MUTCAT_ALPHA");
        p->mod_pain(3 * rng(1, 5));
        // Alpha doesn't make a lot of massive morphological changes, so less nutrients needed.
        p->hunger += 3;
        p->fatigue += 5;
        p->thirst += 3;
        if (!one_in(3)) {
            p->mutate_category("MUTCAT_ALPHA");
            p->hunger += 3;
            p->fatigue += 5;
            p->thirst += 3;
        }
        if (!one_in(3)) {
            p->mutate_category("MUTCAT_ALPHA");
            p->hunger += 3;
            p->fatigue += 5;
            p->thirst += 3;
        }
    } else if (it->has_flag("MUTAGEN_MEDICAL")) {
        // 2-6 pain, same as Alpha--since specifically intended for medical applications.
        mutation_category = "MUTCAT_MEDICAL";
        if (p->has_trait("MUT_JUNKIE")) {
            p->add_msg_if_player(_("Ahh, there it is. You can feel the mutagen again."));
        } else if (!(p->has_trait("MUT_JUNKIE"))) {
            p->add_msg_if_player(
                _("You can feel the blood in your medication stream. It's a strange feeling."));
        }
        p->mutate_category("MUTCAT_MEDICAL");
        p->mod_pain(2 * rng(1, 3));
        //Medical's are pretty much all physiology, IIRC
        p->hunger += 3;
        p->fatigue += 5;
        p->thirst += 3;
        if (!one_in(3)) {
            p->mutate_category("MUTCAT_MEDICAL");
            p->hunger += 3;
            p->fatigue += 5;
            p->thirst += 3;
        }
        if (!one_in(3)) {
            p->mutate_category("MUTCAT_MEDICAL");
            p->hunger += 3;
            p->fatigue += 5;
            p->thirst += 3;
        }
    } else if (it->has_flag("MUTAGEN_CHIMERA")) {
        // 24-36 pain, Scream,, -40 Morale,
        // but two guaranteed mutations and 75% each for third and fourth.
        mutation_category = "MUTCAT_CHIMERA";
        p->add_msg_if_player(m_bad, _("everyanimalthateverlived..bursting.from.YOU!"));
        p->mutate_category("MUTCAT_CHIMERA");
        p->mod_pain(4 * rng(1, 4));
        //Chimera's all about the massive morphological changes Done Quick, so lotsa nutrition needed.
        p->hunger += 20;
        p->fatigue += 20;
        p->thirst += 20;
        p->mutate_category("MUTCAT_CHIMERA");
        if (!(p->has_trait("NOPAIN"))) {
            p->mod_pain(20);
            g->sound(p->posx, p->posy, 25 + 3 * p->str_cur, _("You roar in agony!!"));
            p->add_morale(MORALE_MUTAGEN_CHIMERA, -40, -200);
        }
        p->hunger += 20;
        p->fatigue += 20;
        p->thirst += 20;
        if (!one_in(4)) {
            p->mutate_category("MUTCAT_CHIMERA");
            p->hunger += 20;
            p->fatigue += 10;
            p->thirst += 20;
        }
        if (!one_in(4)) {
            p->mutate_category("MUTCAT_CHIMERA");
            p->hunger += 20;
            p->thirst += 10;
            p->mod_pain(5);
            // Out for a while--long enough to receive another two injections
            // and wake up in hostile territory.
            p->add_msg_if_player(m_bad, _("With a final *pop*, you go out like a light."));
            p->fall_asleep(800 - p->int_cur * 5);
        }
    } else {
        // These categories for the most part share their effects,
        // so print their messages and any special effects,
        // then handle the mutation at the end in combined code.
        if (it->has_flag("MUTAGEN_PLANT")) {
            p->add_msg_if_player(_("You inject some nutrients into your phloem."));
            mutation_category = "MUTCAT_PLANT";
        } else if (it->has_flag("MUTAGEN_INSECT")) {
            p->add_msg_if_player(_("You sting yourself...for the Queen."));
            mutation_category = "MUTCAT_INSECT";
        } else if (it->has_flag("MUTAGEN_SPIDER")) {
            p->add_msg_if_player(_("Mmm...the *special* venom."));
            mutation_category = "MUTCAT_SPIDER";
        } else if (it->has_flag("MUTAGEN_SLIME")) {
            if (p->has_trait("MUT_JUNKIE")) {
                p->add_msg_if_player(_("Maybe if you drank enough, you'd become mutagen..."));
            } else if (!(p->has_trait("MUT_JUNKIE"))) {
                p->add_msg_if_player(_("This stuff takes you back. Downright primordial!"));
            }
            mutation_category = "MUTCAT_SLIME";
        } else if (it->has_flag("MUTAGEN_FISH")) {
            p->add_msg_if_player(_("Your pulse pounds as the waves."));
            mutation_category = "MUTCAT_FISH";
        } else if (it->has_flag("MUTAGEN_URSINE")) {
            p->add_msg_if_player(_("You feel yourself quite equipped for wilderness survival."));
            mutation_category = "MUTCAT_URSINE";
        } else if (it->has_flag("MUTAGEN_LUPINE")) {
            p->add_msg_if_player(_("As the mutagen hits you, your ears twitch and you stifle a yipe."));
            mutation_category = "MUTCAT_LUPINE";
        } else if (it->has_flag("MUTAGEN_FELINE")) {
            p->add_msg_if_player(_("Your back arches as the mutagen takes hold."));
            mutation_category = "MUTCAT_FELINE";
        } else if (it->has_flag("MUTAGEN_RAT")) {
            p->add_msg_if_player(_("You squeak as the shot hits you."));
            //~Sound of ratlike squeaking
            g->sound(p->posx, p->posy, 10, _("Eep!"));
            mutation_category = "MUTCAT_RAT";
        } else if (it->has_flag("MUTAGEN_BEAST")) {
            p->add_msg_if_player(_("Your heart races wildly as the injection takes hold."));
            mutation_category = "MUTCAT_BEAST";
        } else if (it->has_flag("MUTAGEN_CATTLE")) {
            //~rBGH is a bovine growth hormone, unpopular with consumers
            p->add_msg_if_player(_("You wonder if this is what rBGH feels like..."));
            mutation_category = "MUTCAT_CATTLE";
        } else if (it->has_flag("MUTAGEN_CEPHALOPOD")) {
            //~Zork reference, but it's talking about your blood vessels
            p->add_msg_if_player(_("You watch the mutagen flow through a maze of little twisty passages.\n\
            All the same."));
            mutation_category = "MUTCAT_CEPHALOPOD";
        } else if (it->has_flag("MUTAGEN_BIRD")) {
            p->add_msg_if_player(_("Your arms spasm in an oddly wavelike motion."));
            mutation_category = "MUTCAT_BIRD";
        } else if (it->has_flag("MUTAGEN_LIZARD")) {
            p->add_msg_if_player(_("Your blood cools down. The feeling is..different."));
            mutation_category = "MUTCAT_LIZARD";
        } else if (it->has_flag("MUTAGEN_TROGLOBITE")) {
            p->add_msg_if_player(_("As you press the plunger, it all goes so bright..."));
            mutation_category = "MUTCAT_TROGLOBITE";
        } else if (it->has_flag("MUTAGEN_ELFA")) {
            // 3-15 pain, morale boost, but no more mutagenic than cat-9s
            p->add_msg_if_player(_("Everything goes green for a second.\n\
            It's painfully beautiful..."));
            p->fall_asleep(20); //Should be out for two minutes.  Ecstasy Of Green
            // Extra helping of pain.
            p->mod_pain(rng(1, 5));
            p->add_morale(MORALE_MUTAGEN_ELFA, 25, 100);
            mutation_category = "MUTCAT_ELFA";
        } else if (it->has_flag("MUTAGEN_RAPTOR")) {
            //Little more painful than average, but nowhere near as harsh & effective as Chimera.
            p->add_msg_if_player(_("You distinctly smell the mutagen mixing with your blood\n\
            ...and then it passes."));
            mutation_category = "MUTCAT_RAPTOR";
        }
        p->mutate_category(mutation_category);
        p->mod_pain(2 * rng(1, 5));
        p->hunger += 10;
        // EkarusRyndren had the idea to add Fatigue and knockout,
        // though that's a bit much for every case
        p->fatigue += 5;
        p->thirst += 10;
        if (!one_in(3)) {
            p->mutate_category(mutation_category);
            p->hunger += 10;
            p->fatigue += 5;
            p->thirst += 10;
        }
        if (one_in(2)) {
            p->mutate_category(mutation_category);
            p->hunger += 10;
            p->fatigue += 5;
            p->thirst += 10;
        }
    }
    // Threshold-check.  You only get to cross once!
    if (p->crossed_threshold() == false) {
        // Threshold-breaching
        std::string primary = p->get_highest_category();
        int total = ((p->mutation_category_level["MUTCAT_LIZARD"]) +
                     (p->mutation_category_level["MUTCAT_BIRD"]) +
                     (p->mutation_category_level["MUTCAT_FISH"]) +
                     (p->mutation_category_level["MUTCAT_BEAST"]) +
                     (p->mutation_category_level["MUTCAT_FELINE"]) +
                     (p->mutation_category_level["MUTCAT_LUPINE"]) +
                     (p->mutation_category_level["MUTCAT_URSINE"]) +
                     (p->mutation_category_level["MUTCAT_CATTLE"]) +
                     (p->mutation_category_level["MUTCAT_INSECT"]) +
                     (p->mutation_category_level["MUTCAT_PLANT"]) +
                     (p->mutation_category_level["MUTCAT_SLIME"]) +
                     (p->mutation_category_level["MUTCAT_TROGLOBITE"]) +
                     (p->mutation_category_level["MUTCAT_CEPHALOPOD"]) +
                     (p->mutation_category_level["MUTCAT_SPIDER"]) +
                     (p->mutation_category_level["MUTCAT_RAT"]) +
                     (p->mutation_category_level["MUTCAT_MEDICAL"]) +
                     (p->mutation_category_level["MUTCAT_ALPHA"]) +
                     (p->mutation_category_level["MUTCAT_ELFA"]) +
                     (p->mutation_category_level["MUTCAT_CHIMERA"]) +
                     (p->mutation_category_level["MUTCAT_RAPTOR"]));
        // Only if you were pushing for more in your primary category.
        // You wanted to be more like it and less human.
        // That said, you're required to have hit third-stage dreams first.
        if ((mutation_category == primary) && (p->mutation_category_level[primary] > 50)) {
            // Little help for the categories that have a lot of crossover.
            // Starting with Ursine as that's... a bear to get.  8-)
            // Will add others if there's serious/demonstrable need.
            int booster = 0;
            if (mutation_category == "MUTCAT_URSINE") {
                booster = 50;
            }
            int breacher = (p->mutation_category_level[primary]) + booster;
            if (x_in_y(breacher, total)) {
                p->add_msg_if_player(m_good,
                                     _("Something strains mightily for a moment...and then..you're...FREE!"));
                if (mutation_category == "MUTCAT_LIZARD") {
                    p->toggle_mutation("THRESH_LIZARD");
                    p->add_memorial_log(pgettext("memorial_male", "Shed the ugly human skin."),
                                        pgettext("memorial_female", "Shed the ugly human skin."));
                } else if (mutation_category == "MUTCAT_BIRD") {
                    p->toggle_mutation("THRESH_BIRD");
                    p->add_memorial_log(pgettext("memorial_male", "Broke free of humanity."),
                                        pgettext("memorial_female", "Broke free of humanity."));
                } else if (mutation_category == "MUTCAT_FISH") {
                    p->toggle_mutation("THRESH_FISH");
                    p->add_memorial_log(pgettext("memorial_male", "Went deep."),
                                        pgettext("memorial_female", "Went deep."));
                } else if (mutation_category == "MUTCAT_BEAST") {
                    p->toggle_mutation("THRESH_BEAST");
                    p->add_memorial_log(pgettext("memorial_male", "Embraced his bestial nature."),
                                        pgettext("memorial_female", "Embraced her bestial nature."));
                } else if (mutation_category == "MUTCAT_FELINE") {
                    p->toggle_mutation("THRESH_FELINE");
                    p->add_memorial_log(pgettext("memorial_male", "Realized the dream."),
                                        pgettext("memorial_female", "Realized the dream."));
                } else if (mutation_category == "MUTCAT_LUPINE") {
                    p->toggle_mutation("THRESH_LUPINE");
                    p->add_memorial_log(pgettext("memorial_male", "Wolfed out."),
                                        pgettext("memorial_female", "Wolfed out."));
                } else if (mutation_category == "MUTCAT_URSINE") {
                    p->toggle_mutation("THRESH_URSINE");
                    // Manually removing Carnivore, since it tends to creep in
                    if (p->has_trait("CARNIVORE")) {
                        p->toggle_mutation("CARNIVORE");
                        p->add_msg_if_player(_("Your appetite for blood fades."));
                    }
                    p->add_memorial_log(pgettext("memorial_male", "Became one with the bears."),
                                        pgettext("memorial_female", "Became one with the bears."));
                } else if (mutation_category == "MUTCAT_CATTLE") {
                    p->toggle_mutation("THRESH_CATTLE");
                    p->add_memorial_log(pgettext("memorial_male", "Stopped worrying and learned to love the cowbell."),
                                        pgettext("memorial_female", "Stopped worrying and learned to love the cowbell."));
                } else if (mutation_category == "MUTCAT_INSECT") {
                    p->toggle_mutation("THRESH_INSECT");
                    p->add_memorial_log(pgettext("memorial_male", "Metamorphosed."),
                                        pgettext("memorial_female", "Metamorphosed."));
                } else if (mutation_category == "MUTCAT_PLANT") {
                    p->toggle_mutation("THRESH_PLANT");
                    p->add_memorial_log(pgettext("memorial_male", "Bloomed forth."),
                                        pgettext("memorial_female", "Bloomed forth."));
                } else if (mutation_category == "MUTCAT_SLIME") {
                    p->toggle_mutation("THRESH_SLIME");
                    p->add_memorial_log(pgettext("memorial_male", "Gave up on rigid human norms."),
                                        pgettext("memorial_female", "Gave up on rigid human norms."));
                } else if (mutation_category == "MUTCAT_TROGLOBITE") {
                    p->toggle_mutation("THRESH_TROGLOBITE");
                    p->add_memorial_log(pgettext("memorial_male", "Adapted to underground living."),
                                        pgettext("memorial_female", "Adapted to underground living."));
                } else if (mutation_category == "MUTCAT_CEPHALOPOD") {
                    p->toggle_mutation("THRESH_CEPHALOPOD");
                    p->add_memorial_log(pgettext("memorial_male", "Began living the dreams."),
                                        pgettext("memorial_female", "Began living the dreams."));
                } else if (mutation_category == "MUTCAT_SPIDER") {
                    p->toggle_mutation("THRESH_SPIDER");
                    p->add_memorial_log(pgettext("memorial_male", "Found a place in the web of life."),
                                        pgettext("memorial_female", "Found a place in the web of life."));
                } else if (mutation_category == "MUTCAT_RAT") {
                    p->toggle_mutation("THRESH_RAT");
                    p->add_memorial_log(pgettext("memorial_male", "Found that survival *is* everything."),
                                        pgettext("memorial_female", "Found that survival *is* everything."));
                } else if (mutation_category == "MUTCAT_MEDICAL") {
                    p->toggle_mutation("THRESH_MEDICAL");
                    p->add_memorial_log(pgettext("memorial_male", "Resumed clinical trials."),
                                        pgettext("memorial_female", "Resumed clinical trials."));
                } else if (mutation_category == "MUTCAT_ALPHA") {
                    p->toggle_mutation("THRESH_ALPHA");
                    p->add_memorial_log(pgettext("memorial_male", "Started representing."),
                                        pgettext("memorial_female", "Started representing."));
                } else if (mutation_category == "MUTCAT_ELFA") {
                    p->toggle_mutation("THRESH_ELFA");
                    p->add_memorial_log(pgettext("memorial_male", "Accepted a more natural way of life."),
                                        pgettext("memorial_female", "Accepted a more natural way of life."));
                } else if (mutation_category == "MUTCAT_CHIMERA") {
                    p->toggle_mutation("THRESH_CHIMERA");
                    p->add_memorial_log(pgettext("memorial_male", "United disunity."),
                                        pgettext("memorial_female", "United disunity."));
                } else if (mutation_category == "MUTCAT_RAPTOR") {
                    p->toggle_mutation("THRESH_RAPTOR");
                    p->add_memorial_log(pgettext("memorial_male", "Hatched."),
                                        pgettext("memorial_female", "Hatched."));
                }
            } else if (p->mutation_category_level[primary] > 100) {
                //~NOPAIN is a post-Threshold trait, so you shouldn't
                //~legitimately have it and get here!
                if (p->has_trait("NOPAIN")) {
                    p->add_msg_if_player(m_bad, _("You feel extremely Bugged."));
                } else {
                    p->add_msg_if_player(m_bad, _("You stagger with a piercing headache!"));
                    p->pain += 8;
                    p->add_effect("stunned", rng(3, 5));
                }
            } else if (p->mutation_category_level[primary] > 80) {
                if (p->has_trait("NOPAIN")) {
                    p->add_msg_if_player(m_bad, _("You feel very Bugged."));
                } else {
                    p->add_msg_if_player(m_bad, _("Your head throbs with memories of your life, before all this..."));
                    p->pain += 6;
                    p->add_effect("stunned", rng(2, 4));
                }
            } else if (p->mutation_category_level[primary] > 60) {
                if (p->has_trait("NOPAIN")) {
                    p->add_msg_if_player(m_bad, _("You feel Bugged."));
                } else {
                    p->add_msg_if_player(m_bad, _("Images of your past life flash before you."));
                    p->add_effect("stunned", rng(2, 3));
                }
            }
        }
    }
    return it->type->charges_to_use();
}

int iuse::purifier(player *p, item *it, bool, point)
{
    if (p->has_trait("MUTAGEN_AVOID")) {
         //~"Uh-uh" is a sound used for "nope", "no", etc.
        p->add_msg_if_player(m_warning, _("After what happened that last time? uh-uh.  You're not drinking that chemical stuff."));
        return 0;
    }

    if (!p->is_npc() && !(p->has_trait("THRESH_MYCUS"))) {
        p->add_memorial_log(pgettext("memorial_male", "Consumed purifier."),
                            pgettext("memorial_female", "Consumed purifier."));
    }

    if( marloss_reject_mutagen( p, it ) ) {
        it->type->charges_to_use();
    }

    std::vector<std::string> valid; // Which flags the player has
    for (std::map<std::string, trait>::iterator iter = traits.begin(); iter != traits.end(); ++iter) {
        if (p->has_trait(iter->first) && !p->has_base_trait(iter->first)) {
            //Looks for active mutation
            valid.push_back(iter->first);
        }
    }
    if (valid.empty()) {
        p->add_msg_if_player(_("You feel cleansed."));
        return it->type->charges_to_use();
    }
    int num_cured = rng(1, valid.size());
    if (num_cured > 4) {
        num_cured = 4;
    }
    for (int i = 0; i < num_cured && !valid.empty(); i++) {
        int index = rng(0, valid.size() - 1);
        if (p->purifiable(valid[index])) {
            p->remove_mutation(valid[index]);
        } else {
            p->add_msg_if_player(m_warning, _("You feel a slight itching inside, but it passes."));
        }
        valid.erase(valid.begin() + index);
    }
    return it->type->charges_to_use();
}

int iuse::purify_iv(player *p, item *it, bool, point)
{
    if (p->has_trait("MUTAGEN_AVOID")) {
         //~"Uh-uh" is a sound used for "nope", "no", etc.
        p->add_msg_if_player(m_warning, _("After what happened that last time? uh-uh.  You're not injecting that chemical stuff."));
        return 0;
    }

    if (!p->is_npc() && !(p->has_trait("THRESH_MYCUS"))) {
        p->add_memorial_log(pgettext("memorial_male", "Injected purifier."),
                            pgettext("memorial_female", "Injected purifier."));
    }

    if( marloss_reject_mut_iv( p, it ) ) {
        return it->type->charges_to_use();
    }

    std::vector<std::string> valid; // Which flags the player has
    for (std::map<std::string, trait>::iterator iter = traits.begin(); iter != traits.end(); ++iter) {
        if (p->has_trait(iter->first) && !p->has_base_trait(iter->first)) {
            //Looks for active mutation
            valid.push_back(iter->first);
        }
    }
    if (valid.empty()) {
        p->add_msg_if_player(_("You feel cleansed."));
        return it->type->charges_to_use();
    }
    int num_cured = rng(4,
                        valid.size()); //Essentially a double-strength purifier, but guaranteed at least 4.  Double-edged and all
    if (num_cured > 8) {
        num_cured = 8;
    }
    for (int i = 0; i < num_cured && !valid.empty(); i++) {
        int index = rng(0, valid.size() - 1);
        if (p->purifiable(valid[index])) {
            p->remove_mutation(valid[index]);
        } else {
            p->add_msg_if_player(m_warning, _("You feel a distinct burning inside, but it passes."));
        }
        valid.erase(valid.begin() + index);
        if (!(p->has_trait("NOPAIN"))) {
            p->mod_pain(2 * num_cured); //Hurts worse as it fixes more
            p->add_msg_if_player(m_warning, _("Feels like you're on fire, but you're OK."));
        }
        p->thirst += 2 * num_cured;
        p->hunger += 2 * num_cured;
        p->fatigue += 2 * num_cured;
    }
    return it->type->charges_to_use();
}

int iuse::marloss(player *p, item *it, bool t, point pos)
{
    if (p->is_npc()) {
        return it->type->charges_to_use();
    }
    if (p->has_trait("MARLOSS_AVOID")) {
        //~"Uh-uh" is a sound used for "nope", "no", etc.
        p->add_msg_if_player(m_warning, _("After what happened that last time? uh-uh.  You're not eating that alien poison sac."));
        return 0;
    }
    if (p->has_trait("THRESH_MYCUS")) {
        p->add_msg_if_player(m_info, _("We no longer require this scaffolding.  We reserve it for other uses."));
        return 0;
    }
    // If we have the marloss in our veins, we are a "breeder" and will spread
    // the fungus.
    p->add_memorial_log(pgettext("memorial_male", "Ate a marloss berry."),
                        pgettext("memorial_female", "Ate a marloss berry."));

    if (p->has_trait("MARLOSS") || p->has_trait("THRESH_MARLOSS")) {
        p->add_msg_if_player(m_good,
                             _("As you eat the berry, you have a near-religious experience, feeling at one with your surroundings..."));
        p->add_morale(MORALE_MARLOSS, 100, 1000);
        p->add_addiction(ADD_MARLOSS_B, 50);
        p->add_addiction(ADD_MARLOSS_Y, 50);
        p->hunger = -100;
        monster spore(GetMType("mon_spore"));
        spore.friendly = -1;
        int spore_spawned = 0;
        for (int x = p->posx - 4; x <= p->posx + 4; x++) {
            for (int y = p->posy - 4; y <= p->posy + 4; y++) {
                if (rng(0, 10) > trig_dist(x, y, p->posx, p->posy) &&
                    rng(0, 10) > trig_dist(x, y, p->posx, p->posy)) {
                    g->m.marlossify(x, y);
                }
                bool moveOK = (g->m.move_cost(x, y) > 0);
                bool monOK = g->mon_at(x, y) == -1;
                bool posOK = (p->posx != x || p->posy != y);
                if (moveOK && monOK && posOK &&
                    one_in(10 + 5 * trig_dist(x, y, p->posx, p->posy)) &&
                    (spore_spawned == 0 || one_in(spore_spawned * 2))) {
                    spore.spawn(x, y);
                    g->add_zombie(spore);
                    spore_spawned++;
                }
            }
        }
        return it->type->charges_to_use();
    }

    /* If we're not already carriers of Marloss, roll for a random effect:
     * 1 - Mutate
     * 2 - Mutate
     * 3 - Mutate
     * 4 - Purify
     * 5 - Purify
     * 6 - Cleanse radiation + Purify
     * 7 - Fully satiate
     * 8 - Vomit
     * 9 - Give Marloss mutation
     */
    int effect = rng(1, 9);
    if (effect <= 3) {
        p->add_msg_if_player(_("This berry tastes extremely strange!"));
        p->mutate();
        // Gruss dich, mutation drain, missed you!
        p->mod_pain(2 * rng(1, 5));
        p->hunger += 10;
        p->fatigue += 5;
        p->thirst += 10;
    } else if (effect <= 6) { // Radiation cleanse is below
        p->add_msg_if_player(m_good, _("This berry makes you feel better all over."));
        p->pkill += 30;
        this->purifier(p, it, t, pos);
        if (effect == 6) {
            p->radiation = 0;
        }
    } else if (effect == 7) {
        p->add_msg_if_player(m_good, _("This berry is delicious, and very filling!"));
        p->hunger = -100;
    } else if (effect == 8) {
        p->add_msg_if_player(m_bad, _("You take one bite, and immediately vomit!"));
        p->vomit();
    } else if (p->crossed_threshold()) { // Mycus Rejection.  Goo already present fights off the fungus.
        p->add_msg_if_player(m_bad, _("You feel a familiar warmth, but suddenly it surges into an excruciating burn as you convulse, vomiting, and black out..."));
        p->add_memorial_log(pgettext("memorial_male", "Suffered Marloss Rejection."),
                        pgettext("memorial_female", "Suffered Marloss Rejection."));
        p->vomit();
        p->vomit(); // Yes, make sure you're empty.
        p->mod_pain(90);
        p->hurtall(rng(40, 65));// No good way to say "lose half your current HP"
        p->fall_asleep((6000 - p->int_cur * 10)); // Hope you were eating someplace safe.  Mycus v. Goo in your guts is no joke.
        p->toggle_mutation("MARLOSS_BLUE");
        p->toggle_mutation("MARLOSS");
        p->toggle_mutation("MARLOSS_AVOID"); // And if you survive it's etched in your RNA, so you're unlikely to repeat the experiment.
        p->rem_addiction(ADD_MARLOSS_R);
        p->rem_addiction(ADD_MARLOSS_B);
        p->rem_addiction(ADD_MARLOSS_Y);
    } else if ( (p->has_trait("MARLOSS_BLUE") && p->has_trait("MARLOSS_YELLOW")) && (!p->has_trait("MARLOSS")) ) {
        p->add_msg_if_player(m_bad, _("You feel a familiar warmth, but suddenly it surges into painful burning as you convulse and collapse to the ground..."));
        p->fall_asleep((400 - p->int_cur * 5));
        p->toggle_mutation("MARLOSS_BLUE");
        p->toggle_mutation("MARLOSS_YELLOW");
        p->toggle_mutation("THRESH_MARLOSS");
        p->rem_addiction(ADD_MARLOSS_R);
        g->m.ter_set(p->posx, p->posy, t_marloss);
        p->add_memorial_log(pgettext("memorial_male", "Opened the Marloss Gateway."),
                        pgettext("memorial_female", "Opened the Marloss Gateway."));
        p->add_msg_if_player(m_good, _("You wake up in a marloss bush.  Almost *cradled* in it, actually, as though it grew there for you."));
        //~ Beginning to hear the Mycus while conscious: that's it speaking
        p->add_msg_if_player(m_good, _("unity. together we have reached the door. we provide the final key. now to pass through..."));
    } else if (!p->has_trait("MARLOSS")) {
        p->add_msg_if_player(_("You feel a strange warmth spreading throughout your body..."));
        p->toggle_mutation("MARLOSS");
        p->add_addiction(ADD_MARLOSS_B, 60);
        p->add_addiction(ADD_MARLOSS_Y, 60);
        p->rem_addiction(ADD_MARLOSS_R);
    }
    return it->type->charges_to_use();
}

int iuse::marloss_seed(player *p, item *it, bool t, point pos)
{
    if (p->is_npc()) {
        return it->type->charges_to_use();
    }
    if (p->has_trait("MARLOSS_AVOID")) {
        //~"Uh-uh" is a sound used for "nope", "no", etc.  "Drek" is a borrowed synonym for "shit".
        p->add_msg_if_player(m_warning, _("After what happened that last time? uh-uh.  You're not eating that alien drek."));
        return 0;
    }
    if (p->has_trait("THRESH_MYCUS")) {
        p->add_msg_if_player(m_info, _("We no longer require this scaffolding.  We reserve it for other uses."));
        return 0;
    }
    if (!(query_yn(_("Sure you want to eat the %s? You could plant it in a mound of dirt."),
                 it->tname().c_str())) ) {
        return 0; // Save the seed for later!
    }
    // If we have the marloss in our veins, we are a "breeder" and will spread
    // the fungus.
    p->add_memorial_log(pgettext("memorial_male", "Ate a marloss seed."),
                        pgettext("memorial_female", "Ate a marloss seed."));

    if (p->has_trait("MARLOSS_BLUE") || p->has_trait("THRESH_MARLOSS")) {
        p->add_msg_if_player(m_good,
                             _("As you eat the seed, you have a near-religious experience, feeling at one with your surroundings..."));
        p->add_morale(MORALE_MARLOSS, 100, 1000);
        p->add_addiction(ADD_MARLOSS_R, 50);
        p->add_addiction(ADD_MARLOSS_Y, 50);
        p->hunger = -100;
        monster spore(GetMType("mon_spore"));
        spore.friendly = -1;
        int spore_spawned = 0;
        for (int x = p->posx - 4; x <= p->posx + 4; x++) {
            for (int y = p->posy - 4; y <= p->posy + 4; y++) {
                if (rng(0, 10) > trig_dist(x, y, p->posx, p->posy) &&
                    rng(0, 10) > trig_dist(x, y, p->posx, p->posy)) {
                    g->m.marlossify(x, y);
                }
                bool moveOK = (g->m.move_cost(x, y) > 0);
                bool monOK = g->mon_at(x, y) == -1;
                bool posOK = (p->posx != x || p->posy != y);
                if (moveOK && monOK && posOK &&
                    one_in(10 + 5 * trig_dist(x, y, p->posx, p->posy)) &&
                    (spore_spawned == 0 || one_in(spore_spawned * 2))) {
                    spore.spawn(x, y);
                    g->add_zombie(spore);
                    spore_spawned++;
                }
            }
        }
        return it->type->charges_to_use();
    }

    /* If we're not already carriers of Marloss, roll for a random effect:
     * 1 - Mutate
     * 2 - Mutate
     * 3 - Mutate
     * 4 - Purify
     * 5 - Purify
     * 6 - Cleanse radiation + Purify
     * 7 - Fully satiate
     * 8 - Vomit
     * 9 - Give Marloss mutation
     */
    int effect = rng(1, 9);
    if (effect <= 3) {
        p->add_msg_if_player(_("This seed tastes extremely strange!"));
        p->mutate();
        // HELLO MY NAME IS MUTATION DRAIN YOU KILLED MY MUTAGEN PREPARE TO DIE! ;-)
        p->mod_pain(2 * rng(1, 5));
        p->hunger += 10;
        p->fatigue += 5;
        p->thirst += 10;
    } else if (effect <= 6) { // Radiation cleanse is below
        p->add_msg_if_player(m_good, _("This seed makes you feel better all over."));
        p->pkill += 30;
        this->purifier(p, it, t, pos);
        if (effect == 6) {
            p->radiation = 0;
        }
    } else if (effect == 7) {
        p->add_msg_if_player(m_good, _("This seed is delicious, and very filling!"));
        p->hunger = -100;
    } else if (effect == 8) {
        p->add_msg_if_player(m_bad, _("You take one bite, and immediately vomit!"));
        p->vomit();
    } else if (p->crossed_threshold()) { // Mycus Rejection.  Goo already present fights off the fungus.
        p->add_msg_if_player(m_bad, _("You feel a familiar warmth, but suddenly it surges into an excruciating burn as you convulse, vomiting, and black out..."));
        p->add_memorial_log(pgettext("memorial_male", "Suffered Marloss Rejection."),
                        pgettext("memorial_female", "Suffered Marloss Rejection."));
        p->vomit();
        p->vomit(); // Yes, make sure you're empty.
        p->mod_pain(90);
        p->hurtall(rng(40, 65));// No good way to say "lose half your current HP"
        p->fall_asleep((6000 - p->int_cur * 10)); // Hope you were eating someplace safe.  Mycus v. Goo in your guts is no joke.
        p->toggle_mutation("MARLOSS_BLUE");
        p->toggle_mutation("MARLOSS");
        p->toggle_mutation("MARLOSS_AVOID"); // And if you survive it's etched in your RNA, so you're unlikely to repeat the experiment.
        p->rem_addiction(ADD_MARLOSS_R);
        p->rem_addiction(ADD_MARLOSS_B);
        p->rem_addiction(ADD_MARLOSS_Y);
    } else if ( (p->has_trait("MARLOSS") && p->has_trait("MARLOSS_YELLOW")) && (!p->has_trait("MARLOSS_BLUE")) ) {
        p->add_msg_if_player(m_bad, _("You feel a familiar warmth, but suddenly it surges into painful burning as you convulse and collapse to the ground..."));
        p->fall_asleep((400 - p->int_cur * 5));
        p->toggle_mutation("MARLOSS");
        p->toggle_mutation("MARLOSS_YELLOW");
        p->toggle_mutation("THRESH_MARLOSS");
        p->rem_addiction(ADD_MARLOSS_B);
        g->m.ter_set(p->posx, p->posy, t_marloss);
        p->add_memorial_log(pgettext("memorial_male", "Opened the Marloss Gateway."),
                        pgettext("memorial_female", "Opened the Marloss Gateway."));
        p->add_msg_if_player(m_good, _("You wake up in a marloss bush.  Almost *cradled* in it, actually, as though it grew there for you."));
        //~ Beginning to hear the Mycus while conscious: that's it speaking
        p->add_msg_if_player(m_good, _("unity. together we have reached the door. we provide the final key. now to pass through..."));
    } else if (!p->has_trait("MARLOSS_BLUE")) {
        p->add_msg_if_player(_("You feel a strange warmth spreading throughout your body..."));
        p->toggle_mutation("MARLOSS_BLUE");
        p->add_addiction(ADD_MARLOSS_R, 60);
        p->add_addiction(ADD_MARLOSS_Y, 60);
        p->rem_addiction(ADD_MARLOSS_B);
    }
    return it->type->charges_to_use();
}

int iuse::marloss_gel(player *p, item *it, bool t, point pos)
{
    if (p->is_npc()) {
        return it->type->charges_to_use();
    }
    if (p->has_trait("MARLOSS_AVOID")) {
        //~"Uh-uh" is a sound used for "nope", "no", etc.
        p->add_msg_if_player(m_warning, _("After what happened that last time? uh-uh.  You're not eating that alien slime."));
        return 0;
    }
    if (p->has_trait("THRESH_MYCUS")) {
        p->add_msg_if_player(m_info, _("We no longer require this scaffolding.  We reserve it for other uses."));
        return 0;
    }
    // If we have the marloss in our veins, we are a "breeder" and will spread
    // the fungus.
    p->add_memorial_log(pgettext("memorial_male", "Ate some marloss jelly."),
                        pgettext("memorial_female", "Ate some marloss jelly."));

    if (p->has_trait("MARLOSS_YELLOW") || p->has_trait("THRESH_MARLOSS")) {
        p->add_msg_if_player(m_good,
                             _("As you eat the jelly, you have a near-religious experience, feeling at one with your surroundings..."));
        p->add_morale(MORALE_MARLOSS, 100, 1000);
        p->add_addiction(ADD_MARLOSS_R, 50);
        p->add_addiction(ADD_MARLOSS_B, 50);
        p->hunger = -100;
        monster spore(GetMType("mon_spore"));
        spore.friendly = -1;
        int spore_spawned = 0;
        for (int x = p->posx - 4; x <= p->posx + 4; x++) {
            for (int y = p->posy - 4; y <= p->posy + 4; y++) {
                if (rng(0, 10) > trig_dist(x, y, p->posx, p->posy) &&
                    rng(0, 10) > trig_dist(x, y, p->posx, p->posy)) {
                    g->m.marlossify(x, y);
                }
                bool moveOK = (g->m.move_cost(x, y) > 0);
                bool monOK = g->mon_at(x, y) == -1;
                bool posOK = (p->posx != x || p->posy != y);
                if (moveOK && monOK && posOK &&
                    one_in(10 + 5 * trig_dist(x, y, p->posx, p->posy)) &&
                    (spore_spawned == 0 || one_in(spore_spawned * 2))) {
                    spore.spawn(x, y);
                    g->add_zombie(spore);
                    spore_spawned++;
                }
            }
        }
        return it->type->charges_to_use();
    }

    /* If we're not already carriers of Marloss, roll for a random effect:
     * 1 - Mutate
     * 2 - Mutate
     * 3 - Mutate
     * 4 - Purify
     * 5 - Purify
     * 6 - Cleanse radiation + Purify
     * 7 - Fully satiate
     * 8 - Vomit
     * 9 - Give Marloss mutation
     */
    int effect = rng(1, 9);
    if (effect <= 3) {
        p->add_msg_if_player(_("This jelly tastes extremely strange!"));
        p->mutate();
        // hihi! wavewave! mutation draindrain!
        p->mod_pain(2 * rng(1, 5));
        p->hunger += 10;
        p->fatigue += 5;
        p->thirst += 10;
    } else if (effect <= 6) { // Radiation cleanse is below
        p->add_msg_if_player(m_good, _("This jelly makes you feel better all over."));
        p->pkill += 30;
        this->purifier(p, it, t, pos);
        if (effect == 6) {
            p->radiation = 0;
        }
    } else if (effect == 7) {
        p->add_msg_if_player(m_good, _("This jelly is delicious, and very filling!"));
        p->hunger = -100;
    } else if (effect == 8) {
        p->add_msg_if_player(m_bad, _("You take one bite, and immediately vomit!"));
        p->vomit();
    } else if (p->crossed_threshold()) { // Mycus Rejection.  Goo already present fights off the fungus.
        p->add_msg_if_player(m_bad, _("You feel a familiar warmth, but suddenly it surges into an excruciating burn as you convulse, vomiting, and black out..."));
        p->add_memorial_log(pgettext("memorial_male", "Suffered Marloss Rejection."),
                        pgettext("memorial_female", "Suffered Marloss Rejection."));
        p->vomit();
        p->vomit(); // Yes, make sure you're empty.
        p->mod_pain(90);
        p->hurtall(rng(40, 65));// No good way to say "lose half your current HP"
        p->fall_asleep((6000 - p->int_cur * 10)); // Hope you were eating someplace safe.  Mycus v. Goo in your guts is no joke.
        p->toggle_mutation("MARLOSS_BLUE");
        p->toggle_mutation("MARLOSS");
        p->toggle_mutation("MARLOSS_AVOID"); // And if you survive it's etched in your RNA, so you're unlikely to repeat the experiment.
        p->rem_addiction(ADD_MARLOSS_R);
        p->rem_addiction(ADD_MARLOSS_B);
        p->rem_addiction(ADD_MARLOSS_Y);
    } else if ( (p->has_trait("MARLOSS_BLUE") && p->has_trait("MARLOSS")) && (!p->has_trait("MARLOSS_YELLOW")) ) {
        p->add_msg_if_player(m_bad, _("You feel a familiar warmth, but suddenly it surges into painful burning as you convulse and collapse to the ground..."));
        p->fall_asleep((400 - p->int_cur * 5));
        p->toggle_mutation("MARLOSS_BLUE");
        p->toggle_mutation("MARLOSS");
        p->rem_addiction(ADD_MARLOSS_Y);
        p->toggle_mutation("THRESH_MARLOSS");
        g->m.ter_set(p->posx, p->posy, t_marloss);
        p->add_memorial_log(pgettext("memorial_male", "Opened the Marloss Gateway."),
                        pgettext("memorial_female", "Opened the Marloss Gateway."));
        p->add_msg_if_player(m_good, _("You wake up in a marloss bush.  Almost *cradled* in it, actually, as though it grew there for you."));
        //~ Beginning to hear the Mycus while conscious: that's it speaking
        p->add_msg_if_player(m_good, _("unity. together we have reached the door. we provide the final key. now to pass through..."));
    } else if (!p->has_trait("MARLOSS_YELLOW")) {
        p->add_msg_if_player(_("You feel a strange warmth spreading throughout your body..."));
        p->toggle_mutation("MARLOSS_YELLOW");
        p->add_addiction(ADD_MARLOSS_R, 60);
        p->add_addiction(ADD_MARLOSS_B, 60);
        p->rem_addiction(ADD_MARLOSS_Y);
    }
    return it->type->charges_to_use();
}

int iuse::mycus(player *p, item *it, bool t, point pos)
{
    if (p->is_npc()) {
        return it->type->charges_to_use();
    }
    // Welcome our guide.  Welcome.  To. The Mycus.
    if (p->has_trait("THRESH_MARLOSS")) {
        p->add_memorial_log(pgettext("memorial_male", "Became one with the Mycus."),
                        pgettext("memorial_female", "Became one with the Mycus."));
        p->add_msg_if_player(m_info, _("The apple tastes amazing, and you finish it quickly, not even noticing the lack of any core or seeds."));
        p->add_msg_if_player(m_good, _("You feel better all over."));
        p->pkill += 30;
        this->purifier(p, it, t, pos); // Clear out some of that goo you may have floating around
        p->radiation = 0;
        p->healall(4); // Can't make you a whole new person, but not for lack of trying
        p->add_msg_if_player(m_good, _("As the apple settles in, you feel ecstasy radiating through every part of your body..."));
        p->add_morale(MORALE_MARLOSS, 1000, 1000); // Last time you'll ever have it this good.  So enjoy.
        p->add_msg_if_player(m_good, _("Your eyes roll back in your head.  Everything dissolves into a blissful haze..."));
        p->fall_asleep((3000 - p->int_cur * 10));
        p->toggle_mutation("THRESH_MARLOSS");
        p->toggle_mutation("THRESH_MYCUS");
        //~ The Mycus does not use the term (or encourage the concept of) "you".  The PC is a local/native organism, but is now the Mycus.
        //~ It still understands the concept, but uninitelligent fungaloids and mind-bent symbiotes should not need it.
        //~ We are the Mycus.
        p->add_msg_if_player(m_good, _("We welcome into us.  We have endured long in this forbidding world."));
        p->add_msg_if_player(m_good, _("The natives have a saying: \"E Pluribus Unum\"  Out of many, one."));
        p->add_msg_if_player(m_good, _("We welcome the union of our lines in our local guide.  We will prosper, and unite this world."));
        p->add_msg_if_player(m_good, _("Even now, our fruits adapt to better serve local physiology."));
        p->add_msg_if_player(m_good, _("As, in time, shall we adapt to better welcome those who have not received us."));
        for (int x = p->posx - 3; x <= p->posx + 3; x++) {
            for (int y = p->posy - 3; y <= p->posy + 3; y++) {
                g->m.marlossify(x, y);
            }
        }
        p->rem_addiction(ADD_MARLOSS_R);
        p->rem_addiction(ADD_MARLOSS_B);
        p->rem_addiction(ADD_MARLOSS_Y);
    }
    else if (p->has_trait("THRESH_MYCUS") && !p->has_trait("M_DEPENDENT")) { // OK, now set the hook.
        if (!one_in(3)) {
            p->mutate_category("MUTCAT_MYCUS");
            p->hunger += 10;
            p->fatigue += 5;
            p->thirst += 10;
            p->add_morale(MORALE_MARLOSS, 25, 200); // still covers up mutation pain
        }
    } else if (p->has_trait("THRESH_MYCUS")) {
        p->pkill += 5;
        p->stim += 5;
    } else { // In case someone gets one without having been adapted first.
        // Marloss is the Mycus' method of co-opting humans.  Mycus fruit is for symbiotes' maintenance and development.
        p->add_msg_if_player(_("This apple tastes really weird!  You're not sure it's good for you..."));
        p->mutate();
        p->mod_pain(2 * rng(1, 5));
        p->hunger += 10;
        p->fatigue += 5;
        p->thirst += 10;
        p->vomit(); // no hunger/quench benefit for you
        p->mod_healthy_mod(-8);
    }
    return it->type->charges_to_use();
}

// TOOLS below this point!

int iuse::dogfood(player *p, item *, bool, point)
{
    int dirx, diry;
    if (!choose_adjacent(_("Put the dog food where?"), dirx, diry)) {
        return 0;
    }
    p->moves -= 15;
    int mon_dex = g->mon_at(dirx, diry);
    if (mon_dex != -1) {
        if (g->zombie(mon_dex).type->id == "mon_dog") {
            p->add_msg_if_player(m_good, _("The dog seems to like you!"));
            g->zombie(mon_dex).friendly = -1;
            g->zombie(mon_dex).add_effect("pet", 1, num_bp, true);
        } else {
            p->add_msg_if_player(_("The %s seems quite unimpressed!"),
                                 g->zombie(mon_dex).name().c_str());
        }
    } else {
        p->add_msg_if_player(m_bad, _("You spill the dogfood all over the ground."));
    }
    return 1;
}

int iuse::catfood(player *p, item *, bool, point)
{
    int dirx, diry;
    if (!choose_adjacent(_("Put the cat food where?"), dirx, diry)) {
        return 0;
    }
    p->moves -= 15;
    int mon_dex = g->mon_at(dirx, diry);
    if (mon_dex != -1) {
        if (g->zombie(mon_dex).type->id == "mon_cat") {
            p->add_msg_if_player(m_good,
                                 _("The cat seems to like you! Or maybe it just tolerates your presence better. It's hard to tell with cats."));
            g->zombie(mon_dex).friendly = -1;
        } else {
            p->add_msg_if_player(_("The %s seems quite unimpressed!"),
                                 g->zombie(mon_dex).name().c_str());
        }
    } else {
        p->add_msg_if_player(m_bad, _("You spill the cat food all over the ground."));
    }
    return 1;
}

static bool prep_firestarter_use(player *p, item *it, point &pos)
{
    if ((it->charges == 0) && (!it->has_flag("LENS"))){ // lenses do not need charges
        return false;
    }
    if( p->is_underwater() ) {
        p->add_msg_if_player(m_info, _("You can't do that while underwater."));
        return false;
    }
    if( !choose_adjacent(_("Light where?"), pos.x, pos.y) ) {
        return false;
    }
    if( pos.x == p->posx && pos.y == p->posy ) {
        p->add_msg_if_player(m_info, _("You would set yourself on fire."));
        p->add_msg_if_player(_("But you're already smokin' hot."));
        return false;
    }
    if( g->m.get_field( pos, fd_fire ) ) {
        // check if there's already a fire
        p->add_msg_if_player(m_info, _("There is already a fire."));
        return false;
    }
    if( g->m.flammable_items_at(pos.x, pos.y) ||
        g->m.has_flag("FLAMMABLE", pos.x, pos.y) || g->m.has_flag("FLAMMABLE_ASH", pos.x, pos.y) ) {
        return true;
    } else {
        p->add_msg_if_player(m_info, _("There's nothing to light there."));
        return false;
    }
}

int iuse::resolve_firestarter_use(player *p, item *, point pos)
{
    if( g->m.add_field( pos, fd_fire, 1, 100 ) ) {
        p->add_msg_if_player(_("You successfully light a fire."));
    }
    return 0;
}

int iuse::calculate_time_for_lens_fire (player *p, float light_level) {
    // base moves based on sunlight levels... 1 minute when sunny (80 lighting),
    // ~10 minutes when clear (60 lighting)
    float moves_base = std::pow( 80 / light_level, 8 ) * 1000 ;
    // survival 0 takes 3 * moves_base, survival 1 takes 1,5 * moves_base,
    // max moves capped at moves_base
    float moves_modifier = 1 / (p->skillLevel("survival") * 0.33 + 0.33);
    if (moves_modifier < 1) {
        moves_modifier = 1;
    }
    return int(moves_base * moves_modifier);
}

int iuse::firestarter(player *p, item *it, bool t, point pos)
{
    if (it->has_flag("LENS")) {
        // Needs the correct weather, light and to be outside.
        if( (g->weather == WEATHER_CLEAR || g->weather == WEATHER_SUNNY) &&
            g->natural_light_level() >= 60 && !g->m.has_flag("INDOORS", pos.x, pos.y) ) {
            if( prep_firestarter_use(p, it, pos ) ) {
                // turns needed for activity.
                const int turns = calculate_time_for_lens_fire(p, g->natural_light_level());
                if( turns/1000 > 1 ) {
                    // If it takes less than a minute, no need to inform the player about time.
                    p->add_msg_if_player(m_info, _("If the current weather holds, it will take around %d minutes to light a fire."), turns / 1000);
                }
                p->assign_activity(ACT_START_FIRE, turns, -1, p->get_item_position(it), it->tname());
                // Keep natural_light_level for comparing throughout the activity.
                p->activity.values.push_back(g->natural_light_level());
                p->activity.placement = pos;
                p->practice("survival", 5);
            }
        } else {
            p->add_msg_if_player(_("You need direct sunlight to light a fire with this."));
        }
    } else if( it->has_flag("FIRE_DRILL") ) {
        if( prep_firestarter_use(p, it, pos) ) {
            float skillLevel = float(p->skillLevel("survival"));
            // success chance is 100% but time spent is min 5 minutes at skill == 5 and
            // it increases for lower skill levels.
            // max time is 1 hour for 0 survival
            const float moves_base = 5 * 1000;
            if( skillLevel < 1 ) {
                // avoid dividing by zero. scaled so that skill level 0 means 60 minutes work
                skillLevel = 0.536;
            }
            // At survival=5 modifier=1, at survival=1 modifier=~6.
            float moves_modifier = std::pow( 5 / skillLevel, 1.113 );
            if (moves_modifier < 1) {
                moves_modifier = 1; // activity time improvement is capped at skillevel 5
            }
            const int turns = int (moves_base * moves_modifier);
            p->add_msg_if_player(m_info, _("At your skill level, it will take around %d minutes to light a fire."), turns / 1000);
            p->assign_activity(ACT_START_FIRE, turns, -1, p->get_item_position(it), it->tname());
            p->activity.placement = pos;
            p->practice("survival", 10);
            // charges used tied with moves_modifier (range 1 to 12)
            it->charges -= it->type->charges_to_use()*(round(moves_modifier));
            return 0;
        }
    } else if (it->has_flag("REFILLABLE_LIGHTER")) {
        if( p->is_underwater() ) {
            p->add_msg_if_player(_("The lighter is extinguished."));
            it->make("ref_lighter");
            it->active = false;
            return 0;
        }
        if (t) {
            if (it->charges < it->type->charges_to_use()) {
                p->add_msg_if_player(_("The lighter burns out."));
                it->make("ref_lighter");
                it->active = false;
            }
        } else if (it->charges <= 0) {
            p->add_msg_if_player(_("The %s winks out."), it->tname().c_str());
        } else { // Turning it off
            int choice = menu(true, _("refillable lighter (lit)"), _("extinguish"),
                              _("light something"), _("cancel"), NULL);
            switch (choice) {
                case 1: {
                    p->add_msg_if_player(_("You extinguish the lighter."));
                    it->make("ref_lighter");
                    it->active = false;
                    return 0;
                }
                break;
                case 2:
                    if( prep_firestarter_use(p, it, pos) ) {
                        p->moves -= 15;
                        resolve_firestarter_use(p, it, pos);
                        return it->type->charges_to_use();
                    }
            }
        }
        return it->type->charges_to_use();
    } else { // common ligher or matches
        if( prep_firestarter_use(p, it, pos) ) {
            p->moves -= 15;
            resolve_firestarter_use( p, it, pos );
            return it->type->charges_to_use();
        }
    }
    return 0;
}

int iuse::sew(player *p, item *it, bool, point)
{
    if (it->charges == 0) {
        return 0;
    }
    if (p->is_underwater()) {
        p->add_msg_if_player(m_info, _("You can't do that while underwater."));
        return 0;
    }
    //minimum LL_LOW of LL_DARK + (ELFA_NV or atomic_light)
    if (p->fine_detail_vision_mod() > 4) {
        add_msg(m_info, _("You can't see to sew!"));
        return 0;
    }
    int thread_used = 1;
    int pos = g->inv(_("Repair what?"));
    item *fix = &(p->i_at(pos));
    if (fix == NULL || fix->is_null()) {
        p->add_msg_if_player(m_info, _("You do not have that item!"));
        return 0;
    }
    //some items are made from more than one material. we should try to use both items if one type of repair item is missing
    itype_id repair_item = "none";
    std::vector<std::string> plurals;
    std::vector<itype_id> repair_items;
    std::string plural = "";
    //translation note: add <plural> tag to keep them unique
    if (fix->made_of("cotton") || fix->made_of("wool")) {
        repair_items.push_back("rag");
        plurals.push_back(rm_prefix(_("<plural>rags")));
    }
    if (fix->made_of("leather")) {
        repair_items.push_back("leather");
        plurals.push_back(rm_prefix(_("<plural>leather")));
    }
    if (fix->made_of("fur")) {
        repair_items.push_back("fur");
        plurals.push_back(rm_prefix(_("<plural>fur")));
    }
    if (fix->made_of("nomex")) {
        repair_items.push_back("nomex");
        plurals.push_back(rm_prefix(_("<plural>nomex")));
    }
    if (repair_items.empty()) {
        p->add_msg_if_player(m_info, _("Your %s is not made of fabric, leather or fur."),
                             fix->tname().c_str());
        return 0;
    }
    if (std::find(repair_items.begin(), repair_items.end(), fix->typeId()) != repair_items.end()) {
        p->add_msg_if_player(m_info, _("This can be used to repair other items, not itself."));
        return 0;
    }

    int items_needed = (fix->damage > 2 || fix->damage == 0) ? 1 : 0;

    // this will cause issues if/when NPCs start being able to sew.
    // but, then again, it'll cause issues when they start crafting, too.
    inventory crafting_inv = g->crafting_inventory(p);
    bool bFound = false;
    //go through all discovered repair items and see if we have any of them available
    for (unsigned int i = 0; i < repair_items.size(); i++) {
        if (crafting_inv.has_amount(repair_items[i], items_needed)) {
            //we've found enough of a material, use this one
            repair_item = repair_items[i];
            bFound = true;
        }
    }
    if (!bFound) {
        for (unsigned int i = 0; i < repair_items.size(); i++) {
            p->add_msg_if_player(m_info, _("You don't have enough %s to do that."), plurals[i].c_str());
        }
        return 0;
    }

    std::vector<item_comp> comps;
    comps.push_back(item_comp(repair_item, items_needed));

    if (fix->damage > 0) {
        p->moves -= 500 * p->fine_detail_vision_mod();
        p->practice("tailor", 8);
        int rn = dice(4, 2 + p->skillLevel("tailor"));
        rn -= rng(fix->damage, fix->damage * 2);
        if (p->dex_cur < 8 && one_in(p->dex_cur)) {
            rn -= rng(2, 6);
        }
        if (p->dex_cur >= 8 && (p->dex_cur >= 16 || one_in(16 - p->dex_cur))) {
            rn += rng(2, 6);
        }
        if (p->dex_cur > 16) {
            rn += rng(0, p->dex_cur - 16);
        }
        if (rn <= 4) {
            p->add_msg_if_player(m_bad, _("You damage your %s further!"), fix->tname().c_str());
            fix->damage++;
            if (fix->damage >= 5) {
                p->add_msg_if_player(m_bad, _("You destroy it!"));
                p->i_rem(pos);
            }
        } else if (rn <= 6) {
            p->add_msg_if_player(m_bad, _("You don't repair your %s, but you waste lots of thread."),
                                 fix->tname().c_str());
            thread_used = rng(1, 8);
        } else if (rn <= 8) {
            p->add_msg_if_player(m_mixed, _("You repair your %s, but waste lots of thread."),
                                 fix->tname().c_str());
            if (fix->damage >= 3) {
                g->consume_items(p, comps);
            }
            fix->damage--;
            thread_used = rng(1, 8);
        } else if (rn <= 16) {
            p->add_msg_if_player(m_good, _("You repair your %s!"), fix->tname().c_str());
            if (fix->damage >= 3) {
                g->consume_items(p, comps);
            }
            fix->damage--;
        } else {
            p->add_msg_if_player(m_good, _("You repair your %s completely!"), fix->tname().c_str());
            if (fix->damage >= 3) {
                g->consume_items(p, comps);
            }
            fix->damage = 0;
        }
    } else if (fix->damage == 0 || (fix->has_flag("VARSIZE") && !fix->has_flag("FIT"))) {
        p->moves -= 500 * p->fine_detail_vision_mod();
        p->practice("tailor", 10);
        int rn = dice(4, 2 + p->skillLevel("tailor"));
        if (p->dex_cur < 8 && one_in(p->dex_cur)) {
            rn -= rng(2, 6);
        }
        if (p->dex_cur >= 16 || (p->dex_cur > 8 && one_in(16 - p->dex_cur))) {
            rn += rng(2, 6);
        }
        if (p->dex_cur > 16) {
            rn += rng(0, p->dex_cur - 16);
        }
        if (rn <= 4) {
            p->add_msg_if_player(m_bad, _("You damage your %s!"), fix->tname().c_str());
            fix->damage++;
        } else if (rn >= 12 && fix->has_flag("VARSIZE") && !fix->has_flag("FIT")) {
            p->add_msg_if_player(m_good, _("You take your %s in, improving the fit."), fix->tname().c_str());
            fix->item_tags.insert("FIT");
        } else if (rn >= 12 && (fix->has_flag("FIT") || !fix->has_flag("VARSIZE"))) {
            p->add_msg_if_player(m_good, _("You make your %s extra sturdy."), fix->tname().c_str());
            fix->damage--;
            g->consume_items(p, comps);
        } else {
            p->add_msg_if_player(m_neutral, _("You practice your sewing."));
        }
    } else {
        p->add_msg_if_player(m_info, _("Your %s is already enhanced."), fix->tname().c_str());
        return 0;
    }

    return thread_used;
}

int iuse::extra_battery(player *p, item *, bool, point)
{
    int pos = g->inv_type(_("Modify what?"), IC_TOOL);
    item *modded = &(p->i_at(pos));

    if (modded == NULL || modded->is_null()) {
        p->add_msg_if_player(m_info, _("You do not have that item!"));
        return 0;
    }
    if (!modded->is_tool()) {
        p->add_msg_if_player(m_info, _("This mod can only be used on tools."));
        return 0;
    }

    it_tool *tool = dynamic_cast<it_tool *>(modded->type);
    if (tool->ammo != "battery") {
        p->add_msg_if_player(m_info, _("That item does not use batteries!"));
        return 0;
    }

    if (modded->has_flag("DOUBLE_AMMO")) {
        p->add_msg_if_player(m_info, _("That item has already had its battery capacity doubled."));
        return 0;
    }

    remove_atomic_mod(*modded, *p);
    remove_recharge_mod(*modded, *p);
    remove_ups_mod(*modded, *p);

    p->add_msg_if_player( _( "You double the battery capacity of your %s!" ), modded->tname().c_str() );
    modded->item_tags.insert("DOUBLE_AMMO");
    return 1;
}

int iuse::rechargeable_battery(player *p, item *it, bool, point)
{
    int pos = g->inv_type(_("Modify what?"), IC_TOOL);
    item *modded = &(p->i_at(pos));

    if (modded == NULL || modded->is_null()) {
        p->add_msg_if_player(m_info, _("You do not have that item!"));
        return 0;
    }
    if (!modded->is_tool()) {
        p->add_msg_if_player(m_info, _("This mod can only be used on tools."));
        return 0;
    }

    it_tool *tool = dynamic_cast<it_tool *>(modded->type);
    if (tool->ammo != "battery") {
        p->add_msg_if_player(m_info, _("That item does not use batteries!"));
        return 0;
    }

    if (modded->has_flag("RECHARGE")) {
        p->add_msg_if_player(m_info, _("That item already has a rechargeable battery pack."));
        return 0;
    }

    remove_atomic_mod(*modded, *p);
    remove_ups_mod(*modded, *p);
    remove_double_ammo_mod(*modded, *p);
    remove_ammo( modded, *p ); // remove batteries, replaced by charges from mod

    p->add_msg_if_player( _( "You replace the battery compartment of your %s with a rechargeable battery pack!" ), modded->tname().c_str() );
    modded->charges = it->charges;
    modded->item_tags.insert("RECHARGE");
    modded->item_tags.insert("NO_UNLOAD");
    return 1;
}

int iuse::atomic_battery(player *p, item *it, bool, point)
{
    int pos = g->inv_type(_("Modify what?"), IC_TOOL);
    item *modded = &(p->i_at(pos));

    if (modded == NULL || modded->is_null()) {
        p->add_msg_if_player(m_info, _("You do not have that item!"));
        return 0;
    }
    if (!modded->is_tool()) {
        p->add_msg_if_player(m_info, _("This mod can only be used on tools."));
        return 0;
    }

    it_tool *tool = dynamic_cast<it_tool *>(modded->type);
    if (tool->ammo != "battery") {
        p->add_msg_if_player(m_info, _("That item does not use batteries!"));
        return 0;
    }

    if (modded->has_flag("ATOMIC_AMMO")) {
        p->add_msg_if_player(m_info,
                             _("That item has already had its battery modded to accept plutonium cells."));
        return 0;
    }

    remove_double_ammo_mod( *modded, *p );
    remove_recharge_mod( *modded, *p );
    remove_ups_mod( *modded, *p );
    remove_ammo( modded, *p ); // remove batteries, item::charges is now plutonium

    p->add_msg_if_player( _( "You modify your %s to run off plutonium cells!" ), modded->tname().c_str() );
    modded->item_tags.insert("ATOMIC_AMMO");
    modded->item_tags.insert("RADIOACTIVE");
    modded->item_tags.insert("LEAK_DAM");
    modded->item_tags.insert("NO_UNLOAD");
    modded->charges = it->charges;
    return 1;
}
int iuse::ups_battery(player *p, item *, bool, point)
{
    int pos = g->inv_type(_("Modify what?"), IC_TOOL);
    item *modded = &(p->i_at(pos));

    if (modded == NULL || modded->is_null()) {
        p->add_msg_if_player(_("You do not have that item!"));
        return 0;
    }
    if (!modded->is_tool()) {
        p->add_msg_if_player(_("This mod can only be used on tools."));
        return 0;
    }

    it_tool *tool = dynamic_cast<it_tool *>(modded->type);
    if (tool->ammo != "battery") {
        p->add_msg_if_player(_("That item does not use batteries!"));
        return 0;
    }

    if (modded->has_flag("USE_UPS")) {
        p->add_msg_if_player(_("That item has already had its battery modded to use a UPS!"));
        return 0;
    }
    if( modded->typeId() == "UPS_off" || modded->typeId() == "adv_UPS_off" ) {
        p->add_msg_if_player( _( "You want to power a UPS with another UPS?  Very clever." ) );
        return 0;
    }

    remove_double_ammo_mod(*modded, *p);
    remove_recharge_mod(*modded, *p);
    remove_atomic_mod(*modded, *p);
    remove_ammo(modded, *p);

    p->add_msg_if_player( _( "You modify your %s to run off a UPS!" ), modded->tname().c_str() );
    modded->item_tags.insert("USE_UPS");
    modded->item_tags.insert("NO_UNLOAD");
    modded->item_tags.insert("NO_RELOAD");
    //Perhaps keep the modded charges at 1 or 0?
    modded->charges = 0;
    return 1;
}

int iuse::fishing_rod(player *p, item *it, bool, point)
{
    int dirx, diry;

    if (!choose_adjacent(_("Fish where?"), dirx, diry)) {
        return 0;
    }

    if (!g->m.has_flag("FISHABLE", dirx, diry)) {
        p->add_msg_if_player(m_info, _("You can't fish there!"));
        return 0;
    }
    point op = overmapbuffer::ms_to_omt_copy( g->m.getabs( dirx, diry ) );
    if (!otermap[overmap_buffer.ter(op.x, op.y, g->levz)].is_river) {
        p->add_msg_if_player(m_info, _("That water does not contain any fish, try a river instead."));
        return 0;
    }
    std::vector<monster*> fishables = g->get_fishable(60);
    if ( fishables.size() < 1){
        p->add_msg_if_player(m_info, _("There is no fish around. Try another spot.")); // maybe let the player find that out by himself?
        return 0;
    }
    p->rooted_message();

    p->add_msg_if_player(_("You cast your line and wait to hook something..."));

    p->assign_activity(ACT_FISH, 30000, 0, p->get_item_position(it), it->tname());

    return 0;
}

int iuse::fish_trap(player *p, item *it, bool t, point pos)
{
    if (!t) {
        // Handle deploying fish trap.
        if (it->active) {
            it->active = false;
            return 0;
        }

        if (it->charges < 0) {
            it->charges = 0;
            return 0;
        }

        if (p->is_underwater()) {
            p->add_msg_if_player(m_info, _("You can't do that while underwater."));
            return 0;
        }

        if (it->charges == 0) {
            p->add_msg_if_player(_("Fishes are not silly to go in here without bait."));
            return 0;
        }

        int dirx, diry;

        if (!choose_adjacent(_("Put fish trap where?"), dirx, diry)) {
            return 0;
        }
        if (!g->m.has_flag("FISHABLE", dirx, diry)) {
            p->add_msg_if_player(m_info, _("You can't fish there!"));
            return 0;
        }
        point op = overmapbuffer::ms_to_omt_copy(g->m.getabs(dirx, diry));
        if (!otermap[overmap_buffer.ter(op.x, op.y, g->levz)].is_river) {
            p->add_msg_if_player(m_info, _("That water does not contain any fish, try a river instead."));
            return 0;
        }
        std::vector<monster*> fishables = g->get_fishable(60);
        if ( fishables.size() < 1){
            p->add_msg_if_player(m_info, _("There is no fish around. Try another spot.")); // maybe let the player find that out by himself?
            return 0;
        }
        it->active = true;
        it->bday = calendar::turn;
        g->m.add_item_or_charges(dirx, diry, *it);
        p->i_rem(it);
        p->add_msg_if_player(m_info, _("You place the fish trap, in three hours or so you may catch some fish."));

        return 0;

    } else {
        // Handle processing fish trap over time.
        if (it->charges == 0) {
            it->active = false;
            return 0;
        }
        //after 3 hours.
        if (calendar::turn - it->bday > 1800) {
            it->active = false;

            if (!g->m.has_flag("FISHABLE", pos.x, pos.y)) {
                return 0;
            }
            point op = overmapbuffer::ms_to_omt_copy( g->m.getabs( pos.x, pos.y ) );
            if (!otermap[overmap_buffer.ter(op.x, op.y, g->levz)].is_river) {
                return 0;
            }
            int success = -50;
            const int surv = p->skillLevel("survival");
            const int attempts = rng(it->charges, it->charges * it->charges);
            for (int i = 0; i < attempts; i++) {
                success += rng(surv, surv * surv);
            }

            it->charges = rng(-1, it->charges);
            if (it->charges < 0) {
                it->charges = 0;
            }

            int fishes = 0;

            if (success < 0) {
                fishes = 0;
            } else if (success < 300) {
                fishes = 1;
            } else if (success < 1500) {
                fishes = 2;
            } else {
                fishes = rng(3, 5);
            }

            if (fishes == 0) {
                it->charges = 0;
                p->practice("survival", rng(5, 15));

                return 0;
            }
            std::vector<monster*> fishables = g->get_fishable(60); //get the fishables around the trap's spot
            for (int i = 0; i < fishes; i++) {
                p->practice("survival", rng(3, 10));
                if (fishables.size() > 1){
                    g->catch_a_monster(fishables, pos.x, pos.y, p, 180000); //catch the fish! 180000 is the time spent fishing.
                } else {
                    //there will always be a chance that the player will get lucky and catch a fish
                    //not existing in the fishables vector. (maybe it was in range, but wandered off)
                    //lets say it is a 5% chance per fish to catch
                    if (one_in(20)) {
                        item fish;
                        std::vector<std::string> fish_group = MonsterGroupManager::GetMonstersFromGroup("GROUP_FISH");
                        std::string fish_mon = fish_group[rng(1, fish_group.size()) - 1];
                        fish.make_corpse("corpse", GetMType(fish_mon), it->bday + rng(0, 1800)); //we don't know when it was caught. its random
                        //Yes, we can put fishes in the trap like knives in the boot,
                        //and then get fishes via activation of the item,
                        //but it's not as comfortable as if you just put fishes in the same tile with the trap.
                        //Also: corpses and comestibles do not rot in containers like this, but on the ground they will rot.
                        g->m.add_item_or_charges(pos.x, pos.y, fish);
                        break; //this can happen only once
                    }
                }
            }
        }
        return 0;
    }
}

int iuse::extinguisher(player *p, item *it, bool, point)
{
    if (it->charges < it->type->charges_to_use()) {
        return 0;
    }
    g->draw();
    int x, y;
    // If anyone other than the player wants to use one of these,
    // they're going to need to figure out how to aim it.
    if (!choose_adjacent(_("Spray where?"), x, y)) {
        return 0;
    }

    p->moves -= 140;

    // Reduce the strength of fire (if any) in the target tile.
    g->m.adjust_field_strength(point(x, y), fd_fire, 0 - rng(2, 3));

    // Also spray monsters in that tile.
    int mondex = g->mon_at(x, y);
    if (mondex != -1) {
        g->zombie(mondex).moves -= 150;
        if (g->u_see(&(g->zombie(mondex)))) {
            p->add_msg_if_player(_("The %s is sprayed!"), g->zombie(mondex).name().c_str());
        }
        if (g->zombie(mondex).made_of(LIQUID)) {
            if (g->u_see(&(g->zombie(mondex)))) {
                p->add_msg_if_player(_("The %s is frozen!"), g->zombie(mondex).name().c_str());
            }
            monster &critter = g->zombie( mondex );
            critter.apply_damage( p, bp_torso, rng( 20, 60 ) );
            critter.set_speed_base( critter.get_speed_base() / 2 );
        }
    }

    // Slightly reduce the strength of fire immediately behind the target tile.
    if (g->m.move_cost(x, y) != 0) {
        x += (x - p->posx);
        y += (y - p->posy);

        g->m.adjust_field_strength(point(x, y), fd_fire, std::min(0 - rng(0, 1) + rng(0, 1), 0L));
    }

    return it->type->charges_to_use();
}

int iuse::rm13armor_off(player *p, item *it, bool, point)
{
    if (it->charges < it->type->charges_to_use()) {
        p->add_msg_if_player(m_info, _("The RM13 combat armor's fuel cells are dead."),
                             it->tname().c_str());
        return 0;
    } else {
        std::string oname = it->type->id + "_on";
        p->add_msg_if_player(_("You activate your RM13 combat armor."));
        p->add_msg_if_player(_("Rivtech Model 13 RivOS v2.19:   ONLINE."));
        p->add_msg_if_player(_("CBRN defense system:            ONLINE."));
        p->add_msg_if_player(_("Acoustic dampening system:      ONLINE."));
        p->add_msg_if_player(_("Thermal regulation system:      ONLINE."));
        p->add_msg_if_player(_("Vision enhancement system:      ONLINE."));
        p->add_msg_if_player(_("Electro-reactive armor system:  ONLINE."));
        p->add_msg_if_player(_("All systems nominal."));
        it->make(oname);
        it->active = true;
        return it->type->charges_to_use();
    }
}

int iuse::rm13armor_on(player *p, item *it, bool t, point)
{
    if (t) { // Normal use
    } else { // Turning it off
        std::string oname = it->type->id;
        if (oname.length() > 3 && oname.compare(oname.length() - 3, 3, "_on") == 0) {
            oname.erase(oname.length() - 3, 3);
        } else {
            debugmsg("no item type to turn it into (%s)!", oname.c_str());
            return 0;
        }
        p->add_msg_if_player(_("RivOS v2.19 shutdown sequence initiated."));
        p->add_msg_if_player(_("Shutting down."));
        p->add_msg_if_player(_("Your RM13 combat armor turns off."));
        it->make(oname);
        it->active = false;
    }
    return it->type->charges_to_use();
}

int iuse::unpack_item(player *p, item *it, bool, point)
{
    if (p->is_underwater()) {
        p->add_msg_if_player(m_info, _("You can't do that while underwater."));
        return 0;
    }
    std::string oname = it->type->id + "_on";
    p->moves -= 300;
    p->add_msg_if_player(_("You unpack your %s for use."), it->tname().c_str());
    it->make(oname);
    it->active = false;
    return 0;
}

int iuse::pack_item(player *p, item *it, bool t, point)
{
    if (p->is_underwater()) {
        p->add_msg_if_player(m_info, _("You can't do that while underwater."));
        return 0;
    }
    if (t) { // Normal use
        // Numbers below -1 are reserved for worn items
    } else if (p->get_item_position(it) < -1) {
        p->add_msg_if_player(m_info, _("You can't pack your %s until you take it off."),
                             it->tname().c_str());
        return 0;
    } else { // Turning it off
        std::string oname = it->type->id;
        if (oname.length() > 3 && oname.compare(oname.length() - 3, 3, "_on") == 0) {
            oname.erase(oname.length() - 3, 3);
        } else {
            debugmsg("no item type to turn it into (%s)!", oname.c_str());
            return 0;
        }
        p->moves -= 500;
        p->add_msg_if_player(_("You pack your %s for storage."), it->tname().c_str());
        it->make(oname);
        it->active = false;
    }
    return 0;
}

static bool cauterize_effect(player *p, item *it, bool force = true)
{
    hp_part hpart = use_healing_item(p, it, -2, -2, -2, 100, 50, 0, force);
    if (hpart != num_hp_parts) {
        p->add_msg_if_player(m_neutral, _("You cauterize yourself."));
        if (!(p->has_trait("NOPAIN"))) {
            p->mod_pain(15);
            p->add_msg_if_player(m_bad, _("It hurts like hell!"));
        } else {
            p->add_msg_if_player(m_neutral, _("It itches a little."));
        }
        body_part bp = num_bp;
        p->hp_convert(hpart, bp);
<<<<<<< HEAD
        if (p->has_effect("bite", bp)) {
            g->u.add_effect("bite", 2600, bp, true);
=======
        if (p->has_disease("bite", bp)) {
            p->add_disease("bite", 2600, false, 1, 1, 0, -1, bp, true);
>>>>>>> f6c362b3
        }
        return true;
    }
    return 0;
}

static int cauterize_elec(player *p, item *it)
{
    if (it->charges == 0) {
        p->add_msg_if_player(m_info, _("You need batteries to cauterize wounds."));
        return 0;
    } else if (!p->has_effect("bite") && !p->has_effect("bleed") && !p->is_underwater()) {
        if ((p->has_trait("MASOCHIST") || p->has_trait("MASOCHIST_MED") || p->has_trait("CENOBITE")) &&
            query_yn(_("Cauterize yourself for fun?"))) {
            return cauterize_effect(p, it, true) ? it->type->charges_to_use() : 0;
        } else {
            p->add_msg_if_player(m_info,
                                 _("You are not bleeding or bitten, there is no need to cauterize yourself."));
            return 0;
        }
    } else if (p->is_npc() || query_yn(_("Cauterize any open wounds?"))) {
        return cauterize_effect(p, it, true) ? it->type->charges_to_use() : 0;
    }
    return 0;
}

int iuse::solder_weld(player *p, item *it, bool, point)
{
    if (p->is_underwater()) {
        p->add_msg_if_player(m_info, _("You can't do that while underwater."));
        return 0;
    }
    int choice = 2;
    int charges_used = (dynamic_cast<it_tool *>(it->type))->charges_to_use();

    // Option for cauterization only if player has the incentive to do so
    // One does not check for open wounds with a soldering iron.
    if ((p->has_effect("bite") || p->has_effect("bleed")) && !p->is_underwater()) {
        choice = menu(true, _("Using soldering item:"), _("Cauterize wound"),
                      _("Repair plastic/metal/kevlar item"), _("Cancel"), NULL);
    } else if (p->has_trait("MASOCHIST") || p->has_trait("MASOCHIST_MED") ||
               p->has_trait("CENOBITE")) {
        // Masochists might be wounded too, let's not ask twice.
        choice = menu(true, _("Using soldering item:"), _("Cauterize yourself for fun"),
                      _("Repair plastic/metal/kevlar item"), _("Cancel"), NULL);
    }

    switch (choice) {
        case 1:
            return cauterize_elec(p, it);
            break;
        case 2: {
            if (it->charges <= 0) {
                p->add_msg_if_player(m_info, _("Your tool does not have enough charges to do that."));
                return 0;
            }

            int pos = g->inv(_("Repair what?"));
            item *fix = &(p->i_at(pos));
            if (fix == NULL || fix->is_null()) {
                p->add_msg_if_player(m_info, _("You do not have that item!"));
                return 0;
            }
            if (fix->is_gun()) {
                p->add_msg_if_player(m_info, _("That requires gunsmithing tools."));
                return 0;
            }
            if (fix->is_ammo()) {
                p->add_msg_if_player(m_info, _("You cannot repair this type of item."));
                return 0;
            }
            itype_id repair_item = "none";
            std::vector<std::string> repairitem_names;
            std::vector<itype_id> repair_items;
            if (fix->made_of("kevlar")) {
                repair_items.push_back("kevlar_plate");
                repairitem_names.push_back(_("kevlar plates"));
            }
            if (fix->made_of("plastic")) {
                repair_items.push_back("plastic_chunk");
                repairitem_names.push_back(_("plastic chunks"));
            }
            if (fix->made_of("iron") || fix->made_of("steel") || fix->made_of("hardsteel")) {
                repair_items.push_back("scrap");
                repairitem_names.push_back(_("scrap metal"));
            }
            if (repair_items.empty()) {
                p->add_msg_if_player(m_info, _("Your %s is not made of plastic, metal, or kevlar."),
                                     fix->tname().c_str());
                return 0;
            }
            if (std::find(repair_items.begin(), repair_items.end(), fix->typeId()) != repair_items.end()) {
                p->add_msg_if_player(m_info, _("This can be used to repair other items, not itself."));
                return 0;
            }

            //repairing or modifying items requires at least 1 repair item,
            // otherwise number is related to size of item
            int items_needed = ceil(fix->volume() * 0.25);

            // this will cause issues if/when NPCs start being able to sew.
            // but, then again, it'll cause issues when they start crafting, too.
            inventory crafting_inv = g->crafting_inventory(p);

            bool bFound = false;
            //go through all discovered repair items and see if we have any of them available
            for (unsigned int i = 0; i < repair_items.size(); i++) {
                if (crafting_inv.has_amount(repair_items[i], items_needed)) {
                    //we've found enough of a material, use this one
                    repair_item = repair_items[i];
                    bFound = true;
                }
            }
            if (!bFound) {
                for (unsigned int i = 0; i < repair_items.size(); i++) {
                    p->add_msg_if_player(m_info, _("You don't have enough %s to do that."),
                                         repairitem_names[i].c_str());
                }
                return 0;
            }

            std::vector<item_comp> comps;
            comps.push_back(item_comp(repair_item, items_needed));

            if (fix->damage > 0) {
                p->moves -= 500 * p->fine_detail_vision_mod();
                p->practice("mechanics", 8);
                int rn = dice(4, 2 + p->skillLevel("mechanics"));
                rn -= rng(fix->damage, fix->damage * 2);
                if (p->dex_cur < 8 && one_in(p->dex_cur)) {
                    rn -= rng(2, 6);
                }
                if (p->dex_cur >= 8 && (p->dex_cur >= 16 || one_in(16 - p->dex_cur))) {
                    rn += rng(2, 6);
                }
                if (p->dex_cur > 16) {
                    rn += rng(0, p->dex_cur - 16);
                }
                if (rn <= 4) {
                    p->add_msg_if_player(m_bad, _("You damage your %s further!"), fix->tname().c_str());
                    fix->damage++;
                    if (fix->damage >= 5) {
                        p->add_msg_if_player(m_bad, _("You destroy it!"));
                        p->i_rem(pos);
                    }
                } else if (rn <= 6) {
                    p->add_msg_if_player(m_bad, _("You don't repair your %s, and you waste lots of charge."),
                                         fix->tname().c_str());
                    charges_used += rng(1, 8);
                } else if (rn <= 8) {
                    p->add_msg_if_player(m_mixed, _("You repair your %s, but you waste lots of charge."),
                                         fix->tname().c_str());
                    if (fix->damage >= 3) {
                        g->consume_items(p, comps);
                    }
                    fix->damage--;
                    charges_used += rng(1, 8);
                } else if (rn <= 16) {
                    p->add_msg_if_player(m_good, _("You repair your %s!"), fix->tname().c_str());
                    if (fix->damage >= 3) {
                        g->consume_items(p, comps);
                    }
                    fix->damage--;
                } else {
                    p->add_msg_if_player(m_good, _("You repair your %s completely!"), fix->tname().c_str());
                    if (fix->damage >= 3) {
                        g->consume_items(p, comps);
                    }
                    fix->damage = 0;
                }
            } else if (fix->damage == 0 || (fix->has_flag("VARSIZE") && !fix->has_flag("FIT"))) {
                p->moves -= 500 * p->fine_detail_vision_mod();
                p->practice("mechanics", 10);
                int rn = dice(4, 2 + p->skillLevel("mechanics"));
                if (p->dex_cur < 8 && one_in(p->dex_cur)) {
                    rn -= rng(2, 6);
                }
                if (p->dex_cur >= 16 || (p->dex_cur > 8 && one_in(16 - p->dex_cur))) {
                    rn += rng(2, 6);
                }
                if (p->dex_cur > 16) {
                    rn += rng(0, p->dex_cur - 16);
                }
                if (rn <= 4) {
                    p->add_msg_if_player(m_bad, _("You damage your %s!"), fix->tname().c_str());
                    fix->damage++;
                } else if (rn >= 12 && fix->has_flag("VARSIZE") && !fix->has_flag("FIT")) {
                    p->add_msg_if_player(m_good, _("You take your %s in, improving the fit."),
                                         fix->tname().c_str());
                    fix->item_tags.insert("FIT");
                } else if (rn >= 12 && (fix->has_flag("FIT") || !fix->has_flag("VARSIZE"))) {
                    p->add_msg_if_player(m_good, _("You make your %s extra sturdy."), fix->tname().c_str());
                    fix->damage--;
                    g->consume_items(p, comps);
                } else {
                    p->add_msg_if_player(m_neutral, _("You practice your soldering."));
                }
            } else {
                p->add_msg_if_player(m_info, _("Your %s is already enhanced."), fix->tname().c_str());
                return 0;
            }
            return charges_used;
        }
        break;
        case 3:
            break;
        default:
            break;
    };
    return 0;
}


int iuse::water_purifier(player *p, item *it, bool, point)
{
    int pos = g->inv_type(_("Purify what?"), IC_COMESTIBLE);
    if (!p->has_item(pos)) {
        p->add_msg_if_player(m_info, _("You do not have that item!"));
        return 0;
    }
    if (p->i_at(pos).contents.empty()) {
        p->add_msg_if_player(m_info, _("You can only purify water."));
        return 0;
    }
    item *pure = &(p->i_at(pos).contents[0]);
    if (pure->type->id != "water" && pure->type->id != "salt_water") {
        p->add_msg_if_player(m_info, _("You can only purify water."));
        return 0;
    }
    if (pure->charges > it->charges) {
        p->add_msg_if_player(m_info,
                             _("You don't have enough charges in your purifier to purify all of the water."));
        return 0;
    }
    p->moves -= 150;
    pure->make("water_clean");
    pure->poison = 0;
    return pure->charges;
}

int iuse::two_way_radio(player *p, item *it, bool, point)
{
    WINDOW *w = newwin(6, 36, (TERMY - 6) / 2, (TERMX - 36) / 2);
    WINDOW_PTR wptr(w);
    draw_border(w);
    // TODO: More options here.  Thoughts...
    //       > Respond to the SOS of an NPC
    //       > Report something to a faction
    //       > Call another player
    // TODO: Should probably be a ui menu anyway.
    fold_and_print(w, 1, 1, 999, c_white,
                   _(
                       "1: Radio a faction for help...\n"
                       "2: Call Acquaintance...\n"
                       "3: General S.O.S.\n"
                       "0: Cancel"));
    wrefresh(w);
    char ch = getch();
    if (ch == '1') {
        p->moves -= 300;
        faction *fac = g->list_factions(_("Call for help..."));
        if (fac == NULL) {
            return 0;
        }
        int bonus = 0;
        if (fac->goal == FACGOAL_CIVILIZATION) {
            bonus += 2;
        }
        if (fac->has_job(FACJOB_MERCENARIES)) {
            bonus += 4;
        }
        if (fac->has_job(FACJOB_DOCTORS)) {
            bonus += 2;
        }
        if (fac->has_value(FACVAL_CHARITABLE)) {
            bonus += 3;
        }
        if (fac->has_value(FACVAL_LONERS)) {
            bonus -= 3;
        }
        if (fac->has_value(FACVAL_TREACHERY)) {
            bonus -= rng(0, 8);
        }
        bonus += fac->respects_u + 3 * fac->likes_u;
        if (bonus >= 25) {
            popup(_("They reply, \"Help is on the way!\""));
            //~ %s is faction name
            p->add_memorial_log(pgettext("memorial_male", "Called for help from %s."),
                                  pgettext("memorial_female", "Called for help from %s."),
                                  fac->name.c_str());
            /* Disabled until event::faction_id and associated code
             * is updated to accept a std::string.
            g->add_event(EVENT_HELP, int(calendar::turn) + fac->response_time(), fac->id);
            */
            fac->respects_u -= rng(0, 8);
            fac->likes_u -= rng(3, 5);
        } else if (bonus >= -5) {
            popup(_("They reply, \"Sorry, you're on your own!\""));
            fac->respects_u -= rng(0, 5);
        } else {
            popup(_("They reply, \"Hah!  We hope you die!\""));
            fac->respects_u -= rng(1, 8);
        }

    } else if (ch == '2') { // Call Acquaintance
        // TODO: Implement me!
    } else if (ch == '3') { // General S.O.S.
        p->moves -= 150;
        std::vector<npc *> in_range;
        std::vector<npc *> npcs = overmap_buffer.get_npcs_near_player(30);
        for (size_t i = 0; i < npcs.size(); i++) {
            if (npcs[i]->op_of_u.value >= 4) {
                in_range.push_back(npcs[i]);
            }
        }
        if (!in_range.empty()) {
            npc *coming = in_range[rng(0, in_range.size() - 1)];
            popup(ngettext("A reply!  %s says, \"I'm on my way; give me %d minute!\"",
                           "A reply!  %s says, \"I'm on my way; give me %d minutes!\"", coming->minutes_to_u()),
                  coming->name.c_str(), coming->minutes_to_u());
            p->add_memorial_log(pgettext("memorial_male", "Called for help from %s."),
                                  pgettext("memorial_female", "Called for help from %s."),
                                  coming->name.c_str());
            coming->mission = NPC_MISSION_RESCUE_U;
        } else {
            popup(_("No-one seems to reply..."));
        }
    } else {
        return 0;
    }
    wptr.reset();
    refresh();
    return it->type->charges_to_use();
}

int iuse::radio_off(player *p, item *it, bool, point)
{
    if (it->charges < it->type->charges_to_use()) {
        p->add_msg_if_player(_("It's dead."));
    } else {
        p->add_msg_if_player(_("You turn the radio on."));
        it->make("radio_on");
        it->active = true;
    }
    return it->type->charges_to_use();
}

static radio_tower *find_radio_station(int frequency)
{
    radio_tower *tower = NULL;
    for (size_t k = 0; k < g->cur_om->radios.size(); k++) {
        tower = &g->cur_om->radios[k];
        if (0 < tower->strength - rl_dist(tower->x, tower->y, g->levx, g->levy) &&
            tower->frequency == frequency) {
            return tower;
        }
    }
    return NULL;
}

int iuse::directional_antenna(player *p, item *it, bool, point)
{
    // Find out if we have an active radio
    auto radios = p->items_with( []( const item & it ) {
        return it.typeId() == "radio_on";
    } );
    if( radios.empty() ) {
        add_msg(m_info, _("Must have an active radio to check for signal direction."));
        return 0;
    }
    const item radio = *radios.front();
    // Find the radio station its tuned to (if any)
    radio_tower *tower = find_radio_station(radio.frequency);
    if (tower == NULL) {
        add_msg(m_info, _("You can't find the direction if your radio isn't tuned."));
        return 0;
    }
    // Report direction.
    direction angle = direction_from(g->levx, g->levy, tower->x, tower->y);
    add_msg(_("The signal seems strongest to the %s."), direction_name(angle).c_str());
    return it->type->charges_to_use();
}

int iuse::radio_on(player *p, item *it, bool t, point pos)
{
    if (t) {
        // Normal use
        std::string message = _("Radio: Kssssssssssssh.");
        radio_tower *selected_tower = find_radio_station(it->frequency);
        if (selected_tower != NULL) {
            if (selected_tower->type == MESSAGE_BROADCAST) {
                message = selected_tower->message;
            } else if (selected_tower->type == WEATHER_RADIO) {
                message = weather_forecast(*selected_tower);
            }

            int signal_strength = selected_tower->strength -
                                  rl_dist(selected_tower->x, selected_tower->y, g->levx, g->levy);

            for (size_t j = 0; j < message.length(); j++) {
                if (dice(10, 100) > dice(10, signal_strength * 3)) {
                    if (!one_in(10)) {
                        message[j] = '#';
                    } else {
                        message[j] = char(rng('a', 'z'));
                    }
                }
            }

            std::vector<std::string> segments = foldstring(message, RADIO_PER_TURN);
            int index = calendar::turn % (segments.size());
            std::stringstream messtream;
            messtream << string_format(_("radio: %s"), segments[index].c_str());
            message = messtream.str();
        }
        g->ambient_sound(pos.x, pos.y, 6, message.c_str());
    } else { // Activated
        int ch = 2;
        if (it->charges > 0) {
            ch = menu(true, _("Radio:"), _("Scan"), _("Turn off"), NULL);
        }

        switch (ch) {
            case 1: {
                int old_frequency = it->frequency;
                radio_tower *tower = NULL;
                radio_tower *lowest_tower = NULL;
                radio_tower *lowest_larger_tower = NULL;

                for (size_t k = 0; k < g->cur_om->radios.size(); k++) {
                    tower = &g->cur_om->radios[k];

                    if (tower->strength - rl_dist(tower->x, tower->y, g->levx, g->levy) > 0 &&
                        tower->frequency != old_frequency) {
                        if (tower->frequency > old_frequency &&
                            (lowest_larger_tower == NULL ||
                             tower->frequency < lowest_larger_tower->frequency)) {
                            lowest_larger_tower = tower;
                        } else if (lowest_tower == NULL ||
                                   tower->frequency < lowest_tower->frequency) {
                            lowest_tower = tower;
                        }
                    }
                }
                if (lowest_larger_tower != NULL) {
                    it->frequency = lowest_larger_tower->frequency;
                } else if (lowest_tower != NULL) {
                    it->frequency = lowest_tower->frequency;
                }
            }
            break;
            case 2:
                p->add_msg_if_player(_("The radio dies."));
                it->make("radio");
                it->active = false;
                break;
            case 3:
                break;
        }
    }
    return it->type->charges_to_use();
}

int iuse::noise_emitter_off(player *p, item *it, bool, point)
{
    if (it->charges < it->type->charges_to_use()) {
        p->add_msg_if_player(_("It's dead."));
    } else {
        p->add_msg_if_player(_("You turn the noise emitter on."));
        it->make("noise_emitter_on");
        it->active = true;
    }
    return it->type->charges_to_use();
}

int iuse::airhorn(player *p, item *it, bool, point pos)
{
    if (it->charges < it->type->charges_to_use()) {
        p->add_msg_if_player(_("You depress the button but no sound comes out."));
    } else {
        p->add_msg_if_player(_("You honk your airhorn."));
        g->sound(pos.x, pos.y, 50, _("HOOOOONK!"));
    }
    return it->type->charges_to_use();
}

int iuse::horn_bicycle(player *p, item *it, bool, point pos)
{
    g->sound(pos.x, pos.y, 15, _("honk."));
    p->add_msg_if_player(_("You honk the bicycle horn."));
    return it->type->charges_to_use();
}

int iuse::noise_emitter_on(player *p, item *it, bool t, point pos)
{
    if (t) { // Normal use
        //~ the sound of a noise emitter when turned on
        g->ambient_sound(pos.x, pos.y, 30, _("KXSHHHHRRCRKLKKK!"));
    } else { // Turning it off
        p->add_msg_if_player(_("The infernal racket dies as the noise emitter turns off."));
        it->make("noise_emitter");
        it->active = false;
    }
    return it->type->charges_to_use();
}

static void roadmap_targets(player *, item *, bool,
                            const std::string &target, int distance,
                            int reveal_distance)
{
    std::vector<point> places = overmap_buffer.find_all(
                                    g->om_global_location(), target, distance, false);
    for (std::vector<point>::iterator iter = places.begin(); iter != places.end(); ++iter) {
        const point &place = *iter;
        overmap_buffer.reveal(place, reveal_distance, g->levz);
    }
}

int iuse::roadmap(player *p, item *it, bool t, point)
{
    if( it->already_used_by_player( *p ) ) {
        p->add_msg_if_player(_("There isn't anything new on the map."));
        return 0;
    } else if (g->levz < 0) {
        p->add_msg_if_player(_("You should read your map when you get to the surface."));
        return 0;
    }
    // Show roads
    roadmap_targets(p, it, t, "hiway", 0, 0);
    roadmap_targets(p, it, t, "road", 0, 0);
    roadmap_targets(p, it, t, "bridge", 0, 0);

    // Show evac shelters
    roadmap_targets(p, it, t, "shelter", 0, 0);
    // Show hospital(s)
    roadmap_targets(p, it, t, "hospital", 0, 0);
    // Show schools
    roadmap_targets(p, it, t, "school", 0, 0);
    // Show police stations
    roadmap_targets(p, it, t, "police", 0, 0);
    // Show subway entrances
    roadmap_targets(p, it, t, "sub_station", 0, 0);
    // Show banks
    roadmap_targets(p, it, t, "bank", 0, 0);

    p->add_msg_if_player(m_good, _("You add roads and points of interest to your map."));

    it->mark_as_used_by_player( *p );
    return 0;
}

int iuse::survivormap(player *p, item *it, bool t, point)
{
    if( it->already_used_by_player( *p ) ) {
        p->add_msg_if_player(_("There isn't anything new on the map."));
        return 0;
    } else if (g->levz < 0) {
        p->add_msg_if_player(_("You should read your map when you get to the surface."));
        return 0;
    }
    // Show roads
    roadmap_targets(p, it, t, "hiway", 0, 0);
    roadmap_targets(p, it, t, "road", 0, 0);
    roadmap_targets(p, it, t, "bridge", 0, 0);

    // Show pharmacies
    roadmap_targets(p, it, t, "s_pharm", 0, 0);
    // Show gun stores
    roadmap_targets(p, it, t, "s_gun", 0, 0);
    // Show grocery stores
    roadmap_targets(p, it, t, "s_grocery", 0, 0);
    // Show military surplus stores
    roadmap_targets(p, it, t, "mil_surplus", 0, 0);
    // Show gas stations
    roadmap_targets(p, it, t, "s_gas", 0, 0);

    p->add_msg_if_player(m_good, _("You add roads and possible supply points to your map."));

    it->mark_as_used_by_player( *p );
    return 0;
}

int iuse::militarymap(player *p, item *it, bool t, point)
{
    if( it->already_used_by_player( *p ) ) {
        p->add_msg_if_player(_("There isn't anything new on the map."));
        return 0;
    } else if (g->levz < 0) {
        p->add_msg_if_player(_("You should read your map when you get to the surface."));
        return 0;
    }
    // Show roads
    roadmap_targets(p, it, t, "hiway", 0, 0);
    roadmap_targets(p, it, t, "road", 0, 0);
    roadmap_targets(p, it, t, "bridge", 0, 0);

    // Show FEMA camps
    roadmap_targets(p, it, t, "fema_entrance", 0, 0);
    // Show bunkers
    roadmap_targets(p, it, t, "bunker", 0, 0);
    // Show outposts
    roadmap_targets(p, it, t, "outpost", 0, 0);
    // Show nuclear silos
    roadmap_targets(p, it, t, "silo", 0, 0);
    // Show evac shelters
    roadmap_targets(p, it, t, "shelter", 0, 0);
    // Show police stations
    roadmap_targets(p, it, t, "police", 0, 0);

    p->add_msg_if_player(m_good, _("You add roads and facilities to your map."));

    it->mark_as_used_by_player( *p );
    return 0;
}

int iuse::restaurantmap(player *p, item *it, bool t, point)
{
    if( it->already_used_by_player( *p ) ) {
        p->add_msg_if_player(_("There isn't anything new on the map."));
        return 0;
    } else if (g->levz < 0) {
        p->add_msg_if_player(_("You should read your map when you get to the surface."));
        return 0;
    }
    // Show roads
    roadmap_targets(p, it, t, "hiway", 0, 0);
    roadmap_targets(p, it, t, "road", 0, 0);
    roadmap_targets(p, it, t, "bridge", 0, 0);

    // Show coffee shops
    roadmap_targets(p, it, t, "s_restaurant_coffee", 0, 0);
    // Show restaurants
    roadmap_targets(p, it, t, "s_restaurant", 0, 0);
    // Show bars
    roadmap_targets(p, it, t, "bar", 0, 0);
    // Show pizza parlors
    roadmap_targets(p, it, t, "s_pizza_parlor", 0, 0);
    // Show fast food joints
    roadmap_targets(p, it, t, "s_restaurant_fast", 0, 0);

    p->add_msg_if_player(m_good, _("You add roads and restaurants to your map."));

    it->mark_as_used_by_player( *p );
    return 0;
}

int iuse::touristmap(player *p, item *it, bool t, point)
{
    if( it->already_used_by_player( *p ) ) {
        p->add_msg_if_player(_("There isn't anything new on the map."));
        return 0;
    } else if (g->levz < 0) {
        p->add_msg_if_player(_("You should read your map when you get to the surface."));
        return 0;
    }
    // Show roads
    roadmap_targets(p, it, t, "hiway", 0, 0);
    roadmap_targets(p, it, t, "road", 0, 0);
    roadmap_targets(p, it, t, "bridge", 0, 0);

    // Show hotels
    roadmap_targets(p, it, t, "hotel_tower", 0, 0);
    // Show restaurants
    roadmap_targets(p, it, t, "s_restaurant", 0, 0);
    // Show cathedrals
    roadmap_targets(p, it, t, "cathedral", 0, 0);
    // Show fast food joints
    roadmap_targets(p, it, t, "s_restaurant_fast", 0, 0);
    // Show fast megastores
    roadmap_targets(p, it, t, "megastore", 0, 0);

    p->add_msg_if_player(m_good, _("You add roads and tourist attractions to your map."));

    it->mark_as_used_by_player( *p );
    return 0;
}

int iuse::ma_manual(player *p, item *it, bool, point)
{
    // strip "manual_" from the start of the item id, add the rest to "style_"
    std::string style_to_learn = "style_" + it->type->id.substr(7);

    if (p->has_martialart(style_to_learn)) {
        p->add_msg_if_player(m_info, _("You already know all this book has to teach."));
        return 0;
    }

    p->ma_styles.push_back(style_to_learn);

    p->add_msg_if_player(m_good, _("You learn what you can, and stow the book for further study."));

    return 1;
}

int iuse::picklock(player *p, item *it, bool, point)
{
    int dirx, diry;
    if (!choose_adjacent(_("Use your pick lock where?"), dirx, diry)) {
        return 0;
    }
    if (dirx == p->posx && diry == p->posy) {
        p->add_msg_if_player(m_info, _("You pick your nose and your sinuses swing open."));
        return 0;
    }
    ter_id type = g->m.ter(dirx, diry);
    int npcdex = g->npc_at(dirx, diry);
    if (npcdex != -1) {
        p->add_msg_if_player(m_info,
                             _("You can pick your friends, and you can\npick your nose, but you can't pick\nyour friend's nose"));
        return 0;
    }

    int pick_quality = 1;
    if (it->typeId() == "picklocks") {
        pick_quality = 5;
    } else if (it->typeId() == "crude_picklock" || it->typeId() == "hairpin") {
        pick_quality = 3;
    }

    std::string door_name;
    ter_id new_type;
    std::string open_message = _("With a satisfying click, the lock on the %s opens.");
    if (type == t_chaingate_l) {
        door_name = rm_prefix(_("<door_name>gate"));
        new_type = t_chaingate_c;
    } else if (type == t_door_locked || type == t_door_locked_alarm || type == t_door_locked_interior) {
        door_name = rm_prefix(_("<door_name>door"));
        new_type = t_door_c;
    } else if (type == t_door_locked_peep) {
        door_name = rm_prefix(_("<door_name>door"));
        new_type = t_door_c_peep;
    } else if (type == t_door_bar_locked) {
        door_name = rm_prefix(_("<door_name>door"));
        new_type = t_door_bar_o;
        //Bar doors auto-open (and lock if closed again) so show a different message)
        open_message = _("The %s swings open...");
    } else if (type == t_door_c) {
        add_msg(m_info, _("That door isn't locked."));
        return 0;
    } else {
        add_msg(m_info, _("That cannot be picked."));
        return 0;
    }

    p->practice("mechanics", 1);
    p->moves -= (1000 - (pick_quality * 100)) - (p->dex_cur + p->skillLevel("mechanics")) * 5;
    int pick_roll = (dice(2, p->skillLevel("mechanics")) + dice(2,
                     p->dex_cur) - it->damage / 2) * pick_quality;
    int door_roll = dice(4, 30);
    if (pick_roll >= door_roll) {
        p->practice("mechanics", 1);
        p->add_msg_if_player(m_good, open_message.c_str(), door_name.c_str());
        g->m.ter_set(dirx, diry, new_type);
    } else if (door_roll > (1.5 * pick_roll) && it->damage < 100) {
        it->damage++;

        std::string sStatus = rm_prefix(_("<door_status>damage"));
        if (it->damage >= 5) {
            sStatus = rm_prefix(_("<door_status>destroy"));
        }
        p->add_msg_if_player(m_bad, _("The lock stumps your efforts to pick it, and you %s your tool."),
                             sStatus.c_str());
    } else {
        p->add_msg_if_player(m_bad, _("The lock stumps your efforts to pick it."));
    }
    if (type == t_door_locked_alarm && (door_roll + dice(1, 30)) > pick_roll &&
        it->damage < 100) {
        g->sound(p->posx, p->posy, 40, _("An alarm sounds!"));
        if (!g->event_queued(EVENT_WANTED)) {
            g->add_event(EVENT_WANTED, int(calendar::turn) + 300, 0, g->get_abs_levx(), g->get_abs_levy());
        }
    }
    // Special handling, normally the item isn't used up, but it is if broken.
    if (it->damage >= 5) {
        return 1;
    }

    return it->type->charges_to_use();
}

bool pry_nails(player *p, ter_id &type, int dirx, int diry)
{
    int nails = 0, boards = 0;
    ter_id newter;
    if (type == t_fence_h || type == t_fence_v) {
        nails = 6;
        boards = 3;
        newter = t_fence_post;
        p->add_msg_if_player(_("You pry out the fence post."));
    } else if (type == t_window_boarded) {
        nails = 8;
        boards = 4;
        newter = t_window_frame;
        p->add_msg_if_player(_("You pry the boards from the window."));
    } else if (type == t_window_boarded_noglass) {
        nails = 8;
        boards = 4;
        newter = t_window_empty;
        p->add_msg_if_player(_("You pry the boards from the window frame."));
    } else if ( type == t_door_boarded || type == t_door_boarded_damaged ||
            type == t_rdoor_boarded || type == t_rdoor_boarded_damaged ||
            type == t_door_boarded_peep || type == t_door_boarded_damaged_peep ) {
        nails = 8;
        boards = 4;
        if (type == t_door_boarded) {
            newter = t_door_c;
        } else if (type == t_door_boarded_damaged) {
            newter = t_door_b;
        } else if (type == t_door_boarded_peep) {
            newter = t_door_c_peep;
        } else if (type == t_door_boarded_damaged_peep) {
            newter = t_door_b_peep;
        } else if (type == t_rdoor_boarded) {
            newter = t_rdoor_c;
        } else { // if (type == t_rdoor_boarded_damaged)
            newter = t_rdoor_b;
        }
        p->add_msg_if_player(_("You pry the boards from the door."));
    } else {
        return false;
    }
    p->practice("carpentry", 1, 1);
    p->moves -= 500;
    g->m.spawn_item(p->posx, p->posy, "nail", 0, nails);
    g->m.spawn_item(p->posx, p->posy, "2x4", boards);
    g->m.ter_set(dirx, diry, newter);
    return true;
}

int iuse::hammer(player *p, item *it, bool, point)
{
    g->draw();
    int x, y;
    // If anyone other than the player wants to use one of these,
    // they're going to need to figure out how to aim it.
    if (!choose_adjacent(_("Pry where?"), x, y)) {
        return 0;
    }

    if (x == p->posx && y == p->posy) {
        p->add_msg_if_player(_("You try to hit yourself with the hammer."));
        p->add_msg_if_player(_("But you can't touch this."));
        return 0;
    }

    ter_id type = g->m.ter(x, y);
    if (pry_nails(p, type, x, y)) {
        return it->type->charges_to_use();
    } else {
        p->add_msg_if_player(m_info, _("There's nothing to pry there."));
    }
    return 0;
}

int iuse::crowbar(player *p, item *it, bool, point)
{
    int dirx, diry;
    if (!choose_adjacent(_("Pry where?"), dirx, diry)) {
        return 0;
    }

    if (dirx == p->posx && diry == p->posy) {
        p->add_msg_if_player(m_info, _("You attempt to pry open your wallet"));
        p->add_msg_if_player(m_info, _("but alas. You are just too miserly."));
        return 0;
    }
    ter_id type = g->m.ter(dirx, diry);
    const char *succ_action;
    const char *fail_action;
    ter_id new_type = t_null;
    bool noisy;
    int difficulty;

    if (type == t_door_c || type == t_door_locked || type == t_door_locked_alarm ||
        type == t_door_locked_interior) {
        succ_action = _("You pry open the door.");
        fail_action = _("You pry, but cannot pry open the door.");
        new_type = t_door_o;
        noisy = true;
        difficulty = 6;
    } else if (type == t_door_locked_peep) {
        succ_action = _("You pry open the door.");
        fail_action = _("You pry, but cannot pry open the door.");
        new_type = t_door_o_peep;
        noisy = true;
        difficulty = 6;
    } else if (type == t_door_bar_locked) {
        succ_action = _("You pry open the door.");
        fail_action = _("You pry, but cannot pry open the door.");
        new_type = t_door_bar_o;
        noisy = false;
        difficulty = 10;
    } else if (type == t_manhole_cover) {
        succ_action = _("You lift the manhole cover.");
        fail_action = _("You pry, but cannot lift the manhole cover.");
        new_type = t_manhole;
        noisy = false;
        difficulty = 12;
    } else if (g->m.furn(dirx, diry) == f_crate_c) {
        succ_action = _("You pop open the crate.");
        fail_action = _("You pry, but cannot pop open the crate.");
        noisy = true;
        difficulty = 6;
    } else if (type == t_window_domestic || type == t_curtains) {
        succ_action = _("You pry open the window.");
        fail_action = _("You pry, but cannot pry open the window.");
        new_type = t_window_open;
        noisy = true;
        difficulty = 6;
    } else if (pry_nails(p, type, dirx, diry)) {
        return it->type->charges_to_use();
    } else {
        p->add_msg_if_player(m_info, _("There's nothing to pry there."));
        return 0;
    }

    p->practice("mechanics", 1);
    p->moves -= (difficulty * 25) - ((p->str_cur + p->skillLevel("mechanics")) * 5);
    if (dice(4, difficulty) < dice(2, p->skillLevel("mechanics")) + dice(2, p->str_cur)) {
        p->practice("mechanics", 1);
        p->add_msg_if_player(m_good, succ_action);
        if (g->m.furn(dirx, diry) == f_crate_c) {
            g->m.furn_set(dirx, diry, f_crate_o);
        } else {
            g->m.ter_set(dirx, diry, new_type);
        }
        if (noisy) {
            g->sound(dirx, diry, 12, _("crunch!"));
        }
        if (type == t_manhole_cover) {
            g->m.spawn_item(dirx, diry, "manhole_cover");
        }
        if (type == t_door_locked_alarm) {
            p->add_memorial_log(pgettext("memorial_male", "Set off an alarm."),
                                  pgettext("memorial_female", "Set off an alarm."));
            g->sound(p->posx, p->posy, 40, _("An alarm sounds!"));
            if (!g->event_queued(EVENT_WANTED)) {
                g->add_event(EVENT_WANTED, int(calendar::turn) + 300, 0, g->get_abs_levx(), g->get_abs_levy());
            }
        }
    } else {
        if (type == t_window_domestic || type == t_curtains) {
            //chance of breaking the glass if pry attempt fails
            if (dice(4, difficulty) > dice(2, p->skillLevel("mechanics")) + dice(2, p->str_cur)) {
                p->add_msg_if_player(m_mixed, _("You break the glass."));
                g->sound(dirx, diry, 24, _("glass breaking!"));
                g->m.ter_set(dirx, diry, t_window_frame);
                g->m.spawn_item(dirx, diry, "sheet", 2);
                g->m.spawn_item(dirx, diry, "stick");
                g->m.spawn_item(dirx, diry, "string_36");
                return it->type->charges_to_use();
            }
        }
        p->add_msg_if_player(fail_action);
    }
    return it->type->charges_to_use();
}

int iuse::makemound(player *p, item *it, bool, point)
{
    if (g->m.has_flag("DIGGABLE", p->posx, p->posy) && !g->m.has_flag("PLANT", p->posx, p->posy)) {
        p->add_msg_if_player(_("You churn up the earth here."));
        p->moves = -300;
        g->m.ter_set(p->posx, p->posy, t_dirtmound);
        return it->type->charges_to_use();
    } else {
        p->add_msg_if_player(_("You can't churn up this ground."));
        return 0;
    }
}

//TODO remove this?
int iuse::dig(player *p, item *it, bool, point)
{
    p->add_msg_if_player(m_info, _("You can dig a pit via the construction menu--hit *"));
    return it->type->charges_to_use();
}

int iuse::siphon(player *p, item *it, bool, point)
{
    int posx = 0;
    int posy = 0;
    if (!choose_adjacent(_("Siphon from where?"), posx, posy)) {
        return 0;
    }

    vehicle *veh = g->m.veh_at(posx, posy);
    if (veh == NULL) {
        p->add_msg_if_player(m_info, _("There's no vehicle there."));
        return 0;
    }
    if (veh->fuel_left("gasoline") == 0) {
        p->add_msg_if_player(m_info, _("That vehicle has no fuel to siphon."));
        return 0;
    }
    std::map<point, vehicle *> foundv;
    vehicle *fillv = NULL;
    for (int x = p->posx - 1; x < p->posx + 2; x++) {
        for (int y = p->posy - 1; y < p->posy + 2; y++) {
            fillv = g->m.veh_at(x, y);
            if (fillv != NULL &&
                fillv != veh &&
                foundv.find(point(fillv->posx, fillv->posy)) == foundv.end() &&
                fillv->fuel_capacity("gasoline") > 0) {
                foundv[point(fillv->posx, fillv->posy)] = fillv;
            }
        }
    }
    fillv = NULL;
    if (!foundv.empty()) {
        uimenu fmenu;
        fmenu.text = _("Fill what?");
        fmenu.addentry(_("Nearby vehicle (%d)"), foundv.size());
        fmenu.addentry(_("Container"));
        fmenu.addentry(_("Never mind"));
        fmenu.query();
        if (fmenu.ret == 0) {
            if (foundv.size() > 1) {
                if (choose_adjacent(_("Fill which vehicle?"), posx, posy)) {
                    fillv = g->m.veh_at(posx, posy);
                } else {
                    return 0;
                }
            } else {
                fillv = foundv.begin()->second;

            }
        } else if (fmenu.ret != 1) {
            return 0;
        }
    }
    if (fillv != NULL) {
        int want = fillv->fuel_capacity("gasoline") - fillv->fuel_left("gasoline");
        int got = veh->drain("gasoline", want);
        fillv->refill("gasoline", got);
        add_msg(ngettext("Siphoned %d unit of %s from the %s into the %s%s",
                         "Siphoned %d units of %s from the %s into the %s%s", got), got,
                "gasoline", veh->name.c_str(), fillv->name.c_str(),
                (got < want ? _(", draining the tank completely.") : _(", receiving tank is full.")));
        p->moves -= 200;
    } else {
        if (p->siphon(veh, "gasoline")) {
            p->moves -= 200;
        }
    }
    return it->type->charges_to_use();
}

int iuse::combatsaw_off(player *p, item *it, bool, point)
{
    p->moves -= 60;
    if (it->charges > 0 && !p->is_underwater()) {
        g->sound(p->posx, p->posy, 30,
                 _("With a snarl, the combat chainsaw screams to life!"));
        it->make("combatsaw_on");
        it->active = true;
    } else {
        p->add_msg_if_player(_("You yank the cord, but nothing happens."));
    }
    return it->type->charges_to_use();
}

int iuse::combatsaw_on(player *p, item *it, bool t, point)
{
    if (t) { // Effects while simply on
        if (p->is_underwater()) {
            p->add_msg_if_player(_("Your chainsaw gurgles in the water and stops."));
            it->make("combatsaw_off");
            it->active = false;
        } else if (one_in(12)) {
            g->ambient_sound(p->posx, p->posy, 18, _("Your combat chainsaw growls."));
        }
    } else { // Toggling
        p->add_msg_if_player(_("Your combat chainsaw goes quiet."));
        it->make("combatsaw_off");
        it->active = false;
    }
    return it->type->charges_to_use();
}

int iuse::chainsaw_off(player *p, item *it, bool, point)
{
    p->moves -= 80;
    if (rng(0, 10) - it->damage > 5 && it->charges > 0 && !p->is_underwater()) {
        g->sound(p->posx, p->posy, 20,
                 _("With a roar, the chainsaw leaps to life!"));
        it->make("chainsaw_on");
        it->active = true;
    } else {
        p->add_msg_if_player(_("You yank the cord, but nothing happens."));
    }
    return it->type->charges_to_use();
}

int iuse::chainsaw_on(player *p, item *it, bool t, point)
{
    if (p->is_underwater()) {
        p->add_msg_if_player(_("Your chainsaw gurgles in the water and stops."));
        it->make("chainsaw_off");
        it->active = false;
    } else if (t) { // Effects while simply on
        if (one_in(15)) {
            g->ambient_sound(p->posx, p->posy, 12, _("Your chainsaw rumbles."));
        }
    } else { // Toggling
        p->add_msg_if_player(_("Your chainsaw dies."));
        it->make("chainsaw_off");
        it->active = false;
    }
    return it->type->charges_to_use();
}

int iuse::cs_lajatang_off(player *p, item *it, bool, point)
{
    p->moves -= 80;
    if (rng(0, 10) - it->damage > 5 && it->charges > 1) {
        g->sound(p->posx, p->posy, 40,
                 _("With a roar, the chainsaws leap to life!"));
        it->make("cs_lajatang_on");
        it->active = true;
    } else {
        p->add_msg_if_player(_("You yank the cords, but nothing happens."));
    }
    return it->type->charges_to_use();
}

int iuse::cs_lajatang_on(player *p, item *it, bool t, point)
{
    if (t) { // Effects while simply on
        if (one_in(15)) {
            g->ambient_sound(p->posx, p->posy, 12, _("Your chainsaws rumble."));
        }
        //Deduct an additional charge (since there are two of them)
        if (it->charges > 0) {
            it->charges--;
        }
    } else { // Toggling
        p->add_msg_if_player(_("Your chainsaws die."));
        it->make("cs_lajatang_off");
        it->active = false;
    }
    return it->type->charges_to_use();
}

int iuse::carver_off(player *p, item *it, bool, point)
{
    p->moves -= 80;
    if (it->charges > 0) {
        g->sound(p->posx, p->posy, 20,
                 _("The electric carver's serrated blades start buzzing!"));
        it->make("carver_on");
        it->active = true;
    } else {
        p->add_msg_if_player(_("You pull the trigger but nothing happens."));
    }
    return it->type->charges_to_use();
}

int iuse::carver_on(player *p, item *it, bool t, point)
{
    if (t) { // Effects while simply on
        if (one_in(10)) {
            g->ambient_sound(p->posx, p->posy, 8, _("Your electric carver buzzes."));
        }
    } else { // Toggling
        p->add_msg_if_player(_("Your electric carver dies."));
        it->make("carver_off");
        it->active = false;
    }
    return it->type->charges_to_use();
}

int iuse::trimmer_off(player *p, item *it, bool, point)
{
    p->moves -= 80;
    if (rng(0, 10) - it->damage > 3 && it->charges > 0) {
        g->sound(p->posx, p->posy, 15,
                 _("With a roar, the hedge trimmer leaps to life!"));
        it->make("trimmer_on");
        it->active = true;
    } else {
        p->add_msg_if_player(_("You yank the cord, but nothing happens."));
    }
    return it->type->charges_to_use();
}

int iuse::trimmer_on(player *p, item *it, bool t, point)
{
    if (t) { // Effects while simply on
        if (one_in(15)) {
            g->ambient_sound(p->posx, p->posy, 10, _("Your hedge trimmer rumbles."));
        }
    } else { // Toggling
        p->add_msg_if_player(_("Your hedge trimmer dies."));
        it->make("trimmer_off");
        it->active = false;
    }
    return it->type->charges_to_use();
}

int iuse::circsaw_on(player *p, item *it, bool t, point)
{
    if (t) { // Effects while simply on
        if (one_in(15)) {
            g->ambient_sound(p->posx, p->posy, 7, _("Your circular saw buzzes."));
        }
    } else { // Toggling
        p->add_msg_if_player(_("Your circular saw powers off."));
        it->make("circsaw_off");
        it->active = false;
    }
    return 0;
}

int iuse::shishkebab_off(player *p, item *it, bool, point pos)
{
    int choice = menu(true, _("What's the plan?"), _("Bring the heat!"),
                      _("Cut 'em up!"), _("I'm good."), NULL);
    switch (choice) {
        case 1: {
            p->moves -= 10;
            if (it->charges <= 0) {
                p->add_msg_if_player(m_info, _("This thing needs some fuel!"));
            } else if (rng(0, 10) - it->damage > 5 && !p->is_underwater()) {
                g->sound(p->posx, p->posy, 10, _("Let's dance, Zeds!"));
                it->make("shishkebab_on");
                it->active = true;
            } else {
                p->add_msg_if_player(_("Aw, dangit. It fails to start!"));
            }
            return it->type->charges_to_use();
        }
        break;
        case 2: {
            return iuse::knife(p, it, false, pos);
        }
        default:
            return 0;
    }
}

int iuse::shishkebab_on(player *p, item *it, bool t, point pos)
{
    if (p->is_underwater()) {
        p->add_msg_if_player(_("Your shishkebab hisses in the water and goes out."));
        it->make("shishkebab_off");
        it->active = false;
    } else if (t) {
        // Effects while simply on
        if (one_in(25)) {
            g->ambient_sound(p->posx, p->posy, 10, _("Your shishkebab crackles!"));
        }

        if (one_in(75)) {
            p->add_msg_if_player(m_bad, _("Bummer, man! Your shishkebab's flame flickers and dies out."));
            it->make("shishkebab_off");
            it->active = false;
        }
    } else if (it->charges < it->type->charges_to_use()) {
        p->add_msg_if_player(m_bad, _("Uncool, outta gas! Your shishkebab's flame goes out."));
        it->make("shishkebab_off");
        it->active = false;
    } else {
        int choice = menu(true, _("What's the plan?"), _("Chill out"),
                          _("Torch something!"), _("Keep groovin'"), NULL);
        switch (choice) {
            case 1: {
                p->add_msg_if_player(_("Peace out. Your shishkebab's flame dies."));
                it->make("shishkebab_off");
                it->active = false;
            }
            break;
            case 2: {
                if( prep_firestarter_use(p, it, pos) ) {
                    p->moves -= 5;
                    resolve_firestarter_use(p, it, pos);
                }
            }
            default:
                return 0;
        }
    }
    return it->type->charges_to_use();
}

int iuse::firemachete_off(player *p, item *it, bool, point pos)
{
    int choice = menu(true,
                      _("No. 9"), _("Turn on"), _("Use as a knife"), _("Cancel"), NULL);
    switch (choice) {
        case 1: {
            p->moves -= 10;
            if (rng(0, 10) - it->damage > 2 && it->charges > 0 && !p->is_underwater()) {
                g->sound(p->posx, p->posy, 10, _("Your No. 9 glows!"));
                it->make("firemachete_on");
                it->active = true;
            } else {
                p->add_msg_if_player(_("Click."));
            }
        }
        break;
        case 2: {
            iuse::knife(p, it, false, pos);
        }
        default:
            return 0;
    }
    return it->type->charges_to_use();
}

int iuse::firemachete_on(player *p, item *it, bool t, point pos)
{
    if (t) {  // Effects while simply on
        if (p->is_underwater()) {
            p->add_msg_if_player(_("Your No. 9 hisses in the water and goes out."));
            it->make("firemachete_off");
            it->active = false;
        } else if (one_in(25)) {
            g->ambient_sound(p->posx, p->posy, 5, _("Your No. 9 hisses."));
        }
        if (one_in(100)) {
            p->add_msg_if_player(m_bad, _("Your No. 9 cuts out!"));
            it->make("firemachete_off");
            it->active = false;
        }
    } else if (it->charges < it->type->charges_to_use()) {
        p->add_msg_if_player(m_info, _("Out of ammo!"));
        it->make("firemachete_off");
        it->active = false;
    } else {
        int choice = menu(true, _("No. 9"), _("Turn off"), _("Light something"), _("Cancel"), NULL);
        switch (choice) {
            case 1: {
                p->add_msg_if_player(_("Your No. 9 goes dark."));
                it->make("firemachete_off");
                it->active = false;
            }
            break;
            case 2: {
                if( prep_firestarter_use(p, it, pos) ) {
                    p->moves -= 5;
                    resolve_firestarter_use(p, it, pos);
                }
            }
            default:
                return 0;
        }
    }
    return it->type->charges_to_use();
}

int iuse::broadfire_off(player *p, item *it, bool t, point pos)
{
    int choice = menu(true, _("What will thou do?"), _("Ready for battle!"),
                      _("Perform peasant work?"), _("Reconsider thy strategy"), NULL);
    switch (choice) {
        case 1: {
            p->moves -= 10;
            if (it->charges > 0 && !p->is_underwater()) {
                g->sound(p->posx, p->posy, 10,
                         _("Charge!!"));
                it->make("broadfire_on");
                it->active = true;
            } else {
                p->add_msg_if_player(m_info, _("No strength to fight!"));
            }
        }
        break;
        case 2: {
            return iuse::knife(p, it, t, pos);
        }
    }
    return it->type->charges_to_use();
}

int iuse::broadfire_on(player *p, item *it, bool t, point pos)
{
    if (t) {  // Effects while simply on
        if (p->is_underwater()) {
            p->add_msg_if_player(_("Your sword hisses in the water and goes out."));
            it->make("broadfire_off");
            it->active = false;
        } else if (one_in(35)) {
            p->add_msg_if_player(_("Your blade burns for combat!"));
        }
    } else if (it->charges < it->type->charges_to_use()) {
        p->add_msg_if_player(m_bad, _("Thy strength fades!"));
        it->make("broadfire_off");
        it->active = false;
    } else {
        int choice = menu(true, _("What will thou do?"), _("Retreat!"),
                          _("Burn and Pillage!"), _("Keep Fighting!"), NULL);
        switch (choice) {
            case 1: {
                p->add_msg_if_player(_("Run away!"));
                it->make("broadfire_off");
                it->active = false;
            }
            break;
            case 2: {
                if( prep_firestarter_use(p, it, pos) ) {
                    p->moves -= 5;
                    resolve_firestarter_use(p, it, pos);
                }
            }
        }
    }
    return it->type->charges_to_use();
}

int iuse::firekatana_off(player *p, item *it, bool t, point pos)
{
    int choice = menu(true, _("The Dark of Night."), _("Daybreak"),
                      _("The Moonlight's Edge"), _("Eternal Night"), NULL);
    switch (choice) {
        case 1: {
            p->moves -= 10;
            if (it->charges > 0 && !p->is_underwater()) {
                g->sound(p->posx, p->posy, 10,
                         _("The Sun rises."));
                it->make("firekatana_on");
                it->active = true;
            } else {
                p->add_msg_if_player(_("Time stands still."));
            }
        }
        break;
        case 2: {
            return iuse::knife(p, it, t, pos);
        }
    }
    return it->type->charges_to_use();
}

int iuse::firekatana_on(player *p, item *it, bool t, point pos)
{
    if (t) {  // Effects while simply on
        if (p->is_underwater()) {
            p->add_msg_if_player(_("Your sword hisses in the water and goes out."));
            it->make("firekatana_off");
            it->active = false;
        } else if (one_in(35)) {
            p->add_msg_if_player(_("The Sun shines brightly."));
        }
    } else if (it->charges < it->type->charges_to_use()) {
        p->add_msg_if_player(m_bad, _("The Light Fades."));
        it->make("firekatana_off");
        it->active = false;
    } else {
        int choice = menu(true, _("The Light of Day."), _("Nightfall"),
                          _("Blazing Heat"), _("Endless Day"), NULL);
        switch (choice) {
            case 1: {
                p->add_msg_if_player(_("The Sun sets."));
                it->make("firekatana_off");
                it->active = false;
            }
            break;
            case 2: {
                if( prep_firestarter_use(p, it, pos) ) {
                    p->moves -= 5;
                    resolve_firestarter_use(p, it, pos);
                    return it->type->charges_to_use();
                }
            }
        }
    }
    return it->type->charges_to_use();
}

int iuse::zweifire_off(player *p, item *it, bool t, point pos)
{
    int choice = menu(true, _("Was willst du tun?"), _("Die Flamme entfachen."),
                      _("Als Messer verwenden."), _("Nichts tun."), NULL);
    switch (choice) {
        case 1: {
            p->moves -= 10;
            if (it->charges > 0 && !p->is_underwater()) {
                g->sound(p->posx, p->posy, 10,
                         _("Die Klinge deines Schwertes brennt!"));
                it->make("zweifire_on");
                it->active = true;
            } else {
                p->add_msg_if_player(m_bad, _("Dein Flammenschwert hat keinen Brennstoff mehr."));
            }
        }
        break;
        case 2: {
            return iuse::knife(p, it, t, pos);
        }
        default:
            return 0;
    }
    return it->type->charges_to_use();
}

int iuse::zweifire_on(player *p, item *it, bool t, point pos)
{
    if (t) {  // Effects while simply on
        if (p->is_underwater()) {
            p->add_msg_if_player(_("Dein Schwert zischt und erlischt."));
            it->make("zweifire_off");
            it->active = false;
        } else if (one_in(35)) {
            //~ (Flammenschwert) "The fire on your blade burns brightly!"
            p->add_msg_if_player(_("Das Feuer um deine Schwertklinge leuchtet hell!"));
        }
    } else if (it->charges < it->type->charges_to_use()) {
        //~ (Flammenschwert) "Your Flammenscwhert (firesword) is out of fuel!"
        p->add_msg_if_player(m_bad, _("Deinem Flammenschwert ist der Brennstoff ausgegangen!"));
        it->make("zweifire_off");
        it->active = false;
    } else {
        int choice = menu(true,
                          //~ (Flammenschwert) "What will you do?"
                          _("Was willst du tun?"),
                          //~ (Flammenschwert) "Extinguish the flame."
                          _("Die Flamme erloschen."),
                          //~ (Flammenschwert) "Start a fire."
                          _("Ein Feuer entfachen."),
                          //~ (Flammenschwert) "Do nothing."
                          _("Nichts tun."), NULL);
        switch (choice) {
            case 1: {
                //~ (Flammenschwert) "The flames on your sword die out."
                p->add_msg_if_player(_("Die Flamme deines Schwertes erlischt."));
                it->make("zweifire_off");
                it->active = false;
            }
            break;
            case 2: {
                if( prep_firestarter_use(p, it, pos) ) {
                    p->moves -= 5;
                    resolve_firestarter_use(p, it, pos);
                    return it->type->charges_to_use();
                }
            }
            default:
                return 0;
        }
    }
    return it->type->charges_to_use();
}

int iuse::jackhammer(player *p, item *it, bool, point)
{
    if (it->charges < it->type->charges_to_use()) {
        return 0;
    }
    if (p->is_underwater()) {
        p->add_msg_if_player(m_info, _("You can't do that while underwater."));
        return 0;
    }
    int dirx, diry;
    if (!choose_adjacent(_("Drill where?"), dirx, diry)) {
        return 0;
    }

    if (dirx == p->posx && diry == p->posy) {
        p->add_msg_if_player(_("My god! Let's talk it over OK?"));
        p->add_msg_if_player(_("Don't do anything rash.."));
        return 0;
    }
    if (g->m.is_bashable(dirx, diry) && g->m.has_flag("SUPPORTS_ROOF", dirx, diry) &&
        g->m.ter(dirx, diry) != t_tree) {
        g->m.destroy(dirx, diry, true);
        p->moves -= 500;
        //~ the sound of a jackhammer
        g->sound(dirx, diry, 45, _("TATATATATATATAT!"));
    } else if (g->m.move_cost(dirx, diry) == 2 && g->levz != -1 &&
               g->m.ter(dirx, diry) != t_dirt && g->m.ter(dirx, diry) != t_grass) {
        g->m.destroy(dirx, diry, true);
        p->moves -= 500;
        g->sound(dirx, diry, 45, _("TATATATATATATAT!"));
    } else {
        p->add_msg_if_player(m_info, _("You can't drill there."));
        return 0;
    }
    return it->type->charges_to_use();
}

int iuse::jacqueshammer(player *p, item *it, bool, point)
{
    if (it->charges < it->type->charges_to_use()) {
        return 0;
    }
    if (p->is_underwater()) {
        p->add_msg_if_player(m_info, _("You can't do that while underwater."));
        return 0;
    }
    // translator comments for everything to reduce confusion
    int dirx, diry;
    g->draw();
    //~ (jacqueshammer) "Drill where?"
    if (!choose_direction(_("Percer dans quelle direction?"), dirx, diry)) {
        //~ (jacqueshammer) "Invalid direction"
        p->add_msg_if_player(m_info, _("Direction invalide"));
        return 0;
    }
    if (dirx == 0 && diry == 0) {
        //~ (jacqueshammer) "My god! Let's talk it over, OK?"
        p->add_msg_if_player(_("Mon dieu! Nous allons en parler OK?"));
        //~ (jacqueshammer) "Don't do anything rash."
        p->add_msg_if_player(_("Ne pas faire eruption rien.."));
        return 0;
    }
    dirx += p->posx;
    diry += p->posy;
    if (g->m.is_bashable(dirx, diry) && g->m.has_flag("SUPPORTS_ROOF", dirx, diry) &&
        g->m.ter(dirx, diry) != t_tree) {
        g->m.destroy(dirx, diry, true);
        // This looked like 50 minutes, but seems more like 50 seconds.  Needs checked.
        p->moves -= 500;
        //~ the sound of a "jacqueshammer"
        g->sound(dirx, diry, 45, _("OHOHOHOHOHOHOHOHO!"));
    } else if (g->m.move_cost(dirx, diry) == 2 && g->levz != -1 &&
               g->m.ter(dirx, diry) != t_dirt && g->m.ter(dirx, diry) != t_grass) {
        g->m.destroy(dirx, diry, true);
        p->moves -= 500;
        g->sound(dirx, diry, 45, _("OHOHOHOHOHOHOHOHO!"));
    } else {
        //~ (jacqueshammer) "You can't drill there."
        p->add_msg_if_player(m_info, _("Vous ne pouvez pas percer la-bas.."));
        return 0;
    }
    return it->type->charges_to_use();
}

int iuse::pickaxe(player *p, item *it, bool, point)
{
    if (p->is_underwater()) {
        p->add_msg_if_player(m_info, _("You can't do that while underwater."));
        return 0;
    }
    int dirx, diry;
    if (!choose_adjacent(_("Mine where?"), dirx, diry)) {
        return 0;
    }

    if (dirx == p->posx && diry == p->posy) {
        p->add_msg_if_player(_("Mining the depths of your experience,"));
        p->add_msg_if_player(_("you realize that it's best not to dig"));
        p->add_msg_if_player(_("yourself into a hole. You stop digging."));
        return 0;
    }
    int turns;
    if (g->m.is_bashable(dirx, diry) && g->m.has_flag("SUPPORTS_ROOF", dirx, diry) &&
        g->m.ter(dirx, diry) != t_tree) {
        // Takes about 100 minutes (not quite two hours) base time.  Construction skill can speed this: 3 min off per level.
        turns = (100000 - 3000 * p->skillLevel("carpentry"));
    } else if (g->m.move_cost(dirx, diry) == 2 && g->levz == 0 &&
               g->m.ter(dirx, diry) != t_dirt && g->m.ter(dirx, diry) != t_grass) {
        turns = 20000;
    } else {
        p->add_msg_if_player(m_info, _("You can't mine there."));
        return 0;
    }
    p->assign_activity(ACT_PICKAXE, turns, -1, p->get_item_position(it));
    p->activity.placement = point(dirx, diry);
    p->add_msg_if_player(_("You attack the %s with your %s."),
                         g->m.tername(dirx, diry).c_str(), it->tname().c_str());
    return 0; // handled when the activity finishes
}

void on_turn_activity_pickaxe(player *p)
{
    const int dirx = p->activity.placement.x;
    const int diry = p->activity.placement.y;
    if (calendar::turn % MINUTES(1) == 0) { // each turn is too much
        //~ Sound of a Pickaxe at work!
        g->sound(dirx, diry, 30, _("CHNK! CHNK! CHNK!"));
        if (p->activity.moves_left <= 91000 && p->activity.moves_left > 89000) {
            p->add_msg_if_player(m_info, _("Ugh.  You figure it'll take about an hour and a half at this rate."));
        }
        if (p->activity.moves_left <= 71000 && p->activity.moves_left > 69000) {
            p->add_msg_if_player(m_info, _("If it keeps up like this, you might be through in an hour."));
        }
        if (p->activity.moves_left <= 31000 && p->activity.moves_left > 29000) {
            p->add_msg_if_player(m_info, _("Feels like you're making good progress.  Another half an hour, maybe?"));
        }
        if (p->activity.moves_left <= 11000 && p->activity.moves_left > 9000) {
            p->add_msg_if_player(m_info, _("That's got it.  Ten more minutes of work and it's open."));
        }
    }
}

void on_finish_activity_pickaxe(player *p)
{
    const int dirx = p->activity.placement.x;
    const int diry = p->activity.placement.y;
    item *it = &p->i_at(p->activity.position);
    if (g->m.is_bashable(dirx, diry) && g->m.has_flag("SUPPORTS_ROOF", dirx, diry) &&
        g->m.ter(dirx, diry) != t_tree) {
        // Tunneling through solid rock is hungry, sweaty, tiring, backbreaking work
        // Betcha wish you'd opted for the J-Hammer ;P
        p->hunger += 15;
        if (p->has_trait("STOCKY_TROGLO")) {
            p->fatigue += 20; // Yep, dwarves can dig longer before tiring
        } else {
            p->fatigue += 30;
        }
        p->thirst += 15;
        p->mod_pain(2 * rng(1, 3));
        // Mining is construction work!
        p->practice("carpentry", 5);
    } else if (g->m.move_cost(dirx, diry) == 2 && g->levz == 0 &&
               g->m.ter(dirx, diry) != t_dirt && g->m.ter(dirx, diry) != t_grass) {
        //Breaking up concrete on the surface? not nearly as bad
        p->hunger += 5;
        p->fatigue += 10;
        p->thirst += 5;
    }
    g->m.destroy(dirx, diry, true);
    it->charges = std::max(long(0), it->charges - it->type->charges_to_use());
    if (it->charges == 0 && it->destroyed_at_zero_charges()) {
        p->i_rem(p->activity.position);
    }
}

void on_turn_activity_burrow(player *p)
{
    const int dirx = p->activity.placement.x;
    const int diry = p->activity.placement.y;
    if (calendar::turn % MINUTES(1) == 0) { // each turn is too much
        //~ Sound of a Rat mutant burrowing!
        g->sound(dirx, diry, 10, _("ScratchCrunchScrabbleScurry."));
        if (p->activity.moves_left <= 91000 && p->activity.moves_left > 89000) {
            p->add_msg_if_player(m_info, _("You figure it'll take about an hour and a half at this rate."));
        }
        if (p->activity.moves_left <= 71000 && p->activity.moves_left > 69000) {
            p->add_msg_if_player(m_info, _("About an hour left to go."));
        }
        if (p->activity.moves_left <= 31000 && p->activity.moves_left > 29000) {
            p->add_msg_if_player(m_info, _("Shouldn't be more than half an hour or so now!"));
        }
        if (p->activity.moves_left <= 11000 && p->activity.moves_left > 9000) {
            p->add_msg_if_player(m_info, _("Almost there! Ten more minutes of work and you'll be through."));
        }
    }
}

void on_finish_activity_burrow(player *p)
{
    const int dirx = p->activity.placement.x;
    const int diry = p->activity.placement.y;
    if (g->m.is_bashable(dirx, diry) && g->m.has_flag("SUPPORTS_ROOF", dirx, diry) &&
        g->m.ter(dirx, diry) != t_tree) {
        // Tunneling through solid rock is hungry, sweaty, tiring, backbreaking work
        // Not quite as bad as the pickaxe, though
        p->hunger += 10;
        p->fatigue += 15;
        p->thirst += 10;
        p->mod_pain(3 * rng(1, 3));
        // Mining is construction work!
        p->practice("carpentry", 5);
    } else if (g->m.move_cost(dirx, diry) == 2 && g->levz == 0 &&
               g->m.ter(dirx, diry) != t_dirt && g->m.ter(dirx, diry) != t_grass) {
        //Breaking up concrete on the surface? not nearly as bad
        p->hunger += 5;
        p->fatigue += 10;
        p->thirst += 5;
    }
    g->m.destroy(dirx, diry, true);
}

int iuse::set_trap(player *p, item *it, bool, point)
{
    if (p->is_underwater()) {
        p->add_msg_if_player( _("You can't do that while underwater."));
        return 0;
    }
    int dirx = 0;
    int diry = 0;
    if( !choose_adjacent( string_format(_("Place %s where?"), it->tname().c_str()), dirx, diry) ) {
        return 0;
    }

    if (dirx == p->posx && diry == p->posy) {
        p->add_msg_if_player(m_info, _("Yeah. Place the %s at your feet."), it->tname().c_str());
        p->add_msg_if_player(m_info, _("Real damn smart move."));
        return 0;
    }
    int posx = dirx;
    int posy = diry;
    if (g->m.move_cost(posx, posy) != 2) {
        p->add_msg_if_player(m_info, _("You can't place a %s there."), it->tname().c_str());
        return 0;
    }

    const trap_id existing_trap = g->m.tr_at(posx, posy);
    if (existing_trap != tr_null) {
        const struct trap &t = *traplist[existing_trap];
        if (t.can_see(*p, posx, posy)) {
            p->add_msg_if_player(m_info, _("You can't place a %s there. It contains a trap already."),
                                 it->tname().c_str());
        } else {
            p->add_msg_if_player(m_bad, _("You trigger a %s!"), t.name.c_str());
            t.trigger(p, posx, posy);
        }
        return 0;
    }

    trap_id type = tr_null;
    ter_id ter;
    bool buried = false;
    bool set = false;
    std::stringstream message;
    int practice = 0;

    if (it->type->id == "cot") {
        message << _("You unfold the cot and place it on the ground.");
        type = tr_cot;
        practice = 0;
    } else if (it->type->id == "rollmat") {
        message << _("You unroll the mat and lay it on the ground.");
        type = tr_rollmat;
        practice = 0;
    } else if (it->type->id == "fur_rollmat") {
        message << _("You unroll the fur mat and lay it on the ground.");
        type = tr_fur_rollmat;
        practice = 0;
    } else if (it->type->id == "brazier") {
        message << _("You place the brazier securely.");
        type = tr_brazier;
        practice = 0;
    } else if (it->type->id == "boobytrap") {
        message << _("You set the booby trap up and activate the grenade.");
        type = tr_boobytrap;
        practice = 4;
    } else if (it->type->id == "bubblewrap") {
        message << _("You set the bubble wrap on the ground, ready to be popped.");
        type = tr_bubblewrap;
        practice = 2;
    } else if (it->type->id == "beartrap") {
        buried = ((p->has_amount("shovel", 1) || p->has_amount("e_tool", 1)) &&
                  g->m.has_flag("DIGGABLE", posx, posy) &&
                  query_yn(_("Bury the beartrap?")));
        type = (buried ? tr_beartrap_buried : tr_beartrap);
        message << (buried ? _("You bury the beartrap.") : _("You set the beartrap."));
        practice = (buried ? 7 : 4);
    } else if (it->type->id == "board_trap") {
        message << string_format("You set the board trap on the %s, nails facing up.",
                                 g->m.tername(posx, posy).c_str());
        type = tr_nailboard;
        practice = 2;
    } else if (it->type->id == "caltrops") {
        message << string_format("You scatter the caltrops on the %s.",
                                 g->m.tername(posx, posy).c_str());
        type = tr_caltrops;
        practice = 2;
    } else if (it->type->id == "telepad") {
        message << _("You place the telepad.");
        type = tr_telepad;
        practice = 10;
    } else if (it->type->id == "funnel") {
        message << _("You place the funnel, waiting to collect rain.");
        type = tr_funnel;
        practice = 0;
    } else if (it->type->id == "makeshift_funnel") {
        message << _("You place the makeshift funnel, waiting to collect rain.");
        type = tr_makeshift_funnel;
        practice = 0;
    } else if (it->type->id == "leather_funnel") {
        message << _("You place the leather funnel, waiting to collect rain.");
        type = tr_leather_funnel;
        practice = 0;
    } else if (it->type->id == "tripwire") {
        // Must have a connection between solid squares.
        if ((g->m.move_cost(posx, posy - 1) != 2 &&
             g->m.move_cost(posx, posy + 1) != 2) ||
            (g->m.move_cost(posx + 1, posy) != 2 &&
             g->m.move_cost(posx - 1, posy) != 2) ||
            (g->m.move_cost(posx - 1, posy - 1) != 2 &&
             g->m.move_cost(posx + 1, posy + 1) != 2) ||
            (g->m.move_cost(posx + 1, posy - 1) != 2 &&
             g->m.move_cost(posx - 1, posy + 1) != 2)) {
            message << _("You string up the tripwire.");
            type = tr_tripwire;
            practice = 3;
        } else {
            p->add_msg_if_player(m_info, _("You must place the tripwire between two solid tiles."));
            return 0;
        }
    } else if (it->type->id == "crossbow_trap") {
        message << _("You set the crossbow trap.");
        type = tr_crossbow;
        practice = 4;
    } else if (it->type->id == "shotgun_trap") {
        message << _("You set the shotgun trap.");
        type = tr_shotgun_2;
        practice = 5;
    } else if (it->type->id == "blade_trap") {
        posx = (dirx - p->posx) * 2 + p->posx; //math correction for blade trap
        posy = (diry - p->posy) * 2 + p->posy;
        for (int i = -1; i <= 1; i++) {
            for (int j = -1; j <= 1; j++) {
                if (g->m.move_cost(posx + i, posy + j) != 2) {
                    p->add_msg_if_player(m_info,
                                         _("That trap needs a 3x3 space to be clear, centered two tiles from you."));
                    return 0;
                }
            }
        }
        message << _("You set the blade trap two squares away.");
        type = tr_engine;
        practice = 12;
    } else if (it->type->id == "light_snare_kit") {
        for (int i = -1; i <= 1; i++) {
            for (int j = -1; j <= 1; j++) {
                ter = g->m.ter(posx + j, posy + i);
                if (ter == t_tree_young && !set) {
                    message << _("You set the snare trap.");
                    type = tr_light_snare;
                    practice = 2;
                    set = true;
                }
            }
        }
        if (!set) {
            p->add_msg_if_player(m_info, _("Invalid Placement."));
            return 0;
        }
    } else if (it->type->id == "heavy_snare_kit") {
        for (int i = -1; i <= 1; i++) {
            for (int j = -1; j <= 1; j++) {
                ter = g->m.ter(posx + j, posy + i);
                if (ter == t_tree && !set) {
                    message << _("You set the snare trap.");
                    type = tr_heavy_snare;
                    practice = 4;
                    set = true;
                }
            }
        }
        if (!set) {
            p->add_msg_if_player(m_info, _("Invalid Placement."));
            return 0;
        }
    } else if (it->type->id == "landmine") {
        buried = ((p->has_amount("shovel", 1) || p->has_amount("e_tool", 1)) &&
                  g->m.has_flag("DIGGABLE", posx, posy) &&
                  query_yn(_("Bury the land mine?")));
        type = (buried ? tr_landmine_buried : tr_landmine);
        message << (buried ? _("You bury the land mine.") : _("You set the land mine."));
        practice = (buried ? 7 : 4);
    } else {
        p->add_msg_if_player(_("Tried to set a trap.  But got confused! %s"), it->tname().c_str());
    }

    if (buried) {
        if (!p->has_amount("shovel", 1) && !p->has_amount("e_tool", 1)) {
            p->add_msg_if_player(m_info, _("You need a shovel."));
            return 0;
        } else if (!g->m.has_flag("DIGGABLE", posx, posy)) {
            p->add_msg_if_player(m_info, _("You can't dig in that %s"), g->m.tername(posx, posy).c_str());
            return 0;
        }
    }

    p->add_msg_if_player(message.str().c_str());
    p->practice("traps", practice);
    trap *tr = traplist[type];
    g->m.add_trap(posx, posy, type);
    if (!tr->can_see(*p, posx, posy)) {
        p->add_known_trap(posx, posy, tr->id);
    }
    p->moves -= 100 + practice * 25;
    if (type == tr_engine) {
        for (int i = -1; i <= 1; i++) {
            for (int j = -1; j <= 1; j++) {
                if (i != 0 || j != 0) {
                    g->m.add_trap(posx + i, posy + j, tr_blade);
                }
            }
        }
    }
    return 1;
}

int iuse::geiger(player *p, item *it, bool t, point pos)
{
    if (t) { // Every-turn use when it's on
        const int rads = g->m.get_radiation(pos.x, pos.y);
        if (rads == 0) {
            return it->type->charges_to_use();
        }
        if( !g->sound( pos.x, pos.y, 6, "" ) ) {
            // can not hear it, but may have alarmed other creatures
            return it->type->charges_to_use();
        }
        if (rads > 50) {
            add_msg(m_warning, _("The geiger counter buzzes intensely."));
        } else if (rads > 35) {
            add_msg(m_warning, _("The geiger counter clicks wildly."));
        } else if (rads > 25) {
            add_msg(m_warning, _("The geiger counter clicks rapidly."));
        } else if (rads > 15) {
            add_msg(m_warning, _("The geiger counter clicks steadily."));
        } else if (rads > 8) {
            add_msg(m_warning, _("The geiger counter clicks slowly."));
        } else if (rads > 4) {
            add_msg(_("The geiger counter clicks intermittently."));
        } else {
            add_msg(_("The geiger counter clicks once."));
        }
        return it->type->charges_to_use();
    }
    // Otherwise, we're activating the geiger counter
    it_tool *type = dynamic_cast<it_tool *>(it->type);
    bool is_on = (type->id == "geiger_on");
    if (is_on) {
        add_msg(_("The geiger counter's SCANNING LED flicks off."));
        it->make("geiger_off");
        it->active = false;
        return 0;
    }
    std::string toggle_text = is_on ? _("Turn continuous scan off") : _("Turn continuous scan on");
    int ch = menu(true, _("Geiger counter:"), _("Scan yourself"), _("Scan the ground"),
                  toggle_text.c_str(), _("Cancel"), NULL);
    switch (ch) {
        case 1:
            p->add_msg_if_player(m_info, _("Your radiation level: %d (%d from items)"), p->radiation,
                                 p->leak_level("RADIOACTIVE"));
            break;
        case 2:
            p->add_msg_if_player(m_info, _("The ground's radiation level: %d"),
                                 g->m.get_radiation(p->posx, p->posy));
            break;
        case 3:
            p->add_msg_if_player(_("The geiger counter's scan LED flicks on."));
            it->make("geiger_on");
            it->active = true;
            break;
        case 4:
            return 0;
    }
    return it->type->charges_to_use();
}

int iuse::teleport(player *p, item *it, bool, point)
{
    if (it->charges < it->type->charges_to_use()) {
        return 0;
    }
    p->moves -= 100;
    g->teleport(p);
    return it->type->charges_to_use();
}

int iuse::can_goo(player *p, item *it, bool, point)
{
    it->make("canister_empty");
    int tries = 0, goox, gooy;
    do {
        goox = p->posx + rng(-2, 2);
        gooy = p->posy + rng(-2, 2);
        tries++;
    } while (g->m.move_cost(goox, gooy) == 0 && tries < 10);
    if (tries == 10) {
        return 0;
    }
    int mondex = g->mon_at(goox, gooy);
    if (mondex != -1) {
        if (g->u_see(goox, gooy)) {
            add_msg(_("Black goo emerges from the canister and envelopes a %s!"),
                    g->zombie(mondex).name().c_str());
        }
        g->zombie(mondex).poly(GetMType("mon_blob"));

        g->zombie(mondex).set_speed_base( g->zombie(mondex).get_speed_base() - rng(5, 25) );
        g->zombie(mondex).hp = g->zombie(mondex).get_speed();
    } else {
        if (g->u_see(goox, gooy)) {
            add_msg(_("Living black goo emerges from the canister!"));
        }
        monster goo(GetMType("mon_blob"));
        goo.friendly = -1;
        goo.spawn(goox, gooy);
        g->add_zombie(goo);
    }
    tries = 0;
    while (!one_in(4) && tries < 10) {
        tries = 0;
        do {
            goox = p->posx + rng(-2, 2);
            gooy = p->posy + rng(-2, 2);
            tries++;
        } while (g->m.move_cost(goox, gooy) == 0 &&
                 g->m.tr_at(goox, gooy) == tr_null && tries < 10);
        if (tries < 10) {
            if (g->u_see(goox, gooy)) {
                add_msg(m_warning, _("A nearby splatter of goo forms into a goo pit."));
            }
            g->m.add_trap(goox, gooy, tr_goo);
        } else {
            return 0;
        }
    }
    return it->type->charges_to_use();
}

int iuse::throwable_extinguisher_act(player *, item *it, bool, point pos)
{
    if (pos.x == -999 || pos.y == -999) {
        return 0;
    }
    if( g->m.get_field( pos, fd_fire ) != nullptr ) {
        // Reduce the strength of fire (if any) in the target tile.
        g->m.adjust_field_strength(pos, fd_fire, 0 - 1);
        // Slightly reduce the strength of fire around and in the target tile.
        for (int x = -1; x <= 1; x++) {
            for (int y = -1; y <= 1; y++) {
                if ((g->m.move_cost(pos.x + x, pos.y + y) != 0) && (x == 0 || y == 0)) {
                    g->m.adjust_field_strength(point(pos.x + x, pos.y + y), fd_fire, 0 - rng(0, 1));
                }
            }
        }
        return 1;
    }
    it->active = false;
    return 0;
}

int iuse::pipebomb_act(player *, item *it, bool t, point pos)
{
    if (pos.x == -999 || pos.y == -999) {
        return 0;
    }
    if (t) { // Simple timer effects
        //~ the sound of a lit fuse
        g->sound(pos.x, pos.y, 0, _("ssss...")); // Vol 0 = only heard if you hold it
    } else if (it->charges > 0) {
        add_msg(m_info, _("You've already lit the %s, try throwing it instead."), it->tname().c_str());
        return 0;
    } else { // The timer has run down
        if (one_in(10)) {
            // Fizzled, but we may not have seen it to know that
            if (g->u_see(pos.x, pos.y)) {
                add_msg(_("The pipe bomb fizzles out."));
            }
        } else {
            g->explosion(pos.x, pos.y, rng(6, 14), rng(0, 4), false);
        }
    }
    return 0;
}

int iuse::granade(player *p, item *it, bool, point)
{
    p->add_msg_if_player(_("You pull the pin on the Granade."));
    it->make("granade_act");
    it->charges = 5;
    it->active = true;
    return it->type->charges_to_use();
}

int iuse::granade_act(player *, item *it, bool t, point pos)
{
    if (pos.x == -999 || pos.y == -999) {
        return 0;
    }
    if (t) { // Simple timer effects
        g->sound(pos.x, pos.y, 0, _("Merged!"));  // Vol 0 = only heard if you hold it
    } else if (it->charges > 0) {
        add_msg(m_info, _("You've already pulled the %s's pin, try throwing it instead."),
                it->tname().c_str());
        return 0;
    } else { // When that timer runs down...
        int explosion_radius = 3;
        int effect_roll = rng(1, 5);
        switch (effect_roll) {
            case 1:
                g->sound(pos.x, pos.y, 100, _("BUGFIXES!!"));
                g->draw_explosion(pos.x, pos.y, explosion_radius, c_ltcyan);
                for (int i = -explosion_radius; i <= explosion_radius; i++) {
                    for (int j = -explosion_radius; j <= explosion_radius; j++) {
                        const int zid = g->mon_at(pos.x + i, pos.y + j);
                        if (zid != -1 &&
                            (g->zombie(zid).type->in_species("INSECT") ||
                             g->zombie(zid).is_hallucination())) {
                            g->zombie( zid ).die_in_explosion( nullptr );
                        }
                    }
                }
                break;

            case 2:
                g->sound(pos.x, pos.y, 100, _("BUFFS!!"));
                g->draw_explosion(pos.x, pos.y, explosion_radius, c_green);
                for (int i = -explosion_radius; i <= explosion_radius; i++) {
                    for (int j = -explosion_radius; j <= explosion_radius; j++) {
                        const int mon_hit = g->mon_at(pos.x + i, pos.y + j);
                        if (mon_hit != -1) {
                            g->zombie(mon_hit).set_speed_base(
                                g->zombie(mon_hit).get_speed_base() * rng_float(1.1, 2.0) );
                            g->zombie(mon_hit).hp *= rng_float(1.1, 2.0);
                        } else if (g->npc_at(pos.x + i, pos.y + j) != -1) {
                            int npc_hit = g->npc_at(pos.x + i, pos.y + j);
                            g->active_npc[npc_hit]->str_max += rng(0, g->active_npc[npc_hit]->str_max / 2);
                            g->active_npc[npc_hit]->dex_max += rng(0, g->active_npc[npc_hit]->dex_max / 2);
                            g->active_npc[npc_hit]->int_max += rng(0, g->active_npc[npc_hit]->int_max / 2);
                            g->active_npc[npc_hit]->per_max += rng(0, g->active_npc[npc_hit]->per_max / 2);
                        } else if (g->u.posx == pos.x + i && g->u.posy == pos.y + j) {
                            g->u.str_max += rng(0, g->u.str_max / 2);
                            g->u.dex_max += rng(0, g->u.dex_max / 2);
                            g->u.int_max += rng(0, g->u.int_max / 2);
                            g->u.per_max += rng(0, g->u.per_max / 2);
                            g->u.recalc_hp();
                            for (int part = 0; part < num_hp_parts; part++) {
                                g->u.hp_cur[part] *= 1 + rng(0, 20) * .1;
                                if (g->u.hp_cur[part] > g->u.hp_max[part]) {
                                    g->u.hp_cur[part] = g->u.hp_max[part];
                                }
                            }
                        }
                    }
                }
                break;

            case 3:
                g->sound(pos.x, pos.y, 100, _("NERFS!!"));
                g->draw_explosion(pos.x, pos.y, explosion_radius, c_red);
                for (int i = -explosion_radius; i <= explosion_radius; i++) {
                    for (int j = -explosion_radius; j <= explosion_radius; j++) {
                        const int mon_hit = g->mon_at(pos.x + i, pos.y + j);
                        if (mon_hit != -1) {
                            g->zombie(mon_hit).set_speed_base(
                                rng( 0, g->zombie(mon_hit).get_speed_base() ) );
                            g->zombie(mon_hit).hp = rng(1, g->zombie(mon_hit).hp);
                        } else if (g->npc_at(pos.x + i, pos.y + j) != -1) {
                            int npc_hit = g->npc_at(pos.x + i, pos.y + j);
                            g->active_npc[npc_hit]->str_max -= rng(0, g->active_npc[npc_hit]->str_max / 2);
                            g->active_npc[npc_hit]->dex_max -= rng(0, g->active_npc[npc_hit]->dex_max / 2);
                            g->active_npc[npc_hit]->int_max -= rng(0, g->active_npc[npc_hit]->int_max / 2);
                            g->active_npc[npc_hit]->per_max -= rng(0, g->active_npc[npc_hit]->per_max / 2);
                        } else if (g->u.posx == pos.x + i && g->u.posy == pos.y + j) {
                            g->u.str_max -= rng(0, g->u.str_max / 2);
                            g->u.dex_max -= rng(0, g->u.dex_max / 2);
                            g->u.int_max -= rng(0, g->u.int_max / 2);
                            g->u.per_max -= rng(0, g->u.per_max / 2);
                            g->u.recalc_hp();
                            for (int part = 0; part < num_hp_parts; part++) {
                                if (g->u.hp_cur[part] > 0) {
                                    g->u.hp_cur[part] = rng(1, g->u.hp_cur[part]);
                                }
                            }
                        }
                    }
                }
                break;

            case 4:
                g->sound(pos.x, pos.y, 100, _("REVERTS!!"));
                g->draw_explosion(pos.x, pos.y, explosion_radius, c_pink);
                for (int i = -explosion_radius; i <= explosion_radius; i++) {
                    for (int j = -explosion_radius; j <= explosion_radius; j++) {
                        const int mon_hit = g->mon_at(pos.x + i, pos.y + j);
                        if (mon_hit != -1) {
                            g->zombie(mon_hit).set_speed_base( g->zombie(mon_hit).type->speed );
                            g->zombie(mon_hit).hp = g->zombie(mon_hit).type->hp;
                            g->zombie(mon_hit).clear_effects();
                        } else if (g->npc_at(pos.x + i, pos.y + j) != -1) {
                            int npc_hit = g->npc_at(pos.x + i, pos.y + j);
                            g->active_npc[npc_hit]->environmental_revert_effect();
                        } else if (g->u.posx == pos.x + i && g->u.posy == pos.y + j) {
                            g->u.environmental_revert_effect();
                        }
                    }
                }
                break;
            case 5:
                g->sound(pos.x, pos.y, 100, _("BEES!!"));
                g->draw_explosion(pos.x, pos.y, explosion_radius, c_yellow);
                for (int i = -explosion_radius; i <= explosion_radius; i++) {
                    for (int j = -explosion_radius; j <= explosion_radius; j++) {
                        if (one_in(5) && -1 == g->mon_at(pos.x + i, pos.y + j) &&
                            -1 == g->npc_at(pos.x + i, pos.y + j)) {
                            g->m.add_field(pos.x + i, pos.y + j, fd_bees, rng(1, 3));
                        }
                    }
                }
                break;
        }
    }
    return it->type->charges_to_use();
}

int iuse::c4(player *p, item *it, bool, point)
{
    int time = query_int(_("Set the timer to (0 to cancel)?"));
    if (time <= 0) {
        p->add_msg_if_player(_("Never mind."));
        return 0;
    }
    p->add_msg_if_player(_("You set the timer to %d."), time);
    it->make("c4armed");
    it->charges = time;
    it->active = true;
    return it->type->charges_to_use();
}

int iuse::acidbomb_act(player *p, item *it, bool, point pos)
{
    if (!p->has_item(it)) {
        if (pos.x == -999) {
            pos = point(p->posx, p->posy);
        }
        it->charges = -1;
        for (int x = pos.x - 1; x <= pos.x + 1; x++) {
            for (int y = pos.y - 1; y <= pos.y + 1; y++) {
                g->m.add_field(x, y, fd_acid, 3);
            }
        }
    }
    return 0;
}

int iuse::grenade_inc_act(player *p, item *it, bool t, point pos)
{
    if (pos.x == -999 || pos.y == -999) {
        return 0;
    }

    if (t) { // Simple timer effects
        g->sound(pos.x, pos.y, 0, _("Tick!")); // Vol 0 = only heard if you hold it
    } else if (it->charges > 0) {
        p->add_msg_if_player(m_info, _("You've already released the handle, try throwing it instead."));
        return 0;
    } else {  // blow up
        int num_flames= rng(3,5);
        for (int current_flame = 0; current_flame < num_flames; current_flame++){
            std::vector<point> flames = line_to(pos.x, pos.y, pos.x + rng(-5,5), pos.y + rng(-5,5), 0);
            for (size_t i = 0; i <flames.size(); i++) {
                g->m.add_field(flames[i].x, flames[i].y, fd_fire, rng(0,2));
            }
        }
        g->explosion(pos.x, pos.y, 8, 0, true);
        for (int i = -2; i <= 2; i++) {
            for (int j = -2; j <= 2; j++) {
                g->m.add_field(pos.x + i, pos.y + j, fd_incendiary, 3);
            }
        }

    }
    return 0;
}

int iuse::arrow_flamable(player *p, item *it, bool, point)
{
    if (p->is_underwater()) {
        p->add_msg_if_player(m_info, _("You can't do that while underwater."));
        return 0;
    }
    if (!p->use_charges_if_avail("fire", 1)) {
        p->add_msg_if_player(m_info, _("You need a lighter!"));
        return 0;
    }
    p->add_msg_if_player(_("You light the arrow!."));
    p->moves -= 150;
    if (it->charges == 1) {
        it->make("arrow_flamming");
        return 0;
    }
    item lit_arrow(*it);
    lit_arrow.make("arrow_flamming");
    lit_arrow.charges = 1;
    p->i_add(lit_arrow);
    return 1;
}

int iuse::molotov(player *p, item *it, bool, point)
{
    if (p->is_underwater()) {
        p->add_msg_if_player(m_info, _("You can't do that while underwater."));
        return 0;
    }
    if (!p->use_charges_if_avail("fire", 1)) {
        p->add_msg_if_player(m_info, _("You need a lighter!"));
        return 0;
    }
    p->add_msg_if_player(_("You light the molotov cocktail."));
    p->moves -= 150;
    it->make("molotov_lit");
    it->bday = int(calendar::turn);
    it->active = true;
    return it->type->charges_to_use();
}

int iuse::molotov_lit(player *p, item *it, bool t, point pos)
{
    int age = int(calendar::turn) - it->bday;
    if (p->has_item(it)) {
        it->charges += 1;
        if (age >= 5) { // More than 5 turns old = chance of going out
            if (rng(1, 50) < age) {
                p->add_msg_if_player(_("Your lit molotov goes out."));
                it->make("molotov");
                it->active = false;
            }
        }
    } else {
        if (!t) {
            g->explosion(pos.x, pos.y, 8, 0, true);
        }
    }
    return 0;
}

int iuse::firecracker_pack(player *p, item *it, bool, point)
{
    if (p->is_underwater()) {
        p->add_msg_if_player(m_info, _("You can't do that while underwater."));
        return 0;
    }
    if (!p->has_charges("fire", 1)) {
        p->add_msg_if_player(m_info, _("You need a lighter!"));
        return 0;
    }
    WINDOW *w = newwin(5, 41, (TERMY - 5) / 2, (TERMX - 41) / 2);
    WINDOW_PTR wptr( w );
    draw_border(w);
    int mid_x = getmaxx(w) / 2;
    int tmpx = 5;
    // TODO: Should probably be a input box anyway.
    mvwprintz(w, 1, 2, c_white, _("How many do you want to light? (1-%d)"), it->charges);
    mvwprintz(w, 2, mid_x, c_white, "1");
    tmpx += shortcut_print(w, 3, tmpx, c_white, c_ltred, _("<I>ncrease")) + 1;
    tmpx += shortcut_print(w, 3, tmpx, c_white, c_ltred, _("<D>ecrease")) + 1;
    tmpx += shortcut_print(w, 3, tmpx, c_white, c_ltred, _("<A>ccept")) + 1;
    shortcut_print(w, 3, tmpx, c_white, c_ltred, _("<C>ancel"));
    wrefresh(w);
    bool close = false;
    long charges = 1;
    char ch = getch();
    while (!close) {
        if (ch == 'I') {
            charges++;
            if (charges > it->charges) {
                charges = it->charges;
            }
            mvwprintz(w, 2, mid_x, c_white, "%d", charges);
            wrefresh(w);
        } else if (ch == 'D') {
            charges--;
            if (charges < 1) {
                charges = 1;
            }
            mvwprintz(w, 2, mid_x, c_white, "%d ",
                      charges); //Trailing space clears the second digit when decreasing from 10 to 9
            wrefresh(w);
        } else if (ch == 'A') {
            p->use_charges("fire", 1);
            if (charges == it->charges) {
                p->add_msg_if_player(_("You light the pack of firecrackers."));
                it->make("firecracker_pack_act");
                it->charges = charges;
                it->bday = calendar::turn;
                it->active = true;
                return 0; // don't use any charges at all. it has became a new item
            } else {
                if (charges == 1) {
                    p->add_msg_if_player(_("You light one firecracker."));
                    item new_it = item("firecracker_act", int(calendar::turn));
                    new_it.charges = 2;
                    new_it.active = true;
                    p->i_add(new_it);
                } else {
                    p->add_msg_if_player(ngettext("You light a string of %d firecracker.",
                                                  "You light a string of %d firecrackers.", charges), charges);
                    item new_it = item("firecracker_pack_act", int(calendar::turn));
                    new_it.charges = charges;
                    new_it.active = true;
                    p->i_add(new_it);
                }
                if (it->charges == 1) {
                    it->make("firecracker");
                }
            }
            close = true;
        } else if (ch == 'C') {
            return 0; // don't use any charges at all
        }
        if (!close) {
            ch = getch();
        }
    }
    return charges;
}

int iuse::firecracker_pack_act(player *, item *it, bool, point pos)
{
    int current_turn = calendar::turn;
    int timer = current_turn - it->bday;
    if (timer < 2) {
        g->sound(pos.x, pos.y, 0, _("ssss..."));
        it->damage += 1;
    } else if (it->charges > 0) {
        int ex = rng(3, 5);
        int i = 0;
        if (ex > it->charges) {
            ex = it->charges;
        }
        for (i = 0; i < ex; i++) {
            g->sound(pos.x, pos.y, 20, _("Bang!"));
        }
        it->charges -= ex;
    }
    return 0;
}

int iuse::firecracker(player *p, item *it, bool, point)
{
    if (p->is_underwater()) {
        p->add_msg_if_player(m_info, _("You can't do that while underwater."));
        return 0;
    }
    if (!p->use_charges_if_avail("fire", 1)) {
        p->add_msg_if_player(m_info, _("You need a lighter!"));
        return 0;
    }
    p->add_msg_if_player(_("You light the firecracker."));
    it->make("firecracker_act");
    it->charges = 2;
    it->active = true;
    return it->type->charges_to_use();
}

int iuse::firecracker_act(player *, item *it, bool t, point pos)
{
    if (pos.x == -999 || pos.y == -999) {
        return 0;
    }
    if (t) {// Simple timer effects
        g->sound(pos.x, pos.y, 0, _("ssss..."));
    } else if (it->charges > 0) {
        add_msg(m_info, _("You've already lit the %s, try throwing it instead."), it->tname().c_str());
        return 0;
    } else { // When that timer runs down...
        g->sound(pos.x, pos.y, 20, _("Bang!"));
    }
    return 0;
}

int iuse::mininuke(player *p, item *it, bool, point)
{
    int time = query_int(_("Set the timer to (0 to cancel)?"));
    if (time <= 0) {
        p->add_msg_if_player(_("Never mind."));
        return 0;
    }
    p->add_msg_if_player(_("You set the timer to %d."), time);
    if (!p->is_npc()) {
        p->add_memorial_log(pgettext("memorial_male", "Activated a mininuke."),
                            pgettext("memorial_female", "Activated a mininuke."));
    }
    it->make("mininuke_act");
    it->charges = time;
    it->active = true;
    return it->type->charges_to_use();
}

int iuse::pheromone(player *p, item *it, bool, point)
{
    if (it->charges < it->type->charges_to_use()) {
        return 0;
    }
    if (p->is_underwater()) {
        p->add_msg_if_player(m_info, _("You can't do that while underwater."));
        return 0;
    }
    point pos(p->posx, p->posy);

    if (pos.x == -999 || pos.y == -999) {
        return 0;
    }

    p->add_msg_player_or_npc(_("You squeeze the pheromone ball..."),
                             _("<npcname> squeezes the pheromone ball..."));

    p->moves -= 15;

    int converts = 0;
    for (int x = pos.x - 4; x <= pos.x + 4; x++) {
        for (int y = pos.y - 4; y <= pos.y + 4; y++) {
            int mondex = g->mon_at(x, y);
            if( mondex == -1 ) {
                continue;
            }
            monster &critter = g->zombie( mondex );
            if( critter.type->in_species( "ZOMBIE" ) && critter.friendly == 0 && rng( 0, 500 ) > critter.hp ) {
                converts++;
                critter.make_friendly();
            }
        }
    }

    if (g->u_see(p)) {
        if (converts == 0) {
            add_msg(_("...but nothing happens."));
        } else if (converts == 1) {
            add_msg(m_good, _("...and a nearby zombie turns friendly!"));
        } else {
            add_msg(m_good, _("...and several nearby zombies turn friendly!"));
        }
    }
    return it->type->charges_to_use();
}


int iuse::portal(player *p, item *it, bool, point)
{
    if (it->charges < it->type->charges_to_use()) {
        return 0;
    }
    g->m.add_trap(p->posx + rng(-2, 2), p->posy + rng(-2, 2), tr_portal);
    return it->type->charges_to_use();
}

int iuse::tazer(player *p, item *it, bool, point)
{
    if (it->charges < it->type->charges_to_use()) {
        return 0;
    }
    int dirx, diry;
    if (!choose_adjacent(_("Shock where?"), dirx, diry)) {
        return 0;
    }

    if (dirx == p->posx && diry == p->posy) {
        p->add_msg_if_player(m_info, _("Umm. No."));
        return 0;
    }
    int mondex = g->mon_at(dirx, diry);
    int npcdex = g->npc_at(dirx, diry);
    if (mondex == -1 && npcdex == -1) {
        p->add_msg_if_player(_("Electricity crackles in the air."));
        return it->type->charges_to_use();
    }

    int numdice = 3 + (p->dex_cur / 2.5) + p->skillLevel("melee") * 2;
    p->moves -= 100;

    if (mondex != -1) {
        monster *z = &(g->zombie(mondex));
        switch (z->type->size) {
            case MS_TINY:
                numdice -= 2;
                break;
            case MS_SMALL:
                numdice -= 1;
                break;
            case MS_MEDIUM:
                break;
            case MS_LARGE:
                numdice += 2;
                break;
            case MS_HUGE:
                numdice += 4;
                break;
        }
        int mondice = z->get_dodge();
        if (dice(numdice, 10) < dice(mondice, 10)) { // A miss!
            p->add_msg_if_player(_("You attempt to shock the %s, but miss."), z->name().c_str());
            return it->type->charges_to_use();
        }
        p->add_msg_if_player(m_good, _("You shock the %s!"), z->name().c_str());
        int shock = rng(5, 25);
        z->moves -= shock * 100;
        z->apply_damage( p, bp_torso, shock );
        return it->type->charges_to_use();
    }

    if (npcdex != -1) {
        npc *foe = g->active_npc[npcdex];
        if (foe->attitude != NPCATT_FLEE) {
            foe->attitude = NPCATT_KILL;
        }
        if (foe->str_max >= 17) {
            numdice++;    // Minor bonus against huge people
        } else if (foe->str_max <= 5) {
            numdice--;    // Minor penalty against tiny people
        }
        if (dice(numdice, 10) <= dice(foe->get_dodge(), 6)) {
            p->add_msg_if_player(_("You attempt to shock %s, but miss."), foe->name.c_str());
            return it->type->charges_to_use();
        }
        p->add_msg_if_player(m_good, _("You shock %s!"), foe->name.c_str());
        int shock = rng(5, 20);
        foe->moves -= shock * 100;
        foe->hurtall(shock);
        if (foe->hp_cur[hp_head] <= 0 || foe->hp_cur[hp_torso] <= 0) {
            foe->die( p );
            g->active_npc.erase(g->active_npc.begin() + npcdex);
        }
    }
    return it->type->charges_to_use();
}

int iuse::tazer2(player *p, item *it, bool, point)
{
    if (it->charges >= 100) {
        int dirx, diry;

        if (!choose_adjacent(_("Shock"), dirx, diry)) {
            return 0;
        }

        if (dirx == p->posx && diry == p->posy) {
            p->add_msg_if_player(m_info, _("Umm. No."));
            return 0;
        }

        int mondex = g->mon_at(dirx, diry);
        int npcdex = g->npc_at(dirx, diry);

        if (mondex == -1 && npcdex == -1) {
            p->add_msg_if_player(_("Electricity crackles in the air."));
            return 100;
        }

        int numdice = 3 + (p->dex_cur / 2.5) + p->skillLevel("melee") * 2;
        p->moves -= 100;

        if (mondex != -1) {
            monster *z = &(g->zombie(mondex));

            switch (z->type->size) {
                case MS_TINY:
                    numdice -= 2;
                    break;

                case MS_SMALL:
                    numdice -= 1;
                    break;

                case MS_MEDIUM:
                    break;

                case MS_LARGE:
                    numdice += 2;
                    break;

                case MS_HUGE:
                    numdice += 4;
                    break;
            }

            int mondice = z->get_dodge();

            if (dice(numdice, 10) < dice(mondice, 10)) { // A miss!
                p->add_msg_if_player(_("You attempt to shock the %s, but miss."),
                                     z->name().c_str());
                return 100;
            }

            p->add_msg_if_player(m_good, _("You shock the %s!"), z->name().c_str());
            int shock = rng(5, 25);
            z->moves -= shock * 100;
            z->apply_damage( p, bp_torso, shock );

            return 100;
        }

        if (npcdex != -1) {
            npc *foe = g->active_npc[npcdex];

            if (foe->attitude != NPCATT_FLEE) {
                foe->attitude = NPCATT_KILL;
            }

            if (foe->str_max >= 17) {
                numdice++;    // Minor bonus against huge people
            } else if (foe->str_max <= 5) {
                numdice--;    // Minor penalty against tiny people
            }

            if (dice(numdice, 10) <= dice(foe->get_dodge(), 6)) {
                p->add_msg_if_player(_("You attempt to shock %s, but miss."), foe->name.c_str());
                return it->charges -= 100;
            }

            p->add_msg_if_player(m_good, _("You shock %s!"), foe->name.c_str());
            int shock = rng(5, 20);
            foe->moves -= shock * 100;
            foe->hurtall(shock);

            if (foe->hp_cur[hp_head] <= 0 || foe->hp_cur[hp_torso] <= 0) {
                foe->die( p );
                g->active_npc.erase(g->active_npc.begin() + npcdex);
            }
        }

        return 100;
    } else {
        p->add_msg_if_player(m_info, _("Insufficient power"));
    }

    return 0;
}

int iuse::shocktonfa_off(player *p, item *it, bool t, point pos)
{
    int choice = menu(true, _("tactical tonfa"), _("Zap something"),
                      _("Turn on light"), _("Cancel"), NULL);

    switch (choice) {
        case 1: {
            return iuse::tazer2(p, it, t, pos);
        }
        break;

        case 2: {
            if (it->charges <= 0) {
                p->add_msg_if_player(m_info, _("The batteries are dead."));
                return 0;
            } else {
                p->add_msg_if_player(_("You turn the light on."));
                it->make("shocktonfa_on");
                it->active = true;
                return it->type->charges_to_use();
            }
        }
    }
    return 0;
}

int iuse::shocktonfa_on(player *p, item *it, bool t, point pos)
{
    if (t) {  // Effects while simply on

    } else {
        if (it->charges <= 0) {
            p->add_msg_if_player(m_info, _("Your tactical tonfa is out of power"));
            it->make("shocktonfa_off");
            it->active = false;
        } else {
            int choice = menu(true, _("tactical tonfa"), _("Zap something"),
                              _("Turn off light"), _("cancel"), NULL);

            switch (choice) {
                case 1: {
                    return iuse::tazer2(p, it, t, pos);
                }
                break;

                case 2: {
                    p->add_msg_if_player(_("You turn off the light"));
                    it->make("shocktonfa_off");
                    it->active = false;
                }
            }
        }
    }
    return 0;
}

int iuse::mp3(player *p, item *it, bool, point)
{
    if (it->charges < it->type->charges_to_use()) {
        p->add_msg_if_player(m_info, _("The mp3 player's batteries are dead."));
    } else if (p->has_active_item("mp3_on")) {
        p->add_msg_if_player(m_info, _("You are already listening to an mp3 player!"));
    } else {
        p->add_msg_if_player(m_info, _("You put in the earbuds and start listening to music."));
        it->make("mp3_on");
        it->active = true;
    }
    return it->type->charges_to_use();
}

std::string get_random_music_description(player *p)
{
    std::string sound = "";

    switch (rng(1, 10)) {
        case 1:
            sound = _("a sweet guitar solo!");
            p->stim++;
            break;
        case 2:
            sound = _("a funky bassline.");
            break;
        case 3:
            sound = _("some amazing vocals.");
            break;
        case 4:
            sound = _("some pumping bass.");
            break;
        case 5:
            sound = _("dramatic classical music.");
            if (p->int_cur >= 10) {
                p->add_morale(MORALE_MUSIC, 1, (50 + p->int_cur*2), 5, 2);
            }
            break;
    }
    if (one_in(50)) {
        sound = _("some bass-heavy post-glam speed polka");
    }

    return sound;
}

void iuse::play_music( player *p, point source, int volume )
{
    std::string sound = "";
    if( int(calendar::turn) % 50 == 0 ) {
        // Every 5 minutes, describe the music
        std::string description = get_random_music_description(p);
        if( !description.empty() ) {
            sound = string_format( _("You listen to %s"), description.c_str() );
        }
    }

    if( g->ambient_sound( source.x, source.y, volume, sound ) && !p->has_effect("music") ){
        p->add_effect("music", 1);
        p->add_morale(MORALE_MUSIC, 1, 50, 5, 2);
    }
}

int iuse::mp3_on(player *p, item *it, bool t, point)
{
    if (t) { // Normal use
        play_music( p, p->pos(), 0 );
    } else { // Turning it off
        p->add_msg_if_player(_("The mp3 player turns off."));
        it->make("mp3");
        it->active = false;
    }
    return it->type->charges_to_use();
}

int iuse::portable_game(player *p, item *it, bool, point)
{
    if (p->is_underwater()) {
        p->add_msg_if_player(m_info, _("You can't do that while underwater."));
        return 0;
    }
    if (p->has_trait("ILLITERATE")) {
        add_msg(_("You're illiterate!"));
        return 0;
    } else if (it->charges < 15) {
        p->add_msg_if_player(m_info, _("The %s's batteries are dead."), it->tname().c_str());
        return 0;
    } else {
        std::string loaded_software = "robot_finds_kitten";

        uimenu as_m;
        as_m.text = _("What do you want to play?");
        as_m.entries.push_back(uimenu_entry(1, true, '1', _("Robot finds Kitten")));
        as_m.entries.push_back(uimenu_entry(2, true, '2', _("S N A K E")));
        as_m.entries.push_back(uimenu_entry(3, true, '3', _("Sokoban")));
        as_m.entries.push_back(uimenu_entry(4, true, '4', _("Cancel")));
        as_m.query();

        switch (as_m.ret) {
            case 1:
                loaded_software = "robot_finds_kitten";
                p->rooted_message();
                break;
            case 2:
                loaded_software = "snake_game";
                p->rooted_message();
                break;
            case 3:
                loaded_software = "sokoban_game";
                p->rooted_message();
                break;
            case 4: //Cancel
                return 0;
        }

        //Play in 15-minute chunks
        int time = 15000;

        p->add_msg_if_player(_("You play on your %s for a while."), it->tname().c_str());
        p->assign_activity(ACT_GAME, time, -1, p->get_item_position(it), "gaming");

        std::map<std::string, std::string> game_data;
        game_data.clear();
        int game_score = 0;

        play_videogame(loaded_software, game_data, game_score);

        if (game_data.find("end_message") != game_data.end()) {
            p->add_msg_if_player("%s", game_data["end_message"].c_str());
        }

        if (game_score != 0) {
            if (game_data.find("moraletype") != game_data.end()) {
                std::string moraletype = game_data.find("moraletype")->second;
                if (moraletype == "MORALE_GAME_FOUND_KITTEN") {
                    p->add_morale(MORALE_GAME_FOUND_KITTEN, game_score, 110);
                } /*else if ( ...*/
            } else {
                p->add_morale(MORALE_GAME, game_score, 110);
            }
        }

    }
    return it->type->charges_to_use();
}

int iuse::vibe(player *p, item *it, bool, point)
{
    if ((p->is_underwater()) && (!((p->has_trait("GILLS")) || (p->is_wearing("rebreather_on")) ||
                                   (p->is_wearing("rebreather_xl_on")) || (p->is_wearing("mask_h20survivor_on"))))) {
        p->add_msg_if_player(m_info, _("It's waterproof, but oxygen maybe?"));
        return 0;
    }
    if (it->charges < it->type->charges_to_use()) {
        p->add_msg_if_player(m_info, _("The %s's batteries are dead."), it->tname().c_str());
        return 0;
    }
    if (p->fatigue >= 383) {
        p->add_msg_if_player(m_info, _("*Your* batteries are dead."));
        return 0;
    } else {
        int time = 20000; // 20 minutes per
        p->add_msg_if_player(_("You fire up your %s and start getting the tension out."),
                             it->tname().c_str());
        p->assign_activity(ACT_VIBE, time, -1, p->get_item_position(it), "de-stressing");
    }
    return it->type->charges_to_use();
}

int iuse::vortex(player *p, item *it, bool, point)
{
    std::vector<point> spawn;
    for (int i = -3; i <= 3; i++) {
        if (g->is_empty(p->posx - 3, p->posy + i)) {
            spawn.push_back(point(p->posx - 3, p->posy + i));
        }
        if (g->is_empty(p->posx + 3, p->posy + i)) {
            spawn.push_back(point(p->posx + 3, p->posy + i));
        }
        if (g->is_empty(p->posx + i, p->posy - 3)) {
            spawn.push_back(point(p->posx + i, p->posy - 3));
        }
        if (g->is_empty(p->posx + i, p->posy + 3)) {
            spawn.push_back(point(p->posx + i, p->posy + 3));
        }
    }
    if (spawn.empty()) {
        p->add_msg_if_player(m_warning, _("Air swirls around you for a moment."));
        it->make("spiral_stone");
        return it->type->charges_to_use();
    }

    p->add_msg_if_player(m_warning, _("Air swirls all over..."));
    int index = rng(0, spawn.size() - 1);
    p->moves -= 100;
    it->make("spiral_stone");
    monster mvortex(GetMType("mon_vortex"), spawn[index].x, spawn[index].y);
    mvortex.friendly = -1;
    g->add_zombie(mvortex);
    return it->type->charges_to_use();
}

int iuse::dog_whistle(player *p, item *it, bool, point)
{
    if (p->is_underwater()) {
        p->add_msg_if_player(m_info, _("You can't do that while underwater."));
        return 0;
    }
    p->add_msg_if_player(_("You blow your dog whistle."));
    for (size_t i = 0; i < g->num_zombies(); i++) {
        if (g->zombie(i).friendly != 0 && g->zombie(i).type->id == "mon_dog") {
            bool u_see = g->u_see(&(g->zombie(i)));
            if (g->zombie(i).has_effect("docile")) {
                if (u_see) {
                    p->add_msg_if_player(_("Your %s looks ready to attack."), g->zombie(i).name().c_str());
                }
                g->zombie(i).remove_effect("docile");
            } else {
                if (u_see) {
                    p->add_msg_if_player(_("Your %s goes docile."), g->zombie(i).name().c_str());
                }
                g->zombie(i).add_effect("docile", 1, num_bp, true);
            }
        }
    }
    return it->type->charges_to_use();
}

int iuse::vacutainer(player *p, item *it, bool, point)
{
    if (p->is_npc()) {
        return 0;    // No NPCs for now!
    }

    if (!it->contents.empty()) {
        p->add_msg_if_player(m_info, _("That %s is full!"), it->tname().c_str());
        return 0;
    }

    item blood("blood", calendar::turn);
    bool drew_blood = false;
    for (size_t i = 0; i < g->m.i_at(p->posx, p->posy).size() && !drew_blood; i++) {
        item *map_it = &(g->m.i_at(p->posx, p->posy)[i]);
        if (map_it->corpse != NULL && map_it->type->id == "corpse" &&
            query_yn(_("Draw blood from %s?"), map_it->tname().c_str())) {
            blood.corpse = map_it->corpse;
            drew_blood = true;
        }
    }

    if (!drew_blood && query_yn(_("Draw your own blood?"))) {
        drew_blood = true;
    }

    if (!drew_blood) {
        return it->type->charges_to_use();
    }

    it->put_in(blood);
    return it->type->charges_to_use();
}

void make_zlave(player *p)
{
    std::vector<item> &items = g->m.i_at(p->posx, p->posy);
    std::vector<item *> corpses;

    const int cancel = 0;

    for (auto &i : items) {
        item &it = i;

        if (it.is_corpse() && it.corpse->in_species("ZOMBIE") && it.corpse->mat == "flesh" &&
            it.corpse->sym == "Z" && it.active && it.item_vars["zlave"] == "") {
            corpses.push_back(&it);
        }
    }

    if (corpses.empty()) {
        p->add_msg_if_player(_("No suitable corpses"));
        return;
    }

    int tolerance_level = 9;
    if( p->has_trait("PSYCHOPATH") || p->has_trait("SAPIOVORE") ) {
        tolerance_level = 0;
    } else if( p->has_trait("PRED4") ) {
        tolerance_level = 5;
    } else if( p->has_trait("PRED3") ) {
        tolerance_level = 7;
    }

    // Survival skill increases your willingness to get things done,
    // but it doesn't make you feel any less bad about it.
    if( p->morale_level() <= (15 * (tolerance_level - p->skillLevel("survival") )) - 150 ) {
        add_msg(m_neutral, _("The prospect of cutting up the copse and letting it rise again as a slave is too much for you to deal with right now."));
        return;
    }

    uimenu amenu;

    amenu.selected = 0;
    amenu.text = _("Selectively butcher the downed zombie into a zombie slave?");
    amenu.addentry(cancel, true, 'q', _("Cancel"));
    for (size_t i = 0; i < corpses.size(); i++) {
        amenu.addentry(i + 1, true, -1, corpses[i]->display_name().c_str());
    }

    amenu.query();

    if (cancel == amenu.ret) {
        p->add_msg_if_player(_("Make love, not zlave."));
        return;
    }

    if( tolerance_level == 0 ) {
        // You just don't care, no message.
    } else if( tolerance_level <= 5 ) {
        add_msg(m_neutral, _("Well, it's more constructive than just chopping 'em into gooey meat..."));
    } else {
        add_msg(m_bad, _("You feel horrible for mutilating and enslaving someone's corpse."));

        int moraleMalus = -50 * (5.0 / (float) p->skillLevel("survival"));
        int maxMalus = -250 * (5.0 / (float)p->skillLevel("survival"));
        int duration = 300 * (5.0 / (float)p->skillLevel("survival"));
        int decayDelay = 30 * (5.0 / (float)p->skillLevel("survival"));

        if (p->has_trait("PACIFIST")) {
            moraleMalus *= 5;
            maxMalus *= 3;
        } else if (p->has_trait("PRED1")) {
            moraleMalus /= 4;
        } else if (p->has_trait("PRED2")) {
            moraleMalus /= 5;
        }

        p->add_morale(MORALE_MUTILATE_CORPSE, moraleMalus, maxMalus, duration, decayDelay);
    }

    const int selected_corpse = amenu.ret - 1;

    item *body = corpses[selected_corpse];
    mtype *mt = body->corpse;

    // HP range for zombies is roughly 36 to 120, with the really big ones having 180 and 480 hp.
    // Speed range is 20 - 120 (for humanoids, dogs get way faster)
    // This gives us a difficulty ranging rougly from 10 - 40, with up to +25 for corpse damage.
    // An average zombie with an undamaged corpse is 0 + 8 + 14 = 22.
    int difficulty = (body->damage * 5) + (mt->hp / 10) + (mt->speed / 5);
    // 0 - 30
    int skills = p->skillLevel("survival") + p->skillLevel("firstaid") + (p->dex_cur / 2);
    skills *= 2;

    int success = rng(0, skills) - rng(0, difficulty);

    const int moves = difficulty * 1200 / p->skillLevel("firstaid");

    p->assign_activity(ACT_MAKE_ZLAVE, moves);
    p->activity.values.push_back(success);
    p->activity.str_values.push_back(corpses[selected_corpse]->display_name());
}

// *it here is the item that is a candidate for being chopped up.
static bool valid_to_cut_up(player *p, item *it)
{
    int pos = p->get_item_position(it);
    // If a material is made of different items than what is in this set, we
    // do not cut it up.
    std::vector<std::string> material_id_white_list;
    material_id_white_list.push_back("cotton");
    material_id_white_list.push_back("leather");
    material_id_white_list.push_back("nomex");
    material_id_white_list.push_back("kevlar");
    material_id_white_list.push_back("plastic");
    material_id_white_list.push_back("wood");

    if (it->is_null()) {
        add_msg(m_info, _("You do not have that item."));
        return false;
    }
    // There must be some historical significance to these items.
    if (!it->is_salvageable()) {
        add_msg(m_info, _("Can't salvage anything from %s."), it->tname().c_str());
        if (it->is_disassemblable()) {
            add_msg(m_info, _("Try disassembling the %s instead."), it->tname().c_str());
        }
        return false;
    }
    if( !it->only_made_of(material_id_white_list) ) {
        add_msg(m_info, _("The %s is made of material that cannot be cut up."), it->tname().c_str());
        return false;
    }
    if (it->is_container() && !it->contents.empty()) {
        add_msg(m_info, _("Please empty the %s before cutting it up."), it->tname().c_str());
        return false;
    }
    if (it->volume() == 0) {
        add_msg(m_info, _("The %s is too small to salvage material from."), it->tname().c_str());
        return false;
    }
    // Softer warnings at the end so we don't ask permission and then tell them no.
    if (it == &p->weapon) {
        if(!query_yn(_("You are wielding that, are you sure?"))) {
            return 0;
        }
    } else if (pos < -1) {
        if(!query_yn(_("You're wearing that, are you sure?"))) {
            return 0;
        }
    }

    return true;
}

// function returns charges from *it during the cutting process of the *cut.
// *it cuts
// *cut gets cut
static int cut_up(player *p, item *it, item *cut, bool)
{
    int pos = p->get_item_position(cut);
    // total number of raw components == total volume of item.
    // This can go awry if there is a volume / recipe mismatch.
    int count = cut->volume();
    // Chance of us losing a material component to entropy.
    int entropy_threshold = std::max(5, 10 - p->skillLevel("fabrication"));
    // What material components can we get back?
    std::vector<std::string> cut_material_components = cut->made_of();
    // What materials do we salvage (ids and counts).
    std::map<std::string, int> materials_salvaged;

    // Final just in case check (that perhaps was not done elsewhere);
    if (cut == it) {
        add_msg(m_info, _("You can not cut the %s with itself."), it->tname().c_str());
        return 0;
    }

    // Time based on number of components.
    p->moves -= 25 * count;
    // Not much practice, and you won't get very far ripping things up.
    Skill *isFab = Skill::skill("fabrication");
    p->practice(isFab, rng(0, 5), 1);

    // Higher fabrication, less chance of entropy, but still a chance.
    if (rng(1, 10) <= entropy_threshold) {
        count -= 1;
    }
    // Fail dex roll, potentially lose more parts.
    if (dice(3, 4) > p->dex_cur) {
        count -= rng(0, 2);
    }
    // If more than 1 material component can still be be salvaged,
    // chance of losing more components if the item is damaged.
    // If the item being cut is not damaged, no additional losses will be incurred.
    if (count > 0 && cut->damage > 0) {
        float component_success_chance = std::min(std::pow(0.8, cut->damage), 1.0);
        for(int i = count; i > 0; i--) {
            if(component_success_chance < rng_float(0,1)) {
                count--;
            }
        }
    }

    // Decided to split components evenly. Since salvage will likely change
    // soon after I write this, I'll go with the one that is cleaner.
    for (auto material : cut_material_components) {
        material_type * mt = material_type::find_material(material);
        std::string salvaged_id = mt->salvage_id();
        float salvage_multiplier = mt->salvage_multiplier();
        materials_salvaged[salvaged_id] = count * salvage_multiplier / cut_material_components.size();
    }

    add_msg(m_info, _("You try to salvage materials from the %s."), cut->tname().c_str());

    // Clean up before removing the item.
    remove_ammo(cut, *p);
    // Original item has been consumed.
    p->i_rem(pos);

    for (auto salvaged : materials_salvaged) {
        std::string mat_name = salvaged.first;
        int amount = salvaged.second;
        item result(mat_name, int(calendar::turn));
        if (amount > 0) {
            add_msg(m_good, ngettext("Salvaged %1$i %2$s.", "Salvaged %1$i %2$ss.", amount),
                    amount, result.display_name().c_str());
            p->i_add_or_drop(result, amount);
        } else {
            add_msg(m_bad, _("Could not salvage a %s."), result.display_name().c_str());
        }
    }
    // No matter what, cutting has been done by the time we get here.
    return it->type->charges_to_use();
}

// item is what is doing the carving, item to be carved is chosen here.
// Queries player for the item into which we will carve.
// Return value is charges used (if any) for carving based on *it passed in.
// Return value can be passed back from an iuse function.
static int carve_writing(player *p, item *it)
{
    int pos = g->inv(_("Carve writing into what?"));
    item *cut = &(p->i_at(pos));

    if (cut->is_null()) {
        add_msg(m_info, _("You do not have that item."));
        return 0;
    }
    if (cut == it) {
        add_msg(m_info, _("You can not cut the %s with itself."), it->tname().c_str());
        return 0;
    }

    // Adding this check in as a formality, but I'm pretty sure whatever
    // in reality items used to carve will not burn charges for writing.
    if (item_inscription(p, cut, _("Carve"), _("Carved"), true)) {
        return it->type->charges_to_use();
    } else {
        return 0;
    }
}

static int cauterize_flame(player *p, item *it)
{
    bool has_disease = p->has_effect("bite") || p->has_effect("bleed");
    bool did_cauterize = false;
    if (!p->has_charges("fire", 4)) {
        p->add_msg_if_player(m_info, _("You need a source of flame (4 charges worth) before you can cauterize yourself."));
    } else if (has_disease && !p->is_underwater()) {
        did_cauterize = cauterize_effect(p, it, !has_disease);
    } else if (!has_disease && !p->is_underwater()) {
        if ((p->has_trait("MASOCHIST") || p->has_trait("MASOCHIST_MED") || p->has_trait("CENOBITE")) &&
            query_yn(_("Cauterize yourself for fun?"))) {
            did_cauterize = cauterize_effect(p, it, true);
        } else {
            p->add_msg_if_player(m_info, _("You are not bleeding or bitten, there is no need to cauterize yourself."));
        }
    }
    if (did_cauterize) {
        p->use_charges("fire", 4);
    }
    return 0;
}

int iuse::knife(player *p, item *it, bool t, point)
{
    int choice = -1;
    const int menu_cut_up_item = 0;
    const int menu_carve_writing = 1;
    const int menu_cauterize = 2;
    const int menu_cancel = 4;
    item *cut;

    uimenu kmenu;
    kmenu.text = _("Using cutting instrument:");
    kmenu.addentry(menu_cut_up_item, true, -1, _("Cut up fabric/plastic/kevlar/wood/nomex"));
    kmenu.addentry(menu_carve_writing, true, -1, _("Carve writing into item"));
    kmenu.addentry(menu_cauterize, true, -1, _("Cauterize"));
    kmenu.addentry(menu_cancel, true, 'q', _("Cancel"));
    kmenu.query();
    choice = kmenu.ret;

    if (choice == menu_cauterize) {
        cauterize_flame(p, it);
        return it->type->charges_to_use();
    } else if (choice == menu_cut_up_item) {
        int inventory_index = g->inv(_("Cut up what?"));
        cut = &(p->i_at(inventory_index));
        if (!valid_to_cut_up(p, cut)) {
            // Messages should have already been displayed.
            return 0;
        }
        return cut_up(p, it, cut, t);
    } else if (choice == menu_carve_writing) {
        return carve_writing(p, it);
    } else {
        return 0;
    }
}

int iuse::cut_log_into_planks(player *p, item *it)
{
    p->moves -= 300;
    add_msg(_("You cut the log into planks."));
    item plank("2x4", int(calendar::turn));
    item scrap("splinter", int(calendar::turn));
    int planks = (rng(1, 3) + (p->skillLevel("carpentry") * 2));
    int scraps = 12 - planks;
    if (planks >= 12) {
        planks = 12;
    }
    if (scraps >= planks) {
        add_msg(m_bad, _("You waste a lot of the wood."));
    }
    p->i_add_or_drop(plank, planks);
    p->i_add_or_drop(scrap, scraps);
    return it->type->charges_to_use();
}

int iuse::lumber(player *p, item *it, bool, point)
{
    int inventory_index = g->inv(_("Cut up what?"));
    item *cut = &(p->i_at(inventory_index));
    if (cut->type->id == "null") {
        add_msg(m_info, _("You do not have that item!"));
        return 0;
    }
    if (cut->type->id == "log") {
        p->i_rem(inventory_index);
        cut_log_into_planks(p, it);
        return it->type->charges_to_use();
    } else {
        add_msg(m_info, _("You can't cut that up!"));
        return it->type->charges_to_use();
    }
}


int iuse::oxytorch(player *p, item *it, bool, point)
{
    int dirx, diry;
    if (!(p->has_amount("goggles_welding", 1) || p->is_wearing("goggles_welding") ||
          p->is_wearing("rm13_armor_on") || p->has_bionic("bio_sunglasses"))) {
        add_msg(m_info, _("You need welding goggles to do that."));
        return 0;
    }
    if (!choose_adjacent(_("Cut up metal where?"), dirx, diry)) {
        return 0;
    }

    if (dirx == p->posx && diry == p->posy) {
        add_msg(m_info, _("Yuck.  Acetylene gas smells weird."));
        return 0;
    }


    if (g->m.furn(dirx, diry) == f_rack) {
        p->moves -= 200;
        g->m.furn_set(dirx, diry, f_null);
        g->sound(dirx, diry, 10, _("hissssssssss!"));
        g->m.spawn_item(p->posx, p->posy, "steel_chunk", rng(2, 6));
        return it->type->charges_to_use();
    }

    const ter_id ter = g->m.ter( dirx, diry );
    if( ter == t_chainfence_v || ter == t_chainfence_h || ter == t_chaingate_c ||
        ter == t_chaingate_l) {
            p->moves -= 1000;
            g->m.ter_set(dirx, diry, t_dirt);
            g->sound(dirx, diry, 10, _("hissssssssss!"));
            g->m.spawn_item(dirx, diry, "pipe", rng(1, 4));
            g->m.spawn_item(dirx, diry, "wire", rng(4, 16));
    } else if( ter == t_chainfence_posts ) {
            p->moves -= 200;
            g->m.ter_set(dirx, diry, t_dirt);
            g->sound(dirx, diry, 10, _("hissssssssss!"));
            g->m.spawn_item(dirx, diry, "pipe", rng(1, 4));
    } else if( ter == t_chaingate_l || ter == t_chaingate_c ) {
            p->moves -= 200;
            g->m.ter_set(dirx, diry, t_dirt);
            g->sound(dirx, diry, 10, _("hissssssssss!"));
            g->m.spawn_item(dirx, diry, "pipe", rng(1, 4));
    } else if( ter == t_door_metal_locked || ter == t_door_metal_c || ter == t_door_bar_c ||
               ter == t_door_bar_locked ) {
            p->moves -= 1500;
            g->m.ter_set(dirx, diry, t_mdoor_frame);
            g->sound(dirx, diry, 10, _("hissssssssss!"));
            g->m.spawn_item(dirx, diry, "steel_plate", rng(0, 1));
            g->m.spawn_item(dirx, diry, "steel_chunk", rng(1, 2));
    } else if( ter == t_window_enhanced || ter == t_window_empty ) {
            p->moves -= 500;
            g->m.ter_set(dirx, diry, t_window_reinforced_noglass);
            g->sound(dirx, diry, 10, _("hissssssssss!"));
            g->m.spawn_item(dirx, diry, "steel_plate", rng(0, 1));
    } else if( ter == t_bars ) {
            if (g->m.ter(dirx + 1, diry) == t_sewage || g->m.ter(dirx, diry + 1) == t_sewage ||
                g->m.ter(dirx - 1, diry) == t_sewage || g->m.ter(dirx, diry - 1) == t_sewage) {
                g->m.ter_set(dirx, diry, t_sewage);
                p->moves -= 1000;
                g->sound(dirx, diry, 10, _("hissssssssss!"));
                g->m.spawn_item(p->posx, p->posy, "pipe", rng(1, 2));
            } else {
                g->m.ter_set(dirx, diry, t_floor);
                p->moves -= 1000;
                g->sound(dirx, diry, 10, _("hissssssssss!"));
                g->m.spawn_item(p->posx, p->posy, "pipe", rng(1, 2));
            }
    } else {
            add_msg(m_info, _("You can't cut that."));
            return 0;
    }
    return it->type->charges_to_use();
}

int iuse::hacksaw(player *p, item *it, bool, point)
{
    int dirx, diry;
    if (!choose_adjacent(_("Cut up metal where?"), dirx, diry)) {
        return 0;
    }

    if (dirx == p->posx && diry == p->posy) {
        add_msg(m_info, _("Why would you do that?"));
        add_msg(m_info, _("You're not even chained to a boiler."));
        return 0;
    }


    if (g->m.furn(dirx, diry) == f_rack) {
        p->moves -= 500;
        g->m.furn_set(dirx, diry, f_null);
        g->sound(dirx, diry, 15, _("grnd grnd grnd"));
        g->m.spawn_item(p->posx, p->posy, "pipe", rng(1, 3));
        g->m.spawn_item(p->posx, p->posy, "steel_chunk");
        return it->type->charges_to_use();
    }

    const ter_id ter = g->m.ter( dirx, diry );
    if( ter == t_chainfence_v || ter == t_chainfence_h || ter == t_chaingate_c ||
        ter == t_chaingate_l) {
            p->moves -= 500;
            g->m.ter_set(dirx, diry, t_dirt);
            g->sound(dirx, diry, 15, _("grnd grnd grnd"));
            g->m.spawn_item(dirx, diry, "pipe", 6);
            g->m.spawn_item(dirx, diry, "wire", 20);
    } else if( ter == t_chainfence_posts ) {
            p->moves -= 500;
            g->m.ter_set(dirx, diry, t_dirt);
            g->sound(dirx, diry, 15, _("grnd grnd grnd"));
            g->m.spawn_item(dirx, diry, "pipe", 6);
    } else if( ter == t_bars ) {
            if (g->m.ter(dirx + 1, diry) == t_sewage || g->m.ter(dirx, diry + 1) == t_sewage ||
                g->m.ter(dirx - 1, diry) == t_sewage || g->m.ter(dirx, diry - 1) == t_sewage) {
                g->m.ter_set(dirx, diry, t_sewage);
                p->moves -= 1000;
                g->sound(dirx, diry, 15, _("grnd grnd grnd"));
                g->m.spawn_item(p->posx, p->posy, "pipe", 3);
            } else {
                g->m.ter_set(dirx, diry, t_floor);
                p->moves -= 500;
                g->sound(dirx, diry, 15, _("grnd grnd grnd"));
                g->m.spawn_item(p->posx, p->posy, "pipe", 3);
            }
    } else {
            add_msg(m_info, _("You can't cut that."));
            return 0;
    }
    return it->type->charges_to_use();
}

int iuse::portable_structure(player *p, item *it, bool, point)
{
    int radius = it->type->id == "large_tent_kit" ? 2 : 1;
    furn_id floor =
        it->type->id == "tent_kit"       ? f_groundsheet
      : it->type->id == "large_tent_kit" ? f_large_groundsheet
      :                                    f_skin_groundsheet;
    furn_id wall =
        it->type->id == "tent_kit"       ? f_canvas_wall
      : it->type->id == "large_tent_kit" ? f_large_canvas_wall
      :                                    f_skin_wall;
    furn_id door =
        it->type->id == "tent_kit"       ? f_canvas_door
      : it->type->id == "large_tent_kit" ? f_large_canvas_door
      :                                    f_skin_door;
    furn_id center_floor =
        it->type->id == "large_tent_kit" ? f_center_groundsheet
                                         : floor;

    int diam = 2*radius + 1;

    int dirx, diry;
    if (!choose_adjacent(
            string_format(_("Put up the %s where (%dx%d clear area)?"),
                it->tname().c_str(),
                diam, diam),
            dirx, diry)) {
        return 0;
    }

    // We place the center of the structure (radius + 1)
    // spaces away from the player.
    // First check there's enough room.
    int posx = radius * (dirx - p->posx) + dirx;
        //(radius + 1)*posx + p->posx;
    int posy = radius * (diry - p->posy) + diry;
    for (int i = -radius; i <= radius; i++) {
        for (int j = -radius; j <= radius; j++) {
            if (!g->m.has_flag("FLAT", posx + i, posy + j) ||
                 g->m.veh_at( posx + i, posy + j ) != nullptr ||
                !g->is_empty( posx + i, posy + j ) ||
                 g->critter_at( posx + i, posy + j ) != nullptr ||
                    g->m.has_furn(posx + i, posy + j)) {
                add_msg(m_info, _("There isn't enough space in that direction."));
                return 0;
            }
        }
    }
    // Make a square of floor surrounded by wall.
    for (int i = -radius; i <= radius; i++) {
        for (int j = -radius; j <= radius; j++) {
            g->m.furn_set(posx + i, posy + j, wall);
        }
    }
    for (int i = -(radius - 1); i <= (radius - 1); i++) {
        for (int j = -(radius - 1); j <= (radius - 1); j++) {
            g->m.furn_set(posx + i, posy + j, floor);
        }
    }
    // Place the center floor and the door.
    g->m.furn_set(posx, posy, center_floor);
    g->m.furn_set(posx - radius*(dirx - p->posx), posy - radius*(diry - p->posy), door);
    add_msg(m_info, _("You set up the %s on the ground."), it->tname().c_str());
    add_msg(m_info, _("Examine the center square to pack it up again."), it->tname().c_str());
    return 1;
}


int iuse::torch_lit(player *p, item *it, bool t, point pos)
{
    if (p->is_underwater()) {
        p->add_msg_if_player(_("The torch is extinguished."));
        it->make("torch");
        it->active = false;
        return 0;
    }
    if (t) {
        if (it->charges < it->type->charges_to_use()) {
            p->add_msg_if_player(_("The torch burns out."));
            it->make("torch_done");
            it->active = false;
        }
    } else if (it->charges <= 0) {
        p->add_msg_if_player(_("The %s winks out"), it->tname().c_str());
    } else { // Turning it off
        int choice = menu(true, _("torch (lit)"), _("extinguish"),
                          _("light something"), _("cancel"), NULL);
        switch (choice) {
            case 1: {
                p->add_msg_if_player(_("The torch is extinguished"));
                it->charges -= 1;
                it->make("torch");
                it->active = false;
                return 0;
            }
            break;
            case 2: {
                if( prep_firestarter_use(p, it, pos) ) {
                    p->moves -= 5;
                    resolve_firestarter_use(p, it, pos);
                    return it->type->charges_to_use();
                }
            }
        }
    }
    return it->type->charges_to_use();
}


int iuse::battletorch_lit(player *p, item *it, bool t, point pos)
{
    if (p->is_underwater()) {
        p->add_msg_if_player(_("The Louisville Slaughterer is extinguished."));
        it->make("bat");
        it->active = false;
        return 0;
    }
    if (t) {
        if (it->charges < it->type->charges_to_use()) {
            p->add_msg_if_player(_("The Louisville Slaughterer burns out."));
            it->make("battletorch_done");
            it->active = false;
        }
    } else if (it->charges <= 0) {
        p->add_msg_if_player(_("The %s winks out"), it->tname().c_str());
    } else { // Turning it off
        int choice = menu(true, _("Louisville Slaughterer (lit)"), _("extinguish"),
                          _("light something"), _("cancel"), NULL);
        switch (choice) {
            case 1: {
                p->add_msg_if_player(_("The Louisville Slaughterer is extinguished"));
                it->charges -= 1;
                it->make("battletorch");
                it->active = false;
                return 0;
            }
            break;
            case 2: {
                if( prep_firestarter_use(p, it, pos) ) {
                    p->moves -= 5;
                    resolve_firestarter_use(p, it, pos);
                    return it->type->charges_to_use();
                }
            }
        }
    }
    return it->type->charges_to_use();
}

iuse::bullet_pulling_t iuse::bullet_pulling_recipes;

void iuse::reset_bullet_pulling()
{
    bullet_pulling_recipes.clear();
}

void iuse::load_bullet_pulling(JsonObject &jo)
{
    const std::string type = jo.get_string("bullet");
    result_list_t &recipe = bullet_pulling_recipes[type];
    // Allow mods that are later loaded to override previously loaded recipes
    recipe.clear();
    JsonArray ja = jo.get_array("items");
    while (ja.has_more()) {
        JsonArray itm = ja.next_array();
        recipe.push_back(result_t(itm.get_string(0), itm.get_int(1)));
    }
}

int iuse::bullet_puller(player *p, item *it, bool, point)
{
    if (p->is_underwater()) {
        p->add_msg_if_player(m_info, _("You can't do that while underwater."));
        return 0;
    }
    int inventory_index = g->inv(_("Disassemble what?"));
    item *pull = &(p->i_at(inventory_index));
    if (pull->is_null()) {
        add_msg(m_info, _("You do not have that item!"));
        return 0;
    }
    bullet_pulling_t::const_iterator a = bullet_pulling_recipes.find(pull->type->id);
    if (a == bullet_pulling_recipes.end()) {
        add_msg(m_info, _("You cannot disassemble that."));
        return 0;
    }
    if (p->skillLevel("gun") < 2) {
        add_msg(m_info, _("You need to be at least level 2 in the firearms skill before you can disassemble ammunition."));
        return 0;
    }
    const long multiply = std::min<long>(20, pull->charges);
    pull->charges -= multiply;
    if (pull->charges == 0) {
        p->i_rem(inventory_index);
    }
    const result_list_t &recipe = a->second;
    for (result_list_t::const_iterator a = recipe.begin(); a != recipe.end(); ++a) {
        int count = a->second * multiply;
        item new_item(a->first, calendar::turn);
        if (new_item.count_by_charges()) {
            new_item.charges = count;
            count = 1;
        }
        p->i_add_or_drop(new_item, count);
    }
    add_msg(_("You take apart the ammunition."));
    p->moves -= 500;
    p->practice("fabrication", rng(1, multiply / 5 + 1));
    return it->type->charges_to_use();
}

int iuse::boltcutters(player *p, item *it, bool, point)
{
    int dirx, diry;
    if (!choose_adjacent(_("Cut up metal where?"), dirx, diry)) {
        return 0;
    }

    if (dirx == p->posx && diry == p->posy) {
        p->add_msg_if_player(
            _("You neatly sever all of the veins and arteries in your body. Oh wait, Never mind."));
        return 0;
    }
    if (g->m.ter(dirx, diry) == t_chaingate_l) {
        p->moves -= 100;
        g->m.ter_set(dirx, diry, t_chaingate_c);
        g->sound(dirx, diry, 5, _("Gachunk!"));
        g->m.spawn_item(p->posx, p->posy, "scrap", 3);
    } else if (g->m.ter(dirx, diry) == t_chainfence_v || g->m.ter(dirx, diry) == t_chainfence_h) {
        p->moves -= 500;
        g->m.ter_set(dirx, diry, t_chainfence_posts);
        g->sound(dirx, diry, 5, _("Snick, snick, gachunk!"));
        g->m.spawn_item(dirx, diry, "wire", 20);
    } else {
        add_msg(m_info, _("You can't cut that."));
        return 0;
    }
    return it->type->charges_to_use();
}

int iuse::mop(player *p, item *it, bool, point)
{
    int dirx, diry;
    if (!choose_adjacent(_("Mop where?"), dirx, diry)) {
        return 0;
    }

    if (dirx == p->posx && diry == p->posy) {
        p->add_msg_if_player(_("You mop yourself up."));
        p->add_msg_if_player(_("The universe implodes and reforms around you."));
        return 0;
    }
    if (g->m.moppable_items_at(dirx, diry)) {
        g->m.mop_spills(dirx, diry);
        add_msg(_("You mop up the spill."));
        p->moves -= 15;
    } else {
        p->add_msg_if_player(m_info, _("There's nothing to mop there."));
        return 0;
    }
    return it->type->charges_to_use();
}

int iuse::rag(player *p, item *it, bool, point)
{
    if (p->is_underwater()) {
        p->add_msg_if_player(m_info, _("You can't do that while underwater."));
        return 0;
    }
    if (p->has_effect("bleed")) {
        if (use_healing_item(p, it, 0, 0, 0, 50, 0, 0, false) != num_hp_parts) {
            p->use_charges("rag", 1);
            it->make("rag_bloody");
        }
        return 0;
    } else {
        p->add_msg_if_player(m_info, _("You're not bleeding enough to need your %s."),
                             it->tname().c_str());
        return 0;
    }
}

int iuse::LAW(player *p, item *it, bool, point)
{
    p->add_msg_if_player(_("You pull the activating lever, readying the LAW to fire."));
    it->make("LAW");
    it->charges++;
    // When converting a tool to a gun, you need to set the current ammo type, this is usually done when a gun is reloaded.
    it->curammo = dynamic_cast<it_ammo *>( item( "66mm_HEAT", 0 ).type );
    return it->type->charges_to_use();
}

/* MACGUFFIN FUNCTIONS
 * These functions should refer to it->associated_mission for the particulars
 */
int iuse::mcg_note(player *, item *, bool, point)
{
    return 0;
}

int iuse::artifact(player *p, item *it, bool, point)
{
    if (!it->is_artifact()) {
        debugmsg("iuse::artifact called on a non-artifact item! %s",
                 it->tname().c_str());
        return 0;
    } else if (!it->is_tool()) {
        debugmsg("iuse::artifact called on a non-tool artifact! %s",
                 it->tname().c_str());
        return 0;
    }
    if (!p->is_npc()) {
        //~ %s is artifact name
        p->add_memorial_log(pgettext("memorial_male", "Activated the %s."),
                            pgettext("memorial_female", "Activated the %s."),
                            it->tname().c_str());
    }
    it_artifact_tool *art = dynamic_cast<it_artifact_tool *>(it->type);
    size_t num_used = rng(1, art->effects_activated.size());
    if (num_used < art->effects_activated.size()) {
        num_used += rng(1, art->effects_activated.size() - num_used);
    }

    std::vector<art_effect_active> effects = art->effects_activated;
    for (size_t i = 0; i < num_used; i++) {
        int index = rng(0, effects.size() - 1);
        art_effect_active used = effects[index];
        effects.erase(effects.begin() + index);

        switch (used) {
            case AEA_STORM: {
                g->sound(p->posx, p->posy, 10, _("Ka-BOOM!"));
                int num_bolts = rng(2, 4);
                for (int j = 0; j < num_bolts; j++) {
                    int xdir = 0, ydir = 0;
                    while (xdir == 0 && ydir == 0) {
                        xdir = rng(-1, 1);
                        ydir = rng(-1, 1);
                    }
                    int dist = rng(4, 12);
                    int boltx = p->posx, bolty = p->posy;
                    for (int n = 0; n < dist; n++) {
                        boltx += xdir;
                        bolty += ydir;
                        g->m.add_field(boltx, bolty, fd_electricity, rng(2, 3));
                        if (one_in(4)) {
                            if (xdir == 0) {
                                xdir = rng(0, 1) * 2 - 1;
                            } else {
                                xdir = 0;
                            }
                        }
                        if (one_in(4)) {
                            if (ydir == 0) {
                                ydir = rng(0, 1) * 2 - 1;
                            } else {
                                ydir = 0;
                            }
                        }
                    }
                }
            }
            break;

            case AEA_FIREBALL: {
                point fireball = g->look_around();
                if (fireball.x != -1 && fireball.y != -1) {
                    g->explosion(fireball.x, fireball.y, 8, 0, true);
                }
            }
            break;

            case AEA_ADRENALINE:
                p->add_msg_if_player(m_good, _("You're filled with a roaring energy!"));
                p->add_effect("adrenaline", rng(200, 250));
                break;

            case AEA_MAP: {
                const tripoint center = g->om_global_location();
                const bool new_map = overmap_buffer.reveal(
                                         point(center.x, center.y), 20, center.z);
                if (new_map) {
                    p->add_msg_if_player(m_warning, _("You have a vision of the surrounding area..."));
                    p->moves -= 100;
                }
            }
            break;

            case AEA_BLOOD: {
                bool blood = false;
                for (int x = p->posx - 4; x <= p->posx + 4; x++) {
                    for (int y = p->posy - 4; y <= p->posy + 4; y++) {
                        if (!one_in(4) && g->m.add_field(x, y, fd_blood, 3) &&
                            (blood || g->u_see(x, y))) {
                            blood = true;
                        }
                    }
                }
                if (blood) {
                    p->add_msg_if_player(m_warning, _("Blood soaks out of the ground and walls."));
                }
            }
            break;

            case AEA_FATIGUE: {
                p->add_msg_if_player(m_warning, _("The fabric of space seems to decay."));
                int x = rng(p->posx - 3, p->posx + 3), y = rng(p->posy - 3, p->posy + 3);
                g->m.add_field(x, y, fd_fatigue, rng(1, 2));
            }
            break;

            case AEA_ACIDBALL: {
                point acidball = g->look_around();
                if (acidball.x != -1 && acidball.y != -1) {
                    for (int x = acidball.x - 1; x <= acidball.x + 1; x++) {
                        for (int y = acidball.y - 1; y <= acidball.y + 1; y++) {
                            g->m.add_field(x, y, fd_acid, rng(2, 3));
                        }
                    }
                }
            }
            break;

            case AEA_PULSE:
                g->sound(p->posx, p->posy, 30, _("The earth shakes!"));
                for (int x = p->posx - 2; x <= p->posx + 2; x++) {
                    for (int y = p->posy - 2; y <= p->posy + 2; y++) {
                        g->m.bash(x, y, 40);
                        g->m.bash(x, y, 40);  // Multibash effect, so that doors &c will fall
                        g->m.bash(x, y, 40);
                        if (g->m.is_bashable(x, y) && rng(1, 10) >= 3) {
                            g->m.bash(x, y, 999, false, true);
                        }
                    }
                }
                break;

            case AEA_HEAL:
                p->add_msg_if_player(m_good, _("You feel healed."));
                p->healall(2);
                break;

            case AEA_CONFUSED:
                for (int x = p->posx - 8; x <= p->posx + 8; x++) {
                    for (int y = p->posy - 8; y <= p->posy + 8; y++) {
                        int mondex = g->mon_at(x, y);
                        if (mondex != -1) {
                            g->zombie(mondex).add_effect("stunned", rng(5, 15));
                        }
                    }
                }

            case AEA_ENTRANCE:
                for (int x = p->posx - 8; x <= p->posx + 8; x++) {
                    for (int y = p->posy - 8; y <= p->posy + 8; y++) {
                        int mondex = g->mon_at(x, y);
                        if (mondex != -1 && g->zombie(mondex).friendly == 0 &&
                            rng(0, 600) > g->zombie(mondex).hp) {
                            g->zombie(mondex).make_friendly();
                        }
                    }
                }
                break;

            case AEA_BUGS: {
                int roll = rng(1, 10);
                std::string bug = "mon_null";
                int num = 0;
                std::vector<point> empty;
                for (int x = p->posx - 1; x <= p->posx + 1; x++) {
                    for (int y = p->posy - 1; y <= p->posy + 1; y++) {
                        if (g->is_empty(x, y)) {
                            empty.push_back(point(x, y));
                        }
                    }
                }
                if (empty.empty() || roll <= 4) {
                    p->add_msg_if_player(m_warning, _("Flies buzz around you."));
                } else if (roll <= 7) {
                    p->add_msg_if_player(m_warning, _("Giant flies appear!"));
                    bug = "mon_fly";
                    num = rng(2, 4);
                } else if (roll <= 9) {
                    p->add_msg_if_player(m_warning, _("Giant bees appear!"));
                    bug = "mon_bee";
                    num = rng(1, 3);
                } else {
                    p->add_msg_if_player(m_warning, _("Giant wasps appear!"));
                    bug = "mon_wasp";
                    num = rng(1, 2);
                }
                if (bug != "mon_null") {
                    monster spawned(GetMType(bug));
                    spawned.friendly = -1;
                    for (int j = 0; j < num && !empty.empty(); j++) {
                        int index_inner = rng(0, empty.size() - 1);
                        point spawnp = empty[index_inner];
                        empty.erase(empty.begin() + index_inner);
                        spawned.spawn(spawnp.x, spawnp.y);
                        g->add_zombie(spawned);
                    }
                }
            }
            break;

            case AEA_TELEPORT:
                g->teleport(p);
                break;

            case AEA_LIGHT:
                p->add_msg_if_player(_("The %s glows brightly!"), it->tname().c_str());
                g->add_event(EVENT_ARTIFACT_LIGHT, int(calendar::turn) + 30);
                break;

            case AEA_GROWTH: {
                monster tmptriffid(GetMType("mon_null"), p->posx, p->posy);
                mattack tmpattack;
                tmpattack.growplants(&tmptriffid, -1);
            }
            break;

            case AEA_HURTALL:
                for (size_t j = 0; j < g->num_zombies(); j++) {
                    g->zombie(j).apply_damage( nullptr, bp_torso, rng( 0, 5 ) );
                }
                break;

            case AEA_RADIATION:
                add_msg(m_warning, _("Horrible gases are emitted!"));
                for (int x = p->posx - 1; x <= p->posx + 1; x++) {
                    for (int y = p->posy - 1; y <= p->posy + 1; y++) {
                        g->m.add_field(x, y, fd_nuke_gas, rng(2, 3));
                    }
                }
                break;

            case AEA_PAIN:
                p->add_msg_if_player(m_bad, _("You're wracked with pain!"));
                // OK, the Lovecraftian thingamajig can bring Deadened
                // masochists & Cenobites the stimulation they've been
                // craving ;)
                p->pain += rng(5, 15);
                break;

            case AEA_MUTATE:
                if (!one_in(3)) {
                    p->mutate();
                }
                break;

            case AEA_PARALYZE:
                p->add_msg_if_player(m_bad, _("You're paralyzed!"));
                p->moves -= rng(50, 200);
                break;

            case AEA_FIRESTORM: {
                p->add_msg_if_player(m_bad, _("Fire rains down around you!"));
                std::vector<point> ps = closest_points_first(3, p->posx, p->posy);
                for (auto p_it : ps) {
                    if (!one_in(3)) {
                        g->m.add_field(p_it, fd_fire, 1 + rng(0, 1) * rng(0, 1), 30);
                    }
                }
                break;
            }

            case AEA_ATTENTION:
                p->add_msg_if_player(m_warning, _("You feel like your action has attracted attention."));
                p->add_effect("attention", 600 * rng(1, 3));
                break;

            case AEA_TELEGLOW:
                p->add_msg_if_player(m_warning, _("You feel unhinged."));
                p->add_effect("teleglow", 100 * rng(3, 12));
                break;

            case AEA_NOISE:
                p->add_msg_if_player(m_bad, _("Your %s emits a deafening boom!"), it->tname().c_str());
                g->sound(p->posx, p->posy, 100, "");
                break;

            case AEA_SCREAM:
                p->add_msg_if_player(m_warning, _("Your %s screams disturbingly."), it->tname().c_str());
                g->sound(p->posx, p->posy, 40, "");
                p->add_morale(MORALE_SCREAM, -10, 0, 300, 5);
                break;

            case AEA_DIM:
                p->add_msg_if_player(_("The sky starts to dim."));
                g->add_event(EVENT_DIM, int(calendar::turn) + 50);
                break;

            case AEA_FLASH:
                p->add_msg_if_player(_("The %s flashes brightly!"), it->tname().c_str());
                g->flashbang(p->posx, p->posy);
                break;

            case AEA_VOMIT:
                p->add_msg_if_player(m_bad, _("A wave of nausea passes through you!"));
                p->vomit();
                break;

            case AEA_SHADOWS: {
                int num_shadows = rng(4, 8);
                monster spawned(GetMType("mon_shadow"));
                int num_spawned = 0;
                for (int j = 0; j < num_shadows; j++) {
                    int tries = 0, monx, mony, junk;
                    do {
                        if (one_in(2)) {
                            monx = rng(p->posx - 5, p->posx + 5);
                            mony = (one_in(2) ? p->posy - 5 : p->posy + 5);
                        } else {
                            monx = (one_in(2) ? p->posx - 5 : p->posx + 5);
                            mony = rng(p->posy - 5, p->posy + 5);
                        }
                    } while (tries < 5 && !g->is_empty(monx, mony) &&
                             !g->m.sees(monx, mony, p->posx, p->posy, 10, junk));
                    if (tries < 5) {
                        num_spawned++;
                        spawned.reset_special_rng(0);
                        spawned.spawn(monx, mony);
                        g->add_zombie(spawned);
                    }
                }
                if (num_spawned > 1) {
                    p->add_msg_if_player(m_warning, _("Shadows form around you."));
                } else if (num_spawned == 1) {
                    p->add_msg_if_player(m_warning, _("A shadow forms nearby."));
                }
            }
            break;

            case AEA_SPLIT: // TODO
                break;

            case AEA_NULL: // BUG
            case NUM_AEAS:
            default:
                debugmsg("iuse::artifact(): wrong artifact type (%d)", used);
                break;
        }
    }
    return it->type->charges_to_use();
}

int iuse::spray_can(player *p, item *it, bool, point)
{
    bool ismarker = (it->type->id == "permanent_marker" || it->type->id == "survival_marker");
    if (ismarker) {
        int ret = menu(true, _("Write on what?"), _("The ground"), _("An item"), _("Cancel"), NULL);

        if (ret == 2) {
            // inscribe_item returns false if the action fails or is canceled somehow.
            bool canceled_inscription = !inscribe_item(p, _("Write"), _("Written"), false);
            if (canceled_inscription) {
                return 0;
            }
            return it->type->charges_to_use();
        } else if (ret != 1) { // User chose cancel or some other undefined key.
            return 0;
        }
    }

    std::string message = string_input_popup(ismarker ? _("Write what?") : _("Spray what?"),
                          0, "", "", "graffiti");

    if (message.empty()) {
        return 0;
    } else {
        g->m.set_graffiti( p->posx, p->posy, message );
            add_msg(
                ismarker ?
                _("You write a message on the ground.") :
                _("You spray a message on the ground.")
            );
            p->moves -= 2 * message.length();
    }
    return it->type->charges_to_use();
}

/**
 * Heats up a food item.
 * @return 1 if an item was heated, false if nothing was heated.
 */
static bool heat_item(player *p)
{
    int inventory_index = g->inv(_("Heat up what?"));
    item *heat = &(p->i_at(inventory_index));
    if (heat->type->id == "null") {
        add_msg(m_info, _("You do not have that item!"));
        return false;
    }
    item *target = heat->is_food_container() ? &(heat->contents[0]) : heat;
    if ((target->type->is_food()) && (target->has_flag("EATEN_HOT"))) {
        p->moves -= 300;
        add_msg(_("You heat up the food."));
        target->item_tags.insert("HOT");
        target->active = true;
        target->item_counter = 600; // sets the hot food flag for 60 minutes
        return true;
    }
    add_msg(m_info, _("You can't heat that up!"));
    return false;
}

int iuse::heatpack(player *p, item *it, bool, point)
{
    if (heat_item(p)) {
        it->make("heatpack_used");
    }
    return 0;
}

int iuse::hotplate(player *p, item *it, bool, point)
{
    if (it->charges < it->type->charges_to_use()) {
        p->add_msg_if_player(m_info, _("The %s's batteries are dead."), it->tname().c_str());
        return 0;
    }

    int choice = 1;
    if ((p->has_effect("bite") || p->has_effect("bleed") || p->has_trait("MASOCHIST") ||
         p->has_trait("MASOCHIST_MED") || p->has_trait("CENOBITE")) && !p->is_underwater()) {
        //Might want to cauterize
        choice = menu(true, _("Using hotplate:"), _("Heat food"), _("Cauterize wound"), _("Cancel"), NULL);
    }

    if (choice == 1) {
        if (heat_item(p)) {
            return it->type->charges_to_use();
        }
    } else if (choice == 2) {
        return cauterize_elec(p, it);
    }
    return 0;
}

int iuse::flask_yeast(player *p, item *it, bool, point)
{
    int cult_time = it->brewing_time();
    if (calendar::turn.get_turn() > (it->bday + cult_time)) {
        p->add_msg_if_player(_("You open the flask and harvest the culture."));
        itype_id yeast_id = (it->type->id).substr(6);
        it->make("flask_glass");
        it->contents.push_back(item(yeast_id, 0));
        it->contents[0].charges = 10;
        return it->type->charges_to_use();
    } else {
        p->add_msg_if_player(m_info, _("The yeast isn't done culturing yet."));
        return 0;
    }
}

int iuse::quiver(player *p, item *it, bool, point)
{
    int choice = -1;
    if (!(it->contents.empty()) && it->contents[0].charges > 0) {
        choice = menu(true, _("Do what with quiver?"), _("Store more arrows"),
                      _("Empty quiver"), _("Cancel"), NULL);

        // empty quiver
        if (choice == 2) {
            item &arrows = it->contents[0];
            int arrowsRemoved = arrows.charges;
            p->add_msg_if_player(ngettext("You remove the %s from the %s.", "You remove the %s from the %s.",
                                          arrowsRemoved),
                                 arrows.type->nname(arrowsRemoved).c_str(), it->tname().c_str());
            p->inv.assign_empty_invlet(arrows, false);
            p->i_add(arrows);
            it->contents.erase(it->contents.begin());
            return it->type->charges_to_use();
        }
    }

    // if quiver is empty or storing more arrows, pull up menu asking what to store
    if (it->contents.empty() || choice == 1) {
        int inventory_index = g->inv_type(_("Store which arrows?"), IC_AMMO);
        item *put = &(p->i_at(inventory_index));
        if (put == NULL || put->is_null()) {
            p->add_msg_if_player(_("Never mind."));
            return 0;
        }

        if (!(put->type->is_ammo() && (put->ammo_type() == "arrow" || put->ammo_type() == "bolt"))) {
            p->add_msg_if_player(m_info, _("Those aren't arrows!"));
            return 0;
        }

        int maxArrows = it->max_charges_from_flag("QUIVER");
        if (maxArrows == 0) {
            debugmsg("Tried storing arrows in quiver without a QUIVER_n tag (iuse::quiver)");
            return 0;
        }

        int arrowsStored = 0;

        // not empty so adding more arrows
        if (!(it->contents.empty()) && it->contents[0].charges > 0) {
            if (it->contents[0].type->id != put->type->id) {
                p->add_msg_if_player(m_info, _("Those aren't the same arrows!"));
                return 0;
            }
            if (it->contents[0].charges >= maxArrows) {
                p->add_msg_if_player(m_info, _("That %s is already full!"), it->tname().c_str());
                return 0;
            }
            arrowsStored = it->contents[0].charges;
            it->contents[0].charges += put->charges;
            p->i_rem(put);

            // empty, putting in new arrows
        } else {
            it->put_in(p->i_rem(put));
        }

        // handle overflow
        if (it->contents[0].charges > maxArrows) {
            int toomany = it->contents[0].charges - maxArrows;
            it->contents[0].charges -= toomany;
            item clone = it->contents[0].clone();
            clone.charges = toomany;
            p->i_add(clone);
        }

        arrowsStored = it->contents[0].charges - arrowsStored;
        p->add_msg_if_player(ngettext("You store %d %s in your %s.", "You store %d %s in your %s.",
                                      arrowsStored),
                             arrowsStored, it->contents[0].type->nname(arrowsStored).c_str(), it->tname().c_str());
        p->moves -= 10 * arrowsStored;
    } else {
        p->add_msg_if_player(_("Never mind."));
        return 0;
    }
    return it->type->charges_to_use();
}

int iuse::holster_pistol(player *p, item *it, bool, point)
{
    // if holster is empty, pull up menu asking what to holster
    if (it->contents.empty()) {
        int inventory_index = g->inv_type(_("Holster what?"), IC_GUN); // only show guns
        item *put = &(p->i_at(inventory_index));
        if (put == NULL || put->is_null()) {
            p->add_msg_if_player(_("Never mind."));
            return 0;
        }

        // make sure we're holstering a pistol
        if (put->type->is_gun()) {
            it_gun *gun = dynamic_cast<it_gun *>(put->type);
            if (!(gun->skill_used == Skill::skill("pistol"))) {
                p->add_msg_if_player(m_info, _("The %s isn't a pistol!"), put->tname().c_str());
                return 0;
            }
        } else {
            p->add_msg_if_player(m_info, _("That isn't a gun!"), put->tname().c_str());
            return 0;
        }

        int maxvol = 5;
        if (it->type->id == "bootstrap") { // bootstrap can't hold as much as holster
            maxvol = 3;
        }

        // only allow guns smaller than a certain size
        if (put->volume() > maxvol) {
            p->add_msg_if_player(m_info, _("That holster is too small to hold your %s!"),
                                 put->tname().c_str());
            return 0;
        }

        int lvl = p->skillLevel("pistol");
        std::string message;
        if (lvl < 2) {
            message = _("You clumsily holster your %s.");
        } else if (lvl >= 7) {
            message = _("You deftly holster your %s.");
        } else  {
            message = _("You holster your %s.");
        }

        p->add_msg_if_player(message.c_str(), put->tname().c_str());
        p->store(it, put, "pistol", 14);

        // else draw the holstered pistol and have the player wield it
    } else {
        if (!p->is_armed() || p->wield(NULL)) {
            item &gun = it->contents[0];
            int lvl = p->skillLevel("pistol");
            std::string message;
            if (lvl < 2) {
                message = _("You clumsily draw your %s from the %s.");
            } else if (lvl >= 7) {
                message = _("You quickly draw your %s from the %s.");
            } else {
                message = _("You draw your %s from the %s.");
            }

            p->add_msg_if_player(message.c_str(), gun.tname().c_str(), it->tname().c_str());
            p->wield_contents(it, true, "pistol", 13);
        }
    }
    return it->type->charges_to_use();
}

int iuse::sheath_knife(player *p, item *it, bool, point)
{
    // if sheath is empty, pull up menu asking what to sheathe
    if (it->contents.empty()) {
        // only show SHEATH_KNIFE items
        int inventory_index = g->inv_for_flag("SHEATH_KNIFE", _("Sheathe what?"), false);
        item *put = &(p->i_at(inventory_index));
        if (put == NULL || put->is_null()) {
            p->add_msg_if_player(_("Never mind."));
            return 0;
        }

        if (!put->has_flag("SHEATH_KNIFE")) {
            if (put->has_flag("SHEATH_SWORD")) {
                p->add_msg_if_player(m_info, _("You need a scabbard to sheathe a sword!"),
                                     put->tname().c_str());
            } else {
                p->add_msg_if_player(m_info, _("You can't sheathe your %s!"), put->tname().c_str());
            }
            return 0;
        }

        int maxvol = 5;
        if (it->type->id == "bootstrap") { // bootstrap can't hold as much as sheath
            maxvol = 3;
        }

        // only allow knives smaller than a certain size
        if (put->volume() > maxvol) {
            p->add_msg_if_player(m_info, _("That sheath is too small to hold your %s!"), put->tname().c_str());
            return 0;
        }

        int lvl = p->skillLevel("cutting");
        std::string message;
        if (lvl < 2) {
            message = _("You clumsily shove your %s into the %s.");
        } else if (lvl >= 5) {
            message = _("You deftly insert your %s into the %s.");
        } else {
            message = _("You put your %s into the %s.");
        }

        p->add_msg_if_player(message.c_str(), put->tname().c_str(), it->tname().c_str());
        p->store(it, put, "cutting", 14);

        // else unsheathe a sheathed weapon and have the player wield it
    } else {
        if (!p->is_armed() || p->wield(NULL)) {
            p->wield_contents(it, true, "cutting", 13);

            int lvl = p->skillLevel("cutting");
            std::string message;
            if (lvl < 2) {
                message = _("You clumsily draw your %s from the %s.");
            } else if (lvl >= 5) {
                message = _("You deftly draw your %s from the %s.");
            } else {
                message = _("You draw your %s from the %s.");
            }

            p->add_msg_if_player(message.c_str(), p->weapon.tname().c_str(), it->tname().c_str());

            // diamond knives glimmer in the sunlight
            if (g->is_in_sunlight(p->posx, p->posy) && (p->weapon.made_of("diamond") ||
                    p->weapon.type->id == "foon" || p->weapon.type->id == "spork")) {
                p->add_msg_if_player(_("The %s glimmers magnificently in the sunlight."),
                                     p->weapon.tname().c_str());
            }
        }
    }
    return it->type->charges_to_use();
}

int iuse::sheath_sword(player *p, item *it, bool, point)
{
    // if sheath is empty, pull up menu asking what to sheathe
    if (it->contents.empty()) {
        // only show SHEATH_SWORD items
        int inventory_index = g->inv_for_flag("SHEATH_SWORD", _("Sheathe what?"), false);
        item *put = &(p->i_at(inventory_index));
        if (put == NULL || put->is_null()) {
            p->add_msg_if_player(_("Never mind."));
            return 0;
        }

        if (!put->has_flag("SHEATH_SWORD")) {
            if (put->has_flag("SHEATH_KNIFE")) {
                p->add_msg_if_player(m_info, _("You need a knife sheath for that!"), put->tname().c_str());
            } else {
                p->add_msg_if_player(m_info, _("You can't sheathe your %s!"), put->tname().c_str());
            }
            return 0;
        }

        int lvl = p->skillLevel("cutting");
        std::string message;
        if (lvl < 2) {
            message = _("You clumsily sheathe your %s.");
        } else if (lvl >= 7) {
            message = _("You deftly sheathe your %s.");
        } else {
            message = _("You sheathe your %s.");
        }

        p->add_msg_if_player(message.c_str(), put->tname().c_str());
        p->store(it, put, "cutting", 14);

        // else unsheathe a sheathed weapon and have the player wield it
    } else {
        if (!p->is_armed() || p->wield(NULL)) {
            int lvl = p->skillLevel("cutting");
            p->wield_contents(it, true, "cutting", 13);

            // in order to perform iaijutsu, have to pass a roll based on level
            bool iaijutsu =
                lvl >= 7 &&
                p->weapon.has_flag("IAIJUTSU") &&
                one_in(12 - lvl);

            // iaijutsu! slash an enemy as you draw your sword
            if (iaijutsu) {
                // check for adjacent enemies before asking to slash
                int mon_num = -1;
                for (int i = -1; i <= 1; i++) {
                    for (int j = -1; j <= 1; j++) {
                        mon_num = g->mon_at(p->posx + i, p->posy + j);
                        if (mon_num != -1) {
                            break; // break at first found enemy
                        }
                    }
                    if (mon_num != -1) {
                        break;
                    }
                }

                // if there's an adjacent enemy, ask which one to slash
                // if a spot without an enemy is chosen, defaults to the first enemy found above
                if (mon_num != -1) {
                    int slashx, slashy;
                    if (choose_adjacent(_("Slash where?"), slashx, slashy)) {
                        const int mon_hit = g->mon_at(slashx, slashy);
                        if (mon_hit != -1) {
                            mon_num = mon_hit;
                        }
                    }
                    monster &zed = g->zombie(mon_num);
                    p->add_msg_if_player(m_good, _("You slash at the %s as you draw your %s."),
                                         zed.name().c_str(), p->weapon.tname().c_str());
                    p->melee_attack(zed, true);
                } else {
                    // no adjacent monsters, draw sword normally
                    iaijutsu = false;
                }
            }

            // draw sword normally
            if (!iaijutsu) {
                std::string message;
                if (lvl < 2) {
                    message = _("You clumsily draw your %s.");
                } else if (lvl >= 7) {
                    message = _("You masterfully draw your %s.");
                } else {
                    message = _("You draw your %s.");
                }

                p->add_msg_if_player(message.c_str(), p->weapon.tname().c_str());
            }

            // diamond swords glimmer in the sunlight
            if (g->is_in_sunlight(p->posx, p->posy) && p->weapon.made_of("diamond")) {
                p->add_msg_if_player(_("The %s glimmers magnificently in the sunlight."),
                                     p->weapon.tname().c_str());
            }
        }
    }
    return it->type->charges_to_use();
}

int iuse::holster_ankle(player *p, item *it, bool b, point pos)
{
    int choice = -1;
    // ask whether to store a knife or a pistol
    if (it->contents.empty()) {
        choice = menu(true, _("Using ankle holster:"), _("Holster a pistol"),
                      _("Sheathe a knife"), _("Cancel"), NULL);
        if (choice == 1) {
            holster_pistol(p, it, b, pos);
        } else if (choice == 2) {
            sheath_knife(p, it, b, pos);
        }
        // unsheathe knife or draw pistol
    } else {
        if (!p->is_armed() || p->wield(NULL)) {
            item &stored = it->contents[0];
            if (stored.has_flag("SHEATH_KNIFE")) {
                sheath_knife(p, it, b, pos);
            } else {
                holster_pistol(p, it, b, pos);
            }
        }
    }
    return it->type->charges_to_use();
}

int iuse::boots(player *p, item *it, bool, point)
{
    int choice = -1;
    if (it->contents.empty()) {
        choice = menu(true, _("Using boots:"), _("Put a knife in the boot"), _("Cancel"), NULL);
    } else if (it->contents.size() == 1) {
        choice = menu(true, _("Take what:"), it->contents[0].tname().c_str(), _("Put a knife in the boot"),
                      _("Cancel"), NULL);
    } else {
        choice = menu(true, _("Take what:"), it->contents[0].tname().c_str(),
                      it->contents[1].tname().c_str(), _("Cancel"), NULL);
    }

    if ((it->contents.size() > 0 && choice == 1) || // Pull 1st
        (it->contents.size() > 1 && choice == 2)) {  // Pull 2nd
        p->moves -= 15;
        item &knife = it->contents[choice - 1];
        if (!p->is_armed() || p->wield(NULL)) {
            p->inv.assign_empty_invlet(knife, true);  // force getting an invlet.
            p->wield(&(p->i_add(knife)));
            it->contents.erase(it->contents.begin() + choice - 1);
        }
    } else if ((it->contents.empty() && choice == 1) || // Put 1st
               (it->contents.size() == 1 && choice == 2)) { // Put 2st
        int inventory_index = g->inv_for_flag("SHEATH_KNIFE", _("Put what?"), false);
        item *put = &(p->i_at(inventory_index));
        if (put == NULL || put->is_null()) {
            p->add_msg_if_player(m_info, _("You do not have that item!"));
            return 0;
        }
        if (!put->type->can_use("KNIFE")) {
            p->add_msg_if_player(m_info, _("That isn't a knife!"));
            return 0;
        }
        if (put->type->volume > 5) {
            p->add_msg_if_player(m_info, _("That item does not fit in your boot!"));
            return 0;
        }
        p->moves -= 30;
        p->add_msg_if_player(_("You put the %s in your boot."), put->tname().c_str());
        it->put_in(p->i_rem(inventory_index));
    }
    return it->type->charges_to_use();
}

int iuse::towel(player *p, item *it, bool t, point)
{
    if( t ) {
        // Continuous usage, do nothing as not initiated by the player, this is for
        // wet towels only as they are active items.
        return 0;
    }
    bool towelUsed = false;

    // can't use an already wet towel!
    if (it->has_flag("WET")) {
        p->add_msg_if_player(m_info, _("That %s is too wet to soak up any more liquid!"),
                             it->tname().c_str());
    }

    // dry off from being wet
    else if (abs(p->has_morale(MORALE_WET))) {
        p->rem_morale(MORALE_WET);
        for (int i = 0; i < num_bp; ++i) {
            p->body_wetness[i] = 0;
        }
        p->add_msg_if_player(_("You use the %s to dry off, saturating it with water!"),
                             it->tname().c_str());

        towelUsed = true;
        it->item_counter = 300;
    }

    // clean off slime
    else if (p->has_effect("slimed")) {
        p->remove_effect("slimed");
        p->add_msg_if_player(_("You use the %s to clean yourself off, saturating it with slime!"),
                             it->tname().c_str());

        towelUsed = true;
        it->item_counter = 450; // slime takes a bit longer to dry
    }

    // default message
    else {
        p->add_msg_if_player(_("You are already dry, the %s does nothing."), it->tname().c_str());
    }

    // towel was used
    if (towelUsed) {
        p->moves -= 50;
        // change "towel" to a "towel_wet" (different flavor text/color)
        if (it->type->id == "towel") {
            it->make("towel_wet");
        }

        // WET, active items have their timer decremented every turn
        it->item_tags.erase("ABSORBENT");
        it->item_tags.insert("WET");
        it->active = true;
    }
    return it->type->charges_to_use();
}

int iuse::unfold_generic(player *p, item *it, bool, point)
{
    if (p->is_underwater()) {
        p->add_msg_if_player(m_info, _("You can't do that while underwater."));
        return 0;
    }
    vehicle *veh = g->m.add_vehicle("none", p->posx, p->posy, 0, 0, 0, false);
    if (veh == NULL) {
        p->add_msg_if_player(m_info, _("There's no room to unfold the %s."), it->tname().c_str());
        return 0;
    }
    veh->name = it->item_vars["vehicle_name"];
    if (!veh->restore(it->item_vars["folding_bicycle_parts"])) {
        g->m.destroy_vehicle(veh);
        return 0;
    }
    g->m.update_vehicle_cache(veh, true);

    std::string unfold_msg = it->item_vars["unfold_msg"];
    if (unfold_msg.size() == 0) {
        unfold_msg = _("You painstakingly unfold the %s and make it ready to ride.");
    } else {
        unfold_msg = _(unfold_msg.c_str());
    }
    p->add_msg_if_player(unfold_msg.c_str(), veh->name.c_str());

    std::string smoves = it->item_vars["moves"];
    int moves = 500;
    if (smoves.size() > 0) {
        std::istringstream( smoves ) >> moves;
    }
    p->moves -= moves;
    return 1;
}

int iuse::adrenaline_injector(player *p, item *it, bool, point)
{
    p->moves -= 100;
    p->add_msg_if_player(_("You inject yourself with adrenaline."));

    item syringe( "syringe", it->bday );
    p->i_add( syringe );
    p->add_effect("adrenaline", 200);
    if (p->has_effect("adrenaline")) {
        //Massively boost stimulant level, risking death on an extended chain
        p->stim += 80;
    }

    if (p->has_effect("asthma")) {
        p->remove_effect("asthma");
        p->add_msg_if_player(m_good, _("The adrenaline causes your asthma to clear."));
    }
    return it->type->charges_to_use();
}

int iuse::jet_injector(player *p, item *it, bool, point)
{
    if (it->charges < it->type->charges_to_use()) {
        p->add_msg_if_player(m_info, _("The jet injector is empty."), it->tname().c_str());
        return 0;
    } else {
        p->add_msg_if_player(_("You inject yourself with the jet injector."));
        // Intensity is 2 here because intensity = 1 is the comedown
        p->add_effect("jetinjector", 200, num_bp, false, 2);
        p->pkill += 20;
        p->stim += 10;
        p->remove_effect("infected");
        p->remove_effect("bite");
        p->remove_effect("bleed");
        p->remove_effect("fungus");
        p->remove_effect("dermatik");
        p->radiation += 4;
        p->healall(20);
    }

    if (p->has_effect("jetinjector")) {
        if (p->get_effect_dur("jetinjector") > 200) {
            p->add_msg_if_player(m_warning, _("Your heart is beating alarmingly fast!"));
        }
    }
    return it->type->charges_to_use();
}

int iuse::radglove(player *p, item *it, bool, point)
{
    if (p->get_item_position(it) >= -1) {
        p->add_msg_if_player(m_info,
                             _("You must wear the radiation biomonitor before you can activate it."));
        return 0;
    } else if (it->charges < it->type->charges_to_use()) {
        p->add_msg_if_player(m_info, _("The radiation biomonitor needs batteries to function."));
        return 0;
    } else {
        p->add_msg_if_player(_("You activate your radiation biomonitor."));
        if (p->radiation >= 1) {
            p->add_msg_if_player(m_warning, _("You are currently irradiated."));
            add_msg(m_info, _("Your radiation level: %d"), p->radiation);
        } else {
            p->add_msg_if_player(m_info, _("You are not currently irradiated."));
        }
        p->add_msg_if_player(_("Have a nice day!"));
    }
    return it->type->charges_to_use();
}


int iuse::contacts(player *p, item *it, bool, point)
{
    if (p->is_underwater()) {
        p->add_msg_if_player(m_info, _("You can't do that while underwater."));
        return 0;
    }
    int duration = rng(80640, 120960); // Around 7 days.
    if (p->has_effect("contacts")) {
        if (query_yn(_("Replace your current lenses?"))) {
            p->moves -= 200;
            p->add_msg_if_player(_("You replace your current %s."), it->tname().c_str());
            p->remove_effect("contacts");
            p->add_effect("contacts", duration);
            return it->type->charges_to_use();
        } else {
            p->add_msg_if_player(_("You don't do anything with your %s."), it->tname().c_str());
            return 0;
        }
    } else if (p->has_trait("HYPEROPIC") || p->has_trait("MYOPIC") || p->has_trait("URSINE_EYE")) {
        p->moves -= 200;
        p->add_msg_if_player(_("You put the %s in your eyes."), it->tname().c_str());
        p->add_effect("contacts", duration);
        return it->type->charges_to_use();
    } else {
        p->add_msg_if_player(m_info, _("Your vision is fine already."));
        return 0;
    }
}

int iuse::talking_doll(player *p, item *it, bool, point)
{
    if (it->charges < it->type->charges_to_use()) {
        p->add_msg_if_player(m_info, _("The %s's batteries are dead."), it->tname().c_str());
        return 0;
    }

    std::string label;

    if (it->type->id == "talking_doll") {
        label = "doll";
    } else {
        label = "creepy_doll";
    }

    const SpeechBubble speech = get_speech(label);

    g->ambient_sound(p->posx, p->posy, speech.volume, speech.text);

    return it->type->charges_to_use();
}

int iuse::gun_repair(player *p, item *it, bool, point)
{
    if (it->charges < it->type->charges_to_use()) {
        return 0;
    }
    if (p->is_underwater()) {
        p->add_msg_if_player(m_info, _("You can't do that while underwater."));
        return 0;
    }
    if (p->skillLevel("mechanics") < 2) {
        p->add_msg_if_player(m_info, _("You need a mechanics skill of 2 to use this repair kit."));
        return 0;
    }
    int inventory_index = g->inv(_("Select the firearm to repair."));
    item *fix = &(p->i_at(inventory_index));
    if (fix == NULL || fix->is_null()) {
        p->add_msg_if_player(m_info, _("You do not have that item!"));
        return 0;
    }
    if (!fix->is_gun()) {
        p->add_msg_if_player(m_info, _("That isn't a firearm!"));
        return 0;
    }
    if (fix->damage == -1) {
        p->add_msg_if_player(m_info, _("You cannot improve your %s any more this way."),
                             fix->tname().c_str());
        return 0;
    }
    if ((fix->damage == 0) && p->skillLevel("mechanics") < 8) {
        p->add_msg_if_player(m_info, _("Your %s is already in peak condition."), fix->tname().c_str());
        p->add_msg_if_player(m_info, _("With a higher mechanics skill, you might be able to improve it."));
        return 0;
    }
    if ((fix->damage == 0) && p->skillLevel("mechanics") >= 8) {
        p->add_msg_if_player(m_good, _("You accurize your %s."), fix->tname().c_str());
        g->sound(p->posx, p->posy, 6, "");
        p->moves -= 2000 * p->fine_detail_vision_mod();
        p->practice("mechanics", 10);
        fix->damage--;
    } else if (fix->damage >= 2) {
        p->add_msg_if_player(m_good, _("You repair your %s!"), fix->tname().c_str());
        g->sound(p->posx, p->posy, 8, "");
        p->moves -= 1000 * p->fine_detail_vision_mod();
        p->practice("mechanics", 10);
        fix->damage--;
    } else {
        p->add_msg_if_player(m_good, _("You repair your %s completely!"),
                             fix->tname().c_str());
        g->sound(p->posx, p->posy, 8, "");
        p->moves -= 500 * p->fine_detail_vision_mod();
        p->practice("mechanics", 10);
        fix->damage = 0;
    }
    return it->type->charges_to_use();
}

int iuse::misc_repair(player *p, item *it, bool, point)
{
    if (it->charges < it->type->charges_to_use()) {
        return 0;
    }
    if (p->is_underwater()) {
        p->add_msg_if_player(m_info, _("You can't do that while underwater."));
        return 0;
    }
    if (p->skillLevel("fabrication") < 1) {
        p->add_msg_if_player(m_info, _("You need a fabrication skill of 1 to use this repair kit."));
        return 0;
    }
    int inventory_index = g->inv(_("Select the item to repair."));
    item *fix = &(p->i_at(inventory_index));
    if (fix == NULL || fix->is_null()) {
        p->add_msg_if_player(m_info, _("You do not have that item!"));
        return 0;
    }
    if (fix->is_gun()) {
        p->add_msg_if_player(m_info, _("That requires gunsmithing tools."));
        return 0;
    }
    if (!(fix->made_of("wood") || fix->made_of("plastic") || fix->made_of("bone") ||
          fix->made_of("chitin"))) {
        p->add_msg_if_player(m_info, _("That isn't made of wood, bone, or chitin!"));
        return 0;
    }
    if (fix->damage == -1) {
        p->add_msg_if_player(m_info, _("You cannot improve your %s any more this way."),
                             fix->tname().c_str());
        return 0;
    }
    if (fix->damage == 0) {
        p->add_msg_if_player(m_good, _("You reinforce your %s."), fix->tname().c_str());
        p->moves -= 1000 * p->fine_detail_vision_mod();
        p->practice("fabrication", 10);
        fix->damage--;
    } else if (fix->damage >= 2) {
        p->add_msg_if_player(m_good, _("You repair your %s!"), fix->tname().c_str());
        p->moves -= 500 * p->fine_detail_vision_mod();
        p->practice("fabrication", 10);
        fix->damage--;
    } else {
        p->add_msg_if_player(m_good, _("You repair your %s completely!"), fix->tname().c_str());
        p->moves -= 250 * p->fine_detail_vision_mod();
        p->practice("fabrication", 10);
        fix->damage = 0;
    }
    return it->type->charges_to_use();
}

int iuse::bell(player *p, item *it, bool, point)
{
    if (it->type->id == "cow_bell") {
        g->sound(p->posx, p->posy, 12, _("Clank! Clank!"));
        if (!p->is_deaf()) {
            const int cow_factor = 1 + (p->mutation_category_level.find("MUTCAT_CATTLE") ==
                                        p->mutation_category_level.end() ?
                                        0 :
                                        (p->mutation_category_level.find("MUTCAT_CATTLE")->second) / 8
                                       );
            if (x_in_y(cow_factor, 1 + cow_factor)) {
                p->add_morale(MORALE_MUSIC, 1, 15 * (cow_factor > 10 ? 10 : cow_factor));
            }
        }
    } else {
        g->sound(p->posx, p->posy, 4, _("Ring! Ring!"));
    }
    return it->type->charges_to_use();
}

int iuse::seed(player *, item *it, bool, point)
{
    if (query_yn(_("Sure you want to eat the %s? You could plant it in a mound of dirt."),
                 it->tname().c_str())) {
        return it->type->charges_to_use(); //This eats the seed object.
    }
    return 0;
}

int iuse::robotcontrol(player *p, item *it, bool, point)
{
    if (it->charges < it->type->charges_to_use()) {
        p->add_msg_if_player(_("The %s's batteries are dead."), it->tname().c_str());
        return 0;

    }
    if (p->has_trait("ILLITERATE")) {
        p->add_msg_if_player(_("You cannot read a computer screen."));
        return 0;
    }

    int choice = menu(true, _("Welcome to hackPRO!:"), _("Override IFF protocols"),
                      _("Set friendly robots to passive mode"),
                      _("Set friendly robots to combat mode"), _("Cancel"), NULL);
    switch( choice ) {
    case 1: { // attempt to make a robot friendly
        uimenu pick_robot;
        pick_robot.text = _("Choose an endpoint to hack.");
        // Build a list of all unfriendly robots in range.
        for( size_t i = 0; i < g->num_zombies(); ++i ) {
            monster &candidate = g->zombie( i );
            if( candidate.type->in_species( "ROBOT" ) && candidate.friendly == 0 &&
                rl_dist( p->xpos(), p->ypos(), candidate.xpos(), candidate.ypos() <= 10 ) ) {
                pick_robot.entries.push_back( uimenu_entry( i, true, -1,
                                                            candidate.name().c_str() ) );
            }
        }
        if( pick_robot.entries.empty() ) {
            p->add_msg_if_player( m_info, _("No enemy robots in range.") );
                return it->type->charges_to_use();
            }
            pick_robot.entries.push_back(uimenu_entry(-1, true, -1, _("Cancel")));

            pick_robot.query();
            if (pick_robot.ret == -1) {
                p->add_msg_if_player(m_info, _("Never mind"));
                return it->type->charges_to_use();
            }
            monster *z = &(g->zombie(pick_robot.ret));
            p->add_msg_if_player(_("You start reprogramming the %s into an ally."), z->name().c_str());
            p->moves -= 1000 - p->int_cur * 10 - p->skillLevel("computer") * 10;
            float success = p->skillLevel("computer") - 1.5 * (z->type->difficulty) /
                            ((rng(2, p->int_cur) / 2) + (p->skillLevel("computer") / 2));
            if (success >= 0) {
                p->add_msg_if_player(_("You successfully override the %s's IFF protocols!"),
                                     z->name().c_str());
                z->friendly = -1;
            } else if (success >= -2) { //A near success
                p->add_msg_if_player(_("The %s short circuits as you attempt to reprogram it!"),
                                     z->name().c_str());
                z->apply_damage( p, bp_torso, rng( 1, 10 ) ); //damage it a little
                if( z->is_dead() ) {
                    p->practice("computer", 10);
                    return it->type->charges_to_use(); // Do not do the other effects if the robot died
                }
                if (one_in(3)) {
                    p->add_msg_if_player(_("...and turns friendly!"));
                    if (one_in(3)) { //did the robot became friendly permanently?
                        z->friendly = -1; //it did
                    } else {
                        z->friendly = rng(5, 40); // it didn't
                    }
                }
            } else {
                p->add_msg_if_player(_("...but the robot refuses to acknowledge you as an ally!"));
            }
            p->practice("computer", 10);
            return it->type->charges_to_use();
        }
        case 2: { //make all friendly robots stop their purposeless extermination of (un)life.
            p->moves -= 100;
            int f = 0; //flag to check if you have robotic allies
            for (size_t i = 0; i < g->num_zombies(); i++) {
                if (g->zombie(i).friendly != 0 && g->zombie(i).type->in_species("ROBOT")) {
                    p->add_msg_if_player(_("A following %s goes into passive mode."),
                                         g->zombie(i).name().c_str());
                    g->zombie(i).add_effect("docile", 1, num_bp, true);
                    f = 1;
                }
            }
            if (f == 0) {
                p->add_msg_if_player(_("You are not commanding any robots."));
                return 0;
            }
            return it->type->charges_to_use();
            break;
        }
        case 3: { //make all friendly robots terminate (un)life with extreme prejudice
            p->moves -= 100;
            int f = 0; //flag to check if you have robotic allies
            for (size_t i = 0; i < g->num_zombies(); i++) {
                if (g->zombie(i).friendly != 0 && g->zombie(i).has_flag(MF_ELECTRONIC)) {
                    p->add_msg_if_player(_("A following %s goes into combat mode."),
                                         g->zombie(i).name().c_str());
                    g->zombie(i).remove_effect("docile");
                    f = 1;
                }
            }
            if (f == 0) {
                p->add_msg_if_player(_("You are not commanding any robots."));
                return 0;
            }
            return it->type->charges_to_use();
            break;
        }

    }
    return 0;
}

void init_memory_card_with_random_stuff(player *, item *it)
{

    if (it->has_flag("MC_MOBILE") && (it->has_flag("MC_RANDOM_STUFF") ||
                                      it->has_flag("MC_SCIENCE_STUFF")) && !(it->has_flag("MC_USED") ||
                                              it->has_flag("MC_HAS_DATA"))) {

        it->item_tags.insert("MC_HAS_DATA");

        bool encrypted = false;

        if (it->has_flag("MC_MAY_BE_ENCRYPTED") && one_in(8)) {
            it->make(it->type->id + "_encrypted");
        }

        //some special cards can contain "MC_ENCRYPTED" flag
        if (it->has_flag("MC_ENCRYPTED")) {
            encrypted = true;
        }

        int data_chance = 2;

        //encrypted memory cards often contain data
        if (encrypted && !one_in(3)) {
            data_chance--;
        }

        //just empty memory card
        if (!one_in(data_chance)) {
            return;
        }

        //add someone's personal photos
        if (one_in(data_chance)) {

            //decrease chance to more data
            data_chance++;

            if (encrypted && one_in(3)) {
                data_chance--;
            }

            const int duckfaces_count = rng(5, 30);
            it->item_vars["MC_PHOTOS"] = string_format("%d", duckfaces_count);
        }
        //decrease chance to music and other useful data
        data_chance++;
        if (encrypted && one_in(2)) {
            data_chance--;
        }

        if (one_in(data_chance)) {
            data_chance++;

            if (encrypted && one_in(3)) {
                data_chance--;
            }

            const int new_songs_count = rng(5, 15);
            it->item_vars["MC_MUSIC"] = string_format("%d", new_songs_count);
        }
        data_chance++;
        if (encrypted && one_in(2)) {
            data_chance--;
        }

        if (one_in(data_chance)) {
            it->item_vars["MC_RECIPE"] = "SIMPLE";
        }

        if (it->has_flag("MC_SCIENCE_STUFF")) {
            it->item_vars["MC_RECIPE"] = "SCIENCE";
        }
    }
}

bool einkpc_download_memory_card(player *p, item *eink, item *mc)
{
    bool something_downloaded = false;
    if (mc->item_vars["MC_PHOTOS"] != "") {
        something_downloaded = true;

        int new_photos = atoi(mc->item_vars["MC_PHOTOS"].c_str());
        mc->item_vars["MC_PHOTOS"] = "";

        p->add_msg_if_player(m_good, string_format(
                                 ngettext("You download %d new photo into internal memory.",
                                          "You download %d new photos into internal memory.", new_photos)).c_str());

        int old_photos = 0;
        if (eink->item_vars["EIPC_PHOTOS"] != "") {
            old_photos = atoi(eink->item_vars["EIPC_PHOTOS"].c_str());
        }

        eink->item_vars["EIPC_PHOTOS"] = string_format("%d", old_photos + new_photos);
    }

    if (mc->item_vars["MC_MUSIC"] != "") {
        something_downloaded = true;

        int new_songs = atoi(mc->item_vars["MC_MUSIC"].c_str());
        mc->item_vars["MC_MUSIC"] = "";

        p->add_msg_if_player(m_good, string_format(
                                 ngettext("You download %d new song into internal memory.",
                                          "You download %d new songs into internal memory.", new_songs)).c_str());

        int old_songs = 0;
        if (eink->item_vars["EIPC_MUSIC"] != "") {
            old_songs = atoi(eink->item_vars["EIPC_MUSIC"].c_str());
        }

        eink->item_vars["EIPC_MUSIC"] = string_format("%d", old_songs + new_songs);
    }

    if (mc->item_vars["MC_RECIPE"] != "") {
        const bool science = mc->item_vars["MC_RECIPE"] == "SCIENCE";

        mc->item_vars["MC_RECIPE"] = "";

        std::vector<const recipe *> candidates;
        recipe_map recipes = g->list_recipes();

        for (recipe_map::iterator map_iter = recipes.begin(); map_iter != recipes.end(); ++map_iter) {
            for (recipe_list::iterator list_iter = map_iter->second.begin();
                 list_iter != map_iter->second.end(); ++list_iter) {

                const int dif = (*list_iter)->difficulty;

                if (science) {
                    if (dif >= 3 && one_in(dif + 1)) {
                        candidates.push_back(*list_iter);
                    }
                } else {
                    if ((*list_iter)->cat == "CC_FOOD") {
                        if (dif <= 3 && one_in(dif)) {
                            candidates.push_back(*list_iter);
                        }
                    }

                }


            }
        }

        if (candidates.size() > 0) {

            const recipe *r = candidates[rng(0, candidates.size() - 1)];
            const std::string rident = r->ident;

            const item dummy(r->result, 0);

            if (eink->item_vars["EIPC_RECIPES"] == "") {
                something_downloaded = true;
                eink->item_vars["EIPC_RECIPES"] = "," + rident + ",";

                p->add_msg_if_player(m_good, _("You download a recipe for %s into the tablet's memory."),
                                     dummy.type->nname(1).c_str());
            } else {
                if (eink->item_vars["EIPC_RECIPES"].find("," + rident + ",") == std::string::npos) {
                    something_downloaded = true;
                    eink->item_vars["EIPC_RECIPES"] += rident + ",";

                    p->add_msg_if_player(m_good, _("You download a recipe for %s into the tablet's memory."),
                                         dummy.type->nname(1).c_str());
                } else {
                    p->add_msg_if_player(m_good, _("Your tablet already has a recipe for %s."),
                                         dummy.type->nname(1).c_str());
                }
            }
        }
    }

    if (mc->item_vars["MC_MONSTER_PHOTOS"] != "") {
        something_downloaded = true;
        p->add_msg_if_player(m_good, _("You have updated your monster collection."));

        if (eink->item_vars["EINK_MONSTER_PHOTOS"] == "") {
            eink->item_vars["EINK_MONSTER_PHOTOS"] = mc->item_vars["MC_MONSTER_PHOTOS"];
        } else {
            std::istringstream f(mc->item_vars["MC_MONSTER_PHOTOS"]);
            std::string s;
            while (getline(f, s, ',')) {

                if (s.size() == 0) {
                    continue;
                }

                const std::string mtype = s;
                getline(f, s, ',');
                char *chq = &s[0];
                const int quality = atoi(chq);

                const size_t eink_strpos = eink->item_vars["EINK_MONSTER_PHOTOS"].find("," + mtype + ",");

                if (eink_strpos == std::string::npos) {
                    eink->item_vars["EINK_MONSTER_PHOTOS"] += mtype + "," + string_format("%d", quality) + ",";
                } else {

                    const size_t strqpos = eink_strpos + mtype.size() + 2;
                    char *chq = &eink->item_vars["EINK_MONSTER_PHOTOS"][strqpos];
                    const int old_quality = atoi(chq);

                    if (quality > old_quality) {
                        chq = &string_format("%d", quality)[0];
                        eink->item_vars["EINK_MONSTER_PHOTOS"][strqpos] = *chq;
                    }
                }

            }
        }
    }

    if (mc->has_flag("MC_TURN_USED")) {
        mc->item_tags.clear();
        mc->item_vars.clear();
        mc->make("mobile_memory_card_used");
    }

    if (!something_downloaded) {
        p->add_msg_if_player(m_info, _("This memory card does not contain any new data."));
        return false;
    }

    return true;

}

const std::string photo_quality_names[] = { _("awful"), _("bad"), _("not bad"), _("good"), _("fine"), _("exceptional") };

int iuse::einktabletpc(player *p, item *it, bool t, point pos)
{
    if (t) {
        if (it->item_vars["EIPC_MUSIC_ON"] != "") {

            if (calendar::turn % 50 == 0) {
                it->charges--;
            }

            //the more varied music, the better max mood.
            const int songs = atoi(it->item_vars["EIPC_MUSIC"].c_str());

            //if user can hear this music and not already hear music
            if (g->sound(pos.x, pos.y, 8, "") && !p->has_effect("music")) {

                p->add_effect("music", 1);
                p->add_morale(MORALE_MUSIC, 1, std::min(100, songs), 5, 2);

                if (int(calendar::turn) % 50 == 0) { // Every 5 minutes, describe the music
                    const std::string sound = get_random_music_description(p);
                    g->sound(pos.x, pos.y, 8, sound);
                }
            }
        }

        return 0;

    } else {

        enum {
            ei_cancel, ei_photo, ei_music, ei_recipe, ei_monsters, ei_download, ei_decrypt
        };

        if (p->is_underwater()) {
            p->add_msg_if_player(m_info, _("You can't do that while underwater."));
            return 0;
        }
        if (p->has_trait("ILLITERATE")) {
            add_msg(m_info, _("You cannot read a computer screen."));
            return 0;
        }
        if (p->has_trait("HYPEROPIC") && !p->is_wearing("glasses_reading")
            && !p->is_wearing("glasses_bifocal") && !p->has_effect("contacts")) {
            add_msg(m_info, _("You'll need to put on reading glasses before you can see the screen."));
            return 0;
        }

        uimenu amenu;

        amenu.selected = 0;
        amenu.text = _("Choose menu option:");
        amenu.addentry(ei_cancel, true, 'q', _("Cancel"));

        if (it->item_vars["EIPC_PHOTOS"] != "") {
            const int photos = atoi(it->item_vars["EIPC_PHOTOS"].c_str());
            amenu.addentry(ei_photo, true, 'p', _("Photos [%d]"), photos);
        } else {
            amenu.addentry(ei_photo, false, 'p', _("No photos on device"));
        }

        if (it->item_vars["EIPC_MUSIC"] != "") {
            if (it->active) {
                amenu.addentry(ei_music, true, 'm', _("Turn music off"));
            } else {
                const int songs = atoi(it->item_vars["EIPC_MUSIC"].c_str());
                amenu.addentry(ei_music, true, 'm', _("Turn music on [%d]"), songs);
            }
        } else {
            amenu.addentry(ei_music, false, 'm', _("No music on device"));
        }

        if (it->item_vars["RECIPE"] != "") {
            const item dummy(it->item_vars["RECIPE"], 0);
            amenu.addentry(0, false, -1, _("Recipe: %s"), dummy.tname().c_str());
        }

        if (it->item_vars["EIPC_RECIPES"] != "") {
            amenu.addentry(ei_recipe, true, 'r', _("View recipe on E-ink screen"));
        }

        if (it->item_vars["EINK_MONSTER_PHOTOS"] != "") {
            amenu.addentry(ei_monsters, true, 'y', _("Your collection of monsters"));
        } else {
            amenu.addentry(ei_monsters, false, 'y', _("Collection of monsters is empty"));
        }

        amenu.addentry(ei_download, true, 'w', _("Download data from memory card"));

        if (p->skillLevel("computer") > 2) {
            amenu.addentry(ei_decrypt, true, 'd', _("Decrypt memory card"));
        } else {
            amenu.addentry(ei_decrypt, false, 'd', _("Decrypt memory card (low skill)"));
        }

        amenu.query();

        const int choice = amenu.ret;

        if (ei_cancel == choice) {
            return 0;
        }

        if (ei_photo == choice) {

            const int photos = atoi(it->item_vars["EIPC_PHOTOS"].c_str());
            const int viewed = std::min(photos, int(rng(10, 30)));
            const int count = photos - viewed;
            if (count == 0) {
                it->item_vars["EIPC_PHOTOS"] = "";
            } else {
                it->item_vars["EIPC_PHOTOS"] = string_format("%d", count);
            }

            p->moves -= rng(3, 7) * 100;

            if (p->has_trait("PSYCHOPATH")) {
                p->add_msg_if_player(m_info, _("Wasted time, these pictures do not provoke your senses."));
            } else {
                p->add_morale(MORALE_PHOTOS, rng(15, 30), 100);

                const int random_photo = rng(1, 20);
                switch (random_photo) {
                    case 1:
                        p->add_msg_if_player(m_good, _("You used to have a dog like this..."));
                        break;
                    case 2:
                        p->add_msg_if_player(m_good, _("Ha-ha! An amusing cat photo."));
                        break;
                    case 3:
                        p->add_msg_if_player(m_good, _("Excellent pictures of nature."));
                        break;
                    case 4:
                        p->add_msg_if_player(m_good, _("Food photos...your stomach rumbles!"));
                        break;
                    case 5:
                        p->add_msg_if_player(m_good, _("Some very interesting travel photos."));
                        break;
                    case 6:
                        p->add_msg_if_player(m_good, _("Pictures of a concert of popular band."));
                        break;
                    case 7:
                        p->add_msg_if_player(m_good, _("Photos of someone's luxurious house."));
                        break;
                    default:
                        p->add_msg_if_player(m_good, _("You feel nostalgic as you stare at the photo."));
                        break;
                }
            }

            return it->type->charges_to_use();
        }

        if (ei_music == choice) {

            p->moves -= 30;

            if (it->active) {
                it->active = false;
                it->item_vars["EIPC_MUSIC_ON"] = "";

                p->add_msg_if_player(m_info, _("You turned off music on your %s."), it->tname().c_str());
            } else {
                it->active = true;
                it->item_vars["EIPC_MUSIC_ON"] = "1";

                p->add_msg_if_player(m_info, _("You turned on music on your %s."), it->tname().c_str());

            }

            return it->type->charges_to_use();
        }

        if (ei_recipe == choice) {
            p->moves -= 50;

            uimenu rmenu;

            rmenu.selected = 0;
            rmenu.text = _("Choose recipe to view:");
            rmenu.addentry(0, true, 'q', _("Cancel"));

            std::vector<std::string> candidate_recipes;
            std::istringstream f(it->item_vars["EIPC_RECIPES"]);
            std::string s;
            int k = 1;
            while (getline(f, s, ',')) {

                if (s.size() == 0) {
                    continue;
                }

                candidate_recipes.push_back(s);

                auto recipe = find_recipe( s );
                if( recipe ) {
                    const item dummy( recipe->result, 0 );
                    rmenu.addentry(k++, true, -1, dummy.type->nname(1).c_str());
                }
            }

            rmenu.query();

            const int rchoice = rmenu.ret;
            if (0 == rchoice) {
                return it->type->charges_to_use();
            } else {
                it->item_tags.insert("HAS_RECIPE");
                it->item_vars["RECIPE"] = candidate_recipes[rchoice - 1];

                auto recipe = find_recipe( it->item_vars["RECIPE"] );
                if( recipe ) {
                    const item dummy( recipe->result, 0 );
                    p->add_msg_if_player(m_info,
                        _("You change the e-ink screen to show a recipe for %s."),
                                         dummy.type->nname(1).c_str());
                }
            }

            return it->type->charges_to_use();
        }

        if (ei_monsters == choice) {

            uimenu pmenu;

            pmenu.selected = 0;
            pmenu.text = _("Your collection of monsters:");
            pmenu.addentry(0, true, 'q', _("Cancel"));

            std::vector<std::string> monster_photos;

            std::istringstream f(it->item_vars["EINK_MONSTER_PHOTOS"]);
            std::string s;
            int k = 1;
            while (getline(f, s, ',')) {
                if (s.size() == 0) {
                    continue;
                }
                monster_photos.push_back(s);
                std::string menu_str;
                const monster dummy(GetMType(s));
                menu_str = dummy.name();
                getline(f, s, ',');
                char *chq = &s[0];
                const int quality = atoi(chq);
                menu_str += " [" + photo_quality_names[quality] + "]";
                pmenu.addentry(k++, true, -1, menu_str.c_str());
            }

            int choice;
            do {
                pmenu.query();
                choice = pmenu.ret;

                if (0 == choice) {
                    break;
                }

                const monster dummy(GetMType(monster_photos[choice - 1]));
                popup(dummy.type->description.c_str());
            } while (true);
            return it->type->charges_to_use();
        }

        if (ei_download == choice) {

            p->moves -= 200;

            const int inventory_index = g->inv_for_flag("MC_MOBILE", _("Insert memory card"), false);
            item *mc = &(p->i_at(inventory_index));

            if (mc == NULL || mc->is_null()) {
                p->add_msg_if_player(m_info, _("You do not have that item!"));
                return it->type->charges_to_use();
            }
            if (!mc->has_flag("MC_MOBILE")) {
                p->add_msg_if_player(m_info, _("This is not a compatible memory card."));
                return it->type->charges_to_use();
            }

            init_memory_card_with_random_stuff(p, mc);

            if (mc->has_flag("MC_ENCRYPTED")) {
                p->add_msg_if_player(m_info, _("This memory card is encrypted."));
                return it->type->charges_to_use();
            }
            if (!mc->has_flag("MC_HAS_DATA")) {
                p->add_msg_if_player(m_info, _("This memory card does not contain any new data."));
                return it->type->charges_to_use();
            }

            einkpc_download_memory_card(p, it, mc);

            return it->type->charges_to_use();
        }

        if (ei_decrypt == choice) {
            p->moves -= 200;
            const int inventory_index = g->inv_for_flag("MC_MOBILE", _("Insert memory card"), false);
            item *mc = &(p->i_at(inventory_index));

            if (mc == NULL || mc->is_null()) {
                p->add_msg_if_player(m_info, _("You do not have that item!"));
                return it->type->charges_to_use();
            }
            if (!mc->has_flag("MC_MOBILE")) {
                p->add_msg_if_player(m_info, _("This is not a compatible memory card."));
                return it->type->charges_to_use();
            }

            init_memory_card_with_random_stuff(p, mc);

            if (!mc->has_flag("MC_ENCRYPTED")) {
                p->add_msg_if_player(m_info, _("This memory card is not encrypted."));
                return it->type->charges_to_use();
            }

            p->practice("computer", rng(2, 5));

            const int success = p->skillLevel("computer") * rng(1, p->skillLevel("computer")) *
                rng(1, p->int_cur) - rng(30, 80);
            if (success > 0) {
                p->practice("computer", rng(5, 10));
                p->add_msg_if_player(m_good, _("You successfully decrypted content on %s!"),
                                     mc->tname().c_str());
                einkpc_download_memory_card(p, it, mc);
            } else {
                if (success > -10 || one_in(5)) {
                    p->add_msg_if_player(m_neutral, _("You failed to decrypt the %s."), mc->tname().c_str());
                } else {
                    p->add_msg_if_player(m_bad, _("You tripped the firmware protection, and the card deleted its data!"));
                    mc->item_tags.clear();
                    mc->item_vars.clear();
                    mc->make("mobile_memory_card_used");
                }
            }
            return it->type->charges_to_use();
        }
    }
    return 0;
}

int iuse::camera(player *p, item *it, bool, point)
{
    enum {c_cancel, c_shot, c_photos, c_upload};

    uimenu amenu;

    amenu.selected = 0;
    amenu.text = _("What to do with camera?");
    amenu.addentry(c_shot, true, 'p', _("Take a photo"));
    if (it->item_vars["CAMERA_MONSTER_PHOTOS"] != "") {
        amenu.addentry(c_photos, true, 'l', _("List photos"));
        amenu.addentry(c_upload, true, 'u', _("Upload photos to memory card"));
    } else {
        amenu.addentry(c_photos, false, 'l', _("No photos in memory"));
    }

    amenu.addentry(c_cancel, true, 'q', _("Cancel"));

    amenu.query();
    const int choice = amenu.ret;

    if (c_cancel == choice) {
        return 0;
    }

    if (c_shot == choice) {

        point aim_point = g->look_around();

        if (aim_point.x == -1 || aim_point.y == -1) {
            p->add_msg_if_player(_("Never mind."));
            return 0;
        }

        if (aim_point.x == p->posx && aim_point.y == p->posy) {
            p->add_msg_if_player(_("You decide not to flash yourself."));
            return 0;
        }

        const int sel_zid = g->mon_at(aim_point.x, aim_point.y);
        const int sel_npcID = g->npc_at(aim_point.x, aim_point.y);

        if (sel_zid == -1 && sel_npcID == -1) {
            p->add_msg_if_player(_("There's nothing particularly interesting there."));
            return 0;
        }

        std::vector <point> trajectory = line_to(p->posx, p->posy, aim_point.x, aim_point.y, 0);
        trajectory.push_back(aim_point);

        p->moves -= 50;
        g->sound(p->posx, p->posy, 8, _("Click."));

        for (auto &i : trajectory) {
            int tx = i.x;
            int ty = i.y;

            int zid = g->mon_at(tx, ty);
            int npcID = g->npc_at(tx, ty);

            if (zid != -1 || npcID != -1) {
                int dist = rl_dist(p->posx, p->posy, tx, ty);

                int camera_bonus = it->has_flag("CAMERA_PRO") ? 10 : 0;
                int photo_quality = 20 - rng(dist, dist * 2) * 2 + rng(camera_bonus / 2, camera_bonus);
                if (photo_quality > 5) {
                    photo_quality = 5;
                }
                if (photo_quality < 0) {
                    photo_quality = 0;
                }

                const std::string quality_name = photo_quality_names[photo_quality];

                if (zid != -1) {
                    monster &z = g->zombie(zid);

                    if (dist < 4 && one_in(dist + 2) && z.has_flag(MF_SEES)) {
                        p->add_msg_if_player(_("%s looks blinded."), z.name().c_str());
                        z.add_effect("blind", rng(5, 10));
                    }

                    if (zid != sel_zid && (z.type->size <= MS_SMALL || z.is_hallucination() || z.type->in_species("HALLUCINATION"))) {
                        continue;
                    }

                    if (zid != sel_zid) {
                        p->add_msg_if_player(m_warning, _("There's a %s in the way!"), z.name().c_str());
                        return it->type->charges_to_use();
                    }

                    if (z.is_hallucination() || z.type->in_species("HALLUCINATION")) {
                        p->add_msg_if_player(_("Strange...there's nothing in the picture?"));
                        return it->type->charges_to_use();
                    }

                    if (z.mission_id != -1) {
                        //quest processing...
                    }

                    p->add_msg_if_player(_("You took a %s photo of %s."), quality_name.c_str(),
                                         z.name().c_str());

                    const std::string mtype = z.type->id;

                    if (it->item_vars["CAMERA_MONSTER_PHOTOS"] == "") {
                        it->item_vars["CAMERA_MONSTER_PHOTOS"] = "," + mtype + "," + string_format("%d",
                                photo_quality) + ",";
                    } else {

                        const size_t strpos = it->item_vars["CAMERA_MONSTER_PHOTOS"].find("," + mtype + ",");

                        if (strpos == std::string::npos) {
                            it->item_vars["CAMERA_MONSTER_PHOTOS"] += mtype + "," + string_format("%d", photo_quality) + ",";
                        } else {

                            const size_t strqpos = strpos + mtype.size() + 2;
                            char *chq = &it->item_vars["CAMERA_MONSTER_PHOTOS"][strqpos];
                            const int old_quality = atoi(chq);

                            if (photo_quality > old_quality) {
                                chq = &string_format("%d", photo_quality)[0];
                                it->item_vars["CAMERA_MONSTER_PHOTOS"][strqpos] = *chq;

                                p->add_msg_if_player(_("This photo is better than the previous one."));

                            }

                        }
                    }

                    return it->type->charges_to_use();

                } else {
                    npc *guy = g->active_npc[npcID];

                    if (dist < 4 && one_in(dist + 2)) {
                        p->add_msg_if_player(_("%s looks blinded."), guy->name.c_str());
                        guy->add_effect("blind", rng(5, 10));
                    }

                    if (npcID != sel_npcID) {
                        p->add_msg_if_player(m_warning, _("There's a %s in the way!"), guy->name.c_str());
                        return it->type->charges_to_use();
                    }

                    //just photo, no save. Maybe in the future we will need to create CAMERA_NPC_PHOTOS
                    p->add_msg_if_player(_("You took a %s photo of %s."), photo_quality_names[photo_quality].c_str(),
                                         guy->name.c_str());

                    return it->type->charges_to_use();
                }

                return it->type->charges_to_use();
            }

        }

        return it->type->charges_to_use();
    }

    if (c_photos == choice) {

        uimenu pmenu;

        pmenu.selected = 0;
        pmenu.text = _("Critter photos saved on camera:");
        pmenu.addentry(0, true, 'q', _("Cancel"));

        std::vector<std::string> monster_photos;

        std::istringstream f(it->item_vars["CAMERA_MONSTER_PHOTOS"]);
        std::string s;
        int k = 1;
        while (getline(f, s, ',')) {

            if (s.size() == 0) {
                continue;
            }

            monster_photos.push_back(s);

            std::string menu_str;

            const monster dummy(GetMType(s));
            menu_str = dummy.name();

            getline(f, s, ',');
            char *chq = &s[0];
            const int quality = atoi(chq);

            menu_str += " [" + photo_quality_names[quality] + "]";

            pmenu.addentry(k++, true, -1, menu_str.c_str());
        }

        int choice;
        do {
            pmenu.query();
            choice = pmenu.ret;

            if (0 == choice) {
                break;
            }

            const monster dummy(GetMType(monster_photos[choice - 1]));
            popup(dummy.type->description.c_str());

        } while (true);

        return it->type->charges_to_use();
    }

    if (c_upload == choice) {

        p->moves -= 200;

        const int inventory_index = g->inv_for_flag("MC_MOBILE", _("Insert memory card"), false);
        item *mc = &(p->i_at(inventory_index));

        if (mc == NULL || mc->is_null()) {
            p->add_msg_if_player(m_info, _("You do not have that item!"));
            return it->type->charges_to_use();
        }
        if (!mc->has_flag("MC_MOBILE")) {
            p->add_msg_if_player(m_info, _("This is not a compatible memory card."));
            return it->type->charges_to_use();
        }

        init_memory_card_with_random_stuff(p, mc);

        if (mc->has_flag("MC_ENCRYPTED")) {
            if (!query_yn(_("This memory card is encrypted. Format and clear data?"))) {
                return it->type->charges_to_use();
            }
        }
        if (mc->has_flag("MC_HAS_DATA")) {
            if (!query_yn(_("Are you sure you want to clear the old data on the card?"))) {
                return it->type->charges_to_use();
            }
        }

        mc->make("mobile_memory_card");
        mc->item_tags.clear();
        mc->item_vars.clear();
        mc->item_tags.insert("MC_HAS_DATA");

        mc->item_vars["MC_MONSTER_PHOTOS"] = it->item_vars["CAMERA_MONSTER_PHOTOS"];
        p->add_msg_if_player(m_info, _("You upload monster photos to memory card."));

        return it->type->charges_to_use();
    }

    return it->type->charges_to_use();
}

int iuse::ehandcuffs(player *p, item *it, bool t, point pos)
{
    if (t) {

        if (g->m.has_flag("SWIMMABLE", pos.x, pos.y)) {
            it->item_tags.erase("NO_UNWIELD");
            it->charges = 0;
            it->active = false;
            add_msg(m_good, _("%s automatically turned off!"), it->tname().c_str());
            return it->type->charges_to_use();
        }

        if (it->charges == 0) {

            g->sound(pos.x, pos.y, 2, "Click.");
            it->item_tags.erase("NO_UNWIELD");
            it->active = false;

            if (p->has_item(it) && p->weapon.type->id == "e_handcuffs") {
                add_msg(m_good, _("%s on your hands opened!"), it->tname().c_str());
            }

            return it->type->charges_to_use();
        }

        if (p->has_item(it)) {
            if (p->has_active_bionic("bio_shock") && p->power_level >= 2 && one_in(5)) {
                p->power_level -= 2;

                it->item_tags.erase("NO_UNWIELD");
                it->charges = 0;
                it->active = false;
                add_msg(m_good, _("The %s crackle with electricity from your bionic, then come off your hands!"), it->tname().c_str());

                return it->type->charges_to_use();
            }
        }

        if (calendar::turn % 10 == 0) {
            g->sound(pos.x, pos.y, 10, _("a police siren, whoop WHOOP."));
        }

        const int x = atoi(it->item_vars["HANDCUFFS_X"].c_str());
        const int y = atoi(it->item_vars["HANDCUFFS_Y"].c_str());

        if ((it->charges > it->type->maximum_charges() - 1000) && (x != pos.x || y != pos.y)) {

            if (p->has_item(it) && p->weapon.type->id == "e_handcuffs") {

                if (p->has_artifact_with(AEP_RESIST_ELECTRICITY) ||
                    p->has_active_bionic("bio_faraday")) { //Artifact or bionic stops electricity.
                    add_msg(_("The electricity flows around you."));
                } else if (p->worn_with_flag("ELECTRIC_IMMUNE")) { //Artifact or bionic stops electricity.
                    add_msg(_("Your armor safely grounds the electrical discharge."));
                } else {

                    add_msg(m_bad, _("Ouch, the cuffs shock you!"));

                    p->apply_damage(nullptr, bp_arm_l, rng(0, 2));
                    p->apply_damage(nullptr, bp_arm_r, rng(0, 2));
                    p->mod_pain(rng(2, 5));

                }

            } else {
                add_msg(m_bad, _("The %s spark with electricity!"), it->tname().c_str());
            }

            it->charges -= 50;
            if (it->charges < 1) {
                it->charges = 1;
            }

            it->item_vars["HANDCUFFS_X"] = string_format("%d", pos.x);
            it->item_vars["HANDCUFFS_Y"] = string_format("%d", pos.y);

            return it->type->charges_to_use();

        }

        return it->type->charges_to_use();

    }

    if (it->active) {
        add_msg("The %s are clamped tightly on your wrists.  You can't take them off.",
                it->tname().c_str());
    } else {
        add_msg("The %s have discharged and can be taken off.", it->tname().c_str());
    }

    return it->type->charges_to_use();
}

int iuse::radiocar(player *p, item *it, bool, point)
{
    int choice = -1;
    if (it->contents.empty()) {
        choice = menu(true, _("Using RC car:"), _("Turn on"),
                      _("Put a bomb to car"), _("Cancel"), NULL);
    } else if (it->contents.size() == 1) {
        choice = menu(true, _("Using RC car:"), _("Turn on"),
                      it->contents[0].tname().c_str(), _("Cancel"), NULL);
    }
    if (choice == 3) {
        return 0;
    }

    if (choice == 1) { //Turn car ON
        if( it->charges <= 0 ) {
            p->add_msg_if_player(_("The RC car's batteries seem to be dead."));
            return 0;
        }

        item bomb;

        if( !it->contents.empty() ) {
            bomb = it->contents[0];
        }

        it->make("radio_car_on");

        it->active = true;

        if( !(bomb.is_null()) ) {
            it->put_in(bomb);
        }

        p->add_msg_if_player(
            _("You turned on your RC car, now place it on ground, and use radiocontrol to play."));

        return 0;
    }

    if (choice == 2) {

        if( it->contents.empty() ) { //arming car with bomb
            int inventory_index = g->inv_for_flag("RADIOCARITEM", _("Arm what?"), false);
            item *put = &(p->i_at(inventory_index));
            if (put == NULL || put->is_null()) {
                p->add_msg_if_player(m_info, _("You do not have that item!"));
                return 0;
            }

            if (put->has_flag("RADIOCARITEM")) {
                p->moves -= 300;
                p->add_msg_if_player(_("You armed your RC car with %s."),
                                     put->tname().c_str());
                it->put_in(p->i_rem(inventory_index));
            } else {
                p->add_msg_if_player(_("RC car with %s ? How?"),
                                     put->tname().c_str());
            }
        } else { // Disarm the car
            p->moves -= 150;
            item &bomb = it->contents[0];

            p->inv.assign_empty_invlet(bomb, true); // force getting an invlet.
            p->i_add(bomb);
            it->contents.erase(it->contents.begin());

            p->add_msg_if_player(_("You disarmed your RC car"));
        }
    }

    return it->type->charges_to_use();
}

int iuse::radiocaron(player *p, item *it, bool t, point pos)
{
    if (t) {
        g->sound(pos.x, pos.y, 6, "buzzz...");

        return it->type->charges_to_use();
    } else if ( it->charges <= 0 ) {
        // Deactivate since other mode has an iuse too.
        it->active = false;
        return 0;
    }

    int choice = menu(true, _("What do with activated RC car:"), _("Turn off"),
                      _("Cancel"), NULL);

    if (choice == 2) {
        return it->type->charges_to_use();
    }

    if (choice == 1) {
        item bomb;

        if (!it->contents.empty()) {
            bomb = it->contents[0];
        }

        it->make("radio_car");
        it->active = false;

        if (!(bomb.is_null())) {
            it->put_in(bomb);
        }

        p->add_msg_if_player(_("You turned off your RC car"));
        return it->type->charges_to_use();
    }

    return it->type->charges_to_use();
}

void sendRadioSignal(player *p, std::string signal)
{
    for (size_t i = 0; i < p->inv.size(); i++) {
        item &it = p->inv.find_item(i);

        if (it.has_flag("RADIO_ACTIVATION") && it.has_flag(signal)) {
            g->sound(p->posx, p->posy, 6, "beep.");

            it_tool *tmp = dynamic_cast<it_tool *>(it.type);
            tmp->invoke(p, &it, false, p->pos());
        }
    }

    g->m.trigger_rc_items( signal );
}

int iuse::radiocontrol(player *p, item *it, bool t, point)
{
    if (t) {
        if (it->charges == 0) {
            it->active = false;
            p->remove_value( "remote_controlling" );
        } else if( p->get_value( "remote_controlling" ) == "" ) {
            it->active = false;
        }

        return it->type->charges_to_use();
    }

    int choice = -1;
    const char *car_action = NULL;

    if (!it->active) {
        car_action = _("Take control of RC car.");
    } else {
        car_action = _("Stop controlling RC car.");
    }

    choice = menu(true, _("What do with radiocontrol:"), _("Nothing"), car_action,
                  _("Press red button"), _("Press blue button"), _("Press green button"), NULL);

    if (choice == 1) {
        return 0;
    } else if (choice == 2) {
        if( it->active ) {
            it->active = false;
            p->remove_value( "remote_controlling" );
        } else {
            std::list<std::pair<tripoint, item *>> rc_pairs = g->m.get_rc_items();
            tripoint rc_item_location = {999, 999, 999};
            // TODO: grab the closest car or similar?
            for( auto rc_pair = rc_pairs.begin(); rc_pair != rc_pairs.end(); ++rc_pair ) {
                if( rc_pair->second->type->id == "radio_car_on" && rc_pair->second->active ) {
                    rc_item_location = rc_pair->first;
                }
            }
            if( rc_item_location.x == 999 ) {
                p->add_msg_if_player(_("No active RC cars on ground and in range."));
                return it->type->charges_to_use();
            } else {
                std::stringstream car_location_string;
                // Populate with the point and stash it.
                car_location_string << rc_item_location.x << ' ' <<
                    rc_item_location.y << ' ' << rc_item_location.z;
                p->add_msg_if_player(m_good, _("You take control of the RC car."));

                p->set_value( "remote_controlling", car_location_string.str() );
                it->active = true;
            }
        }
    } else if (choice > 2) {
        std::string signal = "RADIOSIGNAL_";
        //red button
        if (choice == 3) {
            auto item_list = p->get_radio_items();
            for( auto candidate_item = item_list.begin();
                 candidate_item != item_list.end(); ++candidate_item ) {
                if( (*candidate_item)->has_flag("BOMB") ) {
                    p->add_msg_if_player( m_warning,
                        _("You might want to place that radio bomb somewhere before detonating it.") );
                    return 0;
                }
            }
        }

        std::stringstream choice_str;
        choice_str << (choice - 2);
        signal += choice_str.str();

        p->add_msg_if_player(_("Click."));
        sendRadioSignal(p, signal);
        p->moves -= 150;
    }

    return it->type->charges_to_use();
}

bool multicooker_hallu(player *p)
{
    p->moves -= 200;
    const int random_hallu = rng(1, 7);
    std::vector<point> points;
    switch (random_hallu) {

        case 1:
            add_msg(m_info, _("And when you gaze long into a screen, the screen also gazes into you."));
            return true;

        case 2:
            add_msg(m_bad, _("The multi-cooker boiled your head!"));
            return true;

        case 3:
            add_msg(m_info, _("The characters on the screen display an obscene joke.  Strange humor."));
            return true;

        case 4:
            //~ Single-spaced & lowercase are intentional, conveying hurried speech-KA101
            add_msg(m_warning, _("Are you sure?! the multi-cooker wants to poison your food!"));
            return true;

        case 5:
            add_msg(m_info,
                    _("The multi-cooker argues with you about the taste preferences.  You don't want to deal with it."));
            return true;

        case 6:

            for (int x = p->posx - 1; x <= p->posx + 1; x++)
                for (int y = p->posy - 1; y <= p->posy + 1; y++) {
                    if (g->is_empty(x, y)) {
                        points.push_back(point(x, y));
                    }
                }

            if (!one_in(5)) {
                add_msg(m_warning, _("The multi-cooker runs away!"));
                const point random_point = points[rng(0, points.size() - 1)];

                monster m(GetMType("mon_hallu_multicooker"));
                m.hallucination = true;
                m.add_effect("run", 1, num_bp, true);
                m.spawn(random_point.x, random_point.y);
                g->add_zombie(m);
            } else {
                add_msg(m_bad, _("You're surrounded by aggressive multi-cookers!"));

                for (auto pp = points.begin(); pp != points.end(); ++pp) {
                    monster m(GetMType("mon_hallu_multicooker"));
                    m.hallucination = true;
                    m.spawn(pp->x, pp->y);
                    g->add_zombie(m);
                }
            }
            return true;

        default:
            return false;
    }

}

int iuse::multicooker(player *p, item *it, bool t, point pos)
{
    if (t) {
        if (it->charges == 0) {
            it->active = false;
            return 0;
        }

        int cooktime = atoi(it->item_vars["COOKTIME"].c_str());
        cooktime -= 100;

        if (cooktime >= 300 && cooktime < 400) {
            //Smart or good cook or careful
            if (p->int_cur + p->skillLevel("cooking") + p->skillLevel("survival") > 16) {
                item dummy(it->item_vars["DISH"], 0);
                add_msg(m_info, _("The multi-cooker should be finishing shortly..."));
            }
        }

        if (cooktime <= 0) {
            it->active = false;

            item meal(it->item_vars["DISH"], calendar::turn);
            meal.active = true;

            if (meal.has_flag("EATEN_HOT")) {
                meal.item_tags.insert("HOT");
                meal.item_counter = 600;
            }

            it->put_in(meal);
            it->item_vars["DISH"] = "";

            //~ sound of a multi-cooker finishing its cycle!
            g->sound(pos.x, pos.y, 8, _("ding!"));

            return 0;
        } else {
            it->item_vars["COOKTIME"] = string_format("%d", cooktime);
            return 0;
        }

    } else {
        enum {
            mc_cancel, mc_start, mc_stop, mc_take, mc_upgrade
        };

        if (p->is_underwater()) {
            p->add_msg_if_player(m_info, _("You can't do that while underwater."));
            return false;
        }

        if (p->has_trait("ILLITERATE")) {
            add_msg(m_info, _("You cannot read, and don't understand the screen or the buttons!"));
            return 0;
        }

        if (p->has_effect("hallu") || p->has_effect("visuals")) {
            if (multicooker_hallu(p)) {
                return 0;
            }
        }

        if (p->has_trait("HYPEROPIC") && !p->is_wearing("glasses_reading")
            && !p->is_wearing("glasses_bifocal") && !p->has_effect("contacts")) {
            add_msg(m_info, _("You'll need to put on reading glasses before you can see the screen."));
            return 0;
        }

        uimenu menu;
        menu.selected = 0;
        menu.text = _("Welcome to the RobotChef3000. Choose option:");

        menu.addentry(mc_cancel, true, 'q', _("Cancel"));

        if (it->active) {
            menu.addentry(mc_stop, true, 's', _("Stop cooking"));
        } else {
            if (it->contents.empty()) {
                if (it->charges < 50) {
                    p->add_msg_if_player(_("Batteries are low."));
                    return 0;
                }
                menu.addentry(mc_start, true, 's', _("Start cooking"));

                if (p->skillLevel("electronics") > 3 && p->skillLevel("fabrication") > 3) {
                    if (it->item_vars["MULTI_COOK_UPGRADE"] == "") {
                        menu.addentry(mc_upgrade, true, 'u', _("Upgrade multi-cooker"));
                    } else {
                        if (it->item_vars["MULTI_COOK_UPGRADE"] == "UPGRADE") {
                            menu.addentry(mc_upgrade, false, 'u', _("Multi-cooker already upgraded"));
                        } else {
                            menu.addentry(mc_upgrade, false, 'u', _("Multi-cooker unable to upgrade"));
                        }
                    }
                }
            } else {
                menu.addentry(mc_take, true, 't', _("Take out dish"));
            }
        }

        menu.query();
        int choice = menu.ret;

        if (mc_cancel == choice) {
            return 0;
        }

        if (mc_stop == choice) {
            if (query_yn(_("Really stop cooking?"))) {
                it->active = false;
                it->item_vars["DISH"] = "";
            }
            return 0;
        }

        if (mc_take == choice) {
            item &dish = it->contents[0];

            if (dish.has_flag("HOT")) {
                p->add_msg_if_player(m_good, _("You got the dish from the multi-cooker.  The %s smells delicious."),
                                     dish.tname(dish.charges, false).c_str());
            } else {
                p->add_msg_if_player(m_good, _("You got the %s from the multi-cooker."),
                                     dish.tname(dish.charges, false).c_str());
            }

            p->i_add(dish);
            it->contents.clear();

            return 0;
        }

        if (mc_start == choice) {
            enum {
                d_cancel
            };

            uimenu dmenu;
            dmenu.selected = 0;
            dmenu.text = _("Choose desired meal:");

            dmenu.addentry(d_cancel, true, 'q', _("Cancel"));

            std::vector<const recipe *> dishes;

            inventory crafting_inv = g->crafting_inventory(&g->u);
            //add some tools and qualities. we can't add this qualities to json, because multicook must be used only by activating, not as component other crafts.
            crafting_inv.push_back(item("hotplate", 0)); //hotplate inside
            crafting_inv.push_back(item("tongs", 0)); //some recipes requires tongs
            crafting_inv.push_back(item("toolset", 0)); //toolset with CUT and other qualities inside
            crafting_inv.push_back(item("pot", 0)); //good COOK, BOIL, CONTAIN qualities inside

            int counter = 1;
            recipe_map recipes = g->list_recipes();

            for (recipe_map::iterator map_iter = recipes.begin(); map_iter != recipes.end(); ++map_iter) {
                for (recipe_list::iterator list_iter = map_iter->second.begin();
                     list_iter != map_iter->second.end(); ++list_iter) {
                    if ((*list_iter)->cat == "CC_FOOD" &&
                        ((*list_iter)->subcat == "CSC_FOOD_MEAT" ||
                         (*list_iter)->subcat == "CSC_FOOD_VEGGI" ||
                         (*list_iter)->subcat == "CSC_FOOD_PASTA")) {

                        if (p->knows_recipe((*list_iter))) {
                            dishes.push_back(*list_iter);
                            const bool can_make = (*list_iter)->can_make_with_inventory(crafting_inv);
                            item dummy((*list_iter)->result, 0);

                            dmenu.addentry(counter++, can_make, -1, dummy.display_name());
                        }
                    }
                }
            }

            dmenu.query();

            int choice = dmenu.ret;

            if (d_cancel == choice) {
                return 0;
            } else {
                const recipe *meal = dishes[choice - 1];
                int mealtime;
                if (it->item_vars["MULTI_COOK_UPGRADE"] == "UPGRADE") {
                    mealtime = meal->time;
                } else {
                    mealtime = meal->time * 2 ;
                }

                it_tool *tmp = dynamic_cast<it_tool *>(it->type);
                const int all_charges = 50 + mealtime / (tmp->turns_per_charge * 100);

                if (it->charges < all_charges) {

                    p->add_msg_if_player(m_warning,
                                         _("The multi-cooker needs %d charges to cook this dish."),
                                         all_charges);

                    return 0;
                }

                for (auto it = meal->components.begin(); it != meal->components.end(); ++it) {
                    g->consume_items(p, *it);
                }

                it->item_vars["DISH"] = meal->result;
                it->item_vars["COOKTIME"] = string_format("%d", mealtime);

                p->add_msg_if_player(m_good ,
                                     _("The screen flashes blue symbols and scales as the multi-cooker begins to shake."));

                it->active = true;
                it->charges -= 50;

                p->practice("cooking", meal->difficulty * 3); //little bonus

                return 0;
            }
        }

        if (mc_upgrade == choice) {

            if (p->morale_level() < MIN_MORALE_CRAFT) { // See morale.h
                add_msg(m_info, _("Your morale is too low to craft..."));
                return false;
            }

            bool has_tools = true;

            inventory cinv = g->crafting_inventory(&g->u);

            if (!cinv.has_amount("soldering_iron", 1)) {
                item tmp("soldering_iron", 0);

                p->add_msg_if_player(m_warning, _("You need a %s."), tmp.type->nname(1).c_str());
                has_tools = false;
            }

            if (!cinv.has_tools("screwdriver", 1)) {

                item tmp("screwdriver", 0);

                p->add_msg_if_player(m_warning, _("You need a %s."), tmp.type->nname(1).c_str());
                has_tools = false;
            }

            if (!has_tools) {
                return 0;
            }

            p->practice("electronics", rng(5, 10));
            p->practice("fabrication", rng(5, 10));

            p->moves -= 700;

            if (p->skillLevel("electronics") + p->skillLevel("fabrication") + p->int_cur > rng(20, 35)) {

                p->practice("electronics", rng(5, 20));
                p->practice("fabrication", rng(5, 20));

                p->add_msg_if_player(m_good,
                                     _("You've successfully upgraded the multi-cooker, master tinkerer!  Now it cooks faster!"));

                it->item_vars["MULTI_COOK_UPGRADE"] = "UPGRADE";

                return 0;

            } else {

                if (!one_in(5)) {
                    p->add_msg_if_player(m_neutral,
                                         _("You sagely examine and analyze the multi-cooker, but don't manage to accomplish anything."));
                } else {
                    p->add_msg_if_player(m_bad,
                                         _("Your tinkering nearly breaks the multi-cooker!  Fortunately, it still works, but best to stop messing with it."));
                    it->item_vars["MULTI_COOK_UPGRADE"] = "DAMAGED";
                }

                return 0;

            }

        }

    }

    return 0;
}

int iuse::cable_attach(player *p, item *it, bool, point)
{
    if(it->item_vars.count("state") < 1) {
        it->item_vars["state"] = "attach_first";
    }

    std::string initial_state = it->item_vars["state"];

    if(initial_state == "attach_first") {
        int posx, posy;
        if(!choose_adjacent(_("Attach cable to vehicle where?"),posx,posy)) {
            return 0;
        }
        auto veh = g->m.veh_at(posx, posy);
        if (veh == nullptr) {
            p->add_msg_if_player(_("There's no vehicle there."));
            return 0;
        } else {
            point abspos = g->m.getabs(posx, posy);
            it->active = true;
            it->item_vars["state"] = "pay_out_cable";
            it->item_vars["source_x"] = string_format("%d", abspos.x);
            it->item_vars["source_y"] = string_format("%d", abspos.y);
            it->item_vars["source_z"] = string_format("%d", g->levz);
            it->process( p, p->pos(), false );
        }
        p->moves -= 15;
    }
    else if(initial_state == "pay_out_cable") {
        int choice = -1;
        uimenu kmenu;
        kmenu.selected = 0;
        kmenu.text = _("Using cable:");
        kmenu.addentry(0, true, -1, _("Attach loose end of the cable"));
        kmenu.addentry(1, true, -1, _("Detach and re-spool the cable"));
        kmenu.addentry(-1, true, 'q', _("Cancel"));
        kmenu.query();
        choice = kmenu.ret;

        if(choice == -1) {
            return 0; // we did nothing.
        } else if(choice == 1) {
            it->reset_cable(p);
            return 0;
        }

        int posx, posy;
        if(!choose_adjacent(_("Attach cable to vehicle where?"),posx,posy)) {
            return 0;
        }
        auto target_veh = g->m.veh_at(posx, posy);
        if (target_veh == nullptr) {
            p->add_msg_if_player(_("There's no vehicle there."));
            return 0;
        } else {
            point source_global(atoi(it->item_vars["source_x"].c_str()),
                                atoi(it->item_vars["source_y"].c_str()));
            point source_local = g->m.getlocal(source_global);
            auto source_veh = g->m.veh_at(source_local.x, source_local.y);

            point target_global = g->m.getabs(posx, posy);
            point target_local(posx, posy);

            if(source_veh == nullptr) {
                if( p != nullptr && p->has_item(it) ) {
                    p->add_msg_if_player(m_bad, _("You notice the cable has come loose!"));
                }
                it->reset_cable(p);
                return 0;
            }

            point vcoords = g->m.veh_part_coordinates(source_local.x, source_local.y);
            vehicle_part source_part(it->typeId(), vcoords.x, vcoords.y, it);
            source_part.target.first = target_global;
            source_part.target.second = target_veh->real_global_pos();
            source_veh->install_part(vcoords.x, vcoords.y, source_part);

            vcoords = g->m.veh_part_coordinates(target_local.x, target_local.y);
            vehicle_part target_part(it->typeId(), vcoords.x, vcoords.y, it);
            target_part.target.first = source_global;
            target_part.target.second = source_veh->real_global_pos();
            target_veh->install_part(vcoords.x, vcoords.y, target_part);

            return 1; // Let the cable be destroyed.
        }
    }

    return 0;
}<|MERGE_RESOLUTION|>--- conflicted
+++ resolved
@@ -3444,13 +3444,8 @@
         }
         body_part bp = num_bp;
         p->hp_convert(hpart, bp);
-<<<<<<< HEAD
         if (p->has_effect("bite", bp)) {
-            g->u.add_effect("bite", 2600, bp, true);
-=======
-        if (p->has_disease("bite", bp)) {
-            p->add_disease("bite", 2600, false, 1, 1, 0, -1, bp, true);
->>>>>>> f6c362b3
+            p->add_effect("bite", 2600, bp, true);
         }
         return true;
     }
