#include "mod_manager.h"
#include "file_finder.h"
#include "debug.h"
#include "output.h"
#include "file_wrapper.h"
#include "worldfactory.h"

#include <math.h>
#include <queue>
#include <iostream>
#include <fstream>
// FILE I/O
#include "json.h"
#include <fstream>
#include <sys/stat.h>
#ifdef _MSC_VER
#include "wdirent.h"
#include <direct.h>
#else
#include <dirent.h>
#endif

#define MOD_SEARCH_PATH "./data"
#define MOD_SEARCH_FILE "modinfo.json"
#define MOD_DEV_DEFAULT_PATH "data/mods/dev-default-mods.json"
#define MOD_USER_DEFAULT_PATH "data/mods/user-default-mods.json"

// TODO: move this declaration into a header, but which?
extern bool assure_dir_exist(const std::string &path);
extern bool file_exist(const std::string &path);

mod_manager::mod_manager()
{
}

mod_manager::~mod_manager()
{
    clear();
}

dependency_tree &mod_manager::get_tree()
{
    return tree;
}

void mod_manager::clear()
{
    tree.clear();
    for(t_mod_map::iterator a = mod_map.begin(); a != mod_map.end(); ++a) {
        delete a->second;
    }
    mod_map.clear();
    default_mods.clear();
}

void mod_manager::show_ui()
{
    refresh_mod_list();

    mod_ui *UI = new mod_ui(this);
    UI->show_layering_ui();

    delete UI;
}

void mod_manager::refresh_mod_list()
{
    clear();

    std::map<std::string, std::vector<std::string> > mod_dependency_map;
    load_mods_from(MOD_SEARCH_PATH);
    if (set_default_mods("user:default")) {
    } else if(set_default_mods("dev:default")) {
    }
    // remove these mods from the list, so they do not appear to the user
    remove_mod("user:default");
    remove_mod("dev:default");
    for(t_mod_map::iterator a = mod_map.begin(); a != mod_map.end(); ++a) {
        mod_dependency_map[a->second->ident] = a->second->dependencies;
    }
    tree.init(mod_dependency_map);
}

void mod_manager::remove_mod(const std::string &ident)
{
    t_mod_map::iterator a = mod_map.find(ident);
    if (a != mod_map.end()) {
        delete a->second;
        mod_map.erase(a);
    }
}

bool mod_manager::set_default_mods(const std::string &ident)
{
    if (!has_mod(ident)) {
        return false;
    }
    MOD_INFORMATION *mod = mod_map[ident];
    default_mods = mod->dependencies;
    return true;
}

bool mod_manager::has_mod(const std::string &ident) const
{
    return mod_map.count(ident) > 0;
}

void mod_manager::load_mods_from(std::string path)
{
    std::vector<std::string> mod_files = file_finder::get_files_from_path(MOD_SEARCH_FILE, path, true);
    for (int i = 0; i < mod_files.size(); ++i) {
        load_mod_info(mod_files[i]);
    }
    if (file_exist(MOD_DEV_DEFAULT_PATH)) {
        load_mod_info(MOD_DEV_DEFAULT_PATH);
    }
    if (file_exist(MOD_USER_DEFAULT_PATH)) {
        load_mod_info(MOD_USER_DEFAULT_PATH);
    }
}

void mod_manager::load_modfile(JsonObject &jo, const std::string &main_path)
{
    if (!jo.has_string("type") || jo.get_string("type") != "MOD_INFO") {
        // Ignore anything that is not a mod-info
        return;
    }
    std::string m_ident = jo.get_string("ident");
    if (has_mod(m_ident)) {
        // TODO: change this to make uniqe ident for the mod
        // (instead of discarding it?)
        debugmsg("there is already a mod with ident %s", m_ident.c_str());
        return;
    }
    std::string t_type = jo.get_string("mod-type", "SUPPLEMENTAL");
    std::string m_author = jo.get_string("author", "Unknown Author");
    std::string m_name = jo.get_string("name", "");
    if (m_name.empty()) {
        // "No name" gets confusing if many mods have no name
        m_name = "No name (" + m_ident + ")";
    }
    std::string m_desc = jo.get_string("description", "No Description");
    std::string m_path;
    if (jo.has_string("path")) {
        m_path = jo.get_string("path");
        if (m_path.empty()) {
            // If an empty path is given, use only the
            // folder of the modinfo.json
            m_path = main_path;
        } else {
            // prefix the folder of modinfo.json
            m_path = main_path + "/" + m_path;
        }
    } else {
        // Default if no path is given:
        // "<folder-of-modinfo.json>/data"
        m_path = main_path + "/data";
    }
    std::vector<std::string> m_dependencies;

    if (jo.has_member("dependencies") && jo.has_array("dependencies")) {
        JsonArray jarr = jo.get_array("dependencies");
        while(jarr.has_more()) {
            const std::string dep = jarr.next_string();
            if (dep == m_ident) {
                debugmsg("mod %s has itself as dependency", m_ident.c_str());
                continue;
            }
            if (std::find(m_dependencies.begin(), m_dependencies.end(), dep) != m_dependencies.end()) {
                // Some dependency listed twice, ignore it, what else can be done?
                continue;
            }
            m_dependencies.push_back(dep);
        }
    }

    mod_type m_type;
    if (t_type == "CORE") {
        m_type = MT_CORE;
    } else if (t_type == "SUPPLEMENTAL") {
        m_type = MT_SUPPLEMENTAL;
    } else {
        throw std::string("Invalid mod type: ") + t_type + " for mod " + m_ident;
    }

    MOD_INFORMATION *modfile = new MOD_INFORMATION;
    modfile->ident = m_ident;
    modfile->_type = m_type;
    modfile->author = m_author;
    modfile->name = m_name;
    modfile->description = m_desc;
    modfile->dependencies = m_dependencies;
    modfile->path = m_path;

    mod_map[modfile->ident] = modfile;
}

<<<<<<< HEAD
void mod_manager::set_default_mods(const t_mod_list &mods)
{
    default_mods = mods;
    std::ofstream stream(MOD_USER_DEFAULT_PATH, std::ios::out | std::ios::binary);
    if(!stream) {
        debugmsg("worldfactory: can not write to %s", MOD_USER_DEFAULT_PATH);
        return;
    }
    try {
        JsonOut json(stream, true); // pretty-print
        json.start_object();
        json.member("type", "MOD_INFO");
        json.member("ident", "user:default");
        json.member("dependencies");
        json.write(mods);
        json.end_object();
    } catch(std::string e) {
        debugmsg("%s", e.c_str());
    }
}

bool mod_manager::copy_mod_contents(const t_mod_list &mods_to_copy,
                                    const std::string &output_base_path)
=======
bool mod_manager::copy_mod_contents(std::vector<std::string> mods_to_copy,
                                    std::string output_base_path)
>>>>>>> 4e8957dd
{
    if (mods_to_copy.size() == 0) {
        // nothing to copy, so technically we succeeded already!
        return true;
    }
    std::vector<std::string> search_extensions;
    search_extensions.push_back(".json");

    DebugLog() << "Copying mod contents into directory: " << output_base_path << "\n";

    if (!assure_dir_exist(output_base_path)) {
        DebugLog() << "Unable to create or open mod directory at [" << output_base_path << "] for saving\n";
        return false;
    }

    std::ostringstream number_stream;
    for (int i = 0; i < mods_to_copy.size(); ++i) {
        number_stream.str(std::string());
        number_stream.width(5);
        number_stream.fill('0');
        number_stream << (i + 1);
        MOD_INFORMATION *mod = mod_map[mods_to_copy[i]];
        size_t start_index = mod->path.size();

        // now to get all of the json files inside of the mod and get them ready to copy
        std::vector<std::string> input_files = file_finder::get_files_from_path(".json", mod->path, true,
                                               true);
        std::vector<std::string> input_dirs  = file_finder::get_directories_with(search_extensions,
                                               mod->path, true);

        if (input_files.empty() && mod->path.find(MOD_SEARCH_FILE) != std::string::npos) {
            // Self contained mod, all data is inside the modinfo.json file
            input_files.push_back(mod->path);
            start_index = mod->path.find_last_of("/\\");
            if (start_index == std::string::npos) {
                start_index = 0;
            }
        }

        if (input_files.size() == 0) {
            continue;
        }

        // create needed directories
        std::stringstream cur_mod_dir;
        cur_mod_dir << output_base_path << "/mod_" << number_stream.str();

        std::queue<std::string> dir_to_make;
        dir_to_make.push(cur_mod_dir.str());
        for (int j = 0; j < input_dirs.size(); ++j) {
            dir_to_make.push(cur_mod_dir.str() + "/" + input_dirs[j].substr(start_index));
        }

        while (!dir_to_make.empty()) {
            if (!assure_dir_exist(dir_to_make.front())) {
                DebugLog() << "Unable to create or open mod directory at [" << dir_to_make.front() <<
                           "] for saving\n";
            }

            dir_to_make.pop();
        }

        std::ofstream fout;
        // trim file paths from full length down to just /data forward
        for (int j = 0; j < input_files.size(); ++j) {
            std::string output_path = input_files[j];
            output_path = cur_mod_dir.str() + output_path.substr(start_index);

            std::ifstream infile(input_files[j].c_str(), std::ifstream::in | std::ifstream::binary);
            // and stuff it into ram
            std::istringstream iss(
                std::string(
                    (std::istreambuf_iterator<char>(infile)),
                    std::istreambuf_iterator<char>()
                )
            );
            infile.close();

            fout.open(output_path.c_str());
            fout << iss.str();
            fout.close();
        }
    }
    return true;
}

void mod_manager::load_mod_info(std::string info_file_path)
{
    // info_file_path is the fully qualified path to the information file for this mod
    std::ifstream infile(info_file_path.c_str(), std::ifstream::in | std::ifstream::binary);
    if (!infile) {
        // fail silently?
        return;
    }
    std::istringstream iss(
        std::string(
            (std::istreambuf_iterator<char>(infile)),
            std::istreambuf_iterator<char>()
        )
    );
    infile.close();
    const std::string main_path = info_file_path.substr(0, info_file_path.find_last_of("/\\"));
    try {
        JsonIn jsin(iss);
        jsin.eat_whitespace();
        char ch = jsin.peek();
        if (ch == '{') {
            // find type and dispatch single object
            JsonObject jo = jsin.get_object();
            load_modfile(jo, main_path);
            jo.finish();
        } else if (ch == '[') {
            jsin.start_array();
            // find type and dispatch each object until array close
            while (!jsin.end_array()) {
                jsin.eat_whitespace();
                JsonObject jo = jsin.get_object();
                load_modfile(jo, main_path);
                jo.finish();
            }
        } else {
            // not an object or an array?
            std::stringstream err;
            err << jsin.line_number() << ": ";
            err << "expected object or array, but found '" << ch << "'";
            throw err.str();
        }
    } catch(std::string e) {
        debugmsg("%s", e.c_str());
    }
}

std::string mod_manager::get_mods_list_file(const WORLDPTR world)
{
    return world->world_path + "/mods.json";
}

void mod_manager::save_mods_list(WORLDPTR world) const
{
    if (world == NULL || world->active_mod_order.empty()) {
        return;
    }
    std::ofstream mods_list_file(get_mods_list_file(world).c_str(), std::ios::out | std::ios::binary);
    if(!mods_list_file) {
        DebugLog() << "worldfactory: can not write to " << get_mods_list_file(world) << "\n";
        return;
    }
    try {
        JsonOut json(mods_list_file, true); // pretty-print
        json.write(world->active_mod_order);
    } catch (std::string e) {
        DebugLog() << "worldfactory: failed to write list of mods to world folder\n";
    }
}

void mod_manager::load_mods_list(WORLDPTR world) const
{
    if (world == NULL) {
        return;
    }
    std::vector<std::string> &amo = world->active_mod_order;
    amo.clear();
    std::ifstream mods_list_file(get_mods_list_file(world).c_str(), std::ios::in | std::ios::binary);
    if (!mods_list_file) {
        return;
    }
    try {
        JsonIn jsin(mods_list_file);
        JsonArray ja = jsin.get_array();
        while (ja.has_more()) {
            const std::string mod = ja.next_string();
            if (mod.empty() || std::find(amo.begin(), amo.end(), mod) != amo.end()) {
                continue;
            }
            amo.push_back(mod);
        }
    } catch (std::string e) {
        DebugLog() << "worldfactory: loading mods list failed: " << e;
    }
}

const mod_manager::t_mod_list &mod_manager::get_default_mods() const
{
    return default_mods;
}

bool file_exist(const std::string &path) {
    struct stat buffer;
    return ( stat( path.c_str(), &buffer ) == 0 );
}<|MERGE_RESOLUTION|>--- conflicted
+++ resolved
@@ -26,7 +26,6 @@
 #define MOD_USER_DEFAULT_PATH "data/mods/user-default-mods.json"
 
 // TODO: move this declaration into a header, but which?
-extern bool assure_dir_exist(const std::string &path);
 extern bool file_exist(const std::string &path);
 
 mod_manager::mod_manager()
@@ -195,7 +194,6 @@
     mod_map[modfile->ident] = modfile;
 }
 
-<<<<<<< HEAD
 void mod_manager::set_default_mods(const t_mod_list &mods)
 {
     default_mods = mods;
@@ -219,10 +217,6 @@
 
 bool mod_manager::copy_mod_contents(const t_mod_list &mods_to_copy,
                                     const std::string &output_base_path)
-=======
-bool mod_manager::copy_mod_contents(std::vector<std::string> mods_to_copy,
-                                    std::string output_base_path)
->>>>>>> 4e8957dd
 {
     if (mods_to_copy.size() == 0) {
         // nothing to copy, so technically we succeeded already!
