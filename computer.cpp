--- conflicted
+++ resolved
@@ -472,11 +472,7 @@
         // For each level between here and the surface, remove the missile
         for (int level = g->levz; level <= 0; level++)
         {
-<<<<<<< HEAD
-            map tmpmap(&g->itypes, &g->traps);
-=======
             map tmpmap(&g->traps);
->>>>>>> 923db00e
             tmpmap.load(g, g->levx, g->levy, level, false);
 
             if(level < 0)
