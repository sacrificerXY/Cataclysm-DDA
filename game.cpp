--- conflicted
+++ resolved
@@ -214,11 +214,7 @@
    templates.push_back(tmp.substr(0, tmp.find(".template")));
  }
  int sel1 = 0, sel2 = 1, layer = 1;
-<<<<<<< HEAD
  InputEvent input;
-=======
- char ch = 0;
->>>>>>> ec0616d2
  bool start = false;
 
 // Load MOTD and store it in a string
@@ -372,13 +368,8 @@
       sel2--;
      else
       sel2 = savegames.size();
-<<<<<<< HEAD
     } else if (input == DirectionS) {
-     if (sel2 < savegames.size())
-=======
-    } else if (ch == 'j') {
      if (unsigned(sel2) < savegames.size())
->>>>>>> ec0616d2
       sel2++;
      else
       sel2 = 1;
@@ -463,13 +454,8 @@
      sel1--;
     else
      sel1 = templates.size() - 1;
-<<<<<<< HEAD
    } else if (input == DirectionS) {
-    if (sel1 < templates.size() - 1)
-=======
-   } else if (ch == 'j') {
     if (unsigned(sel1) < templates.size() - 1)
->>>>>>> ec0616d2
      sel1++;
     else
      sel1 = 0;
