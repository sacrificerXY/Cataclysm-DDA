[
    {
        "type" : "vehicle_part",
        "id" : "null",
        "name" : "null part",
        "symbol" : "?",
        "color" : "red",
        "broken_symbol" : "?",
        "broken_color" : "red",
        "durability" : 100,
        "item" : "NULL",
        "difficulty" : 0,
        "flags" : ["NOINSTALL"],
        "breaks_into" : []
    },{
        "type" : "vehicle_part",
        "id" : "seat",
        "name" : "seat",
        "symbol" : "#",
        "color" : "red",
        "broken_symbol" : "*",
        "broken_color" : "red",
        "damage_modifier" : 60,
        "durability" : 300,
        "size" : 100,
        "item" : "seat",
        "difficulty" : 1,
        "location" : "center",
        "flags" : [
            "SEAT", "BOARDABLE", "CARGO", "BELTABLE"
        ],
        "breaks_into" : [
            {"item": "leather", "min": 1, "max": 5},
            {"item": "steel_lump", "min": 3, "max": 5},
            {"item": "steel_chunk", "min": 3, "max": 5},
            {"item": "scrap", "min": 3, "max": 5}
        ]
    },{
        "type" : "vehicle_part",
        "id" : "tracker",
        "name": "tracking device",
        "symbol": "*",
        "color": "red",
        "broken_symbol": "#",
        "broken_color": "light_gray",
        "damage_modifier": 10,
        "durability": 20,
        "item": "veh_tracker",
        "difficulty": 3,
        "epower": -63,
        "flags": [
            "TRACK", "UNMOUNT_ON_DAMAGE"
            ],
        "breaks_into": [
            {"item": "scrap", "min": 0, "max": 2}
        ]
    },{
        "type" : "vehicle_part",
        "id" : "saddle",
        "name" : "saddle",
        "symbol" : "#",
        "color" : "red",
        "broken_symbol" : "*",
        "broken_color" : "red",
        "damage_modifier" : 20,
        "durability" : 80,
        "item" : "saddle",
        "difficulty" : 1,
        "location" : "center",
        "flags" : [
            "SEAT", "BOARDABLE"
        ],
        "breaks_into" : [
            {"item": "leather", "min": 0, "max": 1},
            {"item": "scrap", "min": 1, "max": 2}
        ]
    },{
        "type" : "vehicle_part",
        "id" : "folding_seat",
        "name" : "foldable seat",
        "symbol" : "#",
        "color" : "red",
        "broken_symbol" : "*",
        "broken_color" : "red",
        "damage_modifier" : 10,
        "durability" : 20,
        "item" : "sheet",
        "difficulty" : 3,
        "location" : "anywhere",
        "flags" : [
            "SEAT", "BOARDABLE", "FOLDABLE"
        ],
        "breaks_into" : [
            {"item": "rag", "min": 1, "max": 6}
        ]
    },{
        "type" : "vehicle_part",
        "id" : "bed",
        "name" : "bed",
        "symbol" : "#",
        "color" : "magenta",
        "broken_symbol" : "*",
        "broken_color" : "magenta",
        "damage_modifier" : 60,
        "durability" : 95,
        "size" : 200,
        "item" : "seat",
        "difficulty" : 1,
        "location" : "center",
        "flags" : [
            "BED", "BOARDABLE", "CARGO", "MOUNTABLE"
        ],
        "breaks_into" : [
            {"item": "leather", "min": 1, "max": 5},
            {"item": "steel_lump", "min": 3, "max": 5},
            {"item": "steel_chunk", "min": 3, "max": 5},
            {"item": "scrap", "min": 3, "max": 5}
        ]
    },{
        "type" : "vehicle_part",
        "id" : "frame_horizontal",
        "name" : "frame",
        "symbol" : "h",
        "color" : "light_gray",
        "broken_symbol" : "#",
        "broken_color" : "light_gray",
        "durability" : 400,
        "item" : "frame",
        "difficulty" : 1,
        "location" : "structure",
        "flags" : ["MOUNTABLE"],
        "breaks_into" : [
            {"item": "steel_lump", "min": 4, "max": 6},
            {"item": "steel_chunk", "min": 4, "max": 6},
            {"item": "scrap", "min": 4, "max": 6}
        ]
    },{
        "type" : "vehicle_part",
        "id" : "frame_vertical",
        "name" : "frame",
        "symbol" : "j",
        "color" : "light_gray",
        "broken_symbol" : "#",
        "broken_color" : "light_gray",
        "durability" : 400,
        "item" : "frame",
        "difficulty" : 1,
        "location" : "structure",
        "flags" : ["MOUNTABLE"],
        "breaks_into" : [
            {"item": "steel_lump", "min": 4, "max": 6},
            {"item": "steel_chunk", "min": 4, "max": 6},
            {"item": "scrap", "min": 4, "max": 6}
        ]
    },{
        "type" : "vehicle_part",
        "id" : "frame_cross",
        "name" : "frame",
        "symbol" : "c",
        "color" : "light_gray",
        "broken_symbol" : "#",
        "broken_color" : "light_gray",
        "durability" : 400,
        "item" : "frame",
        "difficulty" : 1,
        "location" : "structure",
        "flags" : ["MOUNTABLE"],
        "breaks_into" : [
            {"item": "steel_lump", "min": 4, "max": 6},
            {"item": "steel_chunk", "min": 4, "max": 6},
            {"item": "scrap", "min": 4, "max": 6}
        ]
    },{
        "type" : "vehicle_part",
        "id" : "frame_nw",
        "name" : "frame",
        "symbol" : "y",
        "color" : "light_gray",
        "broken_symbol" : "#",
        "broken_color" : "light_gray",
        "durability" : 400,
        "item" : "frame",
        "difficulty" : 1,
        "location" : "structure",
        "flags" : ["MOUNTABLE"],
        "breaks_into" : [
            {"item": "steel_lump", "min": 4, "max": 6},
            {"item": "steel_chunk", "min": 4, "max": 6},
            {"item": "scrap", "min": 4, "max": 6}
        ]
    },{
        "type" : "vehicle_part",
        "id" : "frame_ne",
        "name" : "frame",
        "symbol" : "u",
        "color" : "light_gray",
        "broken_symbol" : "#",
        "broken_color" : "light_gray",
        "durability" : 400,
        "item" : "frame",
        "difficulty" : 1,
        "location" : "structure",
        "flags" : ["MOUNTABLE"],
        "breaks_into" : [
            {"item": "steel_lump", "min": 4, "max": 6},
            {"item": "steel_chunk", "min": 4, "max": 6},
            {"item": "scrap", "min": 4, "max": 6}
        ]
    },{
        "type" : "vehicle_part",
        "id" : "frame_se",
        "name" : "frame",
        "symbol" : "n",
        "color" : "light_gray",
        "broken_symbol" : "#",
        "broken_color" : "light_gray",
        "durability" : 400,
        "item" : "frame",
        "difficulty" : 1,
        "location" : "structure",
        "flags" : ["MOUNTABLE"],
        "breaks_into" : [
            {"item": "steel_lump", "min": 4, "max": 6},
            {"item": "steel_chunk", "min": 4, "max": 6},
            {"item": "scrap", "min": 4, "max": 6}
        ]
    },{
        "type" : "vehicle_part",
        "id" : "frame_sw",
        "name" : "frame",
        "symbol" : "b",
        "color" : "light_gray",
        "broken_symbol" : "#",
        "broken_color" : "light_gray",
        "durability" : 400,
        "item" : "frame",
        "difficulty" : 1,
        "location" : "structure",
        "flags" : ["MOUNTABLE"],
        "breaks_into" : [
            {"item": "steel_lump", "min": 4, "max": 6},
            {"item": "steel_chunk", "min": 4, "max": 6},
            {"item": "scrap", "min": 4, "max": 6}
        ]
    },{
        "type" : "vehicle_part",
        "id" : "frame_horizontal_2",
        "name" : "frame",
        "symbol" : "=",
        "color" : "light_gray",
        "broken_symbol" : "#",
        "broken_color" : "light_gray",
        "durability" : 400,
        "item" : "frame",
        "difficulty" : 1,
        "location" : "structure",
        "flags" : ["MOUNTABLE"],
        "breaks_into" : [
            {"item": "steel_lump", "min": 4, "max": 6},
            {"item": "steel_chunk", "min": 4, "max": 6},
            {"item": "scrap", "min": 4, "max": 6}
        ]
    },{
        "type" : "vehicle_part",
        "id" : "frame_vertical_2",
        "name" : "frame",
        "symbol" : "H",
        "color" : "light_gray",
        "broken_symbol" : "#",
        "broken_color" : "light_gray",
        "durability" : 400,
        "item" : "frame",
        "difficulty" : 1,
        "location" : "structure",
        "flags" : ["MOUNTABLE"],
        "breaks_into" : [
            {"item": "steel_lump", "min": 4, "max": 6},
            {"item": "steel_chunk", "min": 4, "max": 6},
            {"item": "scrap", "min": 4, "max": 6}
        ]
    },{
        "type" : "vehicle_part",
        "id" : "frame_cover",
        "name" : "frame",
        "symbol" : "^",
        "color" : "light_gray",
        "broken_symbol" : "#",
        "broken_color" : "light_gray",
        "durability" : 400,
        "item" : "frame",
        "difficulty" : 1,
        "location" : "structure",
        "flags" : ["MOUNTABLE"],
        "breaks_into" : [
            {"item": "steel_lump", "min": 4, "max": 6},
            {"item": "steel_chunk", "min": 4, "max": 6},
            {"item": "scrap", "min": 4, "max": 6}
        ]
    },{
        "type" : "vehicle_part",
        "id" : "xlframe_horizontal",
        "name" : "extra light frame",
        "symbol" : "h",
        "color" : "light_gray",
        "broken_symbol" : "#",
        "broken_color" : "light_gray",
        "durability" : 175,
        "item" : "xlframe",
        "difficulty" : 1,
        "location" : "structure",
        "flags" : ["MOUNTABLE"],
        "breaks_into" : [
            {"item": "pipe", "min": 0, "max": 4},
            {"item": "scrap", "min": 2, "max": 4}
        ]
    },{
        "type" : "vehicle_part",
        "id" : "folding_frame",
        "name" : "foldable light frame",
        "symbol" : "h",
        "color" : "light_gray",
        "broken_symbol" : "#",
        "broken_color" : "light_gray",
        "durability" : 50,
        "item" : "pipe", "commoent": "TODO: better item!",
        "difficulty" : 3,
        "location" : "structure",
        "flags" : ["MOUNTABLE", "FOLDABLE"],
        "breaks_into" : [
            {"item": "steel_chunk", "min": 0, "max": 2},
            {"item": "scrap", "min": 1, "max": 2}
        ]
    },{
        "type" : "vehicle_part",
        "id" : "xlframe_vertical",
        "name" : "extra light frame",
        "symbol" : "j",
        "color" : "light_gray",
        "broken_symbol" : "#",
        "broken_color" : "light_gray",
        "durability" : 175,
        "item" : "xlframe",
        "difficulty" : 1,
        "location" : "structure",
        "flags" : ["MOUNTABLE"],
        "breaks_into" : [
            {"item": "steel_lump", "min": 4, "max": 6},
            {"item": "steel_chunk", "min": 4, "max": 6},
            {"item": "scrap", "min": 4, "max": 6}
        ]
    },{
        "type" : "vehicle_part",
        "id" : "xlframe_cross",
        "name" : "extra light frame",
        "symbol" : "c",
        "color" : "light_gray",
        "broken_symbol" : "#",
        "broken_color" : "light_gray",
        "durability" : 175,
        "item" : "xlframe",
        "difficulty" : 1,
        "location" : "structure",
        "flags" : ["MOUNTABLE"],
        "breaks_into" : [
            {"item": "pipe", "min": 0, "max": 4},
            {"item": "scrap", "min": 2, "max": 4}
        ]
    },{
        "type" : "vehicle_part",
        "id" : "xlframe_nw",
        "name" : "extra light frame",
        "symbol" : "y",
        "color" : "light_gray",
        "broken_symbol" : "#",
        "broken_color" : "light_gray",
        "durability" : 175,
        "item" : "xlframe",
        "difficulty" : 1,
        "location" : "structure",
        "flags" : ["MOUNTABLE"],
        "breaks_into" : [
            {"item": "pipe", "min": 0, "max": 4},
            {"item": "scrap", "min": 2, "max": 4}
        ]
    },{
        "type" : "vehicle_part",
        "id" : "xlframe_ne",
        "name" : "extra light frame",
        "symbol" : "u",
        "color" : "light_gray",
        "broken_symbol" : "#",
        "broken_color" : "light_gray",
        "durability" : 175,
        "item" : "xlframe",
        "difficulty" : 1,
        "location" : "structure",
        "flags" : ["MOUNTABLE"],
        "breaks_into" : [
            {"item": "pipe", "min": 0, "max": 4},
            {"item": "scrap", "min": 2, "max": 4}
        ]
    },{
        "type" : "vehicle_part",
        "id" : "xlframe_se",
        "name" : "extra light frame",
        "symbol" : "n",
        "color" : "light_gray",
        "broken_symbol" : "#",
        "broken_color" : "light_gray",
        "durability" : 175,
        "item" : "xlframe",
        "difficulty" : 1,
        "location" : "structure",
        "flags" : ["MOUNTABLE"],
        "breaks_into" : [
            {"item": "pipe", "min": 0, "max": 4},
            {"item": "scrap", "min": 2, "max": 4}
        ]
    },{
        "type" : "vehicle_part",
        "id" : "xlframe_sw",
        "name" : "extra light frame",
        "symbol" : "b",
        "color" : "light_gray",
        "broken_symbol" : "#",
        "broken_color" : "light_gray",
        "durability" : 175,
        "item" : "xlframe",
        "difficulty" : 1,
        "location" : "structure",
        "flags" : ["MOUNTABLE"],
        "breaks_into" : [
            {"item": "pipe", "min": 0, "max": 4},
            {"item": "scrap", "min": 2, "max": 4}
        ]
    },{
        "type" : "vehicle_part",
        "id" : "xlframe_horizontal_2",
        "name" : "extra light frame",
        "symbol" : "=",
        "color" : "light_gray",
        "broken_symbol" : "#",
        "broken_color" : "light_gray",
        "durability" : 175,
        "item" : "xlframe",
        "difficulty" : 1,
        "location" : "structure",
        "flags" : ["MOUNTABLE"],
        "breaks_into" : [
            {"item": "pipe", "min": 0, "max": 4},
            {"item": "scrap", "min": 2, "max": 4}
        ]
    },{
        "type" : "vehicle_part",
        "id" : "xlframe_vertical_2",
        "name" : "extra light frame",
        "symbol" : "H",
        "color" : "light_gray",
        "broken_symbol" : "#",
        "broken_color" : "light_gray",
        "durability" : 175,
        "item" : "xlframe",
        "difficulty" : 1,
        "location" : "structure",
        "flags" : ["MOUNTABLE"],
        "breaks_into" : [
            {"item": "pipe", "min": 0, "max": 4},
            {"item": "scrap", "min": 2, "max": 4}
        ]
    },{
        "type" : "vehicle_part",
        "id" : "hdframe_horizontal",
        "name" : "heavy duty frame",
        "symbol" : "h",
        "color" : "dark_gray",
        "broken_symbol" : "#",
        "broken_color" : "light_gray",
        "durability" : 1200,
        "item" : "hdframe",
        "difficulty" : 1,
        "location" : "structure",
        "flags" : ["MOUNTABLE"],
        "breaks_into" : [
            {"item": "steel_lump", "min": 4, "max": 6},
            {"item": "steel_chunk", "min": 4, "max": 6},
            {"item": "scrap", "min": 4, "max": 6}
        ]
    },{
        "type" : "vehicle_part",
        "id" : "hdframe_vertical",
        "name" : "heavy duty frame",
        "symbol" : "j",
        "color" : "dark_gray",
        "broken_symbol" : "#",
        "broken_color" : "light_gray",
        "durability" : 1200,
        "item" : "hdframe",
        "difficulty" : 1,
        "location" : "structure",
        "flags" : ["MOUNTABLE"],
        "breaks_into" : [
            {"item": "steel_lump", "min": 4, "max": 6},
            {"item": "steel_chunk", "min": 4, "max": 6},
            {"item": "scrap", "min": 4, "max": 6}
        ]
    },{
        "type" : "vehicle_part",
        "id" : "hdframe_cross",
        "name" : "heavy duty frame",
        "symbol" : "c",
        "color" : "dark_gray",
        "broken_symbol" : "#",
        "broken_color" : "light_gray",
        "durability" : 1200,
        "item" : "hdframe",
        "difficulty" : 1,
        "location" : "structure",
        "flags" : ["MOUNTABLE"],
        "breaks_into" : [
            {"item": "steel_lump", "min": 4, "max": 6},
            {"item": "steel_chunk", "min": 4, "max": 6},
            {"item": "scrap", "min": 4, "max": 6}
        ]
    },{
        "type" : "vehicle_part",
        "id" : "hdframe_nw",
        "name" : "heavy duty frame",
        "symbol" : "y",
        "color" : "dark_gray",
        "broken_symbol" : "#",
        "broken_color" : "light_gray",
        "durability" : 1200,
        "item" : "hdframe",
        "difficulty" : 1,
        "location" : "structure",
        "flags" : ["MOUNTABLE"],
        "breaks_into" : [
            {"item": "steel_lump", "min": 4, "max": 6},
            {"item": "steel_chunk", "min": 4, "max": 6},
            {"item": "scrap", "min": 4, "max": 6}
        ]
    },{
        "type" : "vehicle_part",
        "id" : "hdframe_ne",
        "name" : "heavy duty frame",
        "symbol" : "u",
        "color" : "dark_gray",
        "broken_symbol" : "#",
        "broken_color" : "light_gray",
        "durability" : 1200,
        "item" : "hdframe",
        "difficulty" : 1,
        "location" : "structure",
        "flags" : ["MOUNTABLE"],
        "breaks_into" : [
            {"item": "scrap", "min": 1, "max": 4}
        ]
    },{
        "type" : "vehicle_part",
        "id" : "hdframe_se",
        "name" : "heavy duty frame",
        "symbol" : "n",
        "color" : "dark_gray",
        "broken_symbol" : "#",
        "broken_color" : "light_gray",
        "durability" : 1200,
        "item" : "hdframe",
        "difficulty" : 1,
        "location" : "structure",
        "flags" : ["MOUNTABLE"],
        "breaks_into" : [
            {"item": "steel_lump", "min": 4, "max": 6},
            {"item": "steel_chunk", "min": 4, "max": 6},
            {"item": "scrap", "min": 4, "max": 6}
        ]
    },{
        "type" : "vehicle_part",
        "id" : "hdframe_sw",
        "name" : "heavy duty frame",
        "symbol" : "b",
        "color" : "dark_gray",
        "broken_symbol" : "#",
        "broken_color" : "light_gray",
        "durability" : 1200,
        "item" : "hdframe",
        "difficulty" : 1,
        "location" : "structure",
        "flags" : ["MOUNTABLE"],
        "breaks_into" : [
            {"item": "steel_lump", "min": 4, "max": 6},
            {"item": "steel_chunk", "min": 4, "max": 6},
            {"item": "scrap", "min": 4, "max": 6}
        ]
    },{
        "type" : "vehicle_part",
        "id" : "hdframe_horizontal_2",
        "name" : "heavy duty frame",
        "symbol" : "=",
        "color" : "dark_gray",
        "broken_symbol" : "#",
        "broken_color" : "light_gray",
        "durability" : 1200,
        "item" : "hdframe",
        "difficulty" : 1,
        "location" : "structure",
        "flags" : ["MOUNTABLE"],
        "breaks_into" : [
            {"item": "steel_lump", "min": 4, "max": 6},
            {"item": "steel_chunk", "min": 4, "max": 6},
            {"item": "scrap", "min": 4, "max": 6}
        ]
    },{
        "type" : "vehicle_part",
        "id" : "hdframe_vertical_2",
        "name" : "heavy duty frame",
        "symbol" : "H",
        "color" : "dark_gray",
        "broken_symbol" : "#",
        "broken_color" : "light_gray",
        "durability" : 1200,
        "item" : "hdframe",
        "difficulty" : 1,
        "location" : "structure",
        "flags" : ["MOUNTABLE"],
        "breaks_into" : [
            {"item": "steel_lump", "min": 4, "max": 6},
            {"item": "steel_chunk", "min": 4, "max": 6},
            {"item": "scrap", "min": 4, "max": 6}
        ]
    },{
        "type" : "vehicle_part",
        "id" : "hdframe_cover",
        "name" : "heavy duty frame",
        "symbol" : "^",
        "color" : "dark_gray",
        "broken_symbol" : "#",
        "broken_color" : "light_gray",
        "durability" : 1200,
        "item" : "hdframe",
        "difficulty" : 1,
        "location" : "structure",
        "flags" : ["MOUNTABLE"],
        "breaks_into" : [
            {"item": "steel_lump", "min": 4, "max": 6},
            {"item": "steel_chunk", "min": 4, "max": 6},
            {"item": "scrap", "min": 4, "max": 6}
        ]
    },{
        "type" : "vehicle_part",
        "id" : "frame_handle",
        "name" : "handle",
        "symbol" : "^",
        "color" : "light_cyan",
        "broken_symbol" : "#",
        "broken_color" : "light_cyan",
        "durability" : 100,
        "item" : "pipe",
        "difficulty" : 1,
        "location" : "structure",
        "flags" : ["MOUNTABLE"],
        "breaks_into" : [
            {"item": "steel_lump", "min": 4, "max": 6},
            {"item": "steel_chunk", "min": 4, "max": 6},
            {"item": "scrap", "min": 4, "max": 6}
        ]
    },{
        "type" : "vehicle_part",
        "id" : "frame_wood_horizontal",
        "name" : "wooden frame",
        "symbol" : "h",
        "color" : "brown",
        "broken_symbol" : "#",
        "broken_color" : "brown",
        "durability" : 200,
        "item" : "frame_wood",
        "difficulty" : 1,
        "location" : "structure",
        "flags" : [],
        "breaks_into" : [
            {"item": "splinter", "min": 7, "max": 9}
        ]
    },{
        "type" : "vehicle_part",
        "id" : "frame_wood_vertical",
        "name" : "wooden frame",
        "symbol" : "j",
        "color" : "brown",
        "broken_symbol" : "#",
        "broken_color" : "brown",
        "durability" : 200,
        "item" : "frame_wood",
        "difficulty" : 1,
        "location" : "structure",
        "flags" : [],
        "breaks_into" : [
            {"item": "splinter", "min": 7, "max": 9}
        ]
    },{
        "type" : "vehicle_part",
        "id" : "frame_wood_cross",
        "name" : "wooden frame",
        "symbol" : "c",
        "color" : "brown",
        "broken_symbol" : "#",
        "broken_color" : "brown",
        "durability" : 200,
        "item" : "frame_wood",
        "difficulty" : 1,
        "location" : "structure",
        "flags" : [],
        "breaks_into" : [
            {"item": "splinter", "min": 7, "max": 9}
        ]
    },{
        "type" : "vehicle_part",
        "id" : "frame_wood_nw",
        "name" : "wooden frame",
        "symbol" : "y",
        "color" : "brown",
        "broken_symbol" : "#",
        "broken_color" : "brown",
        "durability" : 200,
        "item" : "frame_wood",
        "difficulty" : 1,
        "location" : "structure",
        "flags" : [],
        "breaks_into" : [
            {"item": "splinter", "min": 7, "max": 9}
        ]
    },{
        "type" : "vehicle_part",
        "id" : "frame_wood_ne",
        "name" : "wooden frame",
        "symbol" : "u",
        "color" : "brown",
        "broken_symbol" : "#",
        "broken_color" : "brown",
        "durability" : 200,
        "item" : "frame_wood",
        "difficulty" : 1,
        "location" : "structure",
        "flags" : [],
        "breaks_into" : [
            {"item": "splinter", "min": 7, "max": 9}
        ]
    },{
        "type" : "vehicle_part",
        "id" : "frame_wood_se",
        "name" : "wooden frame",
        "symbol" : "n",
        "color" : "brown",
        "broken_symbol" : "#",
        "broken_color" : "brown",
        "durability" : 200,
        "item" : "frame_wood",
        "difficulty" : 1,
        "location" : "structure",
        "flags" : [],
        "breaks_into" : [
            {"item": "splinter", "min": 7, "max": 9}
        ]
    },{
        "type" : "vehicle_part",
        "id" : "frame_wood_sw",
        "name" : "wooden frame",
        "symbol" : "b",
        "color" : "brown",
        "broken_symbol" : "#",
        "broken_color" : "brown",
        "durability" : 200,
        "item" : "frame_wood",
        "difficulty" : 1,
        "location" : "structure",
        "flags" : [],
        "breaks_into" : [
            {"item": "splinter", "min": 7, "max": 9}
        ]
    },{
        "type" : "vehicle_part",
        "id" : "frame_wood_horizontal_2",
        "name" : "wooden frame",
        "symbol" : "=",
        "color" : "brown",
        "broken_symbol" : "#",
        "broken_color" : "brown",
        "durability" : 200,
        "item" : "frame_wood",
        "difficulty" : 1,
        "location" : "structure",
        "flags" : [],
        "breaks_into" : [
            {"item": "splinter", "min": 7, "max": 9}
        ]
    },{
        "type" : "vehicle_part",
        "id" : "frame_wood_vertical_2",
        "name" : "wooden frame",
        "symbol" : "H",
        "color" : "brown",
        "broken_symbol" : "#",
        "broken_color" : "brown",
        "durability" : 200,
        "item" : "frame_wood",
        "difficulty" : 1,
        "location" : "structure",
        "flags" : [],
        "breaks_into" : [
            {"item": "splinter", "min": 7, "max": 9}
        ]
    },{
        "type" : "vehicle_part",
        "id" : "frame_wood_cover",
        "name" : "wooden frame",
        "symbol" : "^",
        "color" : "brown",
        "broken_symbol" : "#",
        "broken_color" : "brown",
        "durability" : 200,
        "item" : "frame_wood",
        "difficulty" : 1,
        "location" : "structure",
        "flags" : [],
        "breaks_into" : [
            {"item": "splinter", "min": 7, "max": 9}
        ]
    },{
        "type" : "vehicle_part",
        "id" : "frame_wood_handle",
        "name" : "wooden handle",
        "symbol" : "^",
        "color" : "light_red",
        "broken_symbol" : "#",
        "broken_color" : "brown",
        "durability" : 150,
        "item" : "frame_wood",
        "difficulty" : 1,
        "location" : "structure",
        "flags" : [],
        "breaks_into" : [
            {"item": "splinter", "min": 7, "max": 9}
        ]
    },{
        "type" : "vehicle_part",
        "id" : "board_horizontal",
        "name" : "board",
        "symbol" : "h",
        "color" : "light_gray",
        "broken_symbol" : "#",
        "broken_color" : "light_gray",
        "durability" : 240,
        "item" : "sheet_metal",
        "difficulty" : 1,
        "location" : "center",
        "flags" : ["OPAQUE", "OBSTACLE"],
        "breaks_into" : [
            {"item": "steel_lump", "min": 3, "max": 5},
            {"item": "steel_chunk", "min": 4, "max": 6},
            {"item": "scrap", "min": 4, "max": 6}
        ]
    },{
        "type" : "vehicle_part",
        "id" : "board_vertical",
        "name" : "board",
        "symbol" : "j",
        "color" : "light_gray",
        "broken_symbol" : "#",
        "broken_color" : "light_gray",
        "durability" : 240,
        "item" : "sheet_metal",
        "difficulty" : 1,
        "location" : "center",
        "flags" : ["OPAQUE", "OBSTACLE"],
        "breaks_into" : [
            {"item": "steel_lump", "min": 3, "max": 5},
            {"item": "steel_chunk", "min": 4, "max": 6},
            {"item": "scrap", "min": 4, "max": 6}
        ]
    },{
        "type" : "vehicle_part",
        "id" : "board_nw",
        "name" : "board",
        "symbol" : "y",
        "color" : "light_gray",
        "broken_symbol" : "#",
        "broken_color" : "light_gray",
        "durability" : 240,
        "item" : "sheet_metal",
        "difficulty" : 1,
        "location" : "center",
        "flags" : ["OPAQUE", "OBSTACLE"],
        "breaks_into" : [
            {"item": "steel_lump", "min": 3, "max": 5},
            {"item": "steel_chunk", "min": 4, "max": 6},
            {"item": "scrap", "min": 4, "max": 6}
        ]
    },{
        "type" : "vehicle_part",
        "id" : "board_ne",
        "name" : "board",
        "symbol" : "u",
        "color" : "light_gray",
        "broken_symbol" : "#",
        "broken_color" : "light_gray",
        "durability" : 240,
        "item" : "sheet_metal",
        "difficulty" : 1,
        "location" : "center",
        "flags" : ["OPAQUE", "OBSTACLE"],
        "breaks_into" : [
            {"item": "steel_lump", "min": 3, "max": 5},
            {"item": "steel_chunk", "min": 4, "max": 6},
            {"item": "scrap", "min": 4, "max": 6}
        ]
    },{
        "type" : "vehicle_part",
        "id" : "board_se",
        "name" : "board",
        "symbol" : "n",
        "color" : "light_gray",
        "broken_symbol" : "#",
        "broken_color" : "light_gray",
        "durability" : 240,
        "item" : "sheet_metal",
        "difficulty" : 1,
        "location" : "center",
        "flags" : ["OPAQUE", "OBSTACLE"],
        "breaks_into" : [
            {"item": "steel_lump", "min": 3, "max": 5},
            {"item": "steel_chunk", "min": 4, "max": 6},
            {"item": "scrap", "min": 4, "max": 6}
        ]
    },{
        "type" : "vehicle_part",
        "id" : "board_sw",
        "name" : "board",
        "symbol" : "b",
        "color" : "light_gray",
        "broken_symbol" : "#",
        "broken_color" : "light_gray",
        "durability" : 240,
        "item" : "sheet_metal",
        "difficulty" : 1,
        "location" : "center",
        "flags" : ["OPAQUE", "OBSTACLE"],
        "breaks_into" : [
            {"item": "steel_lump", "min": 3, "max": 5},
            {"item": "steel_chunk", "min": 4, "max": 6},
            {"item": "scrap", "min": 4, "max": 6}
        ]
    },{
        "type" : "vehicle_part",
        "id" : "hdboard_horizontal",
        "name" : "heavy duty board",
        "symbol" : "h",
        "color" : "dark_gray",
        "broken_symbol" : "#",
        "broken_color" : "light_gray",
        "durability" : 1000,
        "item" : "steel_plate",
        "difficulty" : 1,
        "location" : "center",
        "flags" : ["OPAQUE", "OBSTACLE"],
        "breaks_into" : [
            {"item": "steel_lump", "min": 4, "max": 7},
            {"item": "steel_chunk", "min": 5, "max": 6},
            {"item": "scrap", "min": 4, "max": 6}
        ]
    },{
        "type" : "vehicle_part",
        "id" : "hdboard_vertical",
        "name" : "heavy duty board",
        "symbol" : "j",
        "color" : "dark_gray",
        "broken_symbol" : "#",
        "broken_color" : "light_gray",
        "durability" : 1000,
        "item" : "steel_plate",
        "difficulty" : 1,
        "location" : "center",
        "flags" : ["OPAQUE", "OBSTACLE"],
        "breaks_into" : [
            {"item": "steel_lump", "min": 4, "max": 7},
            {"item": "steel_chunk", "min": 5, "max": 6},
            {"item": "scrap", "min": 4, "max": 6}
        ]
    },{
        "type" : "vehicle_part",
        "id" : "hdboard_nw",
        "name" : "heavy duty board",
        "symbol" : "y",
        "color" : "dark_gray",
        "broken_symbol" : "#",
        "broken_color" : "light_gray",
        "durability" : 1000,
        "item" : "steel_plate",
        "difficulty" : 1,
        "location" : "center",
        "flags" : ["OPAQUE", "OBSTACLE"],
        "breaks_into" : [
            {"item": "steel_lump", "min": 4, "max": 7},
            {"item": "steel_chunk", "min": 5, "max": 6},
            {"item": "scrap", "min": 4, "max": 6}
        ]
    },{
        "type" : "vehicle_part",
        "id" : "hdboard_ne",
        "name" : "heavy duty board",
        "symbol" : "u",
        "color" : "dark_gray",
        "broken_symbol" : "#",
        "broken_color" : "light_gray",
        "durability" : 1000,
        "item" : "steel_plate",
        "difficulty" : 1,
        "location" : "center",
        "flags" : ["OPAQUE", "OBSTACLE"],
        "breaks_into" : [
            {"item": "steel_lump", "min": 4, "max": 7},
            {"item": "steel_chunk", "min": 5, "max": 6},
            {"item": "scrap", "min": 4, "max": 6}
        ]
    },{
        "type" : "vehicle_part",
        "id" : "hdboard_se",
        "name" : "heavy duty board",
        "symbol" : "n",
        "color" : "dark_gray",
        "broken_symbol" : "#",
        "broken_color" : "light_gray",
        "durability" : 1000,
        "item" : "steel_plate",
        "difficulty" : 1,
        "location" : "center",
        "flags" : ["OPAQUE", "OBSTACLE"],
        "breaks_into" : [
            {"item": "steel_lump", "min": 4, "max": 7},
            {"item": "steel_chunk", "min": 5, "max": 6},
            {"item": "scrap", "min": 4, "max": 6}
        ]
    },{
        "type" : "vehicle_part",
        "id" : "hdboard_sw",
        "name" : "heavy duty board",
        "symbol" : "b",
        "color" : "dark_gray",
        "broken_symbol" : "#",
        "broken_color" : "light_gray",
        "durability" : 1000,
        "item" : "steel_plate",
        "difficulty" : 1,
        "location" : "center",
        "flags" : ["OPAQUE", "OBSTACLE"],
        "breaks_into" : [
            {"item": "steel_lump", "min": 4, "max": 7},
            {"item": "steel_chunk", "min": 5, "max": 6},
            {"item": "scrap", "min": 4, "max": 6}
        ]
    },{
        "type" : "vehicle_part",
        "id" : "woodboard_horizontal",
        "name" : "wooden board",
        "symbol" : "h",
        "color" : "brown",
        "broken_symbol" : "#",
        "broken_color" : "brown",
        "durability" : 300,
        "item" : "wood_plate",
        "difficulty" : 1,
        "location" : "center",
        "flags" : ["OPAQUE", "OBSTACLE"],
        "breaks_into" : [
            {"item": "splinter", "min": 7, "max": 9}
        ]
    },{
        "type" : "vehicle_part",
        "id" : "woodboard_vertical",
        "name" : "wooden board",
        "symbol" : "j",
        "color" : "brown",
        "broken_symbol" : "#",
        "broken_color" : "brown",
        "durability" : 300,
        "item" : "wood_plate",
        "difficulty" : 1,
        "location" : "center",
        "flags" : ["OPAQUE", "OBSTACLE"],
        "breaks_into" : [
            {"item": "splinter", "min": 7, "max": 9}
        ]
    },{
        "type" : "vehicle_part",
        "id" : "woodboard_nw",
        "name" : "wooden board",
        "symbol" : "y",
        "color" : "brown",
        "broken_symbol" : "#",
        "broken_color" : "brown",
        "durability" : 300,
        "item" : "wood_plate",
        "difficulty" : 1,
        "location" : "center",
        "flags" : ["OPAQUE", "OBSTACLE"],
        "breaks_into" : [
            {"item": "splinter", "min": 7, "max": 9}
        ]
    },{
        "type" : "vehicle_part",
        "id" : "woodboard_ne",
        "name" : "wooden board",
        "symbol" : "u",
        "color" : "brown",
        "broken_symbol" : "#",
        "broken_color" : "brown",
        "durability" : 300,
        "item" : "wood_plate",
        "difficulty" : 1,
        "location" : "center",
        "flags" : ["OPAQUE", "OBSTACLE"],
        "breaks_into" : [
            {"item": "splinter", "min": 7, "max": 9}
        ]
    },{
        "type" : "vehicle_part",
        "id" : "woodboard_se",
        "name" : "wooden board",
        "symbol" : "n",
        "color" : "brown",
        "broken_symbol" : "#",
        "broken_color" : "brown",
        "durability" : 300,
        "item" : "wood_plate",
        "difficulty" : 1,
        "location" : "center",
        "flags" : ["OPAQUE", "OBSTACLE"],
        "breaks_into" : [
            {"item": "splinter", "min": 7, "max": 9}
        ]
    },{
        "type" : "vehicle_part",
        "id" : "woodboard_sw",
        "name" : "wooden board",
        "symbol" : "b",
        "color" : "brown",
        "broken_symbol" : "#",
        "broken_color" : "brown",
        "durability" : 300,
        "item" : "wood_plate",
        "difficulty" : 1,
        "location" : "center",
        "flags" : ["OPAQUE", "OBSTACLE"],
        "breaks_into" : [
            {"item": "splinter", "min": 7, "max": 9}
        ]
    },{
        "type" : "vehicle_part",
        "id" : "halfboard_horizontal",
        "name" : "quarterpanel",
        "symbol" : "h",
        "color" : "light_gray",
        "broken_symbol" : "#",
        "broken_color" : "light_gray",
        "durability" : 225,
        "item" : "sheet_metal",
        "difficulty" : 1,
        "location" : "center",
        "flags" : ["OBSTACLE"],
        "breaks_into" : [
            {"item": "steel_lump", "min": 3, "max": 5},
            {"item": "steel_chunk", "min": 4, "max": 6},
            {"item": "scrap", "min": 4, "max": 6}
        ]
    },{
        "type" : "vehicle_part",
        "id" : "halfboard_vertical",
        "name" : "quarterpanel",
        "symbol" : "j",
        "color" : "light_gray",
        "broken_symbol" : "#",
        "broken_color" : "light_gray",
        "durability" : 225,
        "item" : "sheet_metal",
        "difficulty" : 1,
        "location" : "center",
        "flags" : ["OBSTACLE"],
        "breaks_into" : [
            {"item": "steel_lump", "min": 3, "max": 5},
            {"item": "steel_chunk", "min": 4, "max": 6},
            {"item": "scrap", "min": 4, "max": 6}
        ]
    },{
        "type" : "vehicle_part",
        "id" : "halfboard_nw",
        "name" : "quarterpanel",
        "symbol" : "y",
        "color" : "light_gray",
        "broken_symbol" : "#",
        "broken_color" : "light_gray",
        "durability" : 225,
        "item" : "sheet_metal",
        "difficulty" : 1,
        "location" : "center",
        "flags" : ["OBSTACLE"],
        "breaks_into" : [
            {"item": "steel_lump", "min": 3, "max": 5},
            {"item": "steel_chunk", "min": 4, "max": 6},
            {"item": "scrap", "min": 4, "max": 6}
        ]
    },{
        "type" : "vehicle_part",
        "id" : "halfboard_ne",
        "name" : "quarterpanel",
        "symbol" : "u",
        "color" : "light_gray",
        "broken_symbol" : "#",
        "broken_color" : "light_gray",
        "durability" : 225,
        "item" : "sheet_metal",
        "difficulty" : 1,
        "location" : "center",
        "flags" : ["OBSTACLE"],
        "breaks_into" : [
            {"item": "steel_lump", "min": 3, "max": 5},
            {"item": "steel_chunk", "min": 4, "max": 6},
            {"item": "scrap", "min": 4, "max": 6}
        ]
    },{
        "type" : "vehicle_part",
        "id" : "halfboard_se",
        "name" : "quarterpanel",
        "symbol" : "n",
        "color" : "light_gray",
        "broken_symbol" : "#",
        "broken_color" : "light_gray",
        "durability" : 225,
        "item" : "sheet_metal",
        "difficulty" : 1,
        "location" : "center",
        "flags" : ["OBSTACLE"],
        "breaks_into" : [
            {"item": "steel_lump", "min": 3, "max": 5},
            {"item": "steel_chunk", "min": 4, "max": 6},
            {"item": "scrap", "min": 4, "max": 6}
        ]
    },{
        "type" : "vehicle_part",
        "id" : "halfboard_sw",
        "name" : "quarterpanel",
        "symbol" : "b",
        "color" : "light_gray",
        "broken_symbol" : "#",
        "broken_color" : "light_gray",
        "durability" : 225,
        "item" : "sheet_metal",
        "difficulty" : 1,
        "location" : "center",
        "flags" : ["OBSTACLE"],
        "breaks_into" : [
            {"item": "steel_lump", "min": 3, "max": 5},
            {"item": "steel_chunk", "min": 4, "max": 6},
            {"item": "scrap", "min": 4, "max": 6}
        ]
    },{
        "type" : "vehicle_part",
        "id" : "halfboard_horizontal_2",
        "name" : "quarterpanel",
        "symbol" : "=",
        "color" : "light_gray",
        "broken_symbol" : "#",
        "broken_color" : "light_gray",
        "durability" : 225,
        "item" : "sheet_metal",
        "difficulty" : 1,
        "location" : "center",
        "flags" : ["OBSTACLE"],
        "breaks_into" : [
            {"item": "steel_lump", "min": 3, "max": 5},
            {"item": "steel_chunk", "min": 4, "max": 6},
            {"item": "scrap", "min": 4, "max": 6}
        ]
    },{
        "type" : "vehicle_part",
        "id" : "halfboard_vertical_2",
        "name" : "quarterpanel",
        "symbol" : "H",
        "color" : "light_gray",
        "broken_symbol" : "#",
        "broken_color" : "light_gray",
        "durability" : 225,
        "item" : "sheet_metal",
        "difficulty" : 1,
        "location" : "center",
        "flags" : ["OBSTACLE"],
        "breaks_into" : [
            {"item": "steel_lump", "min": 3, "max": 5},
            {"item": "steel_chunk", "min": 4, "max": 6},
            {"item": "scrap", "min": 4, "max": 6}
        ]
    },{
        "type" : "vehicle_part",
        "id" : "xlhalfboard_horizontal",
        "name" : "extra light quarterpanel",
        "symbol" : "h",
        "color" : "light_gray",
        "broken_symbol" : "#",
        "broken_color" : "light_gray",
        "durability" : 100,
        "item" : "pipe",
        "difficulty" : 1,
        "location" : "center",
        "flags" : ["OBSTACLE"],
        "breaks_into" : [
            {"item": "pipe", "min": 0, "max": 1}
        ]
    },{
        "type" : "vehicle_part",
        "id" : "xlhalfboard_vertical",
        "name" : "extra light quarterpanel",
        "symbol" : "j",
        "color" : "light_gray",
        "broken_symbol" : "#",
        "broken_color" : "light_gray",
        "durability" : 100,
        "item" : "pipe",
        "difficulty" : 1,
        "location" : "center",
        "flags" : ["OBSTACLE"],
        "breaks_into" : [
            {"item": "pipe", "min": 0, "max": 1}
        ]
    },{
        "type" : "vehicle_part",
        "id" : "xlhalfboard_nw",
        "name" : "extra light quarterpanel",
        "symbol" : "y",
        "color" : "light_gray",
        "broken_symbol" : "#",
        "broken_color" : "light_gray",
        "durability" : 100,
        "item" : "pipe",
        "difficulty" : 1,
        "location" : "center",
        "flags" : ["OBSTACLE"],
        "breaks_into" : [
            {"item": "pipe", "min": 0, "max": 1}
        ]
    },{
        "type" : "vehicle_part",
        "id" : "xlhalfboard_ne",
        "name" : "extra light quarterpanel",
        "symbol" : "u",
        "color" : "light_gray",
        "broken_symbol" : "#",
        "broken_color" : "light_gray",
        "durability" : 100,
        "item" : "pipe",
        "difficulty" : 1,
        "location" : "center",
        "flags" : ["OBSTACLE"],
        "breaks_into" : [
            {"item": "pipe", "min": 0, "max": 1}
        ]
    },{
        "type" : "vehicle_part",
        "id" : "xlhalfboard_se",
        "name" : "extra light quarterpanel",
        "symbol" : "n",
        "color" : "light_gray",
        "broken_symbol" : "#",
        "broken_color" : "light_gray",
        "durability" : 100,
        "item" : "pipe",
        "difficulty" : 1,
        "location" : "center",
        "flags" : ["OBSTACLE"],
        "breaks_into" : [
            {"item": "pipe", "min": 0, "max": 1}
        ]
    },{
        "type" : "vehicle_part",
        "id" : "xlhalfboard_sw",
        "name" : "extra light quarterpanel",
        "symbol" : "b",
        "color" : "light_gray",
        "broken_symbol" : "#",
        "broken_color" : "light_gray",
        "durability" : 100,
        "item" : "pipe",
        "difficulty" : 1,
        "location" : "center",
        "flags" : ["OBSTACLE"],
        "breaks_into" : [
            {"item": "pipe", "min": 0, "max": 1}
        ]
    },{
        "type" : "vehicle_part",
        "id" : "xlhalfboard_horizontal_2",
        "name" : "extra light quarterpanel",
        "symbol" : "=",
        "color" : "light_gray",
        "broken_symbol" : "#",
        "broken_color" : "light_gray",
        "durability" : 100,
        "item" : "pipe",
        "difficulty" : 1,
        "location" : "center",
        "flags" : ["OBSTACLE"],
        "breaks_into" : [
            {"item": "pipe", "min": 0, "max": 1}
        ]
    },{
        "type" : "vehicle_part",
        "id" : "xlhalfboard_vertical_2",
        "name" : "extra light quarterpanel",
        "symbol" : "H",
        "color" : "light_gray",
        "broken_symbol" : "#",
        "broken_color" : "light_gray",
        "durability" : 100,
        "item" : "pipe",
        "difficulty" : 1,
        "location" : "center",
        "flags" : ["OBSTACLE"],
        "breaks_into" : [
            {"item": "pipe", "min": 0, "max": 1}
        ]
    },{
        "type" : "vehicle_part",
        "id" : "halfboard_cover",
        "name" : "quarterpanel",
        "symbol" : "^",
        "color" : "light_gray",
        "broken_symbol" : "#",
        "broken_color" : "light_gray",
        "durability" : 225,
        "item" : "sheet_metal",
        "difficulty" : 1,
        "location" : "center",
        "flags" : ["OBSTACLE"],
        "breaks_into" : [
            {"item": "steel_lump", "min": 3, "max": 5},
            {"item": "steel_chunk", "min": 4, "max": 6},
            {"item": "scrap", "min": 4, "max": 6}
        ]
    },{
        "type" : "vehicle_part",
        "id" : "woodhalfboard_horizontal",
        "name" : "wooden quarterpanel",
        "symbol" : "h",
        "color" : "brown",
        "broken_symbol" : "#",
        "broken_color" : "brown",
        "durability" : 75,
        "item" : "wood_plate",
        "difficulty" : 1,
        "location" : "center",
        "flags" : ["OBSTACLE"],
        "breaks_into" : [
            {"item": "splinter", "min": 7, "max": 9}
        ]
    },{
        "type" : "vehicle_part",
        "id" : "woodhalfboard_vertical",
        "name" : "wooden quarterpanel",
        "symbol" : "j",
        "color" : "brown",
        "broken_symbol" : "#",
        "broken_color" : "brown",
        "durability" : 75,
        "item" : "wood_plate",
        "difficulty" : 1,
        "location" : "center",
        "flags" : ["OBSTACLE"],
        "breaks_into" : [
            {"item": "splinter", "min": 7, "max": 9}
        ]
    },{
        "type" : "vehicle_part",
        "id" : "woodhalfboard_nw",
        "name" : "wooden quarterpanel",
        "symbol" : "y",
        "color" : "brown",
        "broken_symbol" : "#",
        "broken_color" : "brown",
        "durability" : 75,
        "item" : "wood_plate",
        "difficulty" : 1,
        "location" : "center",
        "flags" : ["OBSTACLE"],
        "breaks_into" : [
            {"item": "splinter", "min": 7, "max": 9}
        ]
    },{
        "type" : "vehicle_part",
        "id" : "woodhalfboard_ne",
        "name" : "wooden quarterpanel",
        "symbol" : "u",
        "color" : "brown",
        "broken_symbol" : "#",
        "broken_color" : "brown",
        "durability" : 75,
        "item" : "wood_plate",
        "difficulty" : 1,
        "location" : "center",
        "flags" : ["OBSTACLE"],
        "breaks_into" : [
            {"item": "splinter", "min": 7, "max": 9}
        ]
    },{
        "type" : "vehicle_part",
        "id" : "woodhalfboard_se",
        "name" : "wooden quarterpanel",
        "symbol" : "n",
        "color" : "brown",
        "broken_symbol" : "#",
        "broken_color" : "brown",
        "durability" : 75,
        "item" : "wood_plate",
        "difficulty" : 1,
        "location" : "center",
        "flags" : ["OBSTACLE"],
        "breaks_into" : [
            {"item": "splinter", "min": 7, "max": 9}
        ]
    },{
        "type" : "vehicle_part",
        "id" : "woodhalfboard_sw",
        "name" : "wooden quarterpanel",
        "symbol" : "b",
        "color" : "brown",
        "broken_symbol" : "#",
        "broken_color" : "brown",
        "durability" : 75,
        "item" : "wood_plate",
        "difficulty" : 1,
        "location" : "center",
        "flags" : ["OBSTACLE"],
        "breaks_into" : [
            {"item": "splinter", "min": 7, "max": 9}
        ]
    },{
        "type" : "vehicle_part",
        "id" : "woodhalfboard_horizontal_2",
        "name" : "wooden quarterpanel",
        "symbol" : "=",
        "color" : "brown",
        "broken_symbol" : "#",
        "broken_color" : "brown",
        "durability" : 75,
        "item" : "wood_plate",
        "difficulty" : 1,
        "location" : "center",
        "flags" : ["OBSTACLE"],
        "breaks_into" : [
            {"item": "splinter", "min": 7, "max": 9}
        ]
    },{
        "type" : "vehicle_part",
        "id" : "woodhalfboard_vertical_2",
        "name" : "wooden quarterpanel",
        "symbol" : "H",
        "color" : "brown",
        "broken_symbol" : "#",
        "broken_color" : "brown",
        "durability" : 75,
        "item" : "wood_plate",
        "difficulty" : 1,
        "location" : "center",
        "flags" : ["OBSTACLE"],
        "breaks_into" : [
            {"item": "splinter", "min": 7, "max": 9}
        ]
    },{
        "type" : "vehicle_part",
        "id" : "aisle_horizontal",
        "name" : "aisle",
        "symbol" : "=",
        "color" : "white",
        "broken_symbol" : "#",
        "broken_color" : "light_gray",
        "durability" : 400,
        "item" : "sheet_metal",
        "difficulty" : 1,
        "location" : "center",
        "flags" : ["AISLE", "BOARDABLE"],
        "breaks_into" : [
            {"item": "steel_lump", "min": 4, "max": 6},
            {"item": "steel_chunk", "min": 4, "max": 6},
            {"item": "scrap", "min": 4, "max": 6}
        ]
    },{
        "type" : "vehicle_part",
        "id" : "aisle_vertical",
        "name" : "aisle",
        "symbol" : "H",
        "color" : "white",
        "broken_symbol" : "#",
        "broken_color" : "light_gray",
        "durability" : 400,
        "item" : "sheet_metal",
        "difficulty" : 1,
        "location" : "center",
        "flags" : ["AISLE", "BOARDABLE"],
        "breaks_into" : [
            {"item": "steel_lump", "min": 4, "max": 6},
            {"item": "steel_chunk", "min": 4, "max": 6},
            {"item": "scrap", "min": 4, "max": 6}
        ]
    },{
        "type" : "vehicle_part",
        "id" : "trunk_floor",
        "name" : "floor trunk",
        "symbol" : "=",
        "color" : "white",
        "broken_symbol" : "#",
        "broken_color" : "light_gray",
        "durability" : 400,
        "size" : 350,
        "item" : "sheet_metal",
        "difficulty" : 1,
        "location" : "center",
        "flags" : ["AISLE", "BOARDABLE", "CARGO", "COVERED"],
        "breaks_into" : [
            {"item": "steel_lump", "min": 4, "max": 6},
            {"item": "steel_chunk", "min": 4, "max": 6},
            {"item": "scrap", "min": 4, "max": 6}
        ]
    },{
        "type" : "vehicle_part",
        "id" : "stowboard_horizontal",
        "name" : "stow board",
        "symbol" : "h",
        "color" : "white",
        "broken_symbol" : "#",
        "broken_color" : "light_gray",
        "durability" : 200,
        "size" : 250,
        "item" : "sheet_metal",
        "difficulty" : 3,
        "location" : "center",
        "flags" : ["OBSTACLE", "OPAQUE", "CARGO", "COVERED"]
    },{
        "type":"vehicle_part",
        "id" : "stowboard_vertical",
        "name" : "stow board",
        "symbol" : "j",
        "color" : "white",
        "broken_symbol" : "#",
        "broken_color" : "light_gray",
        "durability" : 200,
        "size" : 250,
        "item" : "sheet_metal",
        "difficulty" : 3,
        "location" : "center",
        "flags" : ["OBSTACLE", "OPAQUE", "CARGO", "COVERED"]
    },{
        "type" : "vehicle_part",
        "id" : "roof_cloth",
        "name" : "cloth roof",
        "symbol" : "#",
        "color" : "light_gray",
        "broken_symbol" : "#",
        "broken_color" : "dark_gray",
        "durability" : 15,
        "item" : "sheet",
        "difficulty" : 1,
        "location" : "roof",
        "flags" : ["ROOF", "FOLDABLE"],
        "breaks_into" : [
            {"item": "rag", "min": 3, "max": 6}
        ]
    },{
        "type" : "vehicle_part",
        "id" : "roof",
        "name" : "roof",
        "symbol" : "#",
        "color" : "light_gray",
        "broken_symbol" : "#",
        "broken_color" : "dark_gray",
        "durability" : 240,
        "item" : "sheet_metal",
        "difficulty" : 1,
        "location" : "roof",
        "flags" : ["ROOF"],
        "breaks_into" : [
            {"item": "steel_lump", "min": 1, "max": 3},
            {"item": "steel_chunk", "min": 3, "max": 4},
            {"item": "scrap", "min": 4, "max": 6}
        ]
    },{
        "type" : "vehicle_part",
        "id" : "hdroof",
        "name" : "heavy duty roof",
        "symbol" : "#",
        "color" : "dark_gray",
        "broken_symbol" : "#",
        "broken_color" : "dark_gray",
        "durability" : 1000,
        "item" : "steel_plate",
        "difficulty" : 1,
        "location" : "roof",
        "flags" : ["ROOF"],
        "breaks_into" : [
            {"item": "steel_lump", "min": 2, "max": 4},
            {"item": "steel_chunk", "min": 3, "max": 5},
            {"item": "scrap", "min": 4, "max": 6}
        ]
    },{
        "type" : "vehicle_part",
        "id" : "door",
        "name" : "door",
        "symbol" : "+",
        "color" : "cyan",
        "broken_symbol" : "&",
        "broken_color" : "cyan",
        "damage_modifier" : 80,
        "durability" : 225,
        "item" : "frame",
        "difficulty" : 2,
        "location" : "center",
        "flags" : ["OBSTACLE", "OPENABLE", "BOARDABLE", "WINDOW"],
        "breaks_into" : [
            {"item": "steel_lump", "min": 4, "max": 6},
            {"item": "steel_chunk", "min": 4, "max": 6},
            {"item": "scrap", "min": 4, "max": 6}
        ]
    },{
        "type" : "vehicle_part",
        "id" : "door_opaque",
        "name" : "opaque door",
        "symbol" : "+",
        "color" : "cyan",
        "broken_symbol" : "&",
        "broken_color" : "cyan",
        "damage_modifier" : 80,
        "durability" : 240,
        "item" : "frame",
        "difficulty" : 2,
        "location" : "center",
        "flags" : ["OBSTACLE", "OPAQUE", "OPENABLE", "BOARDABLE"],
        "breaks_into" : [
            {"item": "steel_lump", "min": 4, "max": 6},
            {"item": "steel_chunk", "min": 4, "max": 6},
            {"item": "scrap", "min": 4, "max": 6}
        ]
    },{
        "type" : "vehicle_part",
        "id" : "door_internal",
        "name" : "internal door",
        "symbol" : "+",
        "color" : "cyan",
        "broken_symbol" : "&",
        "broken_color" : "cyan",
        "damage_modifier" : 75,
        "durability" : 240,
        "item" : "frame",
        "difficulty" : 2,
        "location" : "center",
        "flags" : ["OBSTACLE", "OPAQUE", "OPENABLE", "ROOF", "BOARDABLE"],
        "breaks_into" : [
            {"item": "steel_lump", "min": 4, "max": 6},
            {"item": "steel_chunk", "min": 4, "max": 6},
            {"item": "scrap", "min": 4, "max": 6}
        ]
    },{
        "type" : "vehicle_part",
        "id" : "hatch",
        "name" : "hatch",
        "symbol" : "+",
        "color" : "light_gray",
        "broken_symbol" : "&",
        "broken_color" : "light_gray",
        "damage_modifier" : 80,
        "durability" : 120,
        "size" : 150,
        "item" : "frame",
        "difficulty" : 2,
        "location" : "center",
        "flags" : ["CARGO", "OBSTACLE", "OPENABLE", "MULTISQUARE", "BOARDABLE", "COVERED"],
        "breaks_into" : [
            {"item": "steel_lump", "min": 4, "max": 6},
            {"item": "steel_chunk", "min": 4, "max": 6},
            {"item": "scrap", "min": 4, "max": 6}
        ]
    },{
        "type" : "vehicle_part",
        "id" : "hdhatch",
        "name" : "heavy duty hatch",
        "symbol" : "+",
        "color" : "dark_gray",
        "broken_symbol" : "&",
        "broken_color" : "dark_gray",
        "damage_modifier" : 80,
        "durability" : 360,
        "size" : 150,
        "item" : "hdframe",
        "difficulty" : 4,
        "location" : "center",
        "flags" : ["CARGO", "OBSTACLE", "OPENABLE", "MULTISQUARE", "BOARDABLE", "COVERED"],
        "breaks_into" : [
            {"item": "steel_lump", "min": 4, "max": 6},
            {"item": "steel_chunk", "min": 4, "max": 6},
            {"item": "scrap", "min": 4, "max": 6}
        ]
    },{
        "type" : "vehicle_part",
        "id" : "windshield",
        "name" : "windshield",
        "symbol" : "\"",
        "color" : "light_cyan",
        "broken_symbol" : "0",
        "broken_color" : "light_gray",
        "damage_modifier" : 70,
        "durability" : 50,
        "item" : "glass_sheet",
        "difficulty" : 1,
        "location" : "center",
        "flags" : ["OVER", "OBSTACLE", "WINDOW"],
        "breaks_into" : [
            {"item": "glass_shard", "min": 3, "max": 6}
        ]
    },{
        "type" : "vehicle_part",
        "id" : "blade_horizontal",
        "name" : "blade",
        "symbol" : "-",
        "color" : "white",
        "broken_symbol" : "x",
        "broken_color" : "white",
        "damage_modifier" : 250,
        "durability" : 200,
        "item" : "blade",
        "difficulty" : 2,
        "location" : "structure",
        "flags" : ["UNMOUNT_ON_DAMAGE", "SHARP", "PROTRUSION"],
        "breaks_into" : []
    },{
        "type" : "vehicle_part",
        "id" : "blade_vertical",
        "name" : "blade",
        "symbol" : "|",
        "color" : "white",
        "broken_symbol" : "x",
        "broken_color" : "white",
        "damage_modifier" : 250,
        "durability" : 200,
        "item" : "blade",
        "difficulty" : 2,
        "location" : "structure",
        "flags" : ["UNMOUNT_ON_DAMAGE", "SHARP", "PROTRUSION"],
        "breaks_into" : []
    },{
        "type" : "vehicle_part",
        "id" : "spike",
        "name" : "spike",
        "symbol" : ".",
        "color" : "white",
        "broken_symbol" : "x",
        "broken_color" : "white",
        "damage_modifier" : 300,
        "durability" : 250,
        "item" : "spike",
        "difficulty" : 2,
        "location" : "structure",
        "flags" : ["UNMOUNT_ON_DAMAGE", "SHARP", "PROTRUSION"],
        "breaks_into" : []
    },{
        "type" : "vehicle_part",
        "id" : "wheel",
        "name" : "wheel",
        "symbol" : "0",
        "color" : "dark_gray",
        "broken_symbol" : "x",
        "broken_color" : "light_gray",
        "damage_modifier" : 50,
        "durability" : 200,
        "wheel_width" : 9,
        "item" : "wheel",
        "difficulty" : 4,
        "location" : "under",
        "flags" : ["WHEEL", "VARIABLE_SIZE"],
        "breaks_into" : [
            {"item": "steel_lump", "min": 1, "max": 2},
            {"item": "steel_chunk", "min": 1, "max": 2},
            {"item": "scrap", "min": 1, "max": 2}
        ]
    },{
        "type" : "vehicle_part",
        "id" : "wheel_wide",
        "name" : "wide wheel",
        "symbol" : "O",
        "color" : "dark_gray",
        "broken_symbol" : "x",
        "broken_color" : "light_gray",
        "damage_modifier" : 50,
        "durability" : 400,
        "wheel_width" : 14,
        "item" : "wheel_wide",
        "difficulty" : 5,
        "location" : "under",
        "flags" : ["WHEEL", "VARIABLE_SIZE"],
        "breaks_into" : [
            {"item": "steel_lump", "min": 2, "max": 3},
            {"item": "steel_chunk", "min": 2, "max": 3},
            {"item": "scrap", "min": 2, "max": 3}
        ]
    },{
        "type" : "vehicle_part",
        "id" : "wheel_armor",
        "name" : "armored wheel",
        "symbol" : "0",
        "color" : "green",
        "broken_symbol" : "x",
        "broken_color" : "light_gray",
        "damage_modifier" : 50,
        "durability" : 800,
        "wheel_width" : 20,
        "item" : "wheel_armor",
        "difficulty" : 6,
        "location" : "under",
        "flags" : ["WHEEL", "VARIABLE_SIZE"],
        "breaks_into" : [
            {"item": "steel_lump", "min": 2, "max": 3},
            {"item": "steel_chunk", "min": 2, "max": 3},
            {"item": "scrap", "min": 2, "max": 3}
        ]
    },{
        "type" : "vehicle_part",
        "id" : "wheel_unicycle",
        "name" : "unicycle wheel",
        "symbol" : "|",
        "color" : "dark_gray",
        "broken_symbol" : "x",
        "broken_color" : "light_gray",
        "damage_modifier" : 50,
        "durability" : 40,
        "wheel_width" : 2,
        "item" : "wheel_bicycle",
        "difficulty" : 2,
        "location" : "under",
        "flags" : ["WHEEL", "STABLE", "VARIABLE_SIZE"],
        "breaks_into" : [
            {"item": "steel_lump", "min": 0, "max": 1},
            {"item": "steel_chunk", "min": 1, "max": 2},
            {"item": "scrap", "min": 1, "max": 2}
        ]
    },{
        "type" : "vehicle_part",
        "id" : "wheel_wheelchair",
        "name" : "wheelchair wheel",
        "symbol" : "|",
        "color" : "dark_gray",
        "broken_symbol" : "x",
        "broken_color" : "light_gray",
        "damage_modifier" : 50,
        "durability" : 40,
        "wheel_width" : 4,
        "item" : "wheel_wheelchair",
        "difficulty" : 2,
        "location" : "under",
        "flags" : ["WHEEL", "STABLE", "VARIABLE_SIZE", "FOLDABLE"],
        "breaks_into" : [
            {"item": "steel_lump", "min": 0, "max": 1},
            {"item": "steel_chunk", "min": 1, "max": 2},
            {"item": "scrap", "min": 1, "max": 2}
        ]
    },{
        "type" : "vehicle_part",
        "id" : "wheel_bicycle",
        "name" : "bicycle wheel",
        "symbol" : "|",
        "color" : "dark_gray",
        "broken_symbol" : "x",
        "broken_color" : "light_gray",
        "damage_modifier" : 50,
        "durability" : 40,
        "wheel_width" : 2,
        "item" : "wheel_bicycle",
        "difficulty" : 1,
        "location" : "under",
        "flags" : ["WHEEL", "VARIABLE_SIZE"],
        "breaks_into" : [
            {"item": "steel_lump", "min": 0, "max": 1},
            {"item": "steel_chunk", "min": 1, "max": 2},
            {"item": "scrap", "min": 1, "max": 2}
        ]
    },{
        "type" : "vehicle_part",
        "id" : "wheel_motorbike",
        "name" : "motorbike wheel",
        "symbol" : "o",
        "color" : "dark_gray",
        "broken_symbol" : "x",
        "broken_color" : "light_gray",
        "damage_modifier" : 50,
        "durability" : 90,
        "wheel_width" : 4,
        "item" : "wheel_motorbike",
        "difficulty" : 2,
        "location" : "under",
        "flags" : ["WHEEL", "VARIABLE_SIZE"],
        "breaks_into" : [
            {"item": "steel_lump", "min": 1, "max": 3},
            {"item": "steel_chunk", "min": 1, "max": 3},
            {"item": "scrap", "min": 1, "max": 3}
        ]
    },{
        "type" : "vehicle_part",
        "id" : "wheel_small",
        "name" : "small wheel",
        "symbol" : "o",
        "color" : "dark_gray",
        "broken_symbol" : "x",
        "broken_color" : "light_gray",
        "damage_modifier" : 50,
        "durability" : 70,
        "wheel_width" : 6,
        "item" : "wheel_small",
        "difficulty" : 2,
        "location" : "under",
        "flags" : ["WHEEL", "VARIABLE_SIZE"],
        "breaks_into" : [
            {"item": "steel_lump", "min": 1, "max": 1},
            {"item": "steel_chunk", "min": 1, "max": 3},
            {"item": "scrap", "min": 1, "max": 3}
        ]
    },{
        "type" : "vehicle_part",
        "id" : "wheel_caster",
        "name" : "casters",
        "symbol" : "o",
        "color" : "dark_gray",
        "broken_symbol" : "x",
        "broken_color" : "light_gray",
        "damage_modifier" : 50,
        "durability" : 70,
        "wheel_width" : 6,
        "item" : "wheel_caster",
        "difficulty" : 1,
        "location" : "under",
        "flags" : ["WHEEL", "STABLE", "VARIABLE_SIZE", "FOLDABLE"],
        "breaks_into" : [
            {"item": "steel_lump", "min": 0, "max": 1},
            {"item": "steel_chunk", "min": 1, "max": 2},
            {"item": "scrap", "min": 1, "max": 2}]
    },{
        "type" : "vehicle_part",
        "id" : "wheel_wood",
        "name" : "wooden cart wheel",
        "symbol" : "|",
        "color" : "brown",
        "broken_symbol" : "x",
        "broken_color" : "brown",
        "damage_modifier" : 50,
        "durability" : 30,
        "wheel_width" : 2,
        "item" : "wheel_wood",
        "difficulty" : 2,
        "location" : "under",
        "flags" : ["WHEEL", "VARIABLE_SIZE"],
        "breaks_into" : [
            {"item": "2x4", "min": 0, "max": 4},
            {"item": "nail", "min": 5, "max": 15}]
    },{
        "type" : "vehicle_part",
        "id" : "wheel_wood_b",
        "name" : "banded wooden cart wheel",
        "symbol" : "|",
        "color" : "brown",
        "broken_symbol" : "x",
        "broken_color" : "brown",
        "damage_modifier" : 60,
        "durability" : 60,
        "wheel_width" : 2,
        "item" : "wheel_wood_b",
        "difficulty" : 2,
        "location" : "under",
        "flags" : ["WHEEL", "VARIABLE_SIZE"],
        "breaks_into" : [
            {"item": "2x4", "min": 0, "max": 4},
            {"item": "nail", "min": 5, "max": 15},
			{"item": "scrap", "min": 1, "max": 2}]
    },{
        "type" : "vehicle_part",
        "id" : "engine_1cyl",
        "name" : "1-cylinder engine",
        "symbol" : "*",
        "color" : "light_red",
        "broken_symbol" : "#",
        "broken_color" : "red",
        "damage_modifier" : 80,
        "durability" : 150,
        "epower" : 0,
        "fuel_type" : "gasoline",
        "item" : "1cyl_combustion",
        "difficulty" : 2,
        "location" : "engine_block",
        "flags" : ["ENGINE", "VARIABLE_SIZE"],
        "breaks_into" : [
            {"item": "steel_lump", "min": 5, "max": 10},
            {"item": "steel_chunk", "min": 5, "max": 10},
            {"item": "scrap", "min": 5, "max": 10}
        ]
    },{
        "type" : "vehicle_part",
        "id" : "engine_vtwin",
        "name" : "V-twin engine",
        "symbol" : "*",
        "color" : "light_red",
        "broken_symbol" : "#",
        "broken_color" : "red",
        "damage_modifier" : 80,
        "durability" : 200,
        "epower" : -50,
        "fuel_type" : "gasoline",
        "item" : "v2_combustion",
        "difficulty" : 2,
        "location" : "engine_block",
        "flags" : ["ENGINE", "VARIABLE_SIZE"],
        "breaks_into" : [
            {"item": "steel_lump", "min": 10, "max": 20},
            {"item": "steel_chunk", "min": 10, "max": 20},
            {"item": "scrap", "min": 10, "max": 20}
        ]
    },{
        "type" : "vehicle_part",
        "id" : "engine_inline4",
        "name" : "Inline-4 engine",
        "symbol" : "*", "color": "light_red",
        "broken_symbol" : "#",
        "broken_color" : "red",
        "damage_modifier" : 80,
        "durability" : 300,
        "epower" : -100,
        "fuel_type" : "gasoline",
        "item" : "i4_combustion",
        "difficulty" : 3,
        "location" : "engine_block",
        "flags" : ["ENGINE", "VARIABLE_SIZE"],
        "breaks_into" : [
            {"item": "steel_lump", "min": 20, "max": 30},
            {"item": "steel_chunk", "min": 20, "max": 30},
            {"item": "scrap", "min": 20, "max": 30}
        ]
    },{
        "type" : "vehicle_part",
        "id" : "engine_v6",
        "name" : "V6 engine",
        "symbol" : "*",
        "color" : "light_red",
        "broken_symbol" : "#",
        "broken_color" : "red",
        "damage_modifier" : 80,
        "durability" : 400,
        "epower" : -150,
        "fuel_type" : "gasoline",
        "item" : "v6_combustion",
        "difficulty" : 4,
        "location" : "engine_block",
        "flags" : ["ENGINE", "VARIABLE_SIZE"],
        "breaks_into" : [
            {"item": "steel_lump", "min": 30, "max": 40},
            {"item": "steel_chunk", "min": 30, "max": 40},
            {"item": "scrap", "min": 30, "max": 40}
        ]
    },{
        "type" : "vehicle_part",
        "id" : "engine_v8",
        "name" : "V8 engine",
        "symbol" : "*",
        "color" : "light_red",
        "broken_symbol" : "#",
        "broken_color" : "red",
        "damage_modifier" : 80,
        "durability" : 400,
        "epower" : -200,
        "fuel_type" : "gasoline",
        "item" : "v8_combustion",
        "difficulty" : 4,
        "location" : "engine_block",
        "flags" : ["ENGINE", "VARIABLE_SIZE"],
        "breaks_into" : [
            {"item": "steel_lump", "min": 40, "max": 50},
            {"item": "steel_chunk", "min": 40, "max": 50},
            {"item": "scrap", "min": 40, "max": 50}
        ]
    },{
        "type" : "vehicle_part",
        "id" : "engine_v12",
        "name" : "V12 Engine",
        "symbol" : "*",
        "color" : "light_red",
        "broken_symbol" : "#",
        "broken_color" : "red",
        "damage_modifier" : 80,
        "durability" : 600,
        "epower" : -350,
        "fuel_type" : "gasoline",
        "item" : "v12_combustion",
        "difficulty" : 8,
        "location" : "engine_block",
        "flags" : ["ENGINE", "VARIABLE_SIZE"],
        "breaks_into" : [
            {"item": "steel_lump", "min": 45, "max": 58},
            {"item": "steel_chunk", "min": 45, "max": 58},
            {"item": "scrap", "min": 45, "max": 58}
        ]
    },{
        "type" : "vehicle_part",
        "id" : "engine_electric",
        "name" : "electric motor",
        "symbol" : "*",
        "color" : "yellow",
        "broken_symbol" : "#",
        "broken_color" : "red",
        "damage_modifier" : 80,
        "durability" : 200,
        "power" : 70,
        "epower" : -29000,
        "fuel_type" : "battery",
        "item" : "motor",
        "difficulty" : 3,
        "location" : "engine_block",
        "flags" : ["ENGINE"],
        "breaks_into" : [
            {"item": "steel_lump", "min": 3, "max": 5},
            {"item": "steel_chunk", "min": 3, "max": 5},
            {"item": "scrap", "min": 3, "max": 5},
            {"item": "cable", "min": 10, "max": 15}
        ]
    },{
        "type" : "vehicle_part",
        "id" : "engine_electric_large",
        "name" : "large electric motor",
        "symbol" : "*",
        "color" : "yellow",
        "broken_symbol" : "#",
        "broken_color" : "red",
        "damage_modifier" : 80,
        "durability" : 400,
        "power" : 350,
        "epower" : -137000,
        "fuel_type" : "battery",
        "item" : "motor_large",
        "difficulty" : 4,
        "location" : "engine_block",
        "flags" : ["ENGINE"],
        "breaks_into" : [
            {"item": "steel_lump", "min": 30, "max": 40},
            {"item": "steel_chunk", "min": 30, "max": 40},
            {"item": "scrap", "min": 30, "max": 40},
            {"item": "cable", "min": 15, "max": 20}
        ]
    },{
        "type" : "vehicle_part",
        "id" : "engine_electric_small",
        "name" : "small electric motor",
        "symbol" : "*",
        "color" : "yellow",
        "broken_symbol" : "#",
        "broken_color" : "red",
        "damage_modifier" : 80,
        "durability" : 120,
        "power" : 15,
        "epower" : -6000,
        "fuel_type" : "battery",
        "item" : "motor_small",
        "difficulty" : 1,
        "location" : "engine_block",
        "flags" : ["ENGINE"],
        "breaks_into" : [
            {"item": "steel_lump", "min": 1, "max": 2},
            {"item": "steel_chunk", "min": 1, "max": 2},
            {"item": "scrap", "min": 1, "max": 2},
            {"item": "cable", "min": 3, "max": 6}
        ]
    },{
        "type" : "vehicle_part",
        "id" : "engine_plasma",
        "name" : "plasma engine",
        "symbol" : "*",
        "color" : "light_blue",
        "broken_symbol" : "#",
        "broken_color" : "red",
        "damage_modifier" : 80,
        "durability" : 250,
        "power" : 400,
        "epower" : 2238,
        "fuel_type" : "plasma",
        "item" : "plasma_engine",
        "difficulty" : 6,
        "location" : "engine_block",
        "flags" : ["ENGINE"],
        "breaks_into" : [
            {"item": "steel_lump", "min": 10, "max": 15},
            {"item": "steel_chunk", "min": 10, "max": 15},
            {"item": "scrap", "min": 10, "max": 15}
        ]
    },{
        "type" : "vehicle_part",
        "id" : "foot_pedals",
        "name" : "foot pedals",
        "symbol" : "*",
        "color" : "light_gray",
        "broken_symbol" : "#",
        "broken_color" : "red",
        "damage_modifier" : 50,
        "durability" : 50,
        "power" : 60,
        "fuel_type" : "muscle",
        "item" : "foot_crank",
        "difficulty" : 1,
        "location" : "engine_block",
        "flags" : ["PEDALS", "ENGINE", "FOLDABLE"],
        "breaks_into" : [
            {"item": "steel_chunk", "min": 1, "max": 2},
            {"item": "scrap", "min": 0, "max": 2}
        ]
    },{
        "type" : "vehicle_part",
        "id" : "hand_rims",
        "name" : "hand rims",
        "symbol" : "*",
        "color" : "light_gray",
        "broken_symbol" : "#",
        "broken_color" : "red",
        "damage_modifier" : 50,
        "durability" : 50,
        "power" : 50,
        "fuel_type" : "muscle",
        "item" : "hand_rims",
        "difficulty" : 1,
        "location" : "engine_block",
        "flags" : ["HAND_RIMS", "ENGINE", "FOLDABLE"],
        "breaks_into" : [
            {"item": "steel_chunk", "min": 1, "max": 2},
            {"item": "scrap", "min": 0, "max": 2}
        ]
    },{
        "type" : "vehicle_part",
        "id" : "gas_tank_small",
        "name" : "gasoline tank (small)",
        "symbol" : "O",
        "color" : "light_red",
        "broken_symbol" : "#",
        "broken_color" : "red",
        "damage_modifier" : 80,
        "durability" : 100,
        "size" : 6000,
        "fuel_type" : "gasoline",
        "item" : "metal_tank_small",
        "difficulty" : 1,
        "location" : "fuel_source",
        "flags" : ["FUEL_TANK"],
        "breaks_into" : [
            {"item": "steel_lump", "min": 1, "max": 2},
            {"item": "scrap", "min": 1, "max": 2}
        ]
    },{
        "type" : "vehicle_part",
        "id" : "gas_tank",
        "name" : "gasoline tank",
        "symbol" : "O",
        "color" : "light_red",
        "broken_symbol" : "#",
        "broken_color" : "red",
        "damage_modifier" : 80,
        "durability" : 150,
        "size" : 30000,
        "fuel_type" : "gasoline",
        "item" : "metal_tank",
        "difficulty" : 1,
        "location" : "fuel_source",
        "flags" : ["FUEL_TANK"],
        "breaks_into" : [
            {"item": "steel_lump", "min": 1, "max": 1},
            {"item": "steel_chunk", "min": 1, "max": 2},
            {"item": "scrap", "min": 1, "max": 2}
        ]
    },{
        "type" : "vehicle_part",
        "id" : "gas_tank_little",
        "name" : "gasoline tank (little)",
        "symbol" : "O",
        "color" : "light_red",
        "broken_symbol" : "#",
        "broken_color" : "red",
        "damage_modifier" : 80,
        "durability" : 75,
        "size" : 650,
        "fuel_type" : "gasoline",
        "item" : "metal_tank_little",
        "difficulty" : 1,
        "location" : "fuel_source",
        "flags" : ["FUEL_TANK"],
        "breaks_into" : [
            {"item": "scrap", "min": 1, "max": 2}
        ]
    },{
        "type" : "vehicle_part",
        "id" : "external_gas_tank",
        "name" : "externally mounted gas tank",
        "symbol" : "O",
        "color" : "light_red",
        "broken_symbol" : "#",
        "broken_color" : "red",
        "damage_modifier" : 80,
        "durability" : 160,
        "size" : 110000,
        "fuel_type" : "gasoline",
        "item" : "55gal_drum",
        "difficulty" : 1,
        "location" : "structure",
        "flags" : ["UNMOUNT_ON_DAMAGE", "FUEL_TANK", "PROTRUSION"],
        "breaks_into" : []
    },{
        "type" : "vehicle_part",
        "id" : "small_storage_battery",
        "name" : "small storage battery",
        "symbol" : "O",
        "color" : "yellow",
        "broken_symbol" : "#",
        "broken_color" : "red",
        "damage_modifier" : 80,
        "durability" : 200,
        "size" : 1000,
        "fuel_type" : "battery",
        "item" : "small_storage_battery",
        "difficulty" : 1,
        "location" : "fuel_source",
        "flags" : ["FUEL_TANK"],
        "breaks_into" : [
            {"item": "scrap", "min": 1, "max": 2}
        ]
    },{
        "type" : "vehicle_part",
        "id" : "storage_battery",
        "name" : "storage battery",
        "symbol" : "O",
        "color" : "yellow",
        "broken_symbol" : "#",
        "broken_color" : "red",
        "damage_modifier" : 80,
        "durability" : 300,
        "size" : 100000,
        "fuel_type" : "battery",
        "item" : "storage_battery",
        "difficulty" : 2,
        "location" : "fuel_source",
        "flags" : ["FUEL_TANK"],
        "breaks_into" : [
            {"item": "steel_lump", "min": 5, "max": 10},
            {"item": "steel_chunk", "min": 5, "max": 10},
            {"item": "scrap", "min": 5, "max": 10}
        ]
    },{
        "type" : "vehicle_part",
        "id" : "minireactor",
        "name" : "minireactor",
        "symbol" : "O",
        "color" : "light_green",
        "broken_symbol" : "#",
        "broken_color" : "red",
        "damage_modifier" : 80,
        "durability" : 580,
        "size" : 10000,
        "epower" : 149200,
        "fuel_type" : "plutonium",
        "item" : "minireactor",
        "difficulty" : 7,
        "location" : "fuel_source",
        "flags" : ["FUEL_TANK"],
        "breaks_into" : [
            {"item": "steel_lump", "min": 6, "max": 11},
            {"item": "steel_chunk", "min": 6, "max": 11},
            {"item": "scrap", "min": 6, "max": 11}
        ]
    },{
        "type" : "vehicle_part",
        "id" : "hydrogen_tank",
        "name" : "hydrogen tank",
        "symbol" : "O",
        "color" : "light_blue",
        "broken_symbol" : "#",
        "broken_color" : "red",
        "damage_modifier" : 80,
        "durability" : 150,
        "size" : 3000,
        "fuel_type" : "plasma",
        "item" : "metal_tank",
        "difficulty" : 1,
        "location" : "fuel_source",
        "flags" : ["FUEL_TANK"],
        "breaks_into" : [
            {"item": "steel_lump", "min": 1, "max": 1},
            {"item": "steel_chunk", "min": 1, "max": 2},
            {"item": "scrap", "min": 1, "max": 2}
        ]
    },{
        "type" : "vehicle_part",
        "id" : "water_tank",
        "name" : "water tank",
        "symbol" : "O",
        "color" : "light_cyan",
        "broken_symbol" : "#",
        "broken_color" : "red",
        "damage_modifier" : 80,
        "durability" : 150,
        "size" : 400,
        "fuel_type" : "water",
        "item" : "metal_tank",
        "difficulty" : 1,
        "location" : "fuel_source",
        "flags" : ["FUEL_TANK"],
        "breaks_into" : [
            {"item": "steel_lump", "min": 1, "max": 1},
            {"item": "steel_chunk", "min": 1, "max": 2},
            {"item": "scrap", "min": 1, "max": 2}
        ]
    },{
        "type" : "vehicle_part",
        "id" : "minifridge",
        "name" : "minifridge",
        "symbol" : "H",
        "color" : "light_blue",
        "broken_symbol" : "#",
        "broken_color" : "light_blue",
        "damage_modifier" : 80,
        "durability" : 100,
        "epower" : -249,
        "size" : 300,
        "item" : "minifridge",
        "difficulty" : 3,
        "location" : "center",
        "flags" : ["CARGO", "OBSTACLE", "FRIDGE", "COVERED"],
        "breaks_into" : [
            {"item": "steel_lump", "min": 8, "max": 13},
            {"item": "steel_chunk", "min": 8, "max": 13},
            {"item": "scrap", "min": 8, "max": 13},
            {"item": "hose", "min": 0, "max": 1}
        ]
    },{
        "type" : "vehicle_part",
        "id" : "trunk",
        "name" : "trunk",
        "symbol" : "H",
        "color" : "brown",
        "broken_symbol" : "#",
        "broken_color" : "brown",
        "damage_modifier" : 80,
        "durability" : 350,
        "size" : 650,
        "item" : "frame",
        "difficulty" : 1,
        "location" : "center",
        "flags" : ["CARGO", "COVERED"],
        "breaks_into" : [
            {"item": "steel_lump", "min": 4, "max": 6},
            {"item": "steel_chunk", "min": 4, "max": 6},
            {"item": "scrap", "min": 4, "max": 6}
        ]
    },{
        "type" : "vehicle_part",
        "id" : "box",
        "name" : "box",
        "symbol" : "o",
        "color" : "brown",
        "broken_symbol" : "#",
        "broken_color" : "brown",
        "damage_modifier" : 60,
        "durability" : 100,
        "size" : 275,
        "item" : "frame",
        "difficulty" : 1,
        "location" : "center",
        "flags" : ["CARGO", "BOARDABLE", "COVERED"],
        "breaks_into" : [
            {"item": "steel_lump", "min": 4, "max": 6},
            {"item": "steel_chunk", "min": 4, "max": 6},
            {"item": "scrap", "min": 4, "max": 6}
        ]
    },{
        "type" : "vehicle_part",
        "id" : "basketsm",
        "name" : "wire bike basket",
        "symbol" : "o",
        "color" : "brown",
        "broken_symbol" : "#",
        "broken_color" : "brown",
        "damage_modifier" : 60,
        "durability" : 75,
        "size" : 60,
        "item" : "wire",
        "difficulty" : 1,
        "location" : "center",
        "flags" : ["CARGO", "BOARDABLE", "FOLDABLE"]
    },{
        "type" : "vehicle_part",
        "id" : "basketlg",
        "name" : "shopping cart basket",
        "symbol" : "o",
        "color" : "brown",
        "broken_symbol" : "#",
        "broken_color" : "brown",
        "damage_modifier" : 60,
        "durability" : 75,
        "size" : 200,
        "item" : "basket",
        "difficulty" : 1,
        "location" : "center",
        "flags" : ["CARGO", "BOARDABLE"]
    },{
        "type" : "vehicle_part",
        "id" : "veh_table",
        "name" : "table",
        "symbol" : "#",
        "color" : "red",
        "broken_symbol" : "#",
        "broken_color" : "light_gray",
        "damage_modifier" : 60,
        "durability" : 145,
        "size" : 15,
        "item" : "v_table",
        "difficulty" : 1,
        "location" : "center",
        "flags" : ["CARGO", "OBSTACLE"],
        "breaks_into" : [
            {"item": "2x4", "min": 1, "max": 6},
            {"item": "splinter", "min": 4, "max": 6},
            {"item": "nail", "min": 4, "max": 7}
        ]
    },{
        "type" : "vehicle_part",
        "id" : "controls",
        "name" : "controls",
        "symbol" : "$",
        "color" : "light_gray",
        "broken_symbol" : "$",
        "broken_color" : "red",
        "damage_modifier" : 10,
        "durability" : 250,
        "item" : "vehicle_controls",
        "difficulty" : 3,
        "flags" : ["CONTROLS", "FOLDABLE"],
        "breaks_into" : [
            {"item": "steel_lump", "min": 1, "max": 1},
            {"item": "steel_chunk", "min": 1, "max": 3},
            {"item": "scrap", "min": 1, "max": 3}
        ]
    },{
        "type" : "vehicle_part",
        "id" : "muffler",
        "name" : "muffler",
        "symbol" : "/",
        "color" : "light_gray",
        "broken_symbol" : "/",
        "broken_color" : "light_gray",
        "damage_modifier" : 10,
        "durability" : 50,
        "bonus" : 40,
        "item" : "muffler",
        "difficulty" : 2,
        "flags" : ["MUFFLER"],
        "breaks_into" : [
            {"item": "steel_lump", "min": 3, "max": 5},
            {"item": "steel_chunk", "min": 3, "max": 5},
            {"item": "scrap", "min": 3, "max": 5}
        ]
    },{
        "type" : "vehicle_part",
        "id" : "seatbelt",
        "name" : "seatbelt",
        "symbol" : ",",
        "color" : "light_gray",
        "broken_symbol" : ",",
        "broken_color" : "red",
        "damage_modifier" : 10,
        "durability" : 35,
        "bonus" : 25,
        "item" : "rope_6",
        "difficulty" : 1,
        "location" : "on_seat",
        "flags" : ["SEATBELT"],
        "breaks_into" : [
            {"item": "string_36", "min": 0, "max": 3}
        ]
    },{
        "type" : "vehicle_part",
        "id" : "seatbelt_heavyduty",
        "name" : "5-point harness",
        "symbol" : ",",
        "color" : "light_gray",
        "broken_symbol" : ",",
        "broken_color" : "red",
        "damage_modifier" : 10,
        "durability" : 100,
        "bonus" : 25,
        "item" : "rope_30",
        "difficulty" : 2,
        "location" : "on_seat",
        "flags" : ["SEATBELT"],
        "breaks_into" : [
            {"item": "string_36", "min": 0, "max": 3}
        ]
    },{
        "type" : "vehicle_part",
        "id" : "v_curtain",
        "name": "curtain",
        "symbol": "\"",
        "color": "dark_gray",
        "broken_symbol": "0",
        "broken_color": "light_gray",
        "damage_modifier": 1,
        "durability": 200,
        "bonus": 25,
        "item": "sheet",
        "location": "on_windshield",
        "difficulty": 1,
        "flags": ["OPENABLE", "OPENCLOSE_INSIDE", "OPAQUE", "CURTAIN"],
        "breaks_into": []
    },{
        "type" : "vehicle_part",
        "id" : "solar_panel",
        "name" : "solar panel",
        "symbol" : "#",
        "color" : "yellow",
        "broken_symbol" : "x",
        "broken_color" : "yellow",
        "damage_modifier" : 10,
        "durability" : 20,
        "epower" : 111,
        "item" : "solar_panel",
        "difficulty" : 6,
        "location" : "on_roof",
        "flags" : ["SOLAR_PANEL"],
        "breaks_into" : [
            {"item": "steel_lump", "min": 2, "max": 4},
            {"item": "steel_chunk", "min": 2, "max": 4},
            {"item": "scrap", "min": 2, "max": 4},
            {"item": "solar_cell", "min": 1, "max": 4}
        ]
    },{
        "type" : "vehicle_part",
        "id" : "reinforced_solar_panel",
        "name" : "reinforced solar panel",
        "symbol" : "#",
        "color" : "light_blue",
        "broken_symbol" : "x",
        "broken_color" : "light_gray",
        "damage_modifier" : 80,
        "durability" : 300,
        "epower" : 105,
        "item" : "reinforced_solar_panel",
        "difficulty" : 6,
        "location" : "on_roof",
        "flags" : ["SOLAR_PANEL"],
        "breaks_into" : [
            {"item": "steel_lump", "min": 4, "max": 7},
            {"item": "steel_chunk", "min": 4, "max": 7},
            {"item": "scrap", "min": 4, "max": 7},
            {"item": "solar_cell", "min": 1, "max": 4}
        ]
    },{
        "type" : "vehicle_part",
        "id" : "solar_panel_v2",
        "name" : "upgraded solar panel",
        "symbol" : "#",
        "color" : "yellow",
        "broken_symbol" : "x",
        "broken_color" : "yellow",
        "damage_modifier" : 10,
        "durability" : 20,
        "epower" : 222,
        "item" : "solar_panel_v2",
        "difficulty" : 8,
        "location" : "on_roof",
        "flags" : ["SOLAR_PANEL"],
        "breaks_into" : [
            {"item": "steel_lump", "min": 2, "max": 4},
            {"item": "steel_chunk", "min": 2, "max": 4},
            {"item": "scrap", "min": 2, "max": 4},
            {"item": "solar_cell", "min": 1, "max": 6}
        ]
    },{
        "type" : "vehicle_part",
        "id" : "reinforced_solar_panel_v2",
        "name" : "upgraded reinforced solar panel",
        "symbol" : "#",
        "color" : "light_blue",
        "broken_symbol" : "x",
        "broken_color" : "light_gray",
        "damage_modifier" : 80,
        "durability" : 300,
        "epower" : 210,
        "item" : "reinforced_solar_panel_v2",
        "difficulty" : 9,
        "location" : "on_roof",
        "flags" : ["SOLAR_PANEL"],
        "breaks_into" : [
            {"item": "steel_lump", "min": 4, "max": 7},
            {"item": "steel_chunk", "min": 4, "max": 7},
            {"item": "scrap", "min": 4, "max": 7},
            {"item": "solar_cell", "min": 1, "max": 6}
        ]
    },{
        "type" : "vehicle_part",
        "id" : "solar_panel_v3",
        "name" : "quantum solar panel",
        "symbol" : "#",
        "color" : "yellow",
        "broken_symbol" : "x",
        "broken_color" : "light_gray",
        "damage_modifier" : 10,
        "durability" : 30,
        "epower" : 555,
        "item" : "solar_panel_v3",
        "difficulty" : 12,
        "location" : "on_roof",
        "flags" : ["SOLAR_PANEL"],
        "breaks_into" : [
            {"item": "steel_lump", "min": 4, "max": 4},
            {"item": "steel_chunk", "min": 4, "max": 4},
            {"item": "scrap", "min": 4, "max": 4},
            {"item": "solar_cell", "min": 2, "max": 8}
        ]
    },{
        "type" : "vehicle_part",
        "id": "water_faucet",
        "name": "water faucet",
        "symbol": "u",
        "color": "light_gray",
        "broken_symbol": "-",
        "broken_color": "light_gray",
        "damage_modifier": 10,
        "durability": 45,
        "item": "water_faucet",
        "difficulty": 1,
        "flags": ["FAUCET"],
        "breaks_into" : [
            {"item": "scrap", "min": 1, "max": 3}
        ]
    },{
        "type" : "vehicle_part",
        "id" : "kitchen_unit",
        "name" : "kitchen unit",
        "symbol" : "&",
        "color" : "light_cyan",
        "broken_symbol" : "x",
        "broken_color" : "light_cyan",
        "damage_modifier" : 10,
        "durability" : 80,
        "size" : 400,
        "item" : "kitchen_unit",
        "difficulty" : 4,
        "location" : "center",
        "flags" : ["CARGO", "OBSTACLE", "KITCHEN", "COVERED"],
        "breaks_into" : [
            {"item": "steel_lump", "min": 30, "max": 40},
            {"item": "steel_chunk", "min": 30, "max": 40},
            {"item": "scrap", "min": 30, "max": 40},
            {"item": "pan", "min": 0, "max": 1},
            {"item": "pot", "min": 0, "max": 1}
        ]
    },{
        "type" : "vehicle_part",
        "id" : "welding_rig",
        "name" : "welding rig",
        "symbol" : "&",
        "color" : "light_red",
        "broken_symbol" : "x",
        "broken_color" : "light_red",
        "damage_modifier" : 10,
        "durability" : 95,
        "size" : 400,
        "item" : "weldrig",
        "difficulty" : 4,
        "location" : "center",
        "flags" : ["CARGO", "OBSTACLE", "WELDRIG", "COVERED"],
        "breaks_into" : [
            {"item": "steel_lump", "min": 3, "max": 6},
            {"item": "steel_chunk", "min": 3, "max": 6},
            {"item": "scrap", "min": 3, "max": 6},
            {"item": "welder", "min": 0, "max": 1}
        ]
    },{
        "type" : "vehicle_part",
        "id" : "craft_rig",
        "name" : "FOODCO kitchen buddy",
        "symbol" : "&",
        "color" : "light_green",
        "broken_symbol" : "x",
        "broken_color" : "light_gray",
        "damage_modifier" : 10,
        "durability" : 80,
        "size" : 400,
        "item" : "craftrig",
        "difficulty" : 4,
        "location" : "center",
        "flags" : ["CARGO", "OBSTACLE", "CRAFTRIG", "COVERED"],
        "breaks_into" : [
            {"item": "steel_lump", "min": 4, "max": 7},
            {"item": "steel_chunk", "min": 4, "max": 7},
            {"item": "scrap", "min": 4, "max": 7},
            {"item": "pan", "min": 0, "max": 1},
            {"item": "pot", "min": 0, "max": 1},
            {"item": "water_purifier", "min": 0, "max": 1},
            {"item": "vac_sealer", "min": 0, "max": 1},
            {"item": "dehydrator", "min": 0, "max": 1},
            {"item": "press", "min": 0, "max": 1}
        ]
    },{
        "type" : "vehicle_part",
        "id" : "chemlab",
        "name" : "onboard chemistry lab",
        "symbol" : "&",
        "color" : "yellow",
        "broken_symbol" : "x",
        "broken_color" : "light_gray",
        "damage_modifier" : 10,
        "durability" : 65,
        "size" : 400,
        "item" : "chemlab",
        "difficulty" : 4,
        "location" : "center",
        "flags" : ["CARGO", "OBSTACLE", "CHEMLAB", "COVERED"],
        "breaks_into" : [
            {"item": "steel_lump", "min": 4, "max": 7},
            {"item": "steel_chunk", "min": 4, "max": 7},
            {"item": "scrap", "min": 4, "max": 7},
            {"item": "chemistry_set", "min": 0, "max": 1},
            {"item": "hotplate", "min": 0, "max": 1}
        ]
    },{
        "type" : "vehicle_part",
        "id" : "veh_forge",
        "name" : "mounted electric forge",
        "symbol" : "&",
        "color" : "red",
        "broken_symbol" : "x",
        "broken_color" : "light_gray",
        "damage_modifier" : 10,
        "durability" : 180,
        "item" : "forgerig",
        "difficulty" : 3,
        "location" : "center",
        "flags" : ["OBSTACLE", "FORGE"],
        "breaks_into" : [
            {"item": "steel_lump", "min": 4, "max": 5},
            {"item": "steel_chunk", "min": 4, "max": 6},
            {"item": "scrap", "min": 4, "max": 6}
        ]
    },{
        "type" : "vehicle_part",
        "id" : "m249",
        "name" : "mounted M249",
        "symbol" : "t",
        "color" : "cyan",
        "broken_symbol" : "#",
        "broken_color" : "cyan",
        "damage_modifier" : 80,
        "durability" : 400,
        "fuel_type" : "223",
        "item" : "m249",
        "size" : 40,
        "difficulty" : 6,
        "location" : "on_roof",
        "flags" : ["TURRET", "CARGO"],
        "breaks_into" : [
            {"item": "m249", "min": 0, "max": 1}
        ]
    },{
        "type" : "vehicle_part",
        "id" : "flamethrower",
        "name" : "mounted flamethrower",
        "symbol" : "t",
        "color" : "dark_gray",
        "broken_symbol" : "#",
        "broken_color" : "dark_gray",
        "damage_modifier" : 80,
        "durability" : 400,
        "fuel_type" : "gasoline",
        "item" : "flamethrower",
        "difficulty" : 7,
        "location" : "on_roof",
        "flags" : ["TURRET"],
        "breaks_into" : [
            {"item": "flamethrower", "min": 0, "max": 1}
        ]
    },{
        "type" : "vehicle_part",
        "id" : "plasma_gun",
        "name" : "mounted plasma gun",
        "symbol" : "t",
        "color" : "light_blue",
        "broken_symbol" : "#",
        "broken_color" : "light_blue",
        "damage_modifier" : 80,
        "durability" : 400,
        "fuel_type" : "plasma",
        "item" : "plasma_rifle",
        "difficulty" : 7,
        "location" : "on_roof",
        "flags" : ["TURRET"],
        "breaks_into" : [
            {"item": "plasma_rifle", "min": 0, "max": 1}
        ]
    },{
        "type" : "vehicle_part",
        "id" : "fusion_gun",
        "name" : "mounted fusion gun",
        "symbol" : "t",
        "color" : "magenta",
        "broken_symbol" : "#",
        "broken_color" : "magenta",
        "damage_modifier" : 80,
        "durability" : 400,
        "fuel_type" : "fusion",
        "item" : "ftk93",
        "difficulty" : 7,
        "size" : 10,
        "location" : "on_roof",
        "flags" : ["TURRET", "CARGO"],
        "breaks_into" : [
            {"item": "ftk93", "min": 0, "max": 1}
        ]
    },{
        "type" : "vehicle_part",
        "id" : "laser_gun",
        "name" : "mounted NX17",
        "symbol" : "t",
        "color" : "magenta",
        "broken_symbol" : "#",
        "broken_color" : "magenta",
        "damage_modifier" : 80,
        "durability" : 400,
        "fuel_type" : "battery",
        "item" : "nx17",
        "difficulty" : 7,
        "location" : "on_roof",
        "flags" : ["TURRET"],
        "breaks_into" : [
            {"item": "nx17", "min": 0, "max": 1}
        ]
    },{
        "type" : "vehicle_part",
        "id" : "mounted_browning",
        "name" : "mounted M2 Browning",
        "symbol" : "t",
        "color" : "green",
        "broken_symbol" : "#",
        "broken_color" : "green",
        "damage_modifier" : 80,
        "durability" : 400,
        "fuel_type" : "50",
        "item" : "m2browning",
        "difficulty" : 6,
        "size" : 1600,
        "location" : "on_roof",
        "flags" : ["TURRET", "CARGO"],
        "breaks_into" : [
            {"item": "m2browning", "min": 0, "max": 1}
        ]
    },{
        "type" : "vehicle_part",
        "id" : "mounted_mk19",
        "name" : "mounted Mark 19 grenade launcher",
        "symbol" : "t",
        "color" : "green",
        "broken_symbol" : "#",
        "broken_color" : "green",
        "damage_modifier" : 80,
        "durability" : 400,
        "fuel_type" : "40mm",
        "item" : "mark19",
        "difficulty" : 6,
        "size" : 480,
        "location" : "on_roof",
        "flags" : ["TURRET", "CARGO"],
        "breaks_into" : [
            {"item": "mark19", "min": 0, "max": 1}
        ]
    },{
        "type" : "vehicle_part",
        "id" : "plating_wood",
        "name" : "wooden armor",
        "symbol" : ")",
        "color" : "brown",
        "broken_symbol" : ")",
        "broken_color" : "brown",
        "durability" : 300,
        "item" : "wood_plate",
        "difficulty" : 3,
        "location" : "armor",
        "flags" : ["ARMOR"],
        "breaks_into" : [
            {"item": "splinter", "min": 7, "max": 9}
        ]
    },{
        "type" : "vehicle_part",
        "id" : "plating_steel",
        "name" : "steel plating",
        "symbol" : ")",
        "color" : "light_cyan",
        "broken_symbol" : ")",
        "broken_color" : "light_cyan",
        "durability" : 1000,
        "item" : "steel_plate",
        "difficulty" : 3,
        "location" : "armor",
        "flags" : ["ARMOR"],
        "breaks_into" : [
            {"item": "steel_lump", "min": 4, "max": 6},
            {"item": "steel_chunk", "min": 4, "max": 6},
            {"item": "scrap", "min": 4, "max": 6}
        ]
    },{
        "type" : "vehicle_part",
        "id" : "plating_superalloy",
        "name" : "superalloy plating",
        "symbol" : ")",
        "color" : "dark_gray",
        "broken_symbol" : ")",
        "broken_color" : "dark_gray",
        "durability" : 900,
        "item" : "alloy_plate",
        "difficulty" : 4,
        "location" : "armor",
        "flags" : ["ARMOR"],
        "breaks_into" : [
            {"item": "steel_lump", "min": 4, "max": 6},
            {"item": "steel_chunk", "min": 4, "max": 6},
            {"item": "scrap", "min": 4, "max": 6}
        ]
    },{
        "type" : "vehicle_part",
        "id" : "plating_spiked",
        "name" : "spiked plating",
        "symbol" : ")",
        "color" : "red",
        "broken_symbol" : ")",
        "broken_color" : "red",
        "damage_modifier" : 150,
        "durability" : 900,
        "item" : "spiked_plate",
        "difficulty" : 3,
        "location" : "armor",
        "flags" : ["ARMOR", "SHARP"],
        "breaks_into" : [
            {"item": "steel_lump", "min": 4, "max": 6},
            {"item": "steel_chunk", "min": 4, "max": 6},
            {"item": "scrap", "min": 4, "max": 6},
            {"item": "spike", "min": 0, "max": 2}
        ]
    },{
        "type" : "vehicle_part",
        "id" : "plating_hard",
        "name" : "hard plating",
        "symbol" : ")",
        "color" : "cyan",
        "broken_symbol" : ")",
        "broken_color" : "cyan",
        "durability" : 2300,
        "item" : "hard_plate",
        "difficulty" : 4,
        "location" : "armor",
        "flags" : ["ARMOR"],
        "breaks_into" : [
            {"item": "steel_lump", "min": 4, "max": 6},
            {"item": "steel_chunk", "min": 4, "max": 6},
            {"item": "scrap", "min": 4, "max": 6}
        ]
    },{
        "type" : "vehicle_part",
        "id" : "plating_military",
        "name" : "military composite armor",
        "symbol" : ")",
        "color" : "green",
        "broken_symbol" : ")",
        "broken_color" : "green",
        "durability" : 3250,
        "item" : "mil_plate",
        "difficulty" : 6,
        "location" : "armor",
        "flags" : ["ARMOR"],
        "breaks_into" : [
            {"item": "steel_lump", "min": 4, "max": 6},
            {"item": "steel_chunk", "min": 4, "max": 6},
            {"item": "scrap", "min": 4, "max": 6},
            {"item": "ceramic_armor", "min": 0, "max": 4}
        ]
    },{
        "type" : "vehicle_part",
        "id" : "headlight",
        "name" : "head light",
        "symbol" : "*",
        "color" : "white",
        "broken_symbol" : "*",
        "broken_color" : "white",
        "damage_modifier" : 10,
        "durability" : 20,
        "epower" : -187,
        "bonus" : 480,
        "item" : "flashlight",
        "difficulty" : 1,
        "flags" : ["CONE_LIGHT"],
        "breaks_into" : [
            {"item": "scrap", "min": 0, "max": 2}
        ]
    },{
        "type" : "vehicle_part",
        "id" : "headlight_reinforced",
        "name" : "reinforced head light",
        "symbol" : "*",
        "color" : "light_blue",
        "broken_symbol" : "*",
        "broken_color" : "white",
        "damage_modifier" : 10,
        "durability" : 80,
        "epower" : -187,
        "bonus" : 480,
        "item" : "headlight_reinforced",
        "difficulty" : 1,
        "flags" : ["CONE_LIGHT"],
        "breaks_into" : [
            {"item": "scrap", "min": 0, "max": 2}
        ]
    },{
        "type" : "vehicle_part",
        "id" : "reinforced_windshield",
        "name" : "reinforced windshield",
        "symbol" : "\"",
        "color" : "light_blue",
        "broken_symbol" : "0",
        "broken_color" : "light_gray",
        "damage_modifier" : 80,
        "durability" : 250,
        "item" : "reinforced_glass_sheet",
        "difficulty" : 6,
        "location" : "center",
        "flags" : ["OBSTACLE", "WINDOW"],
        "breaks_into" : [
            {"item": "glass_shard", "min": 3, "max": 6},
            {"item": "wire", "min": 4, "max": 8}
        ]
    },{
        "type" : "vehicle_part",
        "id" : "horn_bicycle",
        "name" : "bicycle horn",
        "symbol" : "*",
        "color" : "light_gray",
        "broken_symbol" : "*",
        "broken_color" : "red",
        "damage_modifier" : 10,
        "durability" : 75,
        "bonus" : 15,
        "item" : "horn_bicycle",
        "difficulty" : 1,
        "flags" : ["HORN"],
        "breaks_into" : [
            {"item": "scrap", "min": 0, "max": 1}
        ]
    },{
        "type" : "vehicle_part",
        "id" : "horn_car",
        "name" : "car horn",
        "symbol" : "*",
        "color" : "light_gray",
        "broken_symbol" : "*",
        "broken_color" : "red",
        "damage_modifier" : 10,
        "durability" : 100,
        "bonus" : 30,
        "item" : "horn_car",
        "difficulty" : 3,
        "flags" : ["HORN"],
        "breaks_into" : [
            {"item": "scrap", "min": 0, "max": 2}
        ]
    },{
        "type" : "vehicle_part",
        "id" : "horn_big",
        "name" : "truck horn",
        "symbol" : "*",
        "color" : "light_gray",
        "broken_symbol" : "*",
        "broken_color" : "red",
        "damage_modifier" : 10,
        "durability" : 125,
        "bonus" : 45,
        "item" : "horn_big",
        "difficulty" : 3,
        "flags" : ["HORN"],
        "breaks_into" : [
            {"item": "steel_chunk", "min": 0, "max": 1}
        ]
    },{
        "type" : "vehicle_part",
        "id" : "battery_motorbike",
        "name" : "motorbike battery",
        "symbol" : "o",
        "color" : "yellow",
        "broken_symbol" : "#",
        "broken_color" : "red",
        "damage_modifier" : 30,
        "durability" : 100,
        "size" : 12000,
        "fuel_type" : "battery",
        "item" : "battery_motorbike",
        "difficulty" : 2,
        "flags" : ["FUEL_TANK"],
        "breaks_into" : [
            {"item": "steel_lump", "min": 4, "max": 7},
            {"item": "steel_chunk", "min": 4, "max": 7},
            {"item": "scrap", "min": 4, "max": 7}
        ]
    },{
        "type" : "vehicle_part",
        "id" : "battery_car",
        "name" : "car battery",
        "symbol" : "o",
        "color" : "yellow",
        "broken_symbol" : "#",
        "broken_color" : "red",
        "damage_modifier" : 50,
        "durability" : 120,
        "size" : 30000,
        "fuel_type" : "battery",
        "item" : "battery_car",
        "difficulty" : 2,
        "flags" : ["FUEL_TANK"],
        "breaks_into" : [
            {"item": "steel_lump", "min": 6, "max": 9},
            {"item": "steel_chunk", "min": 6, "max": 9},
            {"item": "scrap", "min": 6, "max": 9}
        ]
    },{
        "type" : "vehicle_part",
        "id" : "battery_truck",
        "name" : "truck battery",
        "symbol" : "o",
        "color" : "yellow",
        "broken_symbol" : "#",
        "broken_color" : "red",
        "damage_modifier" : 60,
        "durability" : 180,
        "size" : 50000,
        "fuel_type" : "battery",
        "item" : "battery_truck",
        "difficulty" : 2,
        "flags" : ["FUEL_TANK"],
        "breaks_into" : [
            {"item": "steel_lump", "min": 8, "max": 12},
            {"item": "steel_chunk", "min": 8, "max": 12},
            {"item": "scrap", "min": 8, "max": 12}
        ]
    },{
        "type" : "vehicle_part",
        "id" : "alternator_motorbike",
        "name" : "motorbike alternator",
        "symbol" : "*",
        "color" : "yellow",
        "broken_symbol" : "#",
        "broken_color" : "red",
        "damage_modifier" : 80,
        "durability" : 250,
        "power" : -4,
        "epower" : 746,
        "fuel_type" : "battery",
        "item" : "alternator_motorbike",
        "difficulty" : 3,
        "flags" : ["ALTERNATOR"],
        "breaks_into" : [
            {"item": "steel_lump", "min": 2, "max": 5},
            {"item": "steel_chunk", "min": 2, "max": 5},
            {"item": "scrap", "min": 2, "max": 5}
        ]
    },{
        "type" : "vehicle_part",
        "id" : "alternator_car",
        "name" : "car alternator",
        "symbol" : "*",
        "color" : "yellow",
        "broken_symbol" : "#",
        "broken_color" : "red",
        "damage_modifier" : 80,
        "durability" : 275,
        "power" : -7,
        "epower" : 1492,
        "item" : "alternator_car",
        "difficulty" : 3,
        "flags" : ["ALTERNATOR"],
        "breaks_into" : [
            {"item": "steel_lump", "min": 3, "max": 6},
            {"item": "steel_chunk", "min": 3, "max": 6},
            {"item": "scrap", "min": 3, "max": 6}
        ]
    },{
        "type" : "vehicle_part",
        "id" : "alternator_truck",
        "name" : "truck alternator",
        "symbol" : "*",
        "color" : "yellow",
        "broken_symbol" : "#",
        "broken_color" : "red",
        "damage_modifier" : 80,
        "durability" : 325,
        "power" : -10,
        "epower" : 2238,
        "item" : "alternator_truck",
        "difficulty" : 3,
        "flags" : ["ALTERNATOR"],
        "breaks_into" : [
            {"item": "steel_lump", "min": 4, "max": 7},
            {"item": "steel_chunk", "min": 4, "max": 7},
            {"item": "scrap", "min": 4, "max": 7}
        ]
    },{
        "type" : "vehicle_part",
        "id" : "door_trunk",
        "name" : "trunk door",
        "symbol" : "+",
        "color" : "light_gray",
        "broken_symbol" : "&",
        "broken_color" : "light_gray",
        "damage_modifier" : 80,
        "durability" : 150,
        "item" : "frame",
        "difficulty" : 2,
        "location" : "center",
        "flags" : ["OBSTACLE", "OPENABLE", "MULTISQUARE", "BOARDABLE"],
        "breaks_into" : [
            {"item": "steel_lump", "min": 4, "max": 6},
            {"item": "steel_chunk", "min": 4, "max": 6},
            {"item": "scrap", "min": 4, "max": 6}
        ]
    },{
        "type" : "vehicle_part",
        "id" : "door_shutter",
        "name" : "shutter door",
        "symbol" : "+",
        "color" : "white",
        "broken_symbol" : "&",
        "broken_color" : "white",
        "damage_modifier" : 80,
        "durability" : 95,
        "item" : "sheet_metal",
        "difficulty" : 3,
        "location" : "center",
        "flags" : ["OPAQUE", "OBSTACLE", "OPENABLE", "MULTISQUARE", "BOARDABLE"],
        "breaks_into" : [
            {"item": "steel_lump", "min": 4, "max": 6},
            {"item": "steel_chunk", "min": 4, "max": 6},
            {"item": "scrap", "min": 4, "max": 6}
        ]
    },{
        "type" : "vehicle_part",
        "id" : "door_sliding",
        "name" : "sliding door",
        "symbol" : "+",
        "color" : "light_cyan",
        "broken_symbol" : "&",
        "broken_color" : "light_cyan",
        "damage_modifier" : 80,
        "durability" : 150,
        "item" : "frame",
        "difficulty" : 2,
        "location" : "center",
        "flags" : ["OBSTACLE", "OPENABLE", "MULTISQUARE", "BOARDABLE"],
        "breaks_into" : [
            {"item": "steel_lump", "min": 4, "max": 6},
            {"item": "steel_chunk", "min": 4, "max": 6},
            {"item": "scrap", "min": 4, "max": 6}
        ]
    },{
        "type" : "vehicle_part",
        "id" : "light_red",
        "name" : "red light",
        "symbol" : "*",
        "color" : "red",
        "broken_symbol" : "-",
        "broken_color" : "red",
        "damage_modifier" : 10,
        "durability" : 20,
        "epower" : -125,
        "bonus" : 350,
        "item" : "light_emergency_red",
        "difficulty" : 1,
        "location" : "on_roof",
        "flags" : ["CIRCLE_LIGHT", "ODDTURN"],
        "breaks_into" : [
            {"item": "steel_chunk", "min": 0, "max": 1},
            {"item": "scrap", "min": 1, "max": 1}
        ]
    },{
        "type" : "vehicle_part",
        "id" : "light_blue",
        "name" : "blue light",
        "symbol" : "*",
        "color" : "blue",
        "broken_symbol" : "-",
        "broken_color" : "blue",
        "damage_modifier" : 10,
        "durability" : 20,
        "epower" : -125,
        "bonus" : 350,
        "item" : "light_emergency_blue",
        "difficulty" : 1,
        "location" : "on_roof",
        "flags" : ["CIRCLE_LIGHT", "EVENTURN"],
        "breaks_into" : [
            {"item": "steel_chunk", "min": 0, "max": 1},
            {"item": "scrap", "min": 1, "max": 1}
        ]
    },{
        "type" : "vehicle_part",
        "id" : "cargo_space",
        "name" : "cargo space",
        "symbol" : "=",
        "color" : "light_gray",
        "broken_symbol" : "#",
        "broken_color" : "dark_gray",
        "durability" : 250,
        "size" : 1000,
        "item" : "cargo_rack",
        "difficulty" : 1,
        "location" : "center",
        "flags" : ["AISLE", "BOARDABLE", "CARGO", "COVERED"],
        "breaks_into" : [
            {"item": "steel_lump", "min": 6, "max": 8},
            {"item": "steel_chunk", "min": 6, "max": 8},
            {"item": "scrap", "min": 6, "max": 8}
        ]
    },{
            "type" : "vehicle_part",
        "id" : "floodlight",
        "name" : "floodlight",
        "symbol" : "*",
        "color" : "white",
        "broken_symbol" : "-",
        "broken_color" : "blue",
        "damage_modifier" : 10,
        "durability" : 20,
        "epower" : -187,
        "bonus" : 600,
        "item" : "floodlight",
        "difficulty" : 1,
        "location" : "on_roof",
        "flags" : ["CIRCLE_LIGHT"],
        "breaks_into" : [
            {"item": "steel_chunk", "min": 0, "max": 2},
            {"item": "scrap", "min": 1, "max": 2}
        ]
    },{
            "type" : "vehicle_part",
        "id" : "recharge_station",
        "name" : "recharging station",
        "symbol" : "#",
        "color" : "light_green",
        "broken_symbol" : "0",
        "broken_color" : "blue",
        "damage_modifier" : 10,
        "durability" : 20,
        "epower" : -187,
        "bonus" : 600,
        "item" : "recharge_station",
        "difficulty" : 3,
        "location" : "on_cargo",
        "flags" : ["INTERNAL", "RECHARGE"],
        "breaks_into" : [
            {"item": "steel_chunk", "min": 0, "max": 2},
            {"item": "scrap", "min": 1, "max": 2},
            {"item": "cable", "min": 1, "max": 3}
        ]
    },{
        "type" : "vehicle_part",
        "id" : "wing_mirror",
        "name" : "wing mirror",
        "symbol" : "o",
        "color" : "light_cyan",
        "broken_symbol" : "*",
        "broken_color" : "dark_gray",
        "damage_modifier" : 10,
        "durability" : 20,
        "item" : "mirror",
        "difficulty" : 1,
        "location" : "structure",
        "flags" : ["MIRROR", "PROTRUSION", "UNMOUNT_ON_DAMAGE"],
        "breaks_into" : [
            {"item": "glass_shard", "min": 0, "max": 2}
        ]
    },{
        "type" : "vehicle_part",
        "id" : "stereo",
        "name" : "stereo system",
        "symbol" : "&",
        "color" : "red",
        "broken_symbol" : "&",
        "broken_color" : "light_gray",
        "damage_modifier" : 0,
        "durability" : 60,
        "epower" : -1,
        "bonus" : 40,
        "item" : "stereo",
        "difficulty" : 2,
        "flags" : ["STEREO"],
        "breaks_into" : [
            {"item": "steel_lump", "min": 3, "max": 5},
            {"item": "steel_chunk", "min": 3, "max": 5},
            {"item": "scrap", "min": 3, "max": 5}
        ]
    },{
<<<<<<< HEAD
        "type" : "vehicle_part",
        "id" : "engine_1cyl_small",
        "name" : "1-cylinder engine",
        "symbol" : "*",
        "color" : "light_red",
        "broken_symbol" : "#",
        "broken_color" : "red",
        "damage_modifier" : 80,
        "durability" : 120,
        "epower" : 0,
        "fuel_type" : "gasoline",
        "item" : "1cyl_combustion_small",
        "difficulty" : 2,
        "location" : "engine_block",
        "flags" : ["ENGINE", "VARIABLE_SIZE"],
        "breaks_into" : [
            {"item": "steel_lump", "min": 2, "max": 4},
            {"item": "steel_chunk", "min": 2, "max": 4},
            {"item": "scrap", "min": 2, "max": 4}
        ]
=======
	"type" : "vehicle_part",
	"id" : "roller_drum",
	"name" : "Roller drum",
	"symbol" : "B",
	"color" : "light_red",
	"broken_symbol" : "E",
	"broken_color" : "light_gray",
	"damage_modifier" : 500,
	"durability" : 7500,
	"wheel_width" : 60,
	"item" : "hd_steel_drum",
	"difficulty" : 7,
	"location" : "center",
	"flags" : ["OBSTACLE", "WHEEL", "VARIABLE_SIZE"],
	"breaks_into" : [
	{"item": "steel_lump", "min": 25, "max": 75},
	{"item": "steel_chunk", "min": 30, "max": 90},
	{"item": "scrap", "min": 50, "max": 150}
	]
>>>>>>> 326ab5ee
    }
]<|MERGE_RESOLUTION|>--- conflicted
+++ resolved
@@ -1925,6 +1925,26 @@
         ]
     },{
         "type" : "vehicle_part",
+        "id" : "roller_drum",
+        "name" : "Roller drum",
+        "symbol" : "B",
+        "color" : "light_red",
+        "broken_symbol" : "E",
+        "broken_color" : "light_gray",
+        "damage_modifier" : 500,
+        "durability" : 7500,
+        "wheel_width" : 60,
+        "item" : "hd_steel_drum",
+        "difficulty" : 7,
+        "location" : "center",
+        "flags" : ["OBSTACLE", "WHEEL", "VARIABLE_SIZE"],
+        "breaks_into" : [
+        {"item": "steel_lump", "min": 25, "max": 75},
+        {"item": "steel_chunk", "min": 30, "max": 90},
+        {"item": "scrap", "min": 50, "max": 150}
+        ]
+    },{
+        "type" : "vehicle_part",
         "id" : "wheel_unicycle",
         "name" : "unicycle wheel",
         "symbol" : "|",
@@ -3608,7 +3628,6 @@
             {"item": "scrap", "min": 3, "max": 5}
         ]
     },{
-<<<<<<< HEAD
         "type" : "vehicle_part",
         "id" : "engine_1cyl_small",
         "name" : "1-cylinder engine",
@@ -3629,26 +3648,5 @@
             {"item": "steel_chunk", "min": 2, "max": 4},
             {"item": "scrap", "min": 2, "max": 4}
         ]
-=======
-	"type" : "vehicle_part",
-	"id" : "roller_drum",
-	"name" : "Roller drum",
-	"symbol" : "B",
-	"color" : "light_red",
-	"broken_symbol" : "E",
-	"broken_color" : "light_gray",
-	"damage_modifier" : 500,
-	"durability" : 7500,
-	"wheel_width" : 60,
-	"item" : "hd_steel_drum",
-	"difficulty" : 7,
-	"location" : "center",
-	"flags" : ["OBSTACLE", "WHEEL", "VARIABLE_SIZE"],
-	"breaks_into" : [
-	{"item": "steel_lump", "min": 25, "max": 75},
-	{"item": "steel_chunk", "min": 30, "max": 90},
-	{"item": "scrap", "min": 50, "max": 150}
-	]
->>>>>>> 326ab5ee
     }
 ]