[
    {
        "type" : "vehicle_part",
        "id" : "null",
        "name" : "null part",
        "symbol" : "?",
        "color" : "red",
        "broken_symbol" : "?",
        "broken_color" : "red",
        "durability" : 100,
        "item" : "NULL",
        "difficulty" : 0,
        "flags" : ["NOINSTALL"],
        "breaks_into" : []
    },{
        "type" : "vehicle_part",
        "id" : "seat",
        "name" : "seat",
        "symbol" : "#",
        "color" : "red",
        "broken_symbol" : "*",
        "broken_color" : "red",
        "damage_modifier" : 60,
        "durability" : 300,
        "size" : 100,
        "item" : "seat",
        "difficulty" : 1,
        "location" : "center",
        "flags" : [
            "SEAT", "BOARDABLE", "CARGO", "BELTABLE"
        ],
        "breaks_into" : [
            {"item": "leather", "min": 1, "max": 5},
            {"item": "steel_lump", "min": 3, "max": 5},
            {"item": "steel_chunk", "min": 3, "max": 5},
            {"item": "scrap", "min": 3, "max": 5}
        ]
    },{
        "type" : "vehicle_part",
        "id" : "tracker",
        "name": "tracking device",
        "symbol": "*",
        "color": "red",
        "broken_symbol": "#",
        "broken_color": "light_gray",
        "damage_modifier": 10,
        "durability": 20,
        "item": "veh_tracker",
        "difficulty": 3,
        "epower": -63,
        "folded_volume": 2,
        "flags": [
          "TRACK", "UNMOUNT_ON_DAMAGE", "FOLDABLE"
        ],
        "breaks_into": [
            {"item": "scrap", "min": 0, "max": 2}
        ]
    },{
        "type" : "vehicle_part",
        "id" : "saddle",
        "name" : "saddle",
        "symbol" : "#",
        "color" : "red",
        "broken_symbol" : "*",
        "broken_color" : "red",
        "damage_modifier" : 20,
        "durability" : 80,
        "folded_volume": 5,
        "item" : "saddle",
        "difficulty" : 1,
        "location" : "center",
        "flags" : [
            "SEAT", "BOARDABLE", "FOLDABLE"
        ],
        "breaks_into" : [
            {"item": "leather", "min": 0, "max": 1},
            {"item": "scrap", "min": 1, "max": 2}
        ]
    },{
        "type" : "vehicle_part",
        "id" : "folding_seat",
        "name" : "foldable seat",
        "symbol" : "#",
        "color" : "red",
        "broken_symbol" : "*",
        "broken_color" : "red",
        "damage_modifier" : 10,
        "durability" : 20,
        "item" : "sheet",
        "folded_volume": 10,
        "difficulty" : 3,
        "location" : "anywhere",
        "flags" : [
            "SEAT", "BOARDABLE", "FOLDABLE"
        ],
        "breaks_into" : [
            {"item": "rag", "min": 1, "max": 6}
        ]
    },{
        "type" : "vehicle_part",
        "id" : "bed",
        "name" : "bed",
        "symbol" : "#",
        "color" : "magenta",
        "broken_symbol" : "*",
        "broken_color" : "magenta",
        "damage_modifier" : 60,
        "durability" : 95,
        "size" : 200,
        "item" : "seat",
        "difficulty" : 1,
        "location" : "center",
        "flags" : [
            "BED", "BOARDABLE", "CARGO", "MOUNTABLE"
        ],
        "breaks_into" : [
            {"item": "leather", "min": 1, "max": 5},
            {"item": "steel_lump", "min": 3, "max": 5},
            {"item": "steel_chunk", "min": 3, "max": 5},
            {"item": "scrap", "min": 3, "max": 5}
        ]
    },{
        "type" : "vehicle_part",
        "id" : "frame_horizontal",
        "name" : "frame",
        "symbol" : "h",
        "color" : "light_gray",
        "broken_symbol" : "#",
        "broken_color" : "light_gray",
        "durability" : 400,
        "item" : "frame",
        "difficulty" : 1,
        "location" : "structure",
        "flags" : ["MOUNTABLE"],
        "breaks_into" : [
            {"item": "steel_lump", "min": 4, "max": 6},
            {"item": "steel_chunk", "min": 4, "max": 6},
            {"item": "scrap", "min": 4, "max": 6}
        ]
    },{
        "type" : "vehicle_part",
        "id" : "frame_vertical",
        "name" : "frame",
        "symbol" : "j",
        "color" : "light_gray",
        "broken_symbol" : "#",
        "broken_color" : "light_gray",
        "durability" : 400,
        "item" : "frame",
        "difficulty" : 1,
        "location" : "structure",
        "flags" : ["MOUNTABLE"],
        "breaks_into" : [
            {"item": "steel_lump", "min": 4, "max": 6},
            {"item": "steel_chunk", "min": 4, "max": 6},
            {"item": "scrap", "min": 4, "max": 6}
        ]
    },{
        "type" : "vehicle_part",
        "id" : "frame_cross",
        "name" : "frame",
        "symbol" : "c",
        "color" : "light_gray",
        "broken_symbol" : "#",
        "broken_color" : "light_gray",
        "durability" : 400,
        "item" : "frame",
        "difficulty" : 1,
        "location" : "structure",
        "flags" : ["MOUNTABLE"],
        "breaks_into" : [
            {"item": "steel_lump", "min": 4, "max": 6},
            {"item": "steel_chunk", "min": 4, "max": 6},
            {"item": "scrap", "min": 4, "max": 6}
        ]
    },{
        "type" : "vehicle_part",
        "id" : "frame_nw",
        "name" : "frame",
        "symbol" : "y",
        "color" : "light_gray",
        "broken_symbol" : "#",
        "broken_color" : "light_gray",
        "durability" : 400,
        "item" : "frame",
        "difficulty" : 1,
        "location" : "structure",
        "flags" : ["MOUNTABLE"],
        "breaks_into" : [
            {"item": "steel_lump", "min": 4, "max": 6},
            {"item": "steel_chunk", "min": 4, "max": 6},
            {"item": "scrap", "min": 4, "max": 6}
        ]
    },{
        "type" : "vehicle_part",
        "id" : "frame_ne",
        "name" : "frame",
        "symbol" : "u",
        "color" : "light_gray",
        "broken_symbol" : "#",
        "broken_color" : "light_gray",
        "durability" : 400,
        "item" : "frame",
        "difficulty" : 1,
        "location" : "structure",
        "flags" : ["MOUNTABLE"],
        "breaks_into" : [
            {"item": "steel_lump", "min": 4, "max": 6},
            {"item": "steel_chunk", "min": 4, "max": 6},
            {"item": "scrap", "min": 4, "max": 6}
        ]
    },{
        "type" : "vehicle_part",
        "id" : "frame_se",
        "name" : "frame",
        "symbol" : "n",
        "color" : "light_gray",
        "broken_symbol" : "#",
        "broken_color" : "light_gray",
        "durability" : 400,
        "item" : "frame",
        "difficulty" : 1,
        "location" : "structure",
        "flags" : ["MOUNTABLE"],
        "breaks_into" : [
            {"item": "steel_lump", "min": 4, "max": 6},
            {"item": "steel_chunk", "min": 4, "max": 6},
            {"item": "scrap", "min": 4, "max": 6}
        ]
    },{
        "type" : "vehicle_part",
        "id" : "frame_sw",
        "name" : "frame",
        "symbol" : "b",
        "color" : "light_gray",
        "broken_symbol" : "#",
        "broken_color" : "light_gray",
        "durability" : 400,
        "item" : "frame",
        "difficulty" : 1,
        "location" : "structure",
        "flags" : ["MOUNTABLE"],
        "breaks_into" : [
            {"item": "steel_lump", "min": 4, "max": 6},
            {"item": "steel_chunk", "min": 4, "max": 6},
            {"item": "scrap", "min": 4, "max": 6}
        ]
    },{
        "type" : "vehicle_part",
        "id" : "frame_horizontal_2",
        "name" : "frame",
        "symbol" : "=",
        "color" : "light_gray",
        "broken_symbol" : "#",
        "broken_color" : "light_gray",
        "durability" : 400,
        "item" : "frame",
        "difficulty" : 1,
        "location" : "structure",
        "flags" : ["MOUNTABLE"],
        "breaks_into" : [
            {"item": "steel_lump", "min": 4, "max": 6},
            {"item": "steel_chunk", "min": 4, "max": 6},
            {"item": "scrap", "min": 4, "max": 6}
        ]
    },{
        "type" : "vehicle_part",
        "id" : "frame_vertical_2",
        "name" : "frame",
        "symbol" : "H",
        "color" : "light_gray",
        "broken_symbol" : "#",
        "broken_color" : "light_gray",
        "durability" : 400,
        "item" : "frame",
        "difficulty" : 1,
        "location" : "structure",
        "flags" : ["MOUNTABLE"],
        "breaks_into" : [
            {"item": "steel_lump", "min": 4, "max": 6},
            {"item": "steel_chunk", "min": 4, "max": 6},
            {"item": "scrap", "min": 4, "max": 6}
        ]
    },{
        "type" : "vehicle_part",
        "id" : "frame_cover",
        "name" : "frame",
        "symbol" : "^",
        "color" : "light_gray",
        "broken_symbol" : "#",
        "broken_color" : "light_gray",
        "durability" : 400,
        "item" : "frame",
        "difficulty" : 1,
        "location" : "structure",
        "flags" : ["MOUNTABLE"],
        "breaks_into" : [
            {"item": "steel_lump", "min": 4, "max": 6},
            {"item": "steel_chunk", "min": 4, "max": 6},
            {"item": "scrap", "min": 4, "max": 6}
        ]
    },{
        "type" : "vehicle_part",
        "id" : "xlframe_horizontal",
        "name" : "extra light frame",
        "symbol" : "h",
        "color" : "light_gray",
        "broken_symbol" : "#",
        "broken_color" : "light_gray",
        "durability" : 175,
        "item" : "xlframe",
        "difficulty" : 1,
        "location" : "structure",
        "flags" : ["MOUNTABLE"],
        "breaks_into" : [
            {"item": "pipe", "min": 0, "max": 4},
            {"item": "scrap", "min": 2, "max": 4}
        ]
    },{
        "type" : "vehicle_part",
        "id" : "folding_frame",
        "name" : "foldable light frame",
        "symbol" : "h",
        "color" : "light_gray",
        "broken_symbol" : "#",
        "broken_color" : "light_gray",
        "durability" : 50,
        "folded_volume": 10,
        "difficulty" : 3,
        "item" : "foldframe",
        "location" : "structure",
        "flags" : ["MOUNTABLE", "FOLDABLE"],
        "breaks_into" : [
            {"item": "steel_chunk", "min": 0, "max": 2},
            {"item": "scrap", "min": 1, "max": 2}
        ]
    },{
        "type" : "vehicle_part",
        "id" : "xlframe_vertical",
        "name" : "extra light frame",
        "symbol" : "j",
        "color" : "light_gray",
        "broken_symbol" : "#",
        "broken_color" : "light_gray",
        "durability" : 175,
        "item" : "xlframe",
        "difficulty" : 1,
        "location" : "structure",
        "flags" : ["MOUNTABLE"],
        "breaks_into" : [
            {"item": "steel_lump", "min": 4, "max": 6},
            {"item": "steel_chunk", "min": 4, "max": 6},
            {"item": "scrap", "min": 4, "max": 6}
        ]
    },{
        "type" : "vehicle_part",
        "id" : "xlframe_cross",
        "name" : "extra light frame",
        "symbol" : "c",
        "color" : "light_gray",
        "broken_symbol" : "#",
        "broken_color" : "light_gray",
        "durability" : 175,
        "item" : "xlframe",
        "difficulty" : 1,
        "location" : "structure",
        "flags" : ["MOUNTABLE"],
        "breaks_into" : [
            {"item": "pipe", "min": 0, "max": 4},
            {"item": "scrap", "min": 2, "max": 4}
        ]
    },{
        "type" : "vehicle_part",
        "id" : "xlframe_nw",
        "name" : "extra light frame",
        "symbol" : "y",
        "color" : "light_gray",
        "broken_symbol" : "#",
        "broken_color" : "light_gray",
        "durability" : 175,
        "item" : "xlframe",
        "difficulty" : 1,
        "location" : "structure",
        "flags" : ["MOUNTABLE"],
        "breaks_into" : [
            {"item": "pipe", "min": 0, "max": 4},
            {"item": "scrap", "min": 2, "max": 4}
        ]
    },{
        "type" : "vehicle_part",
        "id" : "xlframe_ne",
        "name" : "extra light frame",
        "symbol" : "u",
        "color" : "light_gray",
        "broken_symbol" : "#",
        "broken_color" : "light_gray",
        "durability" : 175,
        "item" : "xlframe",
        "difficulty" : 1,
        "location" : "structure",
        "flags" : ["MOUNTABLE"],
        "breaks_into" : [
            {"item": "pipe", "min": 0, "max": 4},
            {"item": "scrap", "min": 2, "max": 4}
        ]
    },{
        "type" : "vehicle_part",
        "id" : "xlframe_se",
        "name" : "extra light frame",
        "symbol" : "n",
        "color" : "light_gray",
        "broken_symbol" : "#",
        "broken_color" : "light_gray",
        "durability" : 175,
        "item" : "xlframe",
        "difficulty" : 1,
        "location" : "structure",
        "flags" : ["MOUNTABLE"],
        "breaks_into" : [
            {"item": "pipe", "min": 0, "max": 4},
            {"item": "scrap", "min": 2, "max": 4}
        ]
    },{
        "type" : "vehicle_part",
        "id" : "xlframe_sw",
        "name" : "extra light frame",
        "symbol" : "b",
        "color" : "light_gray",
        "broken_symbol" : "#",
        "broken_color" : "light_gray",
        "durability" : 175,
        "item" : "xlframe",
        "difficulty" : 1,
        "location" : "structure",
        "flags" : ["MOUNTABLE"],
        "breaks_into" : [
            {"item": "pipe", "min": 0, "max": 4},
            {"item": "scrap", "min": 2, "max": 4}
        ]
    },{
        "type" : "vehicle_part",
        "id" : "xlframe_horizontal_2",
        "name" : "extra light frame",
        "symbol" : "=",
        "color" : "light_gray",
        "broken_symbol" : "#",
        "broken_color" : "light_gray",
        "durability" : 175,
        "item" : "xlframe",
        "difficulty" : 1,
        "location" : "structure",
        "flags" : ["MOUNTABLE"],
        "breaks_into" : [
            {"item": "pipe", "min": 0, "max": 4},
            {"item": "scrap", "min": 2, "max": 4}
        ]
    },{
        "type" : "vehicle_part",
        "id" : "xlframe_vertical_2",
        "name" : "extra light frame",
        "symbol" : "H",
        "color" : "light_gray",
        "broken_symbol" : "#",
        "broken_color" : "light_gray",
        "durability" : 175,
        "item" : "xlframe",
        "difficulty" : 1,
        "location" : "structure",
        "flags" : ["MOUNTABLE"],
        "breaks_into" : [
            {"item": "pipe", "min": 0, "max": 4},
            {"item": "scrap", "min": 2, "max": 4}
        ]
    },{
        "type" : "vehicle_part",
        "id" : "hdframe_horizontal",
        "name" : "heavy duty frame",
        "symbol" : "h",
        "color" : "dark_gray",
        "broken_symbol" : "#",
        "broken_color" : "light_gray",
        "durability" : 1200,
        "item" : "hdframe",
        "difficulty" : 1,
        "location" : "structure",
        "flags" : ["MOUNTABLE"],
        "breaks_into" : [
            {"item": "steel_lump", "min": 4, "max": 6},
            {"item": "steel_chunk", "min": 4, "max": 6},
            {"item": "scrap", "min": 4, "max": 6}
        ]
    },{
        "type" : "vehicle_part",
        "id" : "hdframe_vertical",
        "name" : "heavy duty frame",
        "symbol" : "j",
        "color" : "dark_gray",
        "broken_symbol" : "#",
        "broken_color" : "light_gray",
        "durability" : 1200,
        "item" : "hdframe",
        "difficulty" : 1,
        "location" : "structure",
        "flags" : ["MOUNTABLE"],
        "breaks_into" : [
            {"item": "steel_lump", "min": 4, "max": 6},
            {"item": "steel_chunk", "min": 4, "max": 6},
            {"item": "scrap", "min": 4, "max": 6}
        ]
    },{
        "type" : "vehicle_part",
        "id" : "hdframe_cross",
        "name" : "heavy duty frame",
        "symbol" : "c",
        "color" : "dark_gray",
        "broken_symbol" : "#",
        "broken_color" : "light_gray",
        "durability" : 1200,
        "item" : "hdframe",
        "difficulty" : 1,
        "location" : "structure",
        "flags" : ["MOUNTABLE"],
        "breaks_into" : [
            {"item": "steel_lump", "min": 4, "max": 6},
            {"item": "steel_chunk", "min": 4, "max": 6},
            {"item": "scrap", "min": 4, "max": 6}
        ]
    },{
        "type" : "vehicle_part",
        "id" : "hdframe_nw",
        "name" : "heavy duty frame",
        "symbol" : "y",
        "color" : "dark_gray",
        "broken_symbol" : "#",
        "broken_color" : "light_gray",
        "durability" : 1200,
        "item" : "hdframe",
        "difficulty" : 1,
        "location" : "structure",
        "flags" : ["MOUNTABLE"],
        "breaks_into" : [
            {"item": "steel_lump", "min": 4, "max": 6},
            {"item": "steel_chunk", "min": 4, "max": 6},
            {"item": "scrap", "min": 4, "max": 6}
        ]
    },{
        "type" : "vehicle_part",
        "id" : "hdframe_ne",
        "name" : "heavy duty frame",
        "symbol" : "u",
        "color" : "dark_gray",
        "broken_symbol" : "#",
        "broken_color" : "light_gray",
        "durability" : 1200,
        "item" : "hdframe",
        "difficulty" : 1,
        "location" : "structure",
        "flags" : ["MOUNTABLE"],
        "breaks_into" : [
            {"item": "scrap", "min": 1, "max": 4}
        ]
    },{
        "type" : "vehicle_part",
        "id" : "hdframe_se",
        "name" : "heavy duty frame",
        "symbol" : "n",
        "color" : "dark_gray",
        "broken_symbol" : "#",
        "broken_color" : "light_gray",
        "durability" : 1200,
        "item" : "hdframe",
        "difficulty" : 1,
        "location" : "structure",
        "flags" : ["MOUNTABLE"],
        "breaks_into" : [
            {"item": "steel_lump", "min": 4, "max": 6},
            {"item": "steel_chunk", "min": 4, "max": 6},
            {"item": "scrap", "min": 4, "max": 6}
        ]
    },{
        "type" : "vehicle_part",
        "id" : "hdframe_sw",
        "name" : "heavy duty frame",
        "symbol" : "b",
        "color" : "dark_gray",
        "broken_symbol" : "#",
        "broken_color" : "light_gray",
        "durability" : 1200,
        "item" : "hdframe",
        "difficulty" : 1,
        "location" : "structure",
        "flags" : ["MOUNTABLE"],
        "breaks_into" : [
            {"item": "steel_lump", "min": 4, "max": 6},
            {"item": "steel_chunk", "min": 4, "max": 6},
            {"item": "scrap", "min": 4, "max": 6}
        ]
    },{
        "type" : "vehicle_part",
        "id" : "hdframe_horizontal_2",
        "name" : "heavy duty frame",
        "symbol" : "=",
        "color" : "dark_gray",
        "broken_symbol" : "#",
        "broken_color" : "light_gray",
        "durability" : 1200,
        "item" : "hdframe",
        "difficulty" : 1,
        "location" : "structure",
        "flags" : ["MOUNTABLE"],
        "breaks_into" : [
            {"item": "steel_lump", "min": 4, "max": 6},
            {"item": "steel_chunk", "min": 4, "max": 6},
            {"item": "scrap", "min": 4, "max": 6}
        ]
    },{
        "type" : "vehicle_part",
        "id" : "hdframe_vertical_2",
        "name" : "heavy duty frame",
        "symbol" : "H",
        "color" : "dark_gray",
        "broken_symbol" : "#",
        "broken_color" : "light_gray",
        "durability" : 1200,
        "item" : "hdframe",
        "difficulty" : 1,
        "location" : "structure",
        "flags" : ["MOUNTABLE"],
        "breaks_into" : [
            {"item": "steel_lump", "min": 4, "max": 6},
            {"item": "steel_chunk", "min": 4, "max": 6},
            {"item": "scrap", "min": 4, "max": 6}
        ]
    },{
        "type" : "vehicle_part",
        "id" : "hdframe_cover",
        "name" : "heavy duty frame",
        "symbol" : "^",
        "color" : "dark_gray",
        "broken_symbol" : "#",
        "broken_color" : "light_gray",
        "durability" : 1200,
        "item" : "hdframe",
        "difficulty" : 1,
        "location" : "structure",
        "flags" : ["MOUNTABLE"],
        "breaks_into" : [
            {"item": "steel_lump", "min": 4, "max": 6},
            {"item": "steel_chunk", "min": 4, "max": 6},
            {"item": "scrap", "min": 4, "max": 6}
        ]
    },{
        "type" : "vehicle_part",
        "id" : "frame_handle",
        "name" : "handle",
        "symbol" : "^",
        "color" : "light_cyan",
        "broken_symbol" : "#",
        "broken_color" : "light_cyan",
        "durability" : 100,
        "folded_volume": 3,
        "item" : "pipe",
        "difficulty" : 1,
        "location" : "structure",
        "flags" : ["MOUNTABLE", "FOLDABLE"],
        "breaks_into" : [
            {"item": "steel_lump", "min": 4, "max": 6},
            {"item": "steel_chunk", "min": 4, "max": 6},
            {"item": "scrap", "min": 4, "max": 6}
        ]
    },{
        "type" : "vehicle_part",
        "id" : "frame_wood_horizontal",
        "name" : "wooden frame",
        "symbol" : "h",
        "color" : "brown",
        "broken_symbol" : "#",
        "broken_color" : "brown",
        "durability" : 200,
        "item" : "frame_wood",
        "difficulty" : 1,
        "location" : "structure",
        "flags" : [],
        "breaks_into" : [
            {"item": "splinter", "min": 7, "max": 9},
            {"item": "nail", "min": 5, "max": 10}
        ]
    },{
        "type" : "vehicle_part",
        "id" : "frame_wood_vertical",
        "name" : "wooden frame",
        "symbol" : "j",
        "color" : "brown",
        "broken_symbol" : "#",
        "broken_color" : "brown",
        "durability" : 200,
        "item" : "frame_wood",
        "difficulty" : 1,
        "location" : "structure",
        "flags" : [],
        "breaks_into" : [
            {"item": "splinter", "min": 7, "max": 9},
            {"item": "nail", "min": 5, "max": 10}
        ]
    },{
        "type" : "vehicle_part",
        "id" : "frame_wood_cross",
        "name" : "wooden frame",
        "symbol" : "c",
        "color" : "brown",
        "broken_symbol" : "#",
        "broken_color" : "brown",
        "durability" : 200,
        "item" : "frame_wood",
        "difficulty" : 1,
        "location" : "structure",
        "flags" : [],
        "breaks_into" : [
            {"item": "splinter", "min": 7, "max": 9},
            {"item": "nail", "min": 5, "max": 10}
        ]
    },{
        "type" : "vehicle_part",
        "id" : "frame_wood_nw",
        "name" : "wooden frame",
        "symbol" : "y",
        "color" : "brown",
        "broken_symbol" : "#",
        "broken_color" : "brown",
        "durability" : 200,
        "item" : "frame_wood",
        "difficulty" : 1,
        "location" : "structure",
        "flags" : [],
        "breaks_into" : [
            {"item": "splinter", "min": 7, "max": 9},
            {"item": "nail", "min": 5, "max": 10}
        ]
    },{
        "type" : "vehicle_part",
        "id" : "frame_wood_ne",
        "name" : "wooden frame",
        "symbol" : "u",
        "color" : "brown",
        "broken_symbol" : "#",
        "broken_color" : "brown",
        "durability" : 200,
        "item" : "frame_wood",
        "difficulty" : 1,
        "location" : "structure",
        "flags" : [],
        "breaks_into" : [
            {"item": "splinter", "min": 7, "max": 9},
            {"item": "nail", "min": 5, "max": 10}
        ]
    },{
        "type" : "vehicle_part",
        "id" : "frame_wood_se",
        "name" : "wooden frame",
        "symbol" : "n",
        "color" : "brown",
        "broken_symbol" : "#",
        "broken_color" : "brown",
        "durability" : 200,
        "item" : "frame_wood",
        "difficulty" : 1,
        "location" : "structure",
        "flags" : [],
        "breaks_into" : [
            {"item": "splinter", "min": 7, "max": 9},
            {"item": "nail", "min": 5, "max": 10}
        ]
    },{
        "type" : "vehicle_part",
        "id" : "frame_wood_sw",
        "name" : "wooden frame",
        "symbol" : "b",
        "color" : "brown",
        "broken_symbol" : "#",
        "broken_color" : "brown",
        "durability" : 200,
        "item" : "frame_wood",
        "difficulty" : 1,
        "location" : "structure",
        "flags" : [],
        "breaks_into" : [
            {"item": "splinter", "min": 7, "max": 9},
            {"item": "nail", "min": 5, "max": 10}
        ]
    },{
        "type" : "vehicle_part",
        "id" : "frame_wood_horizontal_2",
        "name" : "wooden frame",
        "symbol" : "=",
        "color" : "brown",
        "broken_symbol" : "#",
        "broken_color" : "brown",
        "durability" : 200,
        "item" : "frame_wood",
        "difficulty" : 1,
        "location" : "structure",
        "flags" : [],
        "breaks_into" : [
            {"item": "splinter", "min": 7, "max": 9},
            {"item": "nail", "min": 5, "max": 10}
        ]
    },{
        "type" : "vehicle_part",
        "id" : "frame_wood_vertical_2",
        "name" : "wooden frame",
        "symbol" : "H",
        "color" : "brown",
        "broken_symbol" : "#",
        "broken_color" : "brown",
        "durability" : 200,
        "item" : "frame_wood",
        "difficulty" : 1,
        "location" : "structure",
        "flags" : [],
        "breaks_into" : [
            {"item": "splinter", "min": 7, "max": 9},
            {"item": "nail", "min": 5, "max": 10}
        ]
    },{
        "type" : "vehicle_part",
        "id" : "frame_wood_cover",
        "name" : "wooden frame",
        "symbol" : "^",
        "color" : "brown",
        "broken_symbol" : "#",
        "broken_color" : "brown",
        "durability" : 200,
        "item" : "frame_wood",
        "difficulty" : 1,
        "location" : "structure",
        "flags" : [],
        "breaks_into" : [
            {"item": "splinter", "min": 7, "max": 9},
            {"item": "nail", "min": 5, "max": 10}
        ]
    },{
        "type" : "vehicle_part",
        "id" : "frame_wood_handle",
        "name" : "wooden handle",
        "symbol" : "^",
        "color" : "light_red",
        "broken_symbol" : "#",
        "broken_color" : "brown",
        "durability" : 150,
        "item" : "frame_wood",
        "difficulty" : 1,
        "location" : "structure",
        "flags" : [],
        "breaks_into" : [
            {"item": "splinter", "min": 7, "max": 9},
            {"item": "nail", "min": 5, "max": 10}
        ]
    },{
        "type" : "vehicle_part",
        "id" : "frame_wood_light_vertical",
        "name" : "light wooden frame",
        "symbol" : "j",
        "color" : "brown",
        "broken_symbol" : "#",
        "broken_color" : "brown",
        "durability" : 100,
        "item" : "frame_wood_light",
        "difficulty" : 0,
        "location" : "structure",
        "flags" : [],
        "breaks_into" : [
            {"item": "splinter", "min": 3, "max": 5},
            {"item": "string_36", "min": 10, "max": 15}
        ]
    },{
        "type" : "vehicle_part",
        "id" : "frame_wood_light_cross",
        "name" : "light wooden frame",
        "symbol" : "c",
        "color" : "brown",
        "broken_symbol" : "#",
        "broken_color" : "brown",
        "durability" : 100,
        "item" : "frame_wood_light",
        "difficulty" : 0,
        "location" : "structure",
        "flags" : [],
        "breaks_into" : [
            {"item": "splinter", "min": 3, "max": 5},
            {"item": "string_36", "min": 10, "max": 15}
        ]
    },{
        "type" : "vehicle_part",
        "id" : "frame_wood_light_nw",
        "name" : "light wooden frame",
        "symbol" : "y",
        "color" : "brown",
        "broken_symbol" : "#",
        "broken_color" : "brown",
        "durability" : 100,
        "item" : "frame_wood_light",
        "difficulty" : 0,
        "location" : "structure",
        "flags" : [],
        "breaks_into" : [
            {"item": "splinter", "min": 3, "max": 5},
            {"item": "string_36", "min": 10, "max": 15}
        ]
    },{
        "type" : "vehicle_part",
        "id" : "frame_wood_light_ne",
        "name" : "light wooden frame",
        "symbol" : "u",
        "color" : "brown",
        "broken_symbol" : "#",
        "broken_color" : "brown",
        "durability" : 100,
        "item" : "frame_wood_light",
        "difficulty" : 0,
        "location" : "structure",
        "flags" : [],
        "breaks_into" : [
            {"item": "splinter", "min": 3, "max": 5},
            {"item": "string_36", "min": 10, "max": 15}
        ]
    },{
        "type" : "vehicle_part",
        "id" : "frame_wood_light_se",
        "name" : "light wooden frame",
        "symbol" : "n",
        "color" : "brown",
        "broken_symbol" : "#",
        "broken_color" : "brown",
        "durability" : 100,
        "item" : "frame_wood_light",
        "difficulty" : 0,
        "location" : "structure",
        "flags" : [],
        "breaks_into" : [
            {"item": "splinter", "min": 3, "max": 5},
            {"item": "string_36", "min": 10, "max": 15}
        ]
    },{
        "type" : "vehicle_part",
        "id" : "frame_wood_light_sw",
        "name" : "light wooden frame",
        "symbol" : "b",
        "color" : "brown",
        "broken_symbol" : "#",
        "broken_color" : "brown",
        "durability" : 100,
        "item" : "frame_wood_light",
        "difficulty" : 0,
        "location" : "structure",
        "flags" : [],
        "breaks_into" : [
            {"item": "splinter", "min": 3, "max": 5},
            {"item": "string_36", "min": 10, "max": 15}
        ]
    },{
        "type" : "vehicle_part",
        "id" : "frame_wood_light_horizontal_2",
        "name" : "light wooden frame",
        "symbol" : "=",
        "color" : "brown",
        "broken_symbol" : "#",
        "broken_color" : "brown",
        "durability" : 100,
        "item" : "frame_wood_light",
        "difficulty" : 0,
        "location" : "structure",
        "flags" : [],
        "breaks_into" : [
            {"item": "splinter", "min": 3, "max": 5},
            {"item": "string_36", "min": 10, "max": 15}
        ]
    },{
        "type" : "vehicle_part",
        "id" : "frame_wood_light_vertical_2",
        "name" : "light wooden frame",
        "symbol" : "H",
        "color" : "brown",
        "broken_symbol" : "#",
        "broken_color" : "brown",
        "durability" : 100,
        "item" : "frame_wood_light",
        "difficulty" : 0,
        "location" : "structure",
        "flags" : [],
        "breaks_into" : [
            {"item": "splinter", "min": 3, "max": 5},
            {"item": "string_36", "min": 10, "max": 15}
        ]
    },{
        "type" : "vehicle_part",
        "id" : "frame_wood_light_cover",
        "name" : "light wooden frame",
        "symbol" : "^",
        "color" : "brown",
        "broken_symbol" : "#",
        "broken_color" : "brown",
        "durability" : 100,
        "item" : "frame_wood_light",
        "difficulty" : 0,
        "location" : "structure",
        "flags" : [],
        "breaks_into" : [
            {"item": "splinter", "min": 3, "max": 5},
            {"item": "string_36", "min": 10, "max": 15}
        ]
    },{
        "type" : "vehicle_part",
        "id" : "frame_wood_light_handle",
        "name" : "light wooden handle",
        "symbol" : "^",
        "color" : "light_red",
        "broken_symbol" : "#",
        "broken_color" : "brown",
        "durability" : 75,
        "item" : "frame_wood_light",
        "difficulty" : 0,
        "location" : "structure",
        "flags" : [],
        "breaks_into" : [
            {"item": "splinter", "min": 3, "max": 5},
            {"item": "string_36", "min": 10, "max": 15}
        ]
    },{
        "type" : "vehicle_part",
        "id" : "board_horizontal",
        "name" : "board",
        "symbol" : "h",
        "color" : "light_gray",
        "broken_symbol" : "#",
        "broken_color" : "light_gray",
        "durability" : 240,
        "item" : "sheet_metal",
        "difficulty" : 1,
        "location" : "center",
        "flags" : ["OPAQUE", "OBSTACLE"],
        "breaks_into" : [
            {"item": "steel_lump", "min": 3, "max": 5},
            {"item": "steel_chunk", "min": 4, "max": 6},
            {"item": "scrap", "min": 4, "max": 6}
        ]
    },{
        "type" : "vehicle_part",
        "id" : "board_vertical",
        "name" : "board",
        "symbol" : "j",
        "color" : "light_gray",
        "broken_symbol" : "#",
        "broken_color" : "light_gray",
        "durability" : 240,
        "item" : "sheet_metal",
        "difficulty" : 1,
        "location" : "center",
        "flags" : ["OPAQUE", "OBSTACLE"],
        "breaks_into" : [
            {"item": "steel_lump", "min": 3, "max": 5},
            {"item": "steel_chunk", "min": 4, "max": 6},
            {"item": "scrap", "min": 4, "max": 6}
        ]
    },{
        "type" : "vehicle_part",
        "id" : "board_nw",
        "name" : "board",
        "symbol" : "y",
        "color" : "light_gray",
        "broken_symbol" : "#",
        "broken_color" : "light_gray",
        "durability" : 240,
        "item" : "sheet_metal",
        "difficulty" : 1,
        "location" : "center",
        "flags" : ["OPAQUE", "OBSTACLE"],
        "breaks_into" : [
            {"item": "steel_lump", "min": 3, "max": 5},
            {"item": "steel_chunk", "min": 4, "max": 6},
            {"item": "scrap", "min": 4, "max": 6}
        ]
    },{
        "type" : "vehicle_part",
        "id" : "board_ne",
        "name" : "board",
        "symbol" : "u",
        "color" : "light_gray",
        "broken_symbol" : "#",
        "broken_color" : "light_gray",
        "durability" : 240,
        "item" : "sheet_metal",
        "difficulty" : 1,
        "location" : "center",
        "flags" : ["OPAQUE", "OBSTACLE"],
        "breaks_into" : [
            {"item": "steel_lump", "min": 3, "max": 5},
            {"item": "steel_chunk", "min": 4, "max": 6},
            {"item": "scrap", "min": 4, "max": 6}
        ]
    },{
        "type" : "vehicle_part",
        "id" : "board_se",
        "name" : "board",
        "symbol" : "n",
        "color" : "light_gray",
        "broken_symbol" : "#",
        "broken_color" : "light_gray",
        "durability" : 240,
        "item" : "sheet_metal",
        "difficulty" : 1,
        "location" : "center",
        "flags" : ["OPAQUE", "OBSTACLE"],
        "breaks_into" : [
            {"item": "steel_lump", "min": 3, "max": 5},
            {"item": "steel_chunk", "min": 4, "max": 6},
            {"item": "scrap", "min": 4, "max": 6}
        ]
    },{
        "type" : "vehicle_part",
        "id" : "board_sw",
        "name" : "board",
        "symbol" : "b",
        "color" : "light_gray",
        "broken_symbol" : "#",
        "broken_color" : "light_gray",
        "durability" : 240,
        "item" : "sheet_metal",
        "difficulty" : 1,
        "location" : "center",
        "flags" : ["OPAQUE", "OBSTACLE"],
        "breaks_into" : [
            {"item": "steel_lump", "min": 3, "max": 5},
            {"item": "steel_chunk", "min": 4, "max": 6},
            {"item": "scrap", "min": 4, "max": 6}
        ]
    },{
        "type" : "vehicle_part",
        "id" : "hdboard_horizontal",
        "name" : "heavy duty board",
        "symbol" : "h",
        "color" : "dark_gray",
        "broken_symbol" : "#",
        "broken_color" : "light_gray",
        "durability" : 1000,
        "item" : "steel_plate",
        "difficulty" : 1,
        "location" : "center",
        "flags" : ["OPAQUE", "OBSTACLE"],
        "breaks_into" : [
            {"item": "steel_lump", "min": 4, "max": 7},
            {"item": "steel_chunk", "min": 5, "max": 6},
            {"item": "scrap", "min": 4, "max": 6}
        ]
    },{
        "type" : "vehicle_part",
        "id" : "hdboard_vertical",
        "name" : "heavy duty board",
        "symbol" : "j",
        "color" : "dark_gray",
        "broken_symbol" : "#",
        "broken_color" : "light_gray",
        "durability" : 1000,
        "item" : "steel_plate",
        "difficulty" : 1,
        "location" : "center",
        "flags" : ["OPAQUE", "OBSTACLE"],
        "breaks_into" : [
            {"item": "steel_lump", "min": 4, "max": 7},
            {"item": "steel_chunk", "min": 5, "max": 6},
            {"item": "scrap", "min": 4, "max": 6}
        ]
    },{
        "type" : "vehicle_part",
        "id" : "hdboard_nw",
        "name" : "heavy duty board",
        "symbol" : "y",
        "color" : "dark_gray",
        "broken_symbol" : "#",
        "broken_color" : "light_gray",
        "durability" : 1000,
        "item" : "steel_plate",
        "difficulty" : 1,
        "location" : "center",
        "flags" : ["OPAQUE", "OBSTACLE"],
        "breaks_into" : [
            {"item": "steel_lump", "min": 4, "max": 7},
            {"item": "steel_chunk", "min": 5, "max": 6},
            {"item": "scrap", "min": 4, "max": 6}
        ]
    },{
        "type" : "vehicle_part",
        "id" : "hdboard_ne",
        "name" : "heavy duty board",
        "symbol" : "u",
        "color" : "dark_gray",
        "broken_symbol" : "#",
        "broken_color" : "light_gray",
        "durability" : 1000,
        "item" : "steel_plate",
        "difficulty" : 1,
        "location" : "center",
        "flags" : ["OPAQUE", "OBSTACLE"],
        "breaks_into" : [
            {"item": "steel_lump", "min": 4, "max": 7},
            {"item": "steel_chunk", "min": 5, "max": 6},
            {"item": "scrap", "min": 4, "max": 6}
        ]
    },{
        "type" : "vehicle_part",
        "id" : "hdboard_se",
        "name" : "heavy duty board",
        "symbol" : "n",
        "color" : "dark_gray",
        "broken_symbol" : "#",
        "broken_color" : "light_gray",
        "durability" : 1000,
        "item" : "steel_plate",
        "difficulty" : 1,
        "location" : "center",
        "flags" : ["OPAQUE", "OBSTACLE"],
        "breaks_into" : [
            {"item": "steel_lump", "min": 4, "max": 7},
            {"item": "steel_chunk", "min": 5, "max": 6},
            {"item": "scrap", "min": 4, "max": 6}
        ]
    },{
        "type" : "vehicle_part",
        "id" : "hdboard_sw",
        "name" : "heavy duty board",
        "symbol" : "b",
        "color" : "dark_gray",
        "broken_symbol" : "#",
        "broken_color" : "light_gray",
        "durability" : 1000,
        "item" : "steel_plate",
        "difficulty" : 1,
        "location" : "center",
        "flags" : ["OPAQUE", "OBSTACLE"],
        "breaks_into" : [
            {"item": "steel_lump", "min": 4, "max": 7},
            {"item": "steel_chunk", "min": 5, "max": 6},
            {"item": "scrap", "min": 4, "max": 6}
        ]
    },{
        "type" : "vehicle_part",
        "id" : "woodboard_horizontal",
        "name" : "wooden board",
        "symbol" : "h",
        "color" : "brown",
        "broken_symbol" : "#",
        "broken_color" : "brown",
        "durability" : 300,
        "item" : "wood_plate",
        "difficulty" : 1,
        "location" : "center",
        "flags" : ["OPAQUE", "OBSTACLE"],
        "breaks_into" : [
            {"item": "splinter", "min": 7, "max": 9}
        ]
    },{
        "type" : "vehicle_part",
        "id" : "woodboard_vertical",
        "name" : "wooden board",
        "symbol" : "j",
        "color" : "brown",
        "broken_symbol" : "#",
        "broken_color" : "brown",
        "durability" : 300,
        "item" : "wood_plate",
        "difficulty" : 1,
        "location" : "center",
        "flags" : ["OPAQUE", "OBSTACLE"],
        "breaks_into" : [
            {"item": "splinter", "min": 7, "max": 9}
        ]
    },{
        "type" : "vehicle_part",
        "id" : "woodboard_nw",
        "name" : "wooden board",
        "symbol" : "y",
        "color" : "brown",
        "broken_symbol" : "#",
        "broken_color" : "brown",
        "durability" : 300,
        "item" : "wood_plate",
        "difficulty" : 1,
        "location" : "center",
        "flags" : ["OPAQUE", "OBSTACLE"],
        "breaks_into" : [
            {"item": "splinter", "min": 7, "max": 9}
        ]
    },{
        "type" : "vehicle_part",
        "id" : "woodboard_ne",
        "name" : "wooden board",
        "symbol" : "u",
        "color" : "brown",
        "broken_symbol" : "#",
        "broken_color" : "brown",
        "durability" : 300,
        "item" : "wood_plate",
        "difficulty" : 1,
        "location" : "center",
        "flags" : ["OPAQUE", "OBSTACLE"],
        "breaks_into" : [
            {"item": "splinter", "min": 7, "max": 9}
        ]
    },{
        "type" : "vehicle_part",
        "id" : "woodboard_se",
        "name" : "wooden board",
        "symbol" : "n",
        "color" : "brown",
        "broken_symbol" : "#",
        "broken_color" : "brown",
        "durability" : 300,
        "item" : "wood_plate",
        "difficulty" : 1,
        "location" : "center",
        "flags" : ["OPAQUE", "OBSTACLE"],
        "breaks_into" : [
            {"item": "splinter", "min": 7, "max": 9}
        ]
    },{
        "type" : "vehicle_part",
        "id" : "woodboard_sw",
        "name" : "wooden board",
        "symbol" : "b",
        "color" : "brown",
        "broken_symbol" : "#",
        "broken_color" : "brown",
        "durability" : 300,
        "item" : "wood_plate",
        "difficulty" : 1,
        "location" : "center",
        "flags" : ["OPAQUE", "OBSTACLE"],
        "breaks_into" : [
            {"item": "splinter", "min": 7, "max": 9}
        ]
    },{
        "type" : "vehicle_part",
        "id" : "halfboard_horizontal",
        "name" : "quarterpanel",
        "symbol" : "h",
        "color" : "light_gray",
        "broken_symbol" : "#",
        "broken_color" : "light_gray",
        "durability" : 225,
        "item" : "sheet_metal",
        "difficulty" : 1,
        "location" : "center",
        "flags" : ["OBSTACLE"],
        "breaks_into" : [
            {"item": "steel_lump", "min": 3, "max": 5},
            {"item": "steel_chunk", "min": 4, "max": 6},
            {"item": "scrap", "min": 4, "max": 6}
        ]
    },{
        "type" : "vehicle_part",
        "id" : "halfboard_vertical",
        "name" : "quarterpanel",
        "symbol" : "j",
        "color" : "light_gray",
        "broken_symbol" : "#",
        "broken_color" : "light_gray",
        "durability" : 225,
        "item" : "sheet_metal",
        "difficulty" : 1,
        "location" : "center",
        "flags" : ["OBSTACLE"],
        "breaks_into" : [
            {"item": "steel_lump", "min": 3, "max": 5},
            {"item": "steel_chunk", "min": 4, "max": 6},
            {"item": "scrap", "min": 4, "max": 6}
        ]
    },{
        "type" : "vehicle_part",
        "id" : "halfboard_nw",
        "name" : "quarterpanel",
        "symbol" : "y",
        "color" : "light_gray",
        "broken_symbol" : "#",
        "broken_color" : "light_gray",
        "durability" : 225,
        "item" : "sheet_metal",
        "difficulty" : 1,
        "location" : "center",
        "flags" : ["OBSTACLE"],
        "breaks_into" : [
            {"item": "steel_lump", "min": 3, "max": 5},
            {"item": "steel_chunk", "min": 4, "max": 6},
            {"item": "scrap", "min": 4, "max": 6}
        ]
    },{
        "type" : "vehicle_part",
        "id" : "halfboard_ne",
        "name" : "quarterpanel",
        "symbol" : "u",
        "color" : "light_gray",
        "broken_symbol" : "#",
        "broken_color" : "light_gray",
        "durability" : 225,
        "item" : "sheet_metal",
        "difficulty" : 1,
        "location" : "center",
        "flags" : ["OBSTACLE"],
        "breaks_into" : [
            {"item": "steel_lump", "min": 3, "max": 5},
            {"item": "steel_chunk", "min": 4, "max": 6},
            {"item": "scrap", "min": 4, "max": 6}
        ]
    },{
        "type" : "vehicle_part",
        "id" : "halfboard_se",
        "name" : "quarterpanel",
        "symbol" : "n",
        "color" : "light_gray",
        "broken_symbol" : "#",
        "broken_color" : "light_gray",
        "durability" : 225,
        "item" : "sheet_metal",
        "difficulty" : 1,
        "location" : "center",
        "flags" : ["OBSTACLE"],
        "breaks_into" : [
            {"item": "steel_lump", "min": 3, "max": 5},
            {"item": "steel_chunk", "min": 4, "max": 6},
            {"item": "scrap", "min": 4, "max": 6}
        ]
    },{
        "type" : "vehicle_part",
        "id" : "halfboard_sw",
        "name" : "quarterpanel",
        "symbol" : "b",
        "color" : "light_gray",
        "broken_symbol" : "#",
        "broken_color" : "light_gray",
        "durability" : 225,
        "item" : "sheet_metal",
        "difficulty" : 1,
        "location" : "center",
        "flags" : ["OBSTACLE"],
        "breaks_into" : [
            {"item": "steel_lump", "min": 3, "max": 5},
            {"item": "steel_chunk", "min": 4, "max": 6},
            {"item": "scrap", "min": 4, "max": 6}
        ]
    },{
        "type" : "vehicle_part",
        "id" : "halfboard_horizontal_2",
        "name" : "quarterpanel",
        "symbol" : "=",
        "color" : "light_gray",
        "broken_symbol" : "#",
        "broken_color" : "light_gray",
        "durability" : 225,
        "item" : "sheet_metal",
        "difficulty" : 1,
        "location" : "center",
        "flags" : ["OBSTACLE"],
        "breaks_into" : [
            {"item": "steel_lump", "min": 3, "max": 5},
            {"item": "steel_chunk", "min": 4, "max": 6},
            {"item": "scrap", "min": 4, "max": 6}
        ]
    },{
        "type" : "vehicle_part",
        "id" : "halfboard_vertical_2",
        "name" : "quarterpanel",
        "symbol" : "H",
        "color" : "light_gray",
        "broken_symbol" : "#",
        "broken_color" : "light_gray",
        "durability" : 225,
        "item" : "sheet_metal",
        "difficulty" : 1,
        "location" : "center",
        "flags" : ["OBSTACLE"],
        "breaks_into" : [
            {"item": "steel_lump", "min": 3, "max": 5},
            {"item": "steel_chunk", "min": 4, "max": 6},
            {"item": "scrap", "min": 4, "max": 6}
        ]
    },{
        "type" : "vehicle_part",
        "id" : "xlhalfboard_horizontal",
        "name" : "extra light quarterpanel",
        "symbol" : "h",
        "color" : "light_gray",
        "broken_symbol" : "#",
        "broken_color" : "light_gray",
        "durability" : 100,
        "item" : "pipe",
        "difficulty" : 1,
        "location" : "center",
        "flags" : ["OBSTACLE"],
        "breaks_into" : [
            {"item": "pipe", "min": 0, "max": 1}
        ]
    },{
        "type" : "vehicle_part",
        "id" : "xlhalfboard_vertical",
        "name" : "extra light quarterpanel",
        "symbol" : "j",
        "color" : "light_gray",
        "broken_symbol" : "#",
        "broken_color" : "light_gray",
        "durability" : 100,
        "item" : "pipe",
        "difficulty" : 1,
        "location" : "center",
        "flags" : ["OBSTACLE"],
        "breaks_into" : [
            {"item": "pipe", "min": 0, "max": 1}
        ]
    },{
        "type" : "vehicle_part",
        "id" : "xlhalfboard_nw",
        "name" : "extra light quarterpanel",
        "symbol" : "y",
        "color" : "light_gray",
        "broken_symbol" : "#",
        "broken_color" : "light_gray",
        "durability" : 100,
        "item" : "pipe",
        "difficulty" : 1,
        "location" : "center",
        "flags" : ["OBSTACLE"],
        "breaks_into" : [
            {"item": "pipe", "min": 0, "max": 1}
        ]
    },{
        "type" : "vehicle_part",
        "id" : "xlhalfboard_ne",
        "name" : "extra light quarterpanel",
        "symbol" : "u",
        "color" : "light_gray",
        "broken_symbol" : "#",
        "broken_color" : "light_gray",
        "durability" : 100,
        "item" : "pipe",
        "difficulty" : 1,
        "location" : "center",
        "flags" : ["OBSTACLE"],
        "breaks_into" : [
            {"item": "pipe", "min": 0, "max": 1}
        ]
    },{
        "type" : "vehicle_part",
        "id" : "xlhalfboard_se",
        "name" : "extra light quarterpanel",
        "symbol" : "n",
        "color" : "light_gray",
        "broken_symbol" : "#",
        "broken_color" : "light_gray",
        "durability" : 100,
        "item" : "pipe",
        "difficulty" : 1,
        "location" : "center",
        "flags" : ["OBSTACLE"],
        "breaks_into" : [
            {"item": "pipe", "min": 0, "max": 1}
        ]
    },{
        "type" : "vehicle_part",
        "id" : "xlhalfboard_sw",
        "name" : "extra light quarterpanel",
        "symbol" : "b",
        "color" : "light_gray",
        "broken_symbol" : "#",
        "broken_color" : "light_gray",
        "durability" : 100,
        "item" : "pipe",
        "difficulty" : 1,
        "location" : "center",
        "flags" : ["OBSTACLE"],
        "breaks_into" : [
            {"item": "pipe", "min": 0, "max": 1}
        ]
    },{
        "type" : "vehicle_part",
        "id" : "xlhalfboard_horizontal_2",
        "name" : "extra light quarterpanel",
        "symbol" : "=",
        "color" : "light_gray",
        "broken_symbol" : "#",
        "broken_color" : "light_gray",
        "durability" : 100,
        "item" : "pipe",
        "difficulty" : 1,
        "location" : "center",
        "flags" : ["OBSTACLE"],
        "breaks_into" : [
            {"item": "pipe", "min": 0, "max": 1}
        ]
    },{
        "type" : "vehicle_part",
        "id" : "xlhalfboard_vertical_2",
        "name" : "extra light quarterpanel",
        "symbol" : "H",
        "color" : "light_gray",
        "broken_symbol" : "#",
        "broken_color" : "light_gray",
        "durability" : 100,
        "item" : "pipe",
        "difficulty" : 1,
        "location" : "center",
        "flags" : ["OBSTACLE"],
        "breaks_into" : [
            {"item": "pipe", "min": 0, "max": 1}
        ]
    },{
        "type" : "vehicle_part",
        "id" : "halfboard_cover",
        "name" : "quarterpanel",
        "symbol" : "^",
        "color" : "light_gray",
        "broken_symbol" : "#",
        "broken_color" : "light_gray",
        "durability" : 225,
        "item" : "sheet_metal",
        "difficulty" : 1,
        "location" : "center",
        "flags" : ["OBSTACLE"],
        "breaks_into" : [
            {"item": "steel_lump", "min": 3, "max": 5},
            {"item": "steel_chunk", "min": 4, "max": 6},
            {"item": "scrap", "min": 4, "max": 6}
        ]
    },{
        "type" : "vehicle_part",
        "id" : "woodhalfboard_horizontal",
        "name" : "wooden quarterpanel",
        "symbol" : "h",
        "color" : "brown",
        "broken_symbol" : "#",
        "broken_color" : "brown",
        "durability" : 75,
        "item" : "wood_plate",
        "difficulty" : 1,
        "location" : "center",
        "flags" : ["OBSTACLE"],
        "breaks_into" : [
            {"item": "splinter", "min": 7, "max": 9}
        ]
    },{
        "type" : "vehicle_part",
        "id" : "woodhalfboard_vertical",
        "name" : "wooden quarterpanel",
        "symbol" : "j",
        "color" : "brown",
        "broken_symbol" : "#",
        "broken_color" : "brown",
        "durability" : 75,
        "item" : "wood_plate",
        "difficulty" : 1,
        "location" : "center",
        "flags" : ["OBSTACLE"],
        "breaks_into" : [
            {"item": "splinter", "min": 7, "max": 9}
        ]
    },{
        "type" : "vehicle_part",
        "id" : "woodhalfboard_nw",
        "name" : "wooden quarterpanel",
        "symbol" : "y",
        "color" : "brown",
        "broken_symbol" : "#",
        "broken_color" : "brown",
        "durability" : 75,
        "item" : "wood_plate",
        "difficulty" : 1,
        "location" : "center",
        "flags" : ["OBSTACLE"],
        "breaks_into" : [
            {"item": "splinter", "min": 7, "max": 9}
        ]
    },{
        "type" : "vehicle_part",
        "id" : "woodhalfboard_ne",
        "name" : "wooden quarterpanel",
        "symbol" : "u",
        "color" : "brown",
        "broken_symbol" : "#",
        "broken_color" : "brown",
        "durability" : 75,
        "item" : "wood_plate",
        "difficulty" : 1,
        "location" : "center",
        "flags" : ["OBSTACLE"],
        "breaks_into" : [
            {"item": "splinter", "min": 7, "max": 9}
        ]
    },{
        "type" : "vehicle_part",
        "id" : "woodhalfboard_se",
        "name" : "wooden quarterpanel",
        "symbol" : "n",
        "color" : "brown",
        "broken_symbol" : "#",
        "broken_color" : "brown",
        "durability" : 75,
        "item" : "wood_plate",
        "difficulty" : 1,
        "location" : "center",
        "flags" : ["OBSTACLE"],
        "breaks_into" : [
            {"item": "splinter", "min": 7, "max": 9}
        ]
    },{
        "type" : "vehicle_part",
        "id" : "woodhalfboard_sw",
        "name" : "wooden quarterpanel",
        "symbol" : "b",
        "color" : "brown",
        "broken_symbol" : "#",
        "broken_color" : "brown",
        "durability" : 75,
        "item" : "wood_plate",
        "difficulty" : 1,
        "location" : "center",
        "flags" : ["OBSTACLE"],
        "breaks_into" : [
            {"item": "splinter", "min": 7, "max": 9}
        ]
    },{
        "type" : "vehicle_part",
        "id" : "woodhalfboard_horizontal_2",
        "name" : "wooden quarterpanel",
        "symbol" : "=",
        "color" : "brown",
        "broken_symbol" : "#",
        "broken_color" : "brown",
        "durability" : 75,
        "item" : "wood_plate",
        "difficulty" : 1,
        "location" : "center",
        "flags" : ["OBSTACLE"],
        "breaks_into" : [
            {"item": "splinter", "min": 7, "max": 9}
        ]
    },{
        "type" : "vehicle_part",
        "id" : "woodhalfboard_vertical_2",
        "name" : "wooden quarterpanel",
        "symbol" : "H",
        "color" : "brown",
        "broken_symbol" : "#",
        "broken_color" : "brown",
        "durability" : 75,
        "item" : "wood_plate",
        "difficulty" : 1,
        "location" : "center",
        "flags" : ["OBSTACLE"],
        "breaks_into" : [
            {"item": "splinter", "min": 7, "max": 9}
        ]
    },{
        "type" : "vehicle_part",
        "id" : "aisle_horizontal",
        "name" : "aisle",
        "symbol" : "=",
        "color" : "white",
        "broken_symbol" : "#",
        "broken_color" : "light_gray",
        "durability" : 400,
        "item" : "sheet_metal",
        "difficulty" : 1,
        "location" : "center",
        "flags" : ["AISLE", "BOARDABLE"],
        "breaks_into" : [
            {"item": "steel_lump", "min": 4, "max": 6},
            {"item": "steel_chunk", "min": 4, "max": 6},
            {"item": "scrap", "min": 4, "max": 6}
        ]
    },{
        "type" : "vehicle_part",
        "id" : "aisle_vertical",
        "name" : "aisle",
        "symbol" : "H",
        "color" : "white",
        "broken_symbol" : "#",
        "broken_color" : "light_gray",
        "durability" : 400,
        "item" : "sheet_metal",
        "difficulty" : 1,
        "location" : "center",
        "flags" : ["AISLE", "BOARDABLE"],
        "breaks_into" : [
            {"item": "steel_lump", "min": 4, "max": 6},
            {"item": "steel_chunk", "min": 4, "max": 6},
            {"item": "scrap", "min": 4, "max": 6}
        ]
    },{
        "type" : "vehicle_part",
        "id" : "trunk_floor",
        "name" : "floor trunk",
        "symbol" : "=",
        "color" : "white",
        "broken_symbol" : "#",
        "broken_color" : "light_gray",
        "durability" : 400,
        "size" : 350,
        "item" : "sheet_metal",
        "difficulty" : 1,
        "location" : "center",
        "flags" : ["AISLE", "BOARDABLE", "CARGO", "COVERED"],
        "breaks_into" : [
            {"item": "steel_lump", "min": 4, "max": 6},
            {"item": "steel_chunk", "min": 4, "max": 6},
            {"item": "scrap", "min": 4, "max": 6}
        ]
    },{
        "type" : "vehicle_part",
        "id" : "stowboard_horizontal",
        "name" : "stow board",
        "symbol" : "h",
        "color" : "white",
        "broken_symbol" : "#",
        "broken_color" : "light_gray",
        "durability" : 200,
        "size" : 250,
        "item" : "sheet_metal",
        "difficulty" : 3,
        "location" : "center",
        "flags" : ["OBSTACLE", "OPAQUE", "CARGO", "COVERED"]
    },{
        "type":"vehicle_part",
        "id" : "stowboard_vertical",
        "name" : "stow board",
        "symbol" : "j",
        "color" : "white",
        "broken_symbol" : "#",
        "broken_color" : "light_gray",
        "durability" : 200,
        "size" : 250,
        "item" : "sheet_metal",
        "difficulty" : 3,
        "location" : "center",
        "flags" : ["OBSTACLE", "OPAQUE", "CARGO", "COVERED"]
    },{
        "type" : "vehicle_part",
        "id" : "roof_cloth",
        "name" : "cloth roof",
        "symbol" : "#",
        "color" : "light_gray",
        "broken_symbol" : "#",
        "broken_color" : "dark_gray",
        "durability" : 15,
        "folded_volume": 15,
        "item" : "sheet",
        "difficulty" : 1,
        "location" : "roof",
        "flags" : ["ROOF", "FOLDABLE"],
        "breaks_into" : [
            {"item": "rag", "min": 3, "max": 6}
        ]
    },{
        "type" : "vehicle_part",
        "id" : "roof",
        "name" : "roof",
        "symbol" : "#",
        "color" : "light_gray",
        "broken_symbol" : "#",
        "broken_color" : "dark_gray",
        "durability" : 240,
        "item" : "sheet_metal",
        "difficulty" : 1,
        "location" : "roof",
        "flags" : ["ROOF"],
        "breaks_into" : [
            {"item": "steel_lump", "min": 1, "max": 3},
            {"item": "steel_chunk", "min": 3, "max": 4},
            {"item": "scrap", "min": 4, "max": 6}
        ]
    },{
        "type" : "vehicle_part",
        "id" : "hdroof",
        "name" : "heavy duty roof",
        "symbol" : "#",
        "color" : "dark_gray",
        "broken_symbol" : "#",
        "broken_color" : "dark_gray",
        "durability" : 1000,
        "item" : "steel_plate",
        "difficulty" : 1,
        "location" : "roof",
        "flags" : ["ROOF"],
        "breaks_into" : [
            {"item": "steel_lump", "min": 2, "max": 4},
            {"item": "steel_chunk", "min": 3, "max": 5},
            {"item": "scrap", "min": 4, "max": 6}
        ]
    },{
        "type" : "vehicle_part",
        "id" : "door",
        "name" : "door",
        "symbol" : "+",
        "color" : "cyan",
        "broken_symbol" : "&",
        "broken_color" : "cyan",
        "damage_modifier" : 80,
        "durability" : 225,
        "size" : 10,
        "item" : "frame",
        "difficulty" : 2,
        "location" : "center",
        "flags" : ["CARGO", "OBSTACLE", "OPENABLE", "BOARDABLE", "WINDOW"],
        "breaks_into" : [
            {"item": "steel_lump", "min": 4, "max": 6},
            {"item": "steel_chunk", "min": 4, "max": 6},
            {"item": "scrap", "min": 4, "max": 6}
        ]
    },{
        "type" : "vehicle_part",
        "id" : "door_opaque",
        "name" : "opaque door",
        "symbol" : "+",
        "color" : "cyan",
        "broken_symbol" : "&",
        "broken_color" : "cyan",
        "damage_modifier" : 80,
        "durability" : 240,
        "size" : 10,
        "item" : "frame",
        "difficulty" : 2,
        "location" : "center",
        "flags" : ["CARGO", "OBSTACLE", "OPAQUE", "OPENABLE", "BOARDABLE"],
        "breaks_into" : [
            {"item": "steel_lump", "min": 4, "max": 6},
            {"item": "steel_chunk", "min": 4, "max": 6},
            {"item": "scrap", "min": 4, "max": 6}
        ]
    },{
        "type" : "vehicle_part",
        "id" : "door_internal",
        "name" : "internal door",
        "symbol" : "+",
        "color" : "cyan",
        "broken_symbol" : "&",
        "broken_color" : "cyan",
        "damage_modifier" : 75,
        "durability" : 240,
        "item" : "frame",
        "difficulty" : 2,
        "location" : "center",
        "flags" : ["OBSTACLE", "OPAQUE", "OPENABLE", "ROOF", "BOARDABLE"],
        "breaks_into" : [
            {"item": "steel_lump", "min": 4, "max": 6},
            {"item": "steel_chunk", "min": 4, "max": 6},
            {"item": "scrap", "min": 4, "max": 6}
        ]
    },{
        "type" : "vehicle_part",
        "id" : "hatch",
        "name" : "hatch",
        "symbol" : "+",
        "color" : "light_gray",
        "broken_symbol" : "&",
        "broken_color" : "light_gray",
        "damage_modifier" : 80,
        "durability" : 120,
        "size" : 150,
        "item" : "frame",
        "difficulty" : 2,
        "location" : "center",
        "flags" : ["CARGO", "OBSTACLE", "OPENABLE", "MULTISQUARE", "BOARDABLE", "COVERED"],
        "breaks_into" : [
            {"item": "steel_lump", "min": 4, "max": 6},
            {"item": "steel_chunk", "min": 4, "max": 6},
            {"item": "scrap", "min": 4, "max": 6}
        ]
    },{
        "type" : "vehicle_part",
        "id" : "hdhatch",
        "name" : "heavy duty hatch",
        "symbol" : "+",
        "color" : "dark_gray",
        "broken_symbol" : "&",
        "broken_color" : "dark_gray",
        "damage_modifier" : 80,
        "durability" : 360,
        "size" : 150,
        "item" : "hdframe",
        "difficulty" : 4,
        "location" : "center",
        "flags" : ["CARGO", "OBSTACLE", "OPENABLE", "MULTISQUARE", "BOARDABLE", "COVERED"],
        "breaks_into" : [
            {"item": "steel_lump", "min": 4, "max": 6},
            {"item": "steel_chunk", "min": 4, "max": 6},
            {"item": "scrap", "min": 4, "max": 6}
        ]
    },{
        "type" : "vehicle_part",
        "id" : "windshield",
        "name" : "windshield",
        "symbol" : "\"",
        "color" : "light_cyan",
        "broken_symbol" : "0",
        "broken_color" : "light_gray",
        "damage_modifier" : 70,
        "durability" : 50,
        "item" : "glass_sheet",
        "difficulty" : 1,
        "location" : "center",
        "flags" : ["OVER", "OBSTACLE", "WINDOW"],
        "breaks_into" : [
            {"item": "glass_shard", "min": 3, "max": 6}
        ]
    },{
        "type" : "vehicle_part",
        "id" : "blade_horizontal",
        "name" : "blade",
        "symbol" : "-",
        "color" : "white",
        "broken_symbol" : "x",
        "broken_color" : "white",
        "damage_modifier" : 250,
        "durability" : 200,
        "item" : "blade",
        "difficulty" : 2,
        "location" : "structure",
        "flags" : ["UNMOUNT_ON_DAMAGE", "SHARP", "PROTRUSION"],
        "breaks_into" : []
    },{
        "type" : "vehicle_part",
        "id" : "blade_vertical",
        "name" : "blade",
        "symbol" : "|",
        "color" : "white",
        "broken_symbol" : "x",
        "broken_color" : "white",
        "damage_modifier" : 250,
        "durability" : 200,
        "item" : "blade",
        "difficulty" : 2,
        "location" : "structure",
        "flags" : ["UNMOUNT_ON_DAMAGE", "SHARP", "PROTRUSION"],
        "breaks_into" : []
    },{
        "type" : "vehicle_part",
        "id" : "spike",
        "name" : "spike",
        "symbol" : ".",
        "color" : "white",
        "broken_symbol" : "x",
        "broken_color" : "white",
        "damage_modifier" : 300,
        "durability" : 250,
        "item" : "spike",
        "difficulty" : 2,
        "location" : "structure",
        "flags" : ["UNMOUNT_ON_DAMAGE", "SHARP", "PROTRUSION"],
        "breaks_into" : []
    },{
        "type" : "vehicle_part",
        "id" : "wheel",
        "name" : "wheel",
        "symbol" : "0",
        "color" : "dark_gray",
        "broken_symbol" : "x",
        "broken_color" : "light_gray",
        "damage_modifier" : 50,
        "durability" : 200,
        "wheel_width" : 9,
        "item" : "wheel",
        "difficulty" : 4,
        "location" : "under",
        "flags" : ["WHEEL", "VARIABLE_SIZE"],
        "breaks_into" : [
            {"item": "steel_lump", "min": 1, "max": 2},
            {"item": "steel_chunk", "min": 1, "max": 2},
            {"item": "scrap", "min": 1, "max": 2}
        ]
    },{
        "type" : "vehicle_part",
        "id" : "wheel_wide",
        "name" : "wide wheel",
        "symbol" : "O",
        "color" : "dark_gray",
        "broken_symbol" : "x",
        "broken_color" : "light_gray",
        "damage_modifier" : 50,
        "durability" : 400,
        "wheel_width" : 14,
        "item" : "wheel_wide",
        "difficulty" : 5,
        "location" : "under",
        "flags" : ["WHEEL", "VARIABLE_SIZE"],
        "breaks_into" : [
            {"item": "steel_lump", "min": 2, "max": 3},
            {"item": "steel_chunk", "min": 2, "max": 3},
            {"item": "scrap", "min": 2, "max": 3}
        ]
    },{
        "type" : "vehicle_part",
        "id" : "wheel_armor",
        "name" : "armored wheel",
        "symbol" : "0",
        "color" : "green",
        "broken_symbol" : "x",
        "broken_color" : "light_gray",
        "damage_modifier" : 50,
        "durability" : 800,
        "wheel_width" : 20,
        "item" : "wheel_armor",
        "difficulty" : 6,
        "location" : "under",
        "flags" : ["WHEEL", "VARIABLE_SIZE"],
        "breaks_into" : [
            {"item": "steel_lump", "min": 2, "max": 3},
            {"item": "steel_chunk", "min": 2, "max": 3},
            {"item": "scrap", "min": 2, "max": 3}
        ]
    },{
        "type" : "vehicle_part",
        "id" : "roller_drum",
        "name" : "Roller drum",
        "symbol" : "B",
        "color" : "light_red",
        "broken_symbol" : "E",
        "broken_color" : "light_gray",
        "damage_modifier" : 500,
        "durability" : 7500,
        "wheel_width" : 60,
        "item" : "hd_steel_drum",
        "difficulty" : 7,
        "location" : "center",
        "flags" : ["OBSTACLE", "WHEEL", "VARIABLE_SIZE"],
        "breaks_into" : [
        {"item": "steel_lump", "min": 25, "max": 75},
        {"item": "steel_chunk", "min": 30, "max": 90},
        {"item": "scrap", "min": 50, "max": 150}
        ]
    },{
        "type" : "vehicle_part",
        "id" : "wheel_unicycle",
        "name" : "unicycle wheel",
        "symbol" : "|",
        "color" : "dark_gray",
        "broken_symbol" : "x",
        "broken_color" : "light_gray",
        "damage_modifier" : 50,
        "durability" : 40,
        "wheel_width" : 2,
        "folded_volume": 14,
        "item" : "wheel_bicycle",
        "difficulty" : 2,
        "location" : "under",
        "flags" : ["WHEEL", "STABLE", "VARIABLE_SIZE", "FOLDABLE"],
        "breaks_into" : [
            {"item": "steel_lump", "min": 0, "max": 1},
            {"item": "steel_chunk", "min": 1, "max": 2},
            {"item": "scrap", "min": 1, "max": 2}
        ]
    },{
        "type" : "vehicle_part",
        "id" : "wheel_wheelchair",
        "name" : "wheelchair wheel",
        "symbol" : "|",
        "color" : "dark_gray",
        "broken_symbol" : "x",
        "broken_color" : "light_gray",
        "damage_modifier" : 50,
        "durability" : 40,
        "folded_volume": 25,
        "wheel_width" : 4,
        "item" : "wheel_wheelchair",
        "difficulty" : 2,
        "location" : "under",
        "flags" : ["WHEEL", "STABLE", "VARIABLE_SIZE", "FOLDABLE"],
        "breaks_into" : [
            {"item": "steel_lump", "min": 0, "max": 1},
            {"item": "steel_chunk", "min": 1, "max": 2},
            {"item": "scrap", "min": 1, "max": 2}
        ]
    },{
        "type" : "vehicle_part",
        "id" : "wheel_bicycle",
        "name" : "bicycle wheel",
        "symbol" : "|",
        "color" : "dark_gray",
        "broken_symbol" : "x",
        "broken_color" : "light_gray",
        "damage_modifier" : 50,
        "durability" : 40,
        "folded_volume": 14,
        "wheel_width" : 2,
        "item" : "wheel_bicycle",
        "difficulty" : 1,
        "location" : "under",
        "flags" : ["WHEEL", "VARIABLE_SIZE", "FOLDABLE"],
        "breaks_into" : [
            {"item": "steel_lump", "min": 0, "max": 1},
            {"item": "steel_chunk", "min": 1, "max": 2},
            {"item": "scrap", "min": 1, "max": 2}
        ]
    },{
        "type" : "vehicle_part",
        "id" : "wheel_motorbike",
        "name" : "motorbike wheel",
        "symbol" : "o",
        "color" : "dark_gray",
        "broken_symbol" : "x",
        "broken_color" : "light_gray",
        "damage_modifier" : 50,
        "durability" : 90,
        "wheel_width" : 4,
        "item" : "wheel_motorbike",
        "difficulty" : 2,
        "location" : "under",
        "flags" : ["WHEEL", "VARIABLE_SIZE"],
        "breaks_into" : [
            {"item": "steel_lump", "min": 1, "max": 3},
            {"item": "steel_chunk", "min": 1, "max": 3},
            {"item": "scrap", "min": 1, "max": 3}
        ]
    },{
        "type" : "vehicle_part",
        "id" : "wheel_small",
        "name" : "small wheel",
        "symbol" : "o",
        "color" : "dark_gray",
        "broken_symbol" : "x",
        "broken_color" : "light_gray",
        "damage_modifier" : 50,
        "durability" : 70,
        "wheel_width" : 6,
        "item" : "wheel_small",
        "difficulty" : 2,
        "location" : "under",
        "flags" : ["WHEEL", "VARIABLE_SIZE"],
        "breaks_into" : [
            {"item": "steel_lump", "min": 1, "max": 1},
            {"item": "steel_chunk", "min": 1, "max": 3},
            {"item": "scrap", "min": 1, "max": 3}
        ]
    },{
        "type" : "vehicle_part",
        "id" : "wheel_caster",
        "name" : "casters",
        "symbol" : "o",
        "color" : "dark_gray",
        "broken_symbol" : "x",
        "broken_color" : "light_gray",
        "damage_modifier" : 50,
        "durability" : 70,
        "folded_volume": 5,
        "wheel_width" : 6,
        "item" : "wheel_caster",
        "difficulty" : 1,
        "location" : "under",
        "flags" : ["WHEEL", "STABLE", "VARIABLE_SIZE", "FOLDABLE"],
        "breaks_into" : [
            {"item": "steel_lump", "min": 0, "max": 1},
            {"item": "steel_chunk", "min": 1, "max": 2},
            {"item": "scrap", "min": 1, "max": 2}]
    },{
        "type" : "vehicle_part",
        "id" : "wheel_wood",
        "name" : "wooden cart wheel",
        "symbol" : "|",
        "color" : "brown",
        "broken_symbol" : "x",
        "broken_color" : "brown",
        "damage_modifier" : 50,
        "durability" : 30,
        "wheel_width" : 2,
        "item" : "wheel_wood",
        "difficulty" : 2,
        "location" : "under",
        "flags" : ["WHEEL", "VARIABLE_SIZE"],
        "breaks_into" : [
            {"item": "2x4", "min": 0, "max": 4},
            {"item": "nail", "min": 5, "max": 15}]
    },{
        "type" : "vehicle_part",
        "id" : "wheel_wood_b",
        "name" : "banded wooden cart wheel",
        "symbol" : "|",
        "color" : "brown",
        "broken_symbol" : "x",
        "broken_color" : "brown",
        "damage_modifier" : 60,
        "durability" : 60,
        "wheel_width" : 2,
        "item" : "wheel_wood_b",
        "difficulty" : 2,
        "location" : "under",
        "flags" : ["WHEEL", "VARIABLE_SIZE"],
        "breaks_into" : [
            {"item": "2x4", "min": 0, "max": 4},
            {"item": "nail", "min": 5, "max": 15},
            {"item": "scrap", "min": 1, "max": 2}]
    },{
        "type" : "vehicle_part",
        "id" : "engine_1cyl",
        "name" : "1-cylinder engine",
        "symbol" : "*",
        "color" : "light_red",
        "broken_symbol" : "#",
        "broken_color" : "red",
        "damage_modifier" : 80,
        "durability" : 150,
        "epower" : 0,
        "fuel_type" : "gasoline",
        "item" : "1cyl_combustion",
        "difficulty" : 2,
        "location" : "engine_block",
        "flags" : ["ENGINE", "VARIABLE_SIZE"],
        "breaks_into" : [
            {"item": "steel_lump", "min": 5, "max": 10},
            {"item": "steel_chunk", "min": 5, "max": 10},
            {"item": "scrap", "min": 5, "max": 10}
        ]
    },{
        "type" : "vehicle_part",
        "id" : "engine_vtwin",
        "name" : "V-twin engine",
        "symbol" : "*",
        "color" : "light_red",
        "broken_symbol" : "#",
        "broken_color" : "red",
        "damage_modifier" : 80,
        "durability" : 200,
        "epower" : -50,
        "fuel_type" : "gasoline",
        "item" : "v2_combustion",
        "difficulty" : 2,
        "location" : "engine_block",
        "flags" : ["ENGINE", "VARIABLE_SIZE"],
        "breaks_into" : [
            {"item": "steel_lump", "min": 10, "max": 20},
            {"item": "steel_chunk", "min": 10, "max": 20},
            {"item": "scrap", "min": 10, "max": 20}
        ]
    },{
        "type" : "vehicle_part",
        "id" : "engine_inline4",
        "name" : "Inline-4 engine",
        "symbol" : "*", "color": "light_red",
        "broken_symbol" : "#",
        "broken_color" : "red",
        "damage_modifier" : 80,
        "durability" : 300,
        "epower" : -100,
        "fuel_type" : "gasoline",
        "item" : "i4_combustion",
        "difficulty" : 3,
        "location" : "engine_block",
        "flags" : ["ENGINE", "VARIABLE_SIZE"],
        "breaks_into" : [
            {"item": "steel_lump", "min": 20, "max": 30},
            {"item": "steel_chunk", "min": 20, "max": 30},
            {"item": "scrap", "min": 20, "max": 30}
        ]
    },{
        "type" : "vehicle_part",
        "id" : "engine_v6",
        "name" : "V6 engine",
        "symbol" : "*",
        "color" : "light_red",
        "broken_symbol" : "#",
        "broken_color" : "red",
        "damage_modifier" : 80,
        "durability" : 400,
        "epower" : -150,
        "fuel_type" : "gasoline",
        "item" : "v6_combustion",
        "difficulty" : 4,
        "location" : "engine_block",
        "flags" : ["ENGINE", "VARIABLE_SIZE"],
        "breaks_into" : [
            {"item": "steel_lump", "min": 30, "max": 40},
            {"item": "steel_chunk", "min": 30, "max": 40},
            {"item": "scrap", "min": 30, "max": 40}
        ]
    },{
        "type" : "vehicle_part",
        "id" : "engine_v8",
        "name" : "V8 engine",
        "symbol" : "*",
        "color" : "light_red",
        "broken_symbol" : "#",
        "broken_color" : "red",
        "damage_modifier" : 80,
        "durability" : 400,
        "epower" : -200,
        "fuel_type" : "gasoline",
        "item" : "v8_combustion",
        "difficulty" : 4,
        "location" : "engine_block",
        "flags" : ["ENGINE", "VARIABLE_SIZE"],
        "breaks_into" : [
            {"item": "steel_lump", "min": 40, "max": 50},
            {"item": "steel_chunk", "min": 40, "max": 50},
            {"item": "scrap", "min": 40, "max": 50}
        ]
    },{
        "type" : "vehicle_part",
        "id" : "engine_v12",
        "name" : "V12 Engine",
        "symbol" : "*",
        "color" : "light_red",
        "broken_symbol" : "#",
        "broken_color" : "red",
        "damage_modifier" : 80,
        "durability" : 600,
        "epower" : -350,
        "fuel_type" : "gasoline",
        "item" : "v12_combustion",
        "difficulty" : 8,
        "location" : "engine_block",
        "flags" : ["ENGINE", "VARIABLE_SIZE"],
        "breaks_into" : [
            {"item": "steel_lump", "min": 45, "max": 58},
            {"item": "steel_chunk", "min": 45, "max": 58},
            {"item": "scrap", "min": 45, "max": 58}
        ]
    },{
        "type" : "vehicle_part",
        "id" : "diesel_engine_v6",
        "name" : "V6 diesel engine",
        "symbol" : "*",
        "color" : "light_gray",
        "broken_symbol" : "#",
        "broken_color" : "red",
        "damage_modifier" : 80,
        "durability" : 400,
        "epower" : -200,
        "fuel_type" : "diesel",
        "item" : "v6_diesel",
        "difficulty" : 5,
        "location" : "engine_block",
        "flags" : ["ENGINE", "VARIABLE_SIZE"],
        "breaks_into" : [
            {"item": "steel_lump", "min": 30, "max": 40},
            {"item": "steel_chunk", "min": 30, "max": 40},
            {"item": "scrap", "min": 30, "max": 40}
        ]
    },{
        "type" : "vehicle_part",
        "id" : "diesel_engine_v8",
        "name" : "V8 diesel engine",
        "symbol" : "*",
        "color" : "light_gray",
        "broken_symbol" : "#",
        "broken_color" : "red",
        "damage_modifier" : 80,
        "durability" : 400,
        "epower" : -400,
        "fuel_type" : "diesel",
        "item" : "v8_diesel",
        "difficulty" : 5,
        "location" : "engine_block",
        "flags" : ["ENGINE", "VARIABLE_SIZE"],
        "breaks_into" : [
            {"item": "steel_lump", "min": 30, "max": 40},
            {"item": "steel_chunk", "min": 30, "max": 40},
            {"item": "scrap", "min": 30, "max": 40}
        ]
    },{
        "type" : "vehicle_part",
        "id" : "diesel_engine_i6",
        "name" : "straight-6 diesel engine",
        "symbol" : "*",
        "color" : "light_gray",
        "broken_symbol" : "#",
        "broken_color" : "red",
        "damage_modifier" : 80,
        "durability" : 400,
        "epower" : -300,
        "fuel_type" : "diesel",
        "item" : "i6_diesel",
        "difficulty" : 5,
        "location" : "engine_block",
        "flags" : ["ENGINE", "VARIABLE_SIZE"],
        "breaks_into" : [
            {"item": "steel_lump", "min": 30, "max": 40},
            {"item": "steel_chunk", "min": 30, "max": 40},
            {"item": "scrap", "min": 30, "max": 40}
        ]
    },{
        "type" : "vehicle_part",
        "id" : "engine_electric",
        "name" : "electric motor",
        "symbol" : "*",
        "color" : "yellow",
        "broken_symbol" : "#",
        "broken_color" : "red",
        "damage_modifier" : 80,
        "durability" : 200,
        "power" : 70,
        "epower" : -29000,
        "fuel_type" : "battery",
        "item" : "motor",
        "difficulty" : 3,
        "location" : "engine_block",
        "flags" : ["ENGINE"],
        "breaks_into" : [
            {"item": "steel_lump", "min": 3, "max": 5},
            {"item": "steel_chunk", "min": 3, "max": 5},
            {"item": "scrap", "min": 3, "max": 5},
            {"item": "cable", "min": 10, "max": 15}
        ]
    },{
        "type" : "vehicle_part",
        "id" : "engine_electric_large",
        "name" : "large electric motor",
        "symbol" : "*",
        "color" : "yellow",
        "broken_symbol" : "#",
        "broken_color" : "red",
        "damage_modifier" : 80,
        "durability" : 400,
        "power" : 350,
        "epower" : -137000,
        "fuel_type" : "battery",
        "item" : "motor_large",
        "difficulty" : 4,
        "location" : "engine_block",
        "flags" : ["ENGINE"],
        "breaks_into" : [
            {"item": "steel_lump", "min": 30, "max": 40},
            {"item": "steel_chunk", "min": 30, "max": 40},
            {"item": "scrap", "min": 30, "max": 40},
            {"item": "cable", "min": 15, "max": 20}
        ]
    },{
        "type" : "vehicle_part",
        "id" : "engine_electric_small",
        "name" : "small electric motor",
        "symbol" : "*",
        "color" : "yellow",
        "broken_symbol" : "#",
        "broken_color" : "red",
        "damage_modifier" : 80,
        "durability" : 120,
        "power" : 15,
        "epower" : -6000,
        "fuel_type" : "battery",
        "item" : "motor_small",
        "difficulty" : 1,
        "location" : "engine_block",
        "flags" : ["ENGINE"],
        "breaks_into" : [
            {"item": "steel_lump", "min": 1, "max": 2},
            {"item": "steel_chunk", "min": 1, "max": 2},
            {"item": "scrap", "min": 1, "max": 2},
            {"item": "cable", "min": 3, "max": 6}
        ]
    },{
        "type" : "vehicle_part",
        "id" : "engine_plasma",
        "name" : "plasma engine",
        "symbol" : "*",
        "color" : "light_blue",
        "broken_symbol" : "#",
        "broken_color" : "red",
        "damage_modifier" : 80,
        "durability" : 250,
        "power" : 400,
        "epower" : 2238,
        "fuel_type" : "plasma",
        "item" : "plasma_engine",
        "difficulty" : 6,
        "location" : "engine_block",
        "flags" : ["ENGINE"],
        "breaks_into" : [
            {"item": "steel_lump", "min": 10, "max": 15},
            {"item": "steel_chunk", "min": 10, "max": 15},
            {"item": "scrap", "min": 10, "max": 15}
        ]
    },{
        "type" : "vehicle_part",
        "id" : "foot_pedals",
        "name" : "foot pedals",
        "symbol" : "*",
        "color" : "light_gray",
        "broken_symbol" : "#",
        "broken_color" : "red",
        "damage_modifier" : 50,
        "durability" : 50,
        "folded_volume": 2,
        "power" : 60,
        "fuel_type" : "muscle",
        "item" : "foot_crank",
        "difficulty" : 1,
        "location" : "engine_block",
        "flags" : ["ENGINE", "FOLDABLE"],
        "breaks_into" : [
            {"item": "steel_chunk", "min": 1, "max": 2},
            {"item": "scrap", "min": 0, "max": 2}
        ]
    },{
        "type" : "vehicle_part",
        "id" : "hand_rims",
        "name" : "hand rims",
        "symbol" : "*",
        "color" : "light_gray",
        "broken_symbol" : "#",
        "broken_color" : "red",
        "damage_modifier" : 50,
        "durability" : 50,
        "folded_volume": 2,
        "power" : 50,
        "fuel_type" : "muscle",
        "item" : "hand_rims",
        "difficulty" : 1,
        "location" : "engine_block",
        "flags" : ["ENGINE", "FOLDABLE"],
        "breaks_into" : [
            {"item": "steel_chunk", "min": 1, "max": 2},
            {"item": "scrap", "min": 0, "max": 2}
        ]
    },{
        "type" : "vehicle_part",
        "id" : "gas_tank_small",
        "name" : "gasoline tank (small)",
        "symbol" : "O",
        "color" : "light_red",
        "broken_symbol" : "#",
        "broken_color" : "red",
        "damage_modifier" : 80,
        "durability" : 100,
        "size" : 6000,
        "fuel_type" : "gasoline",
        "item" : "metal_tank_small",
        "difficulty" : 1,
        "location" : "fuel_source",
        "flags" : ["FUEL_TANK"],
        "breaks_into" : [
            {"item": "steel_lump", "min": 1, "max": 2},
            {"item": "scrap", "min": 1, "max": 2}
        ]
    },{
        "type" : "vehicle_part",
        "id" : "gas_tank",
        "name" : "gasoline tank",
        "symbol" : "O",
        "color" : "light_red",
        "broken_symbol" : "#",
        "broken_color" : "red",
        "damage_modifier" : 80,
        "durability" : 150,
        "size" : 30000,
        "fuel_type" : "gasoline",
        "item" : "metal_tank",
        "difficulty" : 1,
        "location" : "fuel_source",
        "flags" : ["FUEL_TANK"],
        "breaks_into" : [
            {"item": "steel_lump", "min": 1, "max": 1},
            {"item": "steel_chunk", "min": 1, "max": 2},
            {"item": "scrap", "min": 1, "max": 2}
        ]
    },{
        "type" : "vehicle_part",
        "id" : "gas_tank_little",
        "name" : "gasoline tank (little)",
        "symbol" : "O",
        "color" : "light_red",
        "broken_symbol" : "#",
        "broken_color" : "red",
        "damage_modifier" : 80,
        "durability" : 75,
        "size" : 650,
        "fuel_type" : "gasoline",
        "item" : "metal_tank_little",
        "difficulty" : 1,
        "location" : "fuel_source",
        "flags" : ["FUEL_TANK"],
        "breaks_into" : [
            {"item": "scrap", "min": 1, "max": 2}
        ]
    },{
        "type" : "vehicle_part",
        "id" : "external_gas_tank",
        "name" : "externally mounted gas tank",
        "symbol" : "O",
        "color" : "light_red",
        "broken_symbol" : "#",
        "broken_color" : "red",
        "damage_modifier" : 80,
        "durability" : 160,
        "size" : 110000,
        "fuel_type" : "gasoline",
        "item" : "55gal_drum",
        "difficulty" : 1,
        "location" : "structure",
        "flags" : ["UNMOUNT_ON_DAMAGE", "FUEL_TANK", "PROTRUSION"],
        "breaks_into" : []
    },{
        "type" : "vehicle_part",
        "id" : "diesel_tank_small",
        "name" : "diesel tank (small)",
        "symbol" : "O",
        "color" : "green",
        "broken_symbol" : "#",
        "broken_color" : "red",
        "damage_modifier" : 80,
        "durability" : 100,
        "size" : 6000,
        "fuel_type" : "diesel",
        "item" : "metal_tank_small",
        "difficulty" : 1,
        "location" : "fuel_source",
        "flags" : ["FUEL_TANK"],
        "breaks_into" : [
            {"item": "steel_lump", "min": 1, "max": 2},
            {"item": "scrap", "min": 1, "max": 2}
        ]
    },{
        "type" : "vehicle_part",
        "id" : "diesel_tank",
        "name" : "diesel tank",
        "symbol" : "O",
        "color" : "green",
        "broken_symbol" : "#",
        "broken_color" : "red",
        "damage_modifier" : 80,
        "durability" : 150,
        "size" : 30000,
        "fuel_type" : "diesel",
        "item" : "metal_tank",
        "difficulty" : 1,
        "location" : "fuel_source",
        "flags" : ["FUEL_TANK"],
        "breaks_into" : [
            {"item": "steel_lump", "min": 1, "max": 1},
            {"item": "steel_chunk", "min": 1, "max": 2},
            {"item": "scrap", "min": 1, "max": 2}
        ]
    },{
        "type" : "vehicle_part",
        "id" : "diesel_tank_little",
        "name" : "diesel tank (little)",
        "symbol" : "O",
        "color" : "green",
        "broken_symbol" : "#",
        "broken_color" : "red",
        "damage_modifier" : 80,
        "durability" : 75,
        "size" : 650,
        "fuel_type" : "gasoline",
        "item" : "metal_tank_little",
        "difficulty" : 1,
        "location" : "fuel_source",
        "flags" : ["FUEL_TANK"],
        "breaks_into" : [
            {"item": "scrap", "min": 1, "max": 2}
        ]
    },{
        "type" : "vehicle_part",
        "id" : "external_diesel_tank",
        "name" : "externally mounted diesel tank",
        "symbol" : "O",
        "color" : "green",
        "broken_symbol" : "#",
        "broken_color" : "red",
        "damage_modifier" : 80,
        "durability" : 160,
        "size" : 110000,
        "fuel_type" : "diesel",
        "item" : "metal_tank",
        "difficulty" : 1,
        "location" : "structure",
        "flags" : ["UNMOUNT_ON_DAMAGE", "FUEL_TANK", "PROTRUSION"],
        "breaks_into" : []
    },{
        "type" : "vehicle_part",
        "id" : "small_storage_battery",
        "name" : "small storage battery",
        "symbol" : "O",
        "color" : "yellow",
        "broken_symbol" : "#",
        "broken_color" : "red",
        "damage_modifier" : 80,
        "durability" : 200,
        "size" : 1000,
        "fuel_type" : "battery",
        "item" : "small_storage_battery",
        "difficulty" : 1,
        "location" : "fuel_source",
        "flags" : ["FUEL_TANK", "TOOL_NONE", "FOLDABLE"],
        "folded_volume" : 2,
        "breaks_into" : [
            {"item": "scrap", "min": 1, "max": 2}
        ]
    },{
        "type" : "vehicle_part",
        "id" : "medium_storage_battery",
        "name" : "medium storage battery",
        "symbol" : "O",
        "color" : "yellow",
        "broken_symbol" : "#",
        "broken_color" : "red",
        "damage_modifier" : 80,
        "durability" : 250,
        "size" : 10000,
        "fuel_type" : "battery",
        "item" : "medium_storage_battery",
        "difficulty" : 1,
        "location" : "fuel_source",
        "flags" : ["FUEL_TANK", "TOOL_NONE", "FOLDABLE"],
        "folded_volume" : 4,
        "breaks_into" : [
            {"item": "scrap", "min": 1, "max": 2}
        ]
    },{
        "type" : "vehicle_part",
        "id" : "storage_battery_mount",
        "name" : "swappable storage battery case",
        "symbol" : "O",
        "color" : "light_gray",
        "broken_symbol" : "#",
        "broken_color" : "red",
        "damage_modifier" : 80,
        "durability" : 300,
        "item" : "it_battery_mount",
        "difficulty" : 3,
        "location" : "fuel_source",
        "flags" : ["BATTERY_MOUNT"],
        "breaks_into" : [
            {"item": "steel_lump", "min": 0, "max": 1},
            {"item": "steel_chunk", "min": 1, "max": 2},
            {"item": "scrap", "min": 0, "max": 3}
        ]
    },{
        "type" : "vehicle_part",
        "id" : "storage_battery_removable",
        "name" : "swappable storage battery",
        "symbol" : "O",
        "color" : "yellow",
        "broken_symbol" : "#",
        "broken_color" : "red",
        "damage_modifier" : 80,
        "durability" : 300,
        "size" : 100000,
        "fuel_type" : "battery",
        "item" : "storage_battery",
        "difficulty" : 1,
        "location" : "on_battery_mount",
        "flags" : ["FUEL_TANK", "TOOL_NONE", "NEEDS_BATTERY_MOUNT"],
        "breaks_into" : [
            {"item": "steel_lump", "min": 5, "max": 10},
            {"item": "steel_chunk", "min": 5, "max": 10},
            {"item": "scrap", "min": 5, "max": 10}
        ]
    },{
        "type" : "vehicle_part",
        "id" : "storage_battery",
        "name" : "storage battery",
        "symbol" : "O",
        "color" : "yellow",
        "broken_symbol" : "#",
        "broken_color" : "red",
        "damage_modifier" : 80,
        "durability" : 300,
        "size" : 100000,
        "fuel_type" : "battery",
        "item" : "storage_battery",
        "difficulty" : 2,
        "location" : "fuel_source",
        "flags" : ["FUEL_TANK"],
        "breaks_into" : [
            {"item": "steel_lump", "min": 5, "max": 10},
            {"item": "steel_chunk", "min": 5, "max": 10},
            {"item": "scrap", "min": 5, "max": 10}
        ]
    },{
        "type" : "vehicle_part",
        "id" : "minireactor",
        "name" : "minireactor",
        "symbol" : "O",
        "color" : "light_green",
        "broken_symbol" : "#",
        "broken_color" : "red",
        "damage_modifier" : 80,
        "durability" : 580,
        "size" : 10000,
        "epower" : 149200,
        "fuel_type" : "plutonium",
        "item" : "minireactor",
        "difficulty" : 7,
        "location" : "fuel_source",
        "flags" : ["FUEL_TANK"],
        "breaks_into" : [
            {"item": "steel_lump", "min": 6, "max": 11},
            {"item": "steel_chunk", "min": 6, "max": 11},
            {"item": "scrap", "min": 6, "max": 11}
        ]
    },{
        "type" : "vehicle_part",
        "id" : "hydrogen_tank",
        "name" : "hydrogen tank",
        "symbol" : "O",
        "color" : "light_blue",
        "broken_symbol" : "#",
        "broken_color" : "red",
        "damage_modifier" : 80,
        "durability" : 150,
        "size" : 3000,
        "fuel_type" : "plasma",
        "item" : "metal_tank",
        "difficulty" : 1,
        "location" : "fuel_source",
        "flags" : ["FUEL_TANK"],
        "breaks_into" : [
            {"item": "steel_lump", "min": 1, "max": 1},
            {"item": "steel_chunk", "min": 1, "max": 2},
            {"item": "scrap", "min": 1, "max": 2}
        ]
    },{
        "type" : "vehicle_part",
        "id" : "water_tank",
        "name" : "water tank",
        "symbol" : "O",
        "color" : "light_cyan",
        "broken_symbol" : "#",
        "broken_color" : "red",
        "damage_modifier" : 80,
        "durability" : 150,
        "size" : 400,
        "fuel_type" : "water",
        "item" : "metal_tank",
        "difficulty" : 1,
        "location" : "fuel_source",
        "flags" : ["FUEL_TANK"],
        "breaks_into" : [
            {"item": "steel_lump", "min": 1, "max": 1},
            {"item": "steel_chunk", "min": 1, "max": 2},
            {"item": "scrap", "min": 1, "max": 2}
        ]
    },{
        "type" : "vehicle_part",
        "id" : "minifridge",
        "name" : "minifridge",
        "symbol" : "H",
        "color" : "light_blue",
        "broken_symbol" : "#",
        "broken_color" : "light_blue",
        "damage_modifier" : 80,
        "durability" : 100,
        "epower" : -249,
        "size" : 300,
        "item" : "minifridge",
        "difficulty" : 3,
        "location" : "center",
        "flags" : ["CARGO", "OBSTACLE", "FRIDGE", "COVERED"],
        "breaks_into" : [
            {"item": "steel_lump", "min": 8, "max": 13},
            {"item": "steel_chunk", "min": 8, "max": 13},
            {"item": "scrap", "min": 8, "max": 13},
            {"item": "hose", "min": 0, "max": 1}
        ]
    },{
        "type" : "vehicle_part",
        "id" : "trunk",
        "name" : "trunk",
        "symbol" : "H",
        "color" : "brown",
        "broken_symbol" : "#",
        "broken_color" : "brown",
        "damage_modifier" : 80,
        "durability" : 350,
        "size" : 650,
        "item" : "frame",
        "difficulty" : 1,
        "location" : "center",
        "flags" : ["CARGO", "COVERED"],
        "breaks_into" : [
            {"item": "steel_lump", "min": 4, "max": 6},
            {"item": "steel_chunk", "min": 4, "max": 6},
            {"item": "scrap", "min": 4, "max": 6}
        ]
    },{
        "type" : "vehicle_part",
        "id" : "box",
        "name" : "box",
        "symbol" : "o",
        "color" : "brown",
        "broken_symbol" : "#",
        "broken_color" : "brown",
        "damage_modifier" : 60,
        "durability" : 100,
        "size" : 275,
        "item" : "frame",
        "difficulty" : 1,
        "location" : "center",
        "flags" : ["CARGO", "BOARDABLE", "COVERED"],
        "breaks_into" : [
            {"item": "steel_lump", "min": 4, "max": 6},
            {"item": "steel_chunk", "min": 4, "max": 6},
            {"item": "scrap", "min": 4, "max": 6}
        ]
    },{
        "type" : "vehicle_part",
        "id" : "travois",
        "name" : "travois",
        "symbol" : "o",
        "color" : "brown",
        "broken_symbol" : "#",
        "broken_color" : "brown",
        "damage_modifier" : 60,
        "durability" : 50,
        "size" : 200,
        "item" : "frame_wood_light",
        "difficulty" : 0,
        "location" : "center",
        "flags" : ["CARGO", "BOARDABLE", "COVERED"],
        "breaks_into" : [
            {"item": "splinter", "min": 3, "max": 5},
            {"item": "string_36", "min": 10, "max": 15}
        ]
    },{
        "type" : "vehicle_part",
        "id" : "basketsm",
        "name" : "wire bike basket",
        "symbol" : "o",
        "color" : "brown",
        "broken_symbol" : "#",
        "broken_color" : "brown",
        "damage_modifier" : 60,
        "durability" : 75,
        "folded_volume": 4,
        "size" : 60,
        "item" : "wire",
        "difficulty" : 1,
        "location" : "center",
        "flags" : ["CARGO", "BOARDABLE", "FOLDABLE"]
    },{
        "type" : "vehicle_part",
        "id" : "basketlg",
        "name" : "shopping cart basket",
        "symbol" : "o",
        "color" : "brown",
        "broken_symbol" : "#",
        "broken_color" : "brown",
        "damage_modifier" : 60,
        "durability" : 75,
        "size" : 200,
        "item" : "basket",
        "difficulty" : 1,
        "location" : "center",
        "flags" : ["CARGO", "BOARDABLE"]
    },{
        "type" : "vehicle_part",
        "id" : "basketlg_folding",
        "name" : "folding shopping cart basket",
        "symbol" : "o",
        "color" : "brown",
        "broken_symbol" : "#",
        "broken_color" : "brown",
        "damage_modifier" : 60,
        "durability" : 75,
        "size" : 200,
        "item" : "folding_basket",
        "difficulty" : 1,
        "location" : "center",
        "flags" : ["CARGO", "BOARDABLE", "FOLDABLE"],
        "folded_volume" : 12
    },{
        "type" : "vehicle_part",
        "id" : "veh_table",
        "name" : "table",
        "symbol" : "#",
        "color" : "red",
        "broken_symbol" : "#",
        "broken_color" : "light_gray",
        "damage_modifier" : 60,
        "durability" : 145,
        "size" : 15,
        "item" : "v_table",
        "difficulty" : 1,
        "location" : "center",
        "flags" : ["CARGO", "OBSTACLE"],
        "breaks_into" : [
            {"item": "2x4", "min": 1, "max": 6},
            {"item": "splinter", "min": 4, "max": 6},
            {"item": "nail", "min": 4, "max": 7}
        ]
    },{
        "type" : "vehicle_part",
        "id" : "controls",
        "name" : "controls",
        "symbol" : "$",
        "color" : "light_gray",
        "broken_symbol" : "$",
        "broken_color" : "red",
        "damage_modifier" : 10,
        "durability" : 250,
        "folded_volume": 6,
        "item" : "vehicle_controls",
        "difficulty" : 3,
        "flags" : ["CONTROLS", "FOLDABLE"],
        "breaks_into" : [
            {"item": "steel_lump", "min": 1, "max": 1},
            {"item": "steel_chunk", "min": 1, "max": 3},
            {"item": "scrap", "min": 1, "max": 3}
        ]
    },{
        "type" : "vehicle_part",
        "id" : "muffler",
        "name" : "muffler",
        "symbol" : "/",
        "color" : "light_gray",
        "broken_symbol" : "/",
        "broken_color" : "light_gray",
        "damage_modifier" : 10,
        "durability" : 50,
        "bonus" : 40,
        "item" : "muffler",
        "difficulty" : 2,
        "flags" : ["MUFFLER"],
        "breaks_into" : [
            {"item": "steel_lump", "min": 3, "max": 5},
            {"item": "steel_chunk", "min": 3, "max": 5},
            {"item": "scrap", "min": 3, "max": 5}
        ]
    },{
        "type" : "vehicle_part",
        "id" : "seatbelt",
        "name" : "seatbelt",
        "symbol" : ",",
        "color" : "light_gray",
        "broken_symbol" : ",",
        "broken_color" : "red",
        "damage_modifier" : 10,
        "durability" : 35,
        "folded_volume": 2,
        "bonus" : 25,
        "item" : "rope_6",
        "difficulty" : 1,
        "location" : "on_seat",
        "flags" : ["SEATBELT", "FOLDABLE"],
        "breaks_into" : [
            {"item": "string_36", "min": 0, "max": 3}
        ]
    },{
        "type" : "vehicle_part",
        "id" : "vehicle_alarm",
        "name" : "security system",
        "symbol" : ",",
        "color" : "ltred",
        "broken_symbol" : ",",
        "broken_color" : "red",
        "damage_modifier" : 10,
        "durability" : 35,
        "epower" : -300,
        "bonus" : 25,
        "item" : "processor",
        "difficulty" : 8,
        "location" : "on_controls",
        "flags" : ["ON_CONTROLS", "DIFFICULTY_REMOVE", "SECURITY"],
        "breaks_into" : [
            {"item": "scrap", "min": 0, "max": 1}
        ]
    },{
        "type" : "vehicle_part",
        "id" : "seatbelt_heavyduty",
        "name" : "5-point harness",
        "symbol" : ",",
        "color" : "light_gray",
        "broken_symbol" : ",",
        "broken_color" : "red",
        "damage_modifier" : 10,
        "durability" : 100,
        "folded_volume": 4,
        "bonus" : 25,
        "item" : "rope_30",
        "difficulty" : 2,
        "location" : "on_seat",
        "flags" : ["SEATBELT", "FOLDABLE"],
        "breaks_into" : [
            {"item": "string_36", "min": 0, "max": 3}
        ]
    },{
        "type" : "vehicle_part",
        "id" : "v_curtain",
        "name": "curtain",
        "symbol": "\"",
        "color": "dark_gray",
        "broken_symbol": "0",
        "broken_color": "light_gray",
        "damage_modifier": 1,
        "durability": 200,
        "bonus": 25,
        "item": "sheet",
        "location": "on_windshield",
        "difficulty": 1,
        "flags": ["OPENABLE", "OPENCLOSE_INSIDE", "OPAQUE", "CURTAIN"],
        "breaks_into": []
    },{
        "type" : "vehicle_part",
        "id" : "solar_panel",
        "name" : "solar panel",
        "symbol" : "#",
        "color" : "yellow",
        "broken_symbol" : "x",
        "broken_color" : "yellow",
        "damage_modifier" : 10,
        "durability" : 20,
        "epower" : 111,
        "item" : "solar_panel",
        "difficulty" : 6,
        "location" : "on_roof",
        "flags" : ["SOLAR_PANEL"],
        "breaks_into" : [
            {"item": "steel_lump", "min": 2, "max": 4},
            {"item": "steel_chunk", "min": 2, "max": 4},
            {"item": "scrap", "min": 2, "max": 4},
            {"item": "solar_cell", "min": 1, "max": 4}
        ]
    },{
        "type" : "vehicle_part",
        "id" : "reinforced_solar_panel",
        "name" : "reinforced solar panel",
        "symbol" : "#",
        "color" : "light_blue",
        "broken_symbol" : "x",
        "broken_color" : "light_gray",
        "damage_modifier" : 80,
        "durability" : 300,
        "epower" : 105,
        "item" : "reinforced_solar_panel",
        "difficulty" : 6,
        "location" : "on_roof",
        "flags" : ["SOLAR_PANEL"],
        "breaks_into" : [
            {"item": "steel_lump", "min": 4, "max": 7},
            {"item": "steel_chunk", "min": 4, "max": 7},
            {"item": "scrap", "min": 4, "max": 7},
            {"item": "solar_cell", "min": 1, "max": 4}
        ]
    },{
        "type" : "vehicle_part",
        "id" : "solar_panel_v2",
        "name" : "upgraded solar panel",
        "symbol" : "#",
        "color" : "yellow",
        "broken_symbol" : "x",
        "broken_color" : "yellow",
        "damage_modifier" : 10,
        "durability" : 20,
        "epower" : 222,
        "item" : "solar_panel_v2",
        "difficulty" : 8,
        "location" : "on_roof",
        "flags" : ["SOLAR_PANEL"],
        "breaks_into" : [
            {"item": "steel_lump", "min": 2, "max": 4},
            {"item": "steel_chunk", "min": 2, "max": 4},
            {"item": "scrap", "min": 2, "max": 4},
            {"item": "solar_cell", "min": 1, "max": 6}
        ]
    },{
        "type" : "vehicle_part",
        "id" : "reinforced_solar_panel_v2",
        "name" : "upgraded reinforced solar panel",
        "symbol" : "#",
        "color" : "light_blue",
        "broken_symbol" : "x",
        "broken_color" : "light_gray",
        "damage_modifier" : 80,
        "durability" : 300,
        "epower" : 210,
        "item" : "reinforced_solar_panel_v2",
        "difficulty" : 9,
        "location" : "on_roof",
        "flags" : ["SOLAR_PANEL"],
        "breaks_into" : [
            {"item": "steel_lump", "min": 4, "max": 7},
            {"item": "steel_chunk", "min": 4, "max": 7},
            {"item": "scrap", "min": 4, "max": 7},
            {"item": "solar_cell", "min": 1, "max": 6}
        ]
    },{
        "type" : "vehicle_part",
        "id" : "solar_panel_v3",
        "name" : "quantum solar panel",
        "symbol" : "#",
        "color" : "yellow",
        "broken_symbol" : "x",
        "broken_color" : "light_gray",
        "damage_modifier" : 10,
        "durability" : 30,
        "epower" : 555,
        "item" : "solar_panel_v3",
        "difficulty" : 12,
        "location" : "on_roof",
        "flags" : ["SOLAR_PANEL"],
        "breaks_into" : [
            {"item": "steel_lump", "min": 4, "max": 4},
            {"item": "steel_chunk", "min": 4, "max": 4},
            {"item": "scrap", "min": 4, "max": 4},
            {"item": "solar_cell", "min": 2, "max": 8}
        ]
    },{
        "type" : "vehicle_part",
        "id": "water_faucet",
        "name": "water faucet",
        "symbol": "u",
        "color": "light_gray",
        "broken_symbol": "-",
        "broken_color": "light_gray",
        "damage_modifier": 10,
        "durability": 45,
        "item": "water_faucet",
        "difficulty": 1,
        "flags": ["FAUCET"],
        "breaks_into" : [
            {"item": "scrap", "min": 1, "max": 3}
        ]
    },{
        "type" : "vehicle_part",
        "id" : "kitchen_unit",
        "name" : "kitchen unit",
        "symbol" : "&",
        "color" : "light_cyan",
        "broken_symbol" : "x",
        "broken_color" : "light_cyan",
        "damage_modifier" : 10,
        "durability" : 80,
        "size" : 400,
        "item" : "kitchen_unit",
        "difficulty" : 4,
        "location" : "center",
        "flags" : ["CARGO", "OBSTACLE", "KITCHEN", "COVERED"],
        "breaks_into" : [
            {"item": "steel_lump", "min": 30, "max": 40},
            {"item": "steel_chunk", "min": 30, "max": 40},
            {"item": "scrap", "min": 30, "max": 40},
            {"item": "pan", "min": 0, "max": 1},
            {"item": "pot", "min": 0, "max": 1}
        ]
    },{
        "type" : "vehicle_part",
        "id" : "welding_rig",
        "name" : "welding rig",
        "symbol" : "&",
        "color" : "light_red",
        "broken_symbol" : "x",
        "broken_color" : "light_red",
        "damage_modifier" : 10,
        "durability" : 95,
        "size" : 400,
        "item" : "weldrig",
        "difficulty" : 4,
        "location" : "center",
        "flags" : ["CARGO", "OBSTACLE", "WELDRIG", "COVERED"],
        "breaks_into" : [
            {"item": "steel_lump", "min": 3, "max": 6},
            {"item": "steel_chunk", "min": 3, "max": 6},
            {"item": "scrap", "min": 3, "max": 6},
            {"item": "welder", "min": 0, "max": 1}
        ]
    },{
        "type" : "vehicle_part",
        "id" : "craft_rig",
        "name" : "FOODCO kitchen buddy",
        "symbol" : "&",
        "color" : "light_green",
        "broken_symbol" : "x",
        "broken_color" : "light_gray",
        "damage_modifier" : 10,
        "durability" : 80,
        "size" : 400,
        "item" : "craftrig",
        "difficulty" : 4,
        "location" : "center",
        "flags" : ["CARGO", "OBSTACLE", "CRAFTRIG", "COVERED"],
        "breaks_into" : [
            {"item": "steel_lump", "min": 4, "max": 7},
            {"item": "steel_chunk", "min": 4, "max": 7},
            {"item": "scrap", "min": 4, "max": 7},
            {"item": "pan", "min": 0, "max": 1},
            {"item": "pot", "min": 0, "max": 1},
            {"item": "water_purifier", "min": 0, "max": 1},
            {"item": "vac_sealer", "min": 0, "max": 1},
            {"item": "dehydrator", "min": 0, "max": 1},
            {"item": "press", "min": 0, "max": 1}
        ]
    },{
        "type" : "vehicle_part",
        "id" : "chemlab",
        "name" : "onboard chemistry lab",
        "symbol" : "&",
        "color" : "yellow",
        "broken_symbol" : "x",
        "broken_color" : "light_gray",
        "damage_modifier" : 10,
        "durability" : 65,
        "size" : 400,
        "item" : "chemlab",
        "difficulty" : 4,
        "location" : "center",
        "flags" : ["CARGO", "OBSTACLE", "CHEMLAB", "COVERED"],
        "breaks_into" : [
            {"item": "steel_lump", "min": 4, "max": 7},
            {"item": "steel_chunk", "min": 4, "max": 7},
            {"item": "scrap", "min": 4, "max": 7},
            {"item": "chemistry_set", "min": 0, "max": 1},
            {"item": "hotplate", "min": 0, "max": 1}
        ]
    },{
        "type" : "vehicle_part",
        "id" : "veh_forge",
        "name" : "mounted electric forge",
        "symbol" : "&",
        "color" : "red",
        "broken_symbol" : "x",
        "broken_color" : "light_gray",
        "damage_modifier" : 10,
        "durability" : 180,
        "item" : "forgerig",
        "difficulty" : 3,
        "location" : "center",
        "flags" : ["OBSTACLE", "FORGE"],
        "breaks_into" : [
            {"item": "steel_lump", "min": 4, "max": 5},
            {"item": "steel_chunk", "min": 4, "max": 6},
            {"item": "scrap", "min": 4, "max": 6}
        ]
    },{
        "type" : "vehicle_part",
        "id" : "m249",
        "name" : "mounted M249",
        "symbol" : "t",
        "color" : "cyan",
        "broken_symbol" : "#",
        "broken_color" : "cyan",
        "damage_modifier" : 80,
        "durability" : 400,
        "fuel_type" : "223",
        "item" : "m249",
        "size" : 40,
        "difficulty" : 6,
        "location" : "on_roof",
        "flags" : ["TURRET", "CARGO"],
        "breaks_into" : [
            {"item": "m249", "min": 0, "max": 1}
        ]
    },{
        "type" : "vehicle_part",
        "id" : "flamethrower",
        "name" : "mounted flamethrower",
        "symbol" : "t",
        "color" : "dark_gray",
        "broken_symbol" : "#",
        "broken_color" : "dark_gray",
        "damage_modifier" : 80,
        "durability" : 400,
        "fuel_type" : "gasoline",
        "item" : "flamethrower",
        "difficulty" : 7,
        "location" : "on_roof",
        "flags" : ["TURRET"],
        "breaks_into" : [
            {"item": "flamethrower", "min": 0, "max": 1}
        ]
    },{
        "type" : "vehicle_part",
        "id" : "plasma_gun",
        "name" : "mounted plasma gun",
        "symbol" : "t",
        "color" : "light_blue",
        "broken_symbol" : "#",
        "broken_color" : "light_blue",
        "damage_modifier" : 80,
        "durability" : 400,
        "fuel_type" : "plasma",
        "item" : "plasma_rifle",
        "difficulty" : 7,
        "location" : "on_roof",
        "flags" : ["TURRET"],
        "breaks_into" : [
            {"item": "plasma_rifle", "min": 0, "max": 1}
        ]
    },{
        "type" : "vehicle_part",
        "id" : "fusion_gun",
        "name" : "mounted fusion gun",
        "symbol" : "t",
        "color" : "magenta",
        "broken_symbol" : "#",
        "broken_color" : "magenta",
        "damage_modifier" : 80,
        "durability" : 400,
        "fuel_type" : "fusion",
        "item" : "ftk93",
        "difficulty" : 7,
        "size" : 10,
        "location" : "on_roof",
        "flags" : ["TURRET", "CARGO"],
        "breaks_into" : [
            {"item": "ftk93", "min": 0, "max": 1}
        ]
    },{
        "type" : "vehicle_part",
        "id" : "laser_gun",
        "name" : "mounted NX17",
        "symbol" : "t",
        "color" : "magenta",
        "broken_symbol" : "#",
        "broken_color" : "magenta",
        "damage_modifier" : 80,
        "durability" : 400,
        "fuel_type" : "battery",
        "item" : "nx17",
        "difficulty" : 7,
        "location" : "on_roof",
        "flags" : ["TURRET"],
        "breaks_into" : [
            {"item": "nx17", "min": 0, "max": 1}
        ]
    },{
        "type" : "vehicle_part",
        "id" : "mounted_browning",
        "name" : "mounted M2 Browning",
        "symbol" : "t",
        "color" : "green",
        "broken_symbol" : "#",
        "broken_color" : "green",
        "damage_modifier" : 80,
        "durability" : 400,
        "fuel_type" : "50",
        "item" : "m2browning",
        "difficulty" : 6,
        "size" : 1600,
        "location" : "on_roof",
        "flags" : ["TURRET", "CARGO"],
        "breaks_into" : [
            {"item": "m2browning", "min": 0, "max": 1}
        ]
    },{
        "type" : "vehicle_part",
        "id" : "mounted_mk19",
        "name" : "mounted Mark 19 grenade launcher",
        "symbol" : "t",
        "color" : "green",
        "broken_symbol" : "#",
        "broken_color" : "green",
        "damage_modifier" : 80,
        "durability" : 400,
        "fuel_type" : "40mm",
        "item" : "mark19",
        "difficulty" : 6,
        "size" : 480,
        "location" : "on_roof",
        "flags" : ["TURRET", "CARGO"],
        "breaks_into" : [
            {"item": "mark19", "min": 0, "max": 1}
        ]
    },{
        "type" : "vehicle_part",
        "id" : "plating_wood",
        "name" : "wooden armor",
        "symbol" : ")",
        "color" : "brown",
        "broken_symbol" : ")",
        "broken_color" : "brown",
        "durability" : 300,
        "item" : "wood_plate",
        "difficulty" : 3,
        "location" : "armor",
        "flags" : ["ARMOR"],
        "breaks_into" : [
            {"item": "splinter", "min": 7, "max": 9}
        ]
    },{
        "type" : "vehicle_part",
        "id" : "plating_steel",
        "name" : "steel plating",
        "symbol" : ")",
        "color" : "light_cyan",
        "broken_symbol" : ")",
        "broken_color" : "light_cyan",
        "durability" : 1000,
        "item" : "steel_plate",
        "difficulty" : 3,
        "location" : "armor",
        "flags" : ["ARMOR"],
        "breaks_into" : [
            {"item": "steel_lump", "min": 4, "max": 6},
            {"item": "steel_chunk", "min": 4, "max": 6},
            {"item": "scrap", "min": 4, "max": 6}
        ]
    },{
        "type" : "vehicle_part",
        "id" : "plating_superalloy",
        "name" : "superalloy plating",
        "symbol" : ")",
        "color" : "dark_gray",
        "broken_symbol" : ")",
        "broken_color" : "dark_gray",
        "durability" : 900,
        "item" : "alloy_plate",
        "difficulty" : 4,
        "location" : "armor",
        "flags" : ["ARMOR"],
        "breaks_into" : [
            {"item": "steel_lump", "min": 4, "max": 6},
            {"item": "steel_chunk", "min": 4, "max": 6},
            {"item": "scrap", "min": 4, "max": 6}
        ]
    },{
        "type" : "vehicle_part",
        "id" : "plating_spiked",
        "name" : "spiked plating",
        "symbol" : ")",
        "color" : "red",
        "broken_symbol" : ")",
        "broken_color" : "red",
        "damage_modifier" : 150,
        "durability" : 900,
        "item" : "spiked_plate",
        "difficulty" : 3,
        "location" : "armor",
        "flags" : ["ARMOR", "SHARP"],
        "breaks_into" : [
            {"item": "steel_lump", "min": 4, "max": 6},
            {"item": "steel_chunk", "min": 4, "max": 6},
            {"item": "scrap", "min": 4, "max": 6},
            {"item": "spike", "min": 0, "max": 2}
        ]
    },{
        "type" : "vehicle_part",
        "id" : "plating_hard",
        "name" : "hard plating",
        "symbol" : ")",
        "color" : "cyan",
        "broken_symbol" : ")",
        "broken_color" : "cyan",
        "durability" : 2300,
        "item" : "hard_plate",
        "difficulty" : 4,
        "location" : "armor",
        "flags" : ["ARMOR"],
        "breaks_into" : [
            {"item": "steel_lump", "min": 4, "max": 6},
            {"item": "steel_chunk", "min": 4, "max": 6},
            {"item": "scrap", "min": 4, "max": 6}
        ]
    },{
        "type" : "vehicle_part",
        "id" : "plating_military",
        "name" : "military composite armor",
        "symbol" : ")",
        "color" : "green",
        "broken_symbol" : ")",
        "broken_color" : "green",
        "durability" : 3250,
        "item" : "mil_plate",
        "difficulty" : 6,
        "location" : "armor",
        "flags" : ["ARMOR"],
        "breaks_into" : [
            {"item": "steel_lump", "min": 4, "max": 6},
            {"item": "steel_chunk", "min": 4, "max": 6},
            {"item": "scrap", "min": 4, "max": 6},
            {"item": "ceramic_armor", "min": 0, "max": 4}
        ]
    },{
        "type" : "vehicle_part",
        "id" : "headlight",
        "name" : "head light",
        "symbol" : "*",
        "color" : "white",
        "broken_symbol" : "*",
        "broken_color" : "white",
        "damage_modifier" : 10,
        "durability" : 20,
        "folded_volume": 1,
        "epower" : -187,
        "bonus" : 480,
        "item" : "flashlight",
        "difficulty" : 1,
        "flags" : ["CONE_LIGHT", "FOLDABLE"],
        "breaks_into" : [
            {"item": "scrap", "min": 0, "max": 2}
        ]
    },{
        "type" : "vehicle_part",
        "id" : "headlight_reinforced",
        "name" : "reinforced head light",
        "symbol" : "*",
        "color" : "light_blue",
        "broken_symbol" : "*",
        "broken_color" : "white",
        "damage_modifier" : 10,
        "durability" : 80,
        "epower" : -187,
        "bonus" : 480,
        "item" : "headlight_reinforced",
        "difficulty" : 1,
        "flags" : ["CONE_LIGHT"],
        "breaks_into" : [
            {"item": "scrap", "min": 0, "max": 2}
        ]
    },{
        "type" : "vehicle_part",
        "id" : "reinforced_windshield",
        "name" : "reinforced windshield",
        "symbol" : "\"",
        "color" : "light_blue",
        "broken_symbol" : "0",
        "broken_color" : "light_gray",
        "damage_modifier" : 80,
        "durability" : 250,
        "item" : "reinforced_glass_sheet",
        "difficulty" : 6,
        "location" : "center",
        "flags" : ["OBSTACLE", "WINDOW"],
        "breaks_into" : [
            {"item": "glass_shard", "min": 3, "max": 6},
            {"item": "wire", "min": 4, "max": 8}
        ]
    },{
        "type" : "vehicle_part",
        "id" : "horn_bicycle",
        "name" : "bicycle horn",
        "symbol" : "*",
        "color" : "light_gray",
        "broken_symbol" : "*",
        "broken_color" : "red",
        "damage_modifier" : 10,
        "durability" : 75,
        "folded_volume": 1,
        "bonus" : 15,
        "item" : "horn_bicycle",
        "difficulty" : 1,
        "flags" : ["HORN", "FOLDABLE"],
        "breaks_into" : [
            {"item": "scrap", "min": 0, "max": 1}
        ]
    },{
        "type" : "vehicle_part",
        "id" : "horn_car",
        "name" : "car horn",
        "symbol" : "*",
        "color" : "light_gray",
        "broken_symbol" : "*",
        "broken_color" : "red",
        "damage_modifier" : 10,
        "durability" : 100,
        "bonus" : 30,
        "item" : "horn_car",
        "difficulty" : 3,
        "flags" : ["HORN"],
        "breaks_into" : [
            {"item": "scrap", "min": 0, "max": 2}
        ]
    },{
        "type" : "vehicle_part",
        "id" : "horn_big",
        "name" : "truck horn",
        "symbol" : "*",
        "color" : "light_gray",
        "broken_symbol" : "*",
        "broken_color" : "red",
        "damage_modifier" : 10,
        "durability" : 125,
        "bonus" : 45,
        "item" : "horn_big",
        "difficulty" : 3,
        "flags" : ["HORN"],
        "breaks_into" : [
            {"item": "steel_chunk", "min": 0, "max": 1}
        ]
    },{
        "type" : "vehicle_part",
        "id" : "battery_motorbike",
        "name" : "motorbike battery",
        "symbol" : "o",
        "color" : "yellow",
        "broken_symbol" : "#",
        "broken_color" : "red",
        "damage_modifier" : 30,
        "durability" : 100,
        "size" : 12000,
        "fuel_type" : "battery",
        "item" : "battery_motorbike",
        "difficulty" : 2,
        "flags" : ["FUEL_TANK", "TOOL_NONE", "FOLDABLE"],
        "folded_volume" : 3,
        "breaks_into" : [
            {"item": "steel_lump", "min": 4, "max": 7},
            {"item": "steel_chunk", "min": 4, "max": 7},
            {"item": "scrap", "min": 4, "max": 7}
        ]
    },{
        "type" : "vehicle_part",
        "id" : "battery_car",
        "name" : "car battery",
        "symbol" : "o",
        "color" : "yellow",
        "broken_symbol" : "#",
        "broken_color" : "red",
        "damage_modifier" : 50,
        "durability" : 120,
        "size" : 30000,
        "fuel_type" : "battery",
        "item" : "battery_car",
        "difficulty" : 2,
        "flags" : ["FUEL_TANK", "TOOL_NONE", "FOLDABLE"],
        "folded_volume" : 4,
        "breaks_into" : [
            {"item": "steel_lump", "min": 6, "max": 9},
            {"item": "steel_chunk", "min": 6, "max": 9},
            {"item": "scrap", "min": 6, "max": 9}
        ]
    },{
        "type" : "vehicle_part",
        "id" : "battery_truck",
        "name" : "truck battery",
        "symbol" : "o",
        "color" : "yellow",
        "broken_symbol" : "#",
        "broken_color" : "red",
        "damage_modifier" : 60,
        "durability" : 180,
        "size" : 50000,
        "fuel_type" : "battery",
        "item" : "battery_truck",
        "difficulty" : 2,
        "flags" : ["FUEL_TANK", "TOOL_WRENCH"],
        "breaks_into" : [
            {"item": "steel_lump", "min": 8, "max": 12},
            {"item": "steel_chunk", "min": 8, "max": 12},
            {"item": "scrap", "min": 8, "max": 12}
        ]
    },{
        "type" : "vehicle_part",
        "id" : "alternator_motorbike",
        "name" : "motorbike alternator",
        "symbol" : "*",
        "color" : "yellow",
        "broken_symbol" : "#",
        "broken_color" : "red",
        "damage_modifier" : 80,
        "durability" : 250,
        "power" : -4,
        "epower" : 746,
        "fuel_type" : "battery",
        "item" : "alternator_motorbike",
        "difficulty" : 3,
        "flags" : ["ALTERNATOR", "FOLDABLE"],
        "folded_volume" : 5,
        "breaks_into" : [
            {"item": "steel_lump", "min": 2, "max": 5},
            {"item": "steel_chunk", "min": 2, "max": 5},
            {"item": "scrap", "min": 2, "max": 5}
        ]
    },{
        "type" : "vehicle_part",
        "id" : "alternator_car",
        "name" : "car alternator",
        "symbol" : "*",
        "color" : "yellow",
        "broken_symbol" : "#",
        "broken_color" : "red",
        "damage_modifier" : 80,
        "durability" : 275,
        "power" : -7,
        "epower" : 1492,
        "item" : "alternator_car",
        "difficulty" : 3,
        "flags" : ["ALTERNATOR"],
        "breaks_into" : [
            {"item": "steel_lump", "min": 3, "max": 6},
            {"item": "steel_chunk", "min": 3, "max": 6},
            {"item": "scrap", "min": 3, "max": 6}
        ]
    },{
        "type" : "vehicle_part",
        "id" : "alternator_truck",
        "name" : "truck alternator",
        "symbol" : "*",
        "color" : "yellow",
        "broken_symbol" : "#",
        "broken_color" : "red",
        "damage_modifier" : 80,
        "durability" : 325,
        "power" : -10,
        "epower" : 2238,
        "item" : "alternator_truck",
        "difficulty" : 3,
        "flags" : ["ALTERNATOR"],
        "breaks_into" : [
            {"item": "steel_lump", "min": 4, "max": 7},
            {"item": "steel_chunk", "min": 4, "max": 7},
            {"item": "scrap", "min": 4, "max": 7}
        ]
    },{
        "type" : "vehicle_part",
        "id" : "door_trunk",
        "name" : "trunk door",
        "symbol" : "+",
        "color" : "light_gray",
        "broken_symbol" : "&",
        "broken_color" : "light_gray",
        "damage_modifier" : 80,
        "durability" : 150,
        "item" : "frame",
        "difficulty" : 2,
        "location" : "center",
        "flags" : ["OBSTACLE", "OPENABLE", "MULTISQUARE", "BOARDABLE"],
        "breaks_into" : [
            {"item": "steel_lump", "min": 4, "max": 6},
            {"item": "steel_chunk", "min": 4, "max": 6},
            {"item": "scrap", "min": 4, "max": 6}
        ]
    },{
        "type" : "vehicle_part",
        "id" : "door_shutter",
        "name" : "shutter door",
        "symbol" : "+",
        "color" : "white",
        "broken_symbol" : "&",
        "broken_color" : "white",
        "damage_modifier" : 80,
        "durability" : 95,
        "item" : "sheet_metal",
        "difficulty" : 3,
        "location" : "center",
        "flags" : ["OPAQUE", "OBSTACLE", "OPENABLE", "MULTISQUARE", "BOARDABLE"],
        "breaks_into" : [
            {"item": "steel_lump", "min": 4, "max": 6},
            {"item": "steel_chunk", "min": 4, "max": 6},
            {"item": "scrap", "min": 4, "max": 6}
        ]
    },{
        "type" : "vehicle_part",
        "id" : "door_sliding",
        "name" : "sliding door",
        "symbol" : "+",
        "color" : "light_cyan",
        "broken_symbol" : "&",
        "broken_color" : "light_cyan",
        "damage_modifier" : 80,
        "durability" : 150,
        "item" : "frame",
        "difficulty" : 2,
        "location" : "center",
        "flags" : ["OBSTACLE", "OPENABLE", "MULTISQUARE", "BOARDABLE"],
        "breaks_into" : [
            {"item": "steel_lump", "min": 4, "max": 6},
            {"item": "steel_chunk", "min": 4, "max": 6},
            {"item": "scrap", "min": 4, "max": 6}
        ]
    },{
        "type" : "vehicle_part",
        "id" : "light_red",
        "name" : "red light",
        "symbol" : "*",
        "color" : "red",
        "broken_symbol" : "-",
        "broken_color" : "red",
        "damage_modifier" : 10,
        "durability" : 20,
        "folded_volume": 2,
        "epower" : -125,
        "bonus" : 350,
        "item" : "light_emergency_red",
        "difficulty" : 1,
        "location" : "on_roof",
        "flags" : ["CIRCLE_LIGHT", "ODDTURN", "FOLDABLE"],
        "breaks_into" : [
            {"item": "steel_chunk", "min": 0, "max": 1},
            {"item": "scrap", "min": 1, "max": 1}
        ]
    },{
        "type" : "vehicle_part",
        "id" : "light_blue",
        "name" : "blue light",
        "symbol" : "*",
        "color" : "blue",
        "broken_symbol" : "-",
        "broken_color" : "blue",
        "damage_modifier" : 10,
        "durability" : 20,
        "folded_volume": 2,
        "epower" : -125,
        "bonus" : 350,
        "item" : "light_emergency_blue",
        "difficulty" : 1,
        "location" : "on_roof",
        "flags" : ["CIRCLE_LIGHT", "EVENTURN", "FOLDABLE"],
        "breaks_into" : [
            {"item": "steel_chunk", "min": 0, "max": 1},
            {"item": "scrap", "min": 1, "max": 1}
        ]
    },{
        "type" : "vehicle_part",
        "id" : "cargo_space",
        "name" : "cargo space",
        "symbol" : "=",
        "color" : "light_gray",
        "broken_symbol" : "#",
        "broken_color" : "dark_gray",
        "durability" : 250,
        "size" : 1000,
        "item" : "cargo_rack",
        "difficulty" : 1,
        "location" : "center",
        "flags" : ["AISLE", "BOARDABLE", "CARGO", "COVERED"],
        "breaks_into" : [
            {"item": "steel_lump", "min": 6, "max": 8},
            {"item": "steel_chunk", "min": 6, "max": 8},
            {"item": "scrap", "min": 6, "max": 8}
        ]
    },{
            "type" : "vehicle_part",
        "id" : "floodlight",
        "name" : "floodlight",
        "symbol" : "*",
        "color" : "white",
        "broken_symbol" : "-",
        "broken_color" : "blue",
        "damage_modifier" : 10,
        "durability" : 20,
        "epower" : -187,
        "bonus" : 600,
        "item" : "floodlight",
        "difficulty" : 1,
        "location" : "on_roof",
        "flags" : ["CIRCLE_LIGHT", "FOLDABLE"],
        "folded_volume": 8,
        "breaks_into" : [
            {"item": "steel_chunk", "min": 0, "max": 2},
            {"item": "scrap", "min": 1, "max": 2}
        ]
    },{
            "type" : "vehicle_part",
        "id" : "recharge_station",
        "name" : "recharging station",
        "symbol" : "#",
        "color" : "light_green",
        "broken_symbol" : "0",
        "broken_color" : "blue",
        "damage_modifier" : 10,
        "durability" : 20,
        "epower" : -187,
        "bonus" : 600,
        "item" : "recharge_station",
        "difficulty" : 3,
        "location" : "on_cargo",
        "flags" : ["INTERNAL", "RECHARGE", "FOLDABLE"],
        "folded_volume" : 8,
        "breaks_into" : [
            {"item": "steel_chunk", "min": 0, "max": 2},
            {"item": "scrap", "min": 1, "max": 2},
            {"item": "cable", "min": 1, "max": 3}
        ]
    },{
        "type" : "vehicle_part",
        "id" : "wing_mirror",
        "name" : "wing mirror",
        "symbol" : "o",
        "color" : "light_cyan",
        "broken_symbol" : "*",
        "broken_color" : "dark_gray",
        "damage_modifier" : 10,
        "durability" : 20,
        "folded_volume": 2,
        "item" : "mirror",
        "difficulty" : 1,
        "location" : "structure",
        "flags" : ["MIRROR", "PROTRUSION", "UNMOUNT_ON_DAMAGE", "FOLDABLE"],
        "breaks_into" : [
            {"item": "glass_shard", "min": 0, "max": 2}
        ]
    },{
        "type" : "vehicle_part",
        "id" : "stereo",
        "name" : "stereo system",
        "symbol" : "&",
        "color" : "red",
        "broken_symbol" : "&",
        "broken_color" : "light_gray",
        "damage_modifier" : 0,
        "durability" : 60,
        "epower" : -1,
        "bonus" : 40,
        "item" : "stereo",
        "difficulty" : 2,
        "flags" : ["STEREO"],
        "breaks_into" : [
            {"item": "steel_lump", "min": 3, "max": 5},
            {"item": "steel_chunk", "min": 3, "max": 5},
            {"item": "scrap", "min": 3, "max": 5}
        ]
    },{
        "type" : "vehicle_part",
        "id" : "engine_1cyl_small",
        "name" : "1-cylinder engine",
        "symbol" : "*",
        "color" : "light_red",
        "broken_symbol" : "#",
        "broken_color" : "red",
        "damage_modifier" : 80,
        "durability" : 120,
        "epower" : 0,
        "fuel_type" : "gasoline",
        "item" : "1cyl_combustion_small",
        "difficulty" : 2,
        "location" : "engine_block",
        "flags" : ["ENGINE", "VARIABLE_SIZE"],
        "breaks_into" : [
            {"item": "steel_lump", "min": 2, "max": 4},
            {"item": "steel_chunk", "min": 2, "max": 4},
            {"item": "scrap", "min": 2, "max": 4}
        ]
    },
    {
        "type" : "vehicle_part",
        "id" : "jumper_cable",
        "name" : "jumper cable",
        "symbol" : "{",
        "color" : "yellow",
        "broken_symbol" : "*",
        "broken_color" : "dark_gray",
        "damage_modifier" : 10,
        "epower" : 1,
        "//" : "Epower for POWER_TRANSFER stuff is how much percentage-wise loss there is in transmission",
        "durability" : 120,
        "item" : "jumper_cable",
        "difficulty" : 1,
        "flags" : ["NOINSTALL", "UNMOUNT_ON_DAMAGE", "UNMOUNT_ON_MOVE", "POWER_TRANSFER", "TOOL_NONE"],
        "breaks_into" : [
            {"item": "cable", "min": 1, "max": 10},
            {"item": "plastic_chunk", "min": 1, "max": 2}
        ]
    },
    {
        "type" : "vehicle_part",
        "id" : "jumper_cable_heavy",
        "name" : "heavy-duty cable",
        "symbol" : "{",
        "color" : "yellow",
        "broken_symbol" : "*",
        "broken_color" : "dark_gray",
        "damage_modifier" : 10,
        "durability" : 120,
        "epower" : 5,
        "//" : "Epower for POWER_TRANSFER stuff is how much percentage-wise loss there is in transmission",
        "item" : "jumper_cable_heavy",
        "difficulty" : 1,
        "flags" : ["NOINSTALL", "UNMOUNT_ON_DAMAGE", "UNMOUNT_ON_MOVE", "POWER_TRANSFER", "TOOL_NONE"],
        "breaks_into" : [
            {"item": "wire", "min": 4, "max": 8},
            {"item": "plastic_chunk", "min": 4, "max": 8}
        ]
    },
    {
        "type" : "vehicle_part",
        "id" : "jumper_cable_debug",
        "name" : "Shiny Cable",
        "symbol" : "{",
        "color" : "yellow",
        "broken_symbol" : "*",
        "broken_color" : "dark_gray",
        "epower" : 0,
        "//" : "Epower for POWER_TRANSFER stuff is how much percentage-wise loss there is in transmission",
        "damage_modifier" : 10,
        "durability" : 120,
        "item" : "jumper_cable_debug",
        "difficulty" : 1,
        "flags" : ["NOINSTALL", "UNMOUNT_ON_DAMAGE", "UNMOUNT_ON_MOVE", "POWER_TRANSFER", "TOOL_NONE"],
        "breaks_into" : [
            {"item": "jumper_cable_debug", "min": 1, "max": 1}
        ]
    },
    {
        "type" : "vehicle_part",
        "id" : "seat_wood",
        "name" : "wooden seat",
        "symbol" : "#",
        "color" : "brown",
        "broken_symbol" : "*",
        "broken_color" : "brown",
        "damage_modifier" : 60,
        "durability" : 125,
        "item" : "frame_wood",
        "difficulty" : 1,
        "location" : "center",
        "flags" : ["SEAT", "BOARDABLE", "BELTABLE"],
        "breaks_into" : [
            {"item": "splinter", "min": 7, "max": 9}
        ]
    },
    {
        "type" : "vehicle_part",
        "id" : "spike_wood",
        "name" : "wooden spike",
        "symbol" : ".",
        "color" : "brown",
        "broken_symbol" : "x",
        "broken_color" : "brown",
        "damage_modifier" : 115,
        "durability" : 150,
        "item" : "pointy_stick",
        "difficulty" : 2,
        "location" : "structure",
        "flags" : ["UNMOUNT_ON_DAMAGE", "SHARP", "PROTRUSION"],
        "breaks_into" : []
    },
    {
        "type" : "vehicle_part",
        "id" : "door_wood",
        "name" : "wooden door",
        "symbol" : "+",
        "color" : "brown",
        "broken_symbol" : "&",
        "broken_color" : "brown",
        "damage_modifier" : 75,
        "durability" : 160,
        "item" : "frame_wood",
        "difficulty" : 2,
        "location" : "center",
        "flags" : ["OBSTACLE", "OPENABLE", "BOARDABLE", "WINDOW"],
        "breaks_into" : [
            {"item": "splinter", "min": 7, "max": 9}
        ]
    },
    {
        "type" : "vehicle_part",
        "id" : "roof_wood",
        "name" : "wooden roof",
        "symbol" : "#",
        "color" : "light_gray",
        "broken_symbol" : "#",
        "broken_color" : "dark_gray",
        "durability" : 130,
        "item" : "frame_wood",
        "difficulty" : 1,
        "location" : "roof",
        "flags" : ["ROOF"],
        "breaks_into" : [
            {"item": "splinter", "min": 7, "max": 9}
        ]
    },
    {
        "type" : "vehicle_part",
        "id" : "plating_chitin",
        "name" : "chitin plating",
        "symbol" : ")",
        "color" : "yellow",
        "broken_symbol" : ")",
        "broken_color" : "light_gray",
        "durability" : 480,
        "item" : "chitin_plate",
        "difficulty" : 3,
        "location" : "armor",
        "flags" : ["ARMOR"],
        "breaks_into" : [
            {"item": "chitin_piece", "min": 2, "max": 12}
        ]
    },
    {
        "type" : "vehicle_part",
        "id" : "plating_bone",
        "name" : "bone plating",
        "symbol" : ")",
        "color" : "white",
        "broken_symbol" : ")",
        "broken_color" : "light_gray",
        "durability" : 400,
        "item" : "bone_plate",
        "difficulty" : 3,
        "location" : "armor",
        "flags" : ["ARMOR"],
        "breaks_into" : [
            {"item": "bone", "min": 0, "max": 5}
        ]
    },
    {
        "type" : "vehicle_part",
        "id" : "metal_wheel",
        "name" : "metal wheel",
        "symbol" : "|",
        "color" : "light_gray",
        "broken_symbol" : "x",
        "broken_color" : "light_gray",
        "damage_modifier" : 70,
        "durability" : 180,
        "wheel_width" : 3,
        "item" : "wheel_metal",
        "difficulty" : 2,
        "location" : "under",
        "flags" : ["WHEEL", "VARIABLE_SIZE"],
        "breaks_into" : [
            {"item": "scrap", "min": 4, "max": 6},
            {"item": "steel_chunk", "min": 2, "max": 3}
        ]
<<<<<<< HEAD
    },
    {
        "type" : "vehicle_part",
        "id" : "door_motor",
        "name" : "door motor",
        "symbol" : "*",
        "color" : "light_green",
        "broken_symbol" : "#",
        "broken_color" : "light_gray",
        "damage_modifier" : 10,
        "durability" : 50,
        "item" : "motor_small",
        "difficulty" : 3,
        "flags" : ["DOOR_MOTOR", "UNMOUNT_ON_DAMAGE", "FOLDABLE"],
        "breaks_into" : [
            {"item": "scrap", "min": 4, "max": 6}
        ]
    },{
        "type" : "vehicle_part",
        "id" : "drive_by_wire_controls",
        "name" : "drive by wire controls",
        "symbol" : "$",
        "color" : "light_red",
        "broken_symbol" : "$",
        "broken_color" : "red",
        "damage_modifier" : 10,
        "durability" : 200,
        "item" : "drive_by_wire_controls",
        "difficulty" : 3,
        "flags" : ["CONTROLS", "REMOTE_CONTROLS"],
        "breaks_into" : [
            {"item": "motor_small", "min": 1, "max": 1},
            {"item": "steel_chunk", "min": 1, "max": 3},
            {"item": "scrap", "min": 1, "max": 3}
=======
    },{
        "type" : "vehicle_part",
        "id" : "mounted_rm614",
        "name" : "mounted RM614 LMG",
        "symbol" : "t",
        "color" : "white",
        "broken_symbol" : "#",
        "broken_color" : "light_gray",
        "damage_modifier" : 80,
        "durability" : 450,
        "fuel_type" : "8x40mm",
        "item" : "rm614_lmg",
        "difficulty" : 8,
        "size" : 600,
        "location" : "on_roof",
        "flags" : ["TURRET", "CARGO"],
        "breaks_into" : [
            {"item": "rm614_lmg", "min": 0, "max": 1}
        ]
    },{
        "type" : "vehicle_part",
        "id" : "mounted_rm298",
        "name" : "mounted RM298 HMG",
        "symbol" : "t",
        "color" : "white",
        "broken_symbol" : "#",
        "broken_color" : "light_gray",
        "damage_modifier" : 80,
        "durability" : 500,
        "fuel_type" : "8x40mm",
        "item" : "rm298",
        "difficulty" : 9,
        "size" : 1800,
        "location" : "on_roof",
        "flags" : ["TURRET", "CARGO"],
        "breaks_into" : [
            {"item": "rm298", "min": 0, "max": 1}
>>>>>>> da2d202a
        ]
    }
]<|MERGE_RESOLUTION|>--- conflicted
+++ resolved
@@ -4294,42 +4294,6 @@
             {"item": "scrap", "min": 4, "max": 6},
             {"item": "steel_chunk", "min": 2, "max": 3}
         ]
-<<<<<<< HEAD
-    },
-    {
-        "type" : "vehicle_part",
-        "id" : "door_motor",
-        "name" : "door motor",
-        "symbol" : "*",
-        "color" : "light_green",
-        "broken_symbol" : "#",
-        "broken_color" : "light_gray",
-        "damage_modifier" : 10,
-        "durability" : 50,
-        "item" : "motor_small",
-        "difficulty" : 3,
-        "flags" : ["DOOR_MOTOR", "UNMOUNT_ON_DAMAGE", "FOLDABLE"],
-        "breaks_into" : [
-            {"item": "scrap", "min": 4, "max": 6}
-        ]
-    },{
-        "type" : "vehicle_part",
-        "id" : "drive_by_wire_controls",
-        "name" : "drive by wire controls",
-        "symbol" : "$",
-        "color" : "light_red",
-        "broken_symbol" : "$",
-        "broken_color" : "red",
-        "damage_modifier" : 10,
-        "durability" : 200,
-        "item" : "drive_by_wire_controls",
-        "difficulty" : 3,
-        "flags" : ["CONTROLS", "REMOTE_CONTROLS"],
-        "breaks_into" : [
-            {"item": "motor_small", "min": 1, "max": 1},
-            {"item": "steel_chunk", "min": 1, "max": 3},
-            {"item": "scrap", "min": 1, "max": 3}
-=======
     },{
         "type" : "vehicle_part",
         "id" : "mounted_rm614",
@@ -4367,7 +4331,41 @@
         "flags" : ["TURRET", "CARGO"],
         "breaks_into" : [
             {"item": "rm298", "min": 0, "max": 1}
->>>>>>> da2d202a
+        ]
+    },
+    {
+        "type" : "vehicle_part",
+        "id" : "door_motor",
+        "name" : "door motor",
+        "symbol" : "*",
+        "color" : "light_green",
+        "broken_symbol" : "#",
+        "broken_color" : "light_gray",
+        "damage_modifier" : 10,
+        "durability" : 50,
+        "item" : "motor_small",
+        "difficulty" : 3,
+        "flags" : ["DOOR_MOTOR", "UNMOUNT_ON_DAMAGE", "FOLDABLE"],
+        "breaks_into" : [
+            {"item": "scrap", "min": 4, "max": 6}
+        ]
+    },{
+        "type" : "vehicle_part",
+        "id" : "drive_by_wire_controls",
+        "name" : "drive by wire controls",
+        "symbol" : "$",
+        "color" : "light_red",
+        "broken_symbol" : "$",
+        "broken_color" : "red",
+        "damage_modifier" : 10,
+        "durability" : 200,
+        "item" : "drive_by_wire_controls",
+        "difficulty" : 3,
+        "flags" : ["CONTROLS", "REMOTE_CONTROLS"],
+        "breaks_into" : [
+            {"item": "motor_small", "min": 1, "max": 1},
+            {"item": "steel_chunk", "min": 1, "max": 3},
+            {"item": "scrap", "min": 1, "max": 3}
         ]
     }
 ]