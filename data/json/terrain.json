[
    {
        "type" : "terrain",
        "id" : "t_hole",
        "name": "empty space",
        "symbol": " ",
        "color": "black",
        "move_cost": 2,
        "trap": "tr_ledge",
        "flags": ["TRANSPARENT"]
    },{
        "type" : "terrain",
        "id" : "t_dirt",
        "name": "dirt",
        "symbol": ".",
        "color": "brown",
        "move_cost": 2,
        "flags": ["TRANSPARENT", "DIGGABLE", "FLAT"]
    },{
        "type" : "terrain",
        "id" : "t_sand",
        "name": "sand",
        "symbol": ".",
        "color": "yellow",
        "move_cost": 2,
        "flags": ["TRANSPARENT", "DIGGABLE", "FLAT"]
    },{
        "type" : "terrain",
        "id" : "t_dirtmound",
        "name": "mound of dirt",
        "symbol": "#",
        "color": "brown",
        "move_cost": 3,
        "flags": ["TRANSPARENT", "DIGGABLE", "MOUNTABLE"],
        "examine_action": "dirtmound"
    },{
        "type" : "terrain",
        "id" : "t_pit_shallow",
        "name": "shallow pit",
        "symbol": "0",
        "color": "yellow",
        "move_cost": 8,
        "flags": ["TRANSPARENT", "DIGGABLE"]
    },{
        "type" : "terrain",
        "id" : "t_pit",
        "name": "pit",
        "symbol": "0",
        "color": "brown",
        "move_cost": 10,
        "trap": "tr_pit",
        "flags": ["TRANSPARENT"],
        "examine_action": "pit"
    },{
        "type" : "terrain",
        "id" : "t_pit_corpsed",
        "name": "corpse filled pit",
        "symbol": "#",
        "color": "green",
        "move_cost": 5,
        "flags": ["TRANSPARENT", "DIGGABLE"],
        "note": "left diggable to clean out corpses-KA101"
    },{
        "type" : "terrain",
        "id" : "t_pit_covered",
        "name": "covered pit",
        "symbol": "#",
        "color": "ltred",
        "move_cost": 2,
        "flags": ["TRANSPARENT"],
        "examine_action": "pit_covered"
    },{
        "type" : "terrain",
        "id" : "t_pit_spiked",
        "name": "spiked pit",
        "symbol": "0",
        "color": "ltred",
        "move_cost": 10,
        "trap": "tr_spike_pit",
        "flags": ["TRANSPARENT"],
        "examine_action": "pit"
    },{
        "type" : "terrain",
        "id" : "t_pit_spiked_covered",
        "name": "covered spiked pit",
        "symbol": "#",
        "color": "ltred",
        "move_cost": 2,
        "flags": ["TRANSPARENT"],
        "examine_action": "pit_covered"
    },{
        "type" : "terrain",
        "id" : "t_rock_floor",
        "name": "rock floor",
        "symbol": ".",
        "color": "ltgray",
        "move_cost": 2,
        "flags": ["TRANSPARENT", "INDOORS", "FLAT"]
    },{
        "type" : "terrain",
        "id" : "t_rubble",
        "name": "pile of rubble",
        "symbol": "^",
        "color": "ltgray",
        "move_cost": 4,
        "flags": ["TRANSPARENT", "ROUGH", "DIGGABLE", "MOUNTABLE"],
        "examine_action": "rubble"
    },{
        "type" : "terrain",
        "id" : "t_ash",
        "name": "pile of ash",
        "symbol": "#",
        "color": "ltgray",
        "move_cost": 2,
        "flags": ["TRANSPARENT", "DIGGABLE"],
        "examine_action": "rubble"
    },{
        "type" : "terrain",
        "id" : "t_metal",
        "name": "twisted metal",
        "symbol": "#",
        "color": "cyan",
        "move_cost": 5,
        "flags": ["TRANSPARENT", "ROUGH", "SHARP", "PLACE_ITEM"],
        "examine_action": "wreckage"
    },{
        "type" : "terrain",
        "id" : "t_wreckage",
        "name": "metal wreckage",
        "symbol": "#",
        "color": "cyan",
        "move_cost": 5,
        "flags": ["TRANSPARENT", "ROUGH", "SHARP", "PLACE_ITEM", "MOUNTABLE"],
        "examine_action": "wreckage"
    },{
        "type" : "terrain",
        "id" : "t_grass",
        "name": "grass",
        "symbol": ".",
        "color": "green",
        "move_cost": 2,
        "flags": ["TRANSPARENT", "DIGGABLE", "FLAT"]
    },{
        "type" : "terrain",
        "id" : "t_metal_floor",
        "name": "metal floor",
        "symbol": ".",
        "color": "ltcyan",
        "move_cost": 2,
        "flags": ["TRANSPARENT", "INDOORS", "FLAT"]
    },{
        "type" : "terrain",
        "id" : "t_pavement",
        "name": "pavement",
        "symbol": ".",
        "color": "dkgray",
        "move_cost": 2,
        "flags": ["TRANSPARENT", "FLAT"]
    },{
        "type" : "terrain",
        "id" : "t_pavement_y",
        "name": "yellow pavement",
        "symbol": ".",
        "color": "yellow",
        "move_cost": 2,
        "flags": ["TRANSPARENT", "FLAT"]
    },{
        "type" : "terrain",
        "id" : "t_sidewalk",
        "name": "sidewalk",
        "symbol": ".",
        "color": "ltgray",
        "move_cost": 2,
        "flags": ["TRANSPARENT", "FLAT"]
    },{
        "type" : "terrain",
        "id" : "t_concrete",
        "name": "concrete",
        "symbol": ".",
        "color": "ltgray",
        "move_cost": 2,
        "flags": ["TRANSPARENT", "FLAT"]
    },{
        "type" : "terrain",
        "id" : "t_floor",
        "name": "floor",
        "symbol": ".",
        "color": "cyan",
        "move_cost": 2,
        "flags": [
            "TRANSPARENT", "FLAMMABLE_HARD", "SUPPORTS_ROOF", "COLLAPSES", "INDOORS", "FLAT"
        ]
    },{
        "type" : "terrain",
        "id" : "t_dirtfloor",
        "name": "dirt floor",
        "symbol": ".",
        "color": "brown",
        "move_cost": 2,
        "flags": [
            "TRANSPARENT", "DIGGABLE", "SUPPORTS_ROOF", "COLLAPSES", "INDOORS", "FLAT"
        ]
    },{
        "type" : "terrain",
        "id" : "t_grate",
        "name": "metal grate",
        "symbol": "#",
        "color": "dkgray",
        "move_cost": 2,
        "flags": ["TRANSPARENT"]
    },{
        "type" : "terrain",
        "id" : "t_slime",
        "name": "slime",
        "symbol": "~",
        "color": "green",
        "move_cost": 6,
        "flags": ["TRANSPARENT", "CONTAINER", "FLAMMABLE_ASH", "PLACE_ITEM"]
    },{
        "type" : "terrain",
        "id" : "t_bridge",
        "name": "walkway",
        "symbol": "#",
        "color": "yellow",
        "move_cost": 2,
        "flags": ["TRANSPARENT", "FLAT"]
    },{
        "type" : "terrain",
        "id" : "t_skylight",
        "name": "floor",
        "comment": "Skylight",
        "symbol": ".",
        "color": "white",
        "move_cost": 2,
        "flags": [
            "TRANSPARENT", "FLAMMABLE_HARD", "SUPPORTS_ROOF", "COLLAPSES", "FLAT"
        ]
    },{
        "type" : "terrain",
        "id" : "t_emergency_light_flicker",
        "name": "floor",
        "comment": "Emergency Light",
        "symbol": ".",
        "color": "white",
        "move_cost": 2,
        "flags": [
            "TRANSPARENT", "FLAMMABLE_HARD", "SUPPORTS_ROOF", "COLLAPSES", "INDOORS", "FLAT"
        ]
    },{
        "type" : "terrain",
        "id" : "t_emergency_light",
        "name": "floor",
        "comment": "Regular Light",
        "symbol": ".",
        "color": "white",
        "move_cost": 2,
        "flags": [
            "TRANSPARENT", "FLAMMABLE_HARD", "SUPPORTS_ROOF", "COLLAPSES", "INDOORS", "FLAT"
        ]
    },{
        "type" : "terrain",
        "id" : "t_wall_log_half",
        "name": "half-built wall",
        "symbol": "#",
        "color": "brown",
        "move_cost": 4,
        "flags": ["TRANSPARENT", "BASHABLE", "FLAMMABLE_ASH", "NOITEM", "REDUCE_SCENT", "MOUNTABLE"]
    },{
        "type" : "terrain",
        "id" : "t_wall_log",
        "name": "log wall",
        "symbol": "#",
        "color": "brown",
        "move_cost": 0,
        "flags": ["BASHABLE", "FLAMMABLE", "NOITEM", "SUPPORTS_ROOF", "WALL"],
        "bash": {
            "str_min": 12, "str_max": 120, "num_tests": 2,
            "sound": "crunch!",
            "sound_fail": "whump!",
            "ter_set": "t_wall_log_chipped",
            "items": [
                { "item": "splinter", "amount": 20, "chance": 50}
            ]
        }
    },{
        "type" : "terrain",
        "id" : "t_wall_log_chipped",
        "name": "chipped log wall",
        "symbol": "#",
        "color": "brown",
        "move_cost": 0,
        "flags": ["BASHABLE", "FLAMMABLE", "NOITEM", "SUPPORTS_ROOF", "WALL"],
        "bash": {
            "str_min": 10, "str_max": 100, "num_tests": 2,
            "sound": "crunch!",
            "sound_fail": "whump!",
            "ter_set": "t_wall_log_broken",
            "items": [
                { "item": "splinter", "amount": 5 }
            ]
        }
    },{
        "type" : "terrain",
        "id" : "t_wall_log_broken",
        "name": "broken log wall",
        "symbol": "&",
        "color": "brown",
        "move_cost": 0,
        "flags": [
            "TRANSPARENT", "BASHABLE", "FLAMMABLE_ASH", "NOITEM", "SUPPORTS_ROOF", "REDUCE_SCENT"
        ],
        "bash": {
            "str_min": 7, "str_max": 80, "num_tests": 2,
            "sound": "crash!",
            "sound_fail": "whump!",
            "ter_set": "t_dirt",
            "items": [
                { "item": "splinter", "amount": 5 }
            ]
        }
    },{
        "type" : "terrain",
        "id" : "t_palisade",
        "name": "palisade wall",
        "symbol": "#",
        "color": "brown",
        "move_cost": 0,
        "flags": [
            "BASHABLE", "FLAMMABLE", "NOITEM", "SUPPORTS_ROOF", "TRANSPARENT", "REDUCE_SCENT"
        ],
        "bash": {
            "str_min": 12, "str_max": 120, "num_tests": 2,
            "sound": "crunch!",
            "sound_fail": "whump!",
            "ter_set": "t_pit",
            "items": [
                { "item": "splinter", "amount": 20, "chance": 50}
            ]
        }
    },{
        "type" : "terrain",
        "id" : "t_palisade_gate",
        "name": "palisade gate",
        "symbol": "+",
        "color": "ltred",
        "move_cost": 0,
        "flags": [
            "BASHABLE", "FLAMMABLE", "NOITEM", "SUPPORTS_ROOF", "DOOR", "TRANSPARENT"
        ],
        "bash": {
            "str_min": 12, "str_max": 120, "num_tests": 2,
            "sound": "crunch!",
            "sound_fail": "whump!",
            "ter_set": "t_pit",
            "items": [
                { "item": "splinter", "amount": 20, "chance": 50}
            ]
        }
    },{
        "type" : "terrain",
        "id" : "t_palisade_gate_o",
        "name": "dirt",
        "comment": "Open palisade gate",
        "symbol": ".",
        "color": "brown",
        "move_cost": 2,
        "flags": ["TRANSPARENT", "FLAMMABLE", "SUPPORTS_ROOF", "FLAT"]
    },{
        "type" : "terrain",
        "id" : "t_wall_half",
        "name": "half-built wall",
        "symbol": "#",
        "color": "ltred",
        "move_cost": 4,
        "flags": ["TRANSPARENT", "BASHABLE", "FLAMMABLE_ASH", "NOITEM", "REDUCE_SCENT", "MOUNTABLE"]
    },{
        "type" : "terrain",
        "id" : "t_wall_wood",
        "name": "wooden wall",
        "symbol": "#",
        "color": "ltred",
        "move_cost": 0,
        "flags": ["BASHABLE", "FLAMMABLE", "NOITEM", "SUPPORTS_ROOF", "WALL"],
        "bash": {
            "str_min": 12, "str_max": 120, "num_tests": 2,
            "sound": "crunch!",
            "sound_fail": "whump!",
            "ter_set": "t_wall_wood_chipped",
            "items": [
                { "item": "2x4", "amount": 1, "minamount": 8},
                { "item": "nail", "amount": 2 },
                { "item": "splinter", "amount": 1 }
            ]
        }
    },{
        "type" : "terrain",
        "id" : "t_wall_wood_chipped",
        "name": "chipped wood wall",
        "symbol": "#",
        "color": "ltred",
        "move_cost": 0,
        "flags": ["BASHABLE", "FLAMMABLE", "NOITEM", "SUPPORTS_ROOF", "WALL"],
        "bash": {
            "str_min": 5, "str_max": 100, "num_tests": 2,
            "sound": "crunch!",
            "sound_fail": "whump!",
            "ter_set": "t_wall_wood_broken",
            "items": [
                { "item": "2x4", "amount": 4, "minamount": 1},
                { "item": "nail", "amount": 3, "minamount": 1},
                { "item": "splinter", "amount": 1 }
            ]
        }
    },{
        "type" : "terrain",
        "id" : "t_wall_wood_broken",
        "name": "broken wood wall",
        "symbol": "&",
        "color": "ltred",
        "move_cost": 0,
        "flags": [
            "TRANSPARENT", "BASHABLE", "FLAMMABLE_ASH", "NOITEM", "SUPPORTS_ROOF", "REDUCE_SCENT"
        ],
        "bash": {
            "str_min": 4, "str_max": 80, "num_tests": 2,
            "sound": "crash!",
            "sound_fail": "whump!",
            "ter_set": "t_dirt",
            "items": [
                { "item": "2x4", "amount": 5, "minamount": 2},
                { "item": "nail", "amount": 10, "minamount": 4},
                { "item": "splinter", "amount": 1},
                { "item": "cu_pipe", "amount": 1, "chance": 10}
            ]
        }
    },{
        "type" : "terrain",
        "id" : "t_wall_v",
        "name": "wall",
        "symbol": "LINE_XOXO",
        "color": "ltgray",
        "move_cost": 0,
        "flags": ["FLAMMABLE", "NOITEM", "SUPPORTS_ROOF", "WALL"]
    },{
        "type" : "terrain",
        "id" : "t_wall_h",
        "name": "wall",
        "symbol": "LINE_OXOX",
        "color": "ltgray",
        "move_cost": 0,
        "flags": ["FLAMMABLE", "NOITEM", "SUPPORTS_ROOF", "WALL"]
    },{
        "type" : "terrain",
        "id" : "t_concrete_v",
        "name": "concrete wall",
        "symbol": "LINE_XOXO",
        "color": "dkgray",
        "move_cost": 0,
        "flags": ["NOITEM", "SUPPORTS_ROOF", "WALL"]
    },{
        "type" : "terrain",
        "id" : "t_concrete_h",
        "name": "concrete wall",
        "symbol": "LINE_OXOX",
        "color": "dkgray",
        "move_cost": 0,
        "flags": ["NOITEM", "SUPPORTS_ROOF", "WALL"]
    },{
        "type" : "terrain",
        "id" : "t_wall_metal_v",
        "name": "metal wall",
        "symbol": "LINE_XOXO",
        "color": "cyan",
        "move_cost": 0,
        "flags": ["NOITEM", "NOITEM", "SUPPORTS_ROOF", "WALL"]
    },{
        "type" : "terrain",
        "id" : "t_wall_metal_h",
        "name": "metal wall",
        "symbol": "LINE_OXOX",
        "color": "cyan",
        "move_cost": 0,
        "flags": ["NOITEM", "NOITEM", "SUPPORTS_ROOF", "WALL"]
    },{
        "type" : "terrain",
        "id" : "t_wall_glass_v",
        "name": "glass wall",
        "symbol": "LINE_XOXO",
        "color": "ltcyan",
        "move_cost": 0,
        "flags": ["TRANSPARENT", "BASHABLE", "NOITEM", "SUPPORTS_ROOF", "WALL"],
        "bash": {
            "str_min": 1, "str_max": 20,
            "sound": "glass breaking!",
            "sound_fail": "whack!",
            "ter_set": "t_floor"
        }
    },{
        "type" : "terrain",
        "id" : "t_wall_glass_h",
        "name": "glass wall",
        "symbol": "LINE_OXOX",
        "color": "ltcyan",
        "move_cost": 0,
        "flags": ["TRANSPARENT", "BASHABLE", "NOITEM", "SUPPORTS_ROOF", "WALL"],
        "bash": {
            "str_min": 1, "str_max": 20,
            "sound": "glass breaking!",
            "sound_fail": "whack!",
            "ter_set": "t_floor"
        }
    },{
        "type" : "terrain",
        "id" : "t_wall_glass_v_alarm",
        "name": "glass wall",
        "symbol": "LINE_XOXO",
        "color": "ltcyan",
        "move_cost": 0,
        "flags": [
            "TRANSPARENT", "BASHABLE", "ALARMED", "NOITEM", "SUPPORTS_ROOF", "WALL"],
        "bash": {
            "str_min": 1, "str_max": 20,
            "sound": "glass breaking!",
            "sound_fail": "whack!",
            "ter_set": "t_floor"
        }
    },{
        "type" : "terrain",
        "id" : "t_wall_glass_h_alarm",
        "name": "glass wall",
        "symbol": "LINE_OXOX",
        "color": "ltcyan",
        "move_cost": 0,
        "flags": [
            "TRANSPARENT", "BASHABLE", "ALARMED", "NOITEM", "SUPPORTS_ROOF", "WALL"],
        "bash": {
            "str_min": 1, "str_max": 20,
            "sound": "glass breaking!",
            "sound_fail": "whack!",
            "ter_set": "t_floor"
        }
    },{
        "type" : "terrain",
        "id" : "t_reinforced_glass_v",
        "name": "reinforced glass",
        "symbol": "LINE_XOXO",
        "color": "ltcyan",
        "move_cost": 0,
        "flags": ["TRANSPARENT", "BASHABLE", "NOITEM", "SUPPORTS_ROOF", "WALL"],
        "bash": {
            "str_min": 60, "str_max": 100,
            "sound": "glass breaking!",
            "sound_fail": "whack!",
            "ter_set": "t_floor"
        }
    },{
        "type" : "terrain",
        "id" : "t_reinforced_glass_h",
        "name": "reinforced glass",
        "symbol": "LINE_OXOX",
        "color": "ltcyan",
        "move_cost": 0,
        "flags": ["TRANSPARENT", "BASHABLE", "NOITEM", "SUPPORTS_ROOF", "WALL"],
        "bash": {
            "str_min": 60, "str_max": 100,
            "sound": "glass breaking!",
            "sound_fail": "whack!",
            "ter_set": "t_floor"
        }
    },{
        "type" : "terrain",
        "id" : "t_bars",
        "name": "metal bars",
        "symbol": "\"",
        "color": "ltgray",
        "move_cost": 0,
        "flags": ["TRANSPARENT", "NOITEM"]
    },{
        "type" : "terrain",
        "id" : "t_door_c",
        "name": "closed wood door",
        "symbol": "+",
        "color": "brown",
        "move_cost": 0,
        "flags": [
            "BASHABLE", "FLAMMABLE_ASH", "DOOR", "NOITEM",
            "SUPPORTS_ROOF", "BARRICADABLE_DOOR","DECONSTRUCT"
        ],
        "open": "t_door_o",
        "bash": {
            "str_min": 10, "str_max": 40, "str_min_blocked": 15, "str_max_blocked": 50,
            "sound": "smash!",
            "sound_fail": "whump!",
            "ter_set": "t_door_b"
        }
    },{
        "type" : "terrain",
        "id" : "t_door_b",
        "name": "damaged wood door",
        "symbol": "&",
        "color": "brown",
        "move_cost": 0,
        "flags": [
            "TRANSPARENT", "BASHABLE", "FLAMMABLE_ASH", "NOITEM",
            "SUPPORTS_ROOF", "REDUCE_SCENT", "BARRICADABLE_DOOR"
        ],
        "bash": {
            "str_min": 5, "str_max": 30, "str_min_blocked": 7, "str_max_blocked": 40,
            "sound": "crash!",
            "sound_fail": "wham!",
            "ter_set": "t_door_frame",
            "items": [
                { "item": "2x4", "amount": 6, "minamount": 1},
                { "item": "nail", "amount": 12, "minamount": 2},
                { "item": "splinter", "amount": 1 }
            ]
        }
    },{
        "type" : "terrain",
        "id" : "t_door_o",
        "name": "open wood door",
        "symbol": "'",
        "color": "brown",
        "move_cost": 2,
        "flags": [
            "FLAMMABLE_ASH", "TRANSPARENT", "SUPPORTS_ROOF",
            "FLAT", "BARRICADABLE_DOOR", "DECONSTRUCT"
        ],
        "close": "t_door_c"
    },{
        "type" : "terrain",
        "id" : "t_rdoor_c",
        "name": "closed reinforced wood door",
        "symbol": "+",
        "color": "red",
        "move_cost": 0,
        "flags": [
            "BASHABLE", "FLAMMABLE_ASH", "DOOR", "NOITEM",
            "SUPPORTS_ROOF", "BARRICADABLE_DOOR", "DECONSTRUCT"
        ],
        "open": "t_rdoor_o",
        "bash": {
            "str_min": 20, "str_max": 50, "str_min_blocked": 30, "str_max_blocked": 60,
            "sound": "smash!",
            "sound_fail": "whump!",
            "ter_set": "t_rdoor_b"
        }
    },{
        "type" : "terrain",
        "id" : "t_rdoor_b",
        "name": "damaged reinforced wood door",
        "symbol": "&",
        "color": "red",
        "move_cost": 0,
        "flags": [
            "TRANSPARENT", "BASHABLE", "FLAMMABLE_ASH", "NOITEM",
            "SUPPORTS_ROOF", "REDUCE_SCENT", "BARRICADABLE_DOOR"
        ],
        "bash": {
            "str_min": 15, "str_max": 50, "str_min_blocked": 25, "str_max_blocked": 60,
            "sound": "crash!",
            "sound_fail": "wham!",
            "ter_set": "t_door_b",
            "items": [
                { "item": "2x4", "amount": 12, "minamount": 1},
                { "item": "nail", "amount": 48, "minamount": 2},
                { "item": "splinter", "amount": 1 }
            ]
        }
    },{
        "type" : "terrain",
        "id" : "t_rdoor_o",
        "name": "open reinforced wood door",
        "symbol": "'",
        "color": "red",
        "move_cost": 2,
        "flags": [
            "FLAMMABLE_ASH", "TRANSPARENT", "SUPPORTS_ROOF",
            "FLAT", "BARRICADABLE_DOOR", "DECONSTRUCT"
        ],
        "close": "t_rdoor_c"
    },{
        "type" : "terrain",
        "id" : "t_door_locked_interior",
        "name": "closed wood door",
        "symbol": "+",
        "color": "brown",
        "move_cost": 0,
        "flags": [
            "BASHABLE", "FLAMMABLE_ASH", "NOITEM", "SUPPORTS_ROOF",
            "REDUCE_SCENT", "BARRICADABLE_DOOR"
        ],
        "bash": {
            "str_min": 5, "str_max": 30, "str_min_blocked": 7, "str_max_blocked": 40,
            "sound": "crash!",
            "sound_fail": "wham!",
            "ter_set": "t_door_frame",
            "items": [
                { "item": "2x4", "amount": 5, "minamount": 1},
                { "item": "nail", "amount": 8, "minamount": 2},
                { "item": "splinter", "amount": 1 }
            ]
        }
    },{
        "type" : "terrain",
        "id" : "t_door_locked",
        "name": "closed wood door",
        "symbol": "+",
        "color": "brown",
        "move_cost": 0,
        "flags": [
            "BASHABLE", "FLAMMABLE_ASH", "NOITEM", "SUPPORTS_ROOF",
            "OPENCLOSE_INSIDE", "REDUCE_SCENT", "BARRICADABLE_DOOR"
        ],
        "open": "t_door_o",
        "bash": {
            "str_min": 10, "str_max": 40, "str_min_blocked": 15, "str_max_blocked": 50,
            "sound": "smash!",
            "sound_fail": "whump!",
            "ter_set": "t_door_b"
        }
    },{
        "type" : "terrain",
        "id" : "t_door_locked_alarm",
        "name": "closed wood door",
        "symbol": "+",
        "color": "brown",
        "move_cost": 0,
        "flags": [
            "BASHABLE", "FLAMMABLE_ASH", "ALARMED", "NOITEM", "SUPPORTS_ROOF", "BARRICADABLE_DOOR", "REDUCE_SCENT"],
        "open": "t_door_o",
        "bash": {
            "str_min": 10, "str_max": 40, "str_min_blocked": 15, "str_max_blocked": 50,
            "sound": "smash!",
            "sound_fail": "whump!",
            "ter_set": "t_door_b"
        }
    },{
        "type" : "terrain",
        "id" : "t_door_frame",
        "name": "empty door frame",
        "symbol": ".",
        "color": "brown",
        "move_cost": 2,
        "flags": ["TRANSPARENT", "SUPPORTS_ROOF", "FLAT"]
    },{
        "type" : "terrain",
        "id" : "t_mdoor_frame",
        "name": "empty metal door frame",
        "symbol": ".",
        "color": "dkgray",
        "move_cost": 2,
        "flags": ["TRANSPARENT", "SUPPORTS_ROOF", "FLAT"]
    },{
        "type" : "terrain",
        "id" : "t_chaingate_l",
        "name": "locked wire gate",
        "symbol": "+",
        "color": "cyan",
        "move_cost": 0,
        "flags": ["TRANSPARENT", "SUPPORTS_ROOF"],
        "bash": {
            "str_min": 10, "str_max": 80, "num_tests": 2, "str_min_blocked": 15, "str_max_blocked": 100,
            "sound": "clang!",
            "sound_fail": "whump!",
            "ter_set": "t_dirt",
            "items": [
                { "item": "wire", "amount": 20, "minamount": 8},
                { "item": "scrap", "amount": 12, "minamount": 0 }
            ]
        }
    },{
        "type" : "terrain",
        "id" : "t_fencegate_c",
        "name": "closed wooden gate",
        "symbol": "+",
        "color": "brown",
        "move_cost": 3,
        "flags": ["TRANSPARENT", "SUPPORTS_ROOF", "BASHABLE", "FLAMMABLE_ASH", "DOOR", "MOUNTABLE"],
        "open": "t_fencegate_o",
        "bash": {
            "str_min": 2, "str_max": 30, "str_min_blocked": 4, "str_max_blocked": 40,
            "sound": "crash!",
            "sound_fail": "wham!",
            "ter_set": "t_dirtfloor",
            "items": [
                { "item": "2x4", "amount": 4, "minamount": 1},
                { "item": "nail", "amount": 12, "minamount": 2},
                { "item": "splinter", "amount": 1 }
            ]
        }
    },{
        "type" : "terrain",
        "id" : "t_fencegate_o",
        "name": "open wooden gate",
        "symbol": ".",
        "color": "brown",
        "move_cost": 2,
        "flags": [
            "TRANSPARENT", "SUPPORTS_ROOF", "FLAMMABLE_ASH", "FLAT"],
        "close": "t_fencegate_c"
    },{
        "type" : "terrain",
        "id" : "t_chaingate_c",
        "name": "closed wire gate",
        "symbol": "+",
        "color": "cyan",
        "move_cost": 0,
        "flags": ["TRANSPARENT", "SUPPORTS_ROOF", "DOOR"],
        "open": "t_chaingate_o",
        "bash": {
            "str_min": 10, "str_max": 80, "num_tests": 2, "str_min_blocked": 15, "str_max_blocked": 100,
            "sound": "clang!",
            "sound_fail": "whump!",
            "ter_set": "t_dirt",
            "items": [
                { "item": "wire", "amount": 20, "minamount": 8},
                { "item": "scrap", "amount": 12, "minamount": 0 }
            ]
        }
    },{
        "type" : "terrain",
        "id" : "t_chaingate_o",
        "name": "open wire gate",
        "symbol": ".",
        "color": "cyan",
        "move_cost": 2,
        "flags": ["TRANSPARENT", "SUPPORTS_ROOF", "FLAT"],
        "close": "t_chaingate_c"
    },{
        "type" : "terrain",
        "id" : "t_door_boarded",
        "name": "boarded up door",
        "symbol": "#",
        "color": "brown",
        "move_cost": 0,
        "flags": ["BASHABLE", "FLAMMABLE_ASH", "NOITEM", "SUPPORTS_ROOF", "WALL"],
        "bash": {
            "str_min": 15, "str_max": 50, "str_min_blocked": 17, "str_max_blocked": 60,
            "sound": "crash!",
            "sound_fail": "wham!",
            "ter_set": "t_door_b",
            "items": [
                { "item": "2x4", "amount": 6, "minamount": 1},
                { "item": "nail", "amount": 12, "minamount": 2},
                { "item": "splinter", "amount": 1 }
            ]
        }
    },{
        "type" : "terrain",
        "id" : "t_door_metal_c",
        "name": "closed metal door",
        "symbol": "+",
        "color": "cyan",
        "move_cost": 0,
        "flags": ["NOITEM", "SUPPORTS_ROOF", "DOOR", "BARRICADABLE_DOOR"],
        "open": "t_door_metal_o"
    },{
        "type" : "terrain",
        "id" : "t_door_metal_o",
        "name": "open metal door",
        "symbol": "'",
        "color": "cyan",
        "move_cost": 2,
        "flags": ["TRANSPARENT", "SUPPORTS_ROOF", "FLAT", "BARRICADABLE_DOOR"],
        "close": "t_door_metal_c"
    },{
        "type" : "terrain",
        "id" : "t_door_metal_locked",
        "name": "closed metal door",
        "comment": "Actually locked",
        "symbol": "+",
        "color": "cyan",
        "move_cost": 0,
        "flags": ["NOITEM", "SUPPORTS_ROOF", "REDUCE_SCENT", "BARRICADABLE_DOOR"]
    },{
        "type" : "terrain",
        "id" : "t_door_bar_c",
        "name": "closed bar door",
        "comment": "Unlocked, only created at map gen",
        "symbol": "+",
        "color": "cyan",
        "move_cost": 0,
        "flags": ["TRANSPARENT", "NOITEM", "SUPPORTS_ROOF", "BARRICADABLE_DOOR"],
        "open": "t_door_bar_o",
        "close": "t_door_bar_locked"
    },{
        "type" : "terrain",
        "id" : "t_door_bar_o",
        "name": "open bar door",
        "symbol": "'",
        "color": "cyan",
        "move_cost": 2,
        "flags": ["TRANSPARENT", "SUPPORTS_ROOF", "FLAT"],
        "close": "t_door_bar_c"
    },{
        "type" : "terrain",
        "id" : "t_door_bar_locked",
        "name": "closed bar door",
        "comment": "Locked",
        "symbol": "+",
        "color": "cyan",
        "move_cost": 0,
        "flags": ["TRANSPARENT", "NOITEM", "SUPPORTS_ROOF", "BARRICADABLE_DOOR"]
    },{
        "type" : "terrain",
        "id" : "t_door_glass_c",
        "name": "closed glass door",
        "symbol": "+",
        "color": "ltcyan",
        "move_cost": 0,
        "flags": ["TRANSPARENT", "BASHABLE", "DOOR", "NOITEM", "SUPPORTS_ROOF", "BARRICADABLE_DOOR"
        ],
        "open": "t_door_glass_o",
        "bash": {
            "str_min": 1, "str_max": 20,
            "sound": "glass breaking!",
            "sound_fail": "whack!",
            "ter_set": "t_floor"
        }
    },{
        "type" : "terrain",
        "id" : "t_door_glass_o",
        "name": "open glass door",
        "symbol": "'",
        "color": "ltcyan",
        "move_cost": 2,
        "flags": ["TRANSPARENT", "SUPPORTS_ROOF", "FLAT", "BARRICADABLE_DOOR"],
        "close": "t_door_glass_c"
    },{
        "type" : "terrain",
        "id" : "t_portcullis",
        "name": "makeshift portcullis",
        "symbol": "&",
        "color": "cyan",
        "move_cost": 0,
        "flags": ["NOITEM"]
    },{
        "type" : "terrain",
        "id" : "t_recycler",
        "name": "steel compactor",
        "symbol": "&",
        "color": "green",
        "move_cost": 0,
        "flags": ["TRANSPARENT", "REDUCE_SCENT"],
        "examine_action": "recycler"
    },{
        "type" : "terrain",
        "id" : "t_window",
        "name": "window",
        "symbol": "\"",
        "color": "ltcyan",
        "move_cost": 0,
        "flags": [
            "TRANSPARENT", "BASHABLE", "FLAMMABLE", "NOITEM", "SUPPORTS_ROOF",
            "DECONSTRUCT", "REDUCE_SCENT", "BARRICADABLE_WINDOW"
        ],
        "bash": {
            "str_min": 1, "str_max": 6,
            "sound": "glass breaking!",
            "sound_fail": "whack!",
            "ter_set": "t_window_frame",
            "items": [
                { "item": "glass_shard", "amount": 5 }
            ]
        }
    },{
        "type" : "terrain",
        "id" : "t_window_taped",
        "name": "taped window",
        "symbol": "\"",
        "color": "dkgray",
        "move_cost": 0,
        "flags": [
            "BASHABLE", "FLAMMABLE", "NOITEM", "SUPPORTS_ROOF", "WALL"
        ],
        "bash": {
            "str_min": 1, "str_max": 6,
            "sound": "glass breaking!",
            "sound_fail": "whack!",
            "ter_set": "t_window_frame",
            "items": [
                { "item": "glass_shard", "amount": 5 }
            ]
        }
    },{
        "type" : "terrain",
        "id" : "t_window_domestic",
        "name": "window",
        "symbol": "\"",
        "color": "ltcyan",
        "move_cost": 0,
        "flags": [
            "TRANSPARENT", "BASHABLE", "FLAMMABLE", "NOITEM", "SUPPORTS_ROOF",
            "DECONSTRUCT", "OPENCLOSE_INSIDE", "BARRICADABLE_WINDOW", "REDUCE_SCENT"
        ],
        "close": "t_curtains",
        "open": "t_window_open",
        "bash": {
            "str_min": 1, "str_max": 6,
            "sound": "glass breaking!",
            "sound_fail": "whack!",
            "ter_set": "t_window_frame",
            "items": [
                { "item": "glass_shard", "amount": 3 },
                { "item": "sheet", "amount": 2 },
                { "item": "stick", "amount": 1},
                { "item": "string_36", "amount": 1 }
            ]
        }
    },{
        "type" : "terrain",
        "id" : "t_window_domestic_taped",
        "name": "taped window",
        "comment": "Taped window with curtains",
        "symbol": "\"",
        "color": "dkgray",
        "move_cost": 0,
        "flags": [
            "BASHABLE", "FLAMMABLE", "NOITEM", "SUPPORTS_ROOF", "WALL"
        ],
        "bash": {
            "str_min": 1, "str_max": 6,
            "sound": "glass breaking!",
            "sound_fail": "whack!",
            "ter_set": "t_window_frame",
            "items": [
                { "item": "glass_shard", "amount": 3 },
                { "item": "sheet", "amount": 2 },
                { "item": "stick", "amount": 1},
                { "item": "string_36", "amount": 1 }
            ]
        }
    },{
        "type" : "terrain",
        "id" : "t_window_open",
        "name": "open window",
        "symbol": "'",
        "color": "ltcyan",
        "move_cost": 4,
        "flags": ["TRANSPARENT", "FLAMMABLE", "NOITEM", "SUPPORTS_ROOF", "OPENCLOSE_INSIDE", "MOUNTABLE" ],
        "close": "t_window_domestic"
    },{
        "type" : "terrain",
        "id" : "t_curtains",
        "name": "closed curtains",
        "symbol": "\"",
        "color": "dkgray",
        "move_cost": 0,
        "flags": [
            "BASHABLE", "FLAMMABLE", "NOITEM", "SUPPORTS_ROOF", "DECONSTRUCT", "OPENCLOSE_INSIDE", "REDUCE_SCENT" ],
        "open": "t_window_domestic",
        "bash": {
            "str_min": 1, "str_max": 6,
            "sound": "glass breaking!",
            "sound_fail": "whack!",
            "ter_set": "t_window_frame",
            "items": [
                { "item": "glass_shard", "amount": 3 },
                { "item": "sheet", "amount": 2 },
                { "item": "stick", "amount": 1},
                { "item": "string_36", "amount": 1 }
            ]
        }
    },{
        "type" : "terrain",
        "id" : "t_window_alarm",
        "name": "window",
        "symbol": "\"",
        "color": "ltcyan",
        "move_cost": 0,
        "flags": [
            "TRANSPARENT", "BASHABLE", "FLAMMABLE", "ALARMED", "NOITEM",
            "SUPPORTS_ROOF", "REDUCE_SCENT", "BARRICADABLE_WINDOW"
        ],
        "bash": {
            "str_min": 1, "str_max": 6,
            "sound": "glass breaking!",
            "sound_fail": "whack!",
            "ter_set": "t_window_frame"
        }
    },{
        "type" : "terrain",
        "id" : "t_window_alarm_taped",
        "name": "taped window",
        "symbol": "\"",
        "color": "dkgray",
        "move_cost": 0,
        "flags": [
            "BASHABLE", "FLAMMABLE", "NOITEM", "SUPPORTS_ROOF", "ALARMED", "WALL", "BARRICADABLE_WINDOW"
        ],
        "bash": {
            "str_min": 1, "str_max": 6,
            "sound": "glass breaking!",
            "sound_fail": "whack!",
            "ter_set": "t_window_frame",
            "items": [
                { "item": "glass_shard", "amount": 5 }
            ]
        }
    },{
        "type" : "terrain",
        "id" : "t_window_empty",
        "name": "empty window",
        "symbol": "0",
        "color": "yellow",
        "move_cost": 8,
        "flags": [
            "TRANSPARENT", "FLAMMABLE", "SUPPORTS_ROOF", "MOUNTABLE"
        ]
    },{
        "type" : "terrain",
        "id" : "t_window_frame",
        "name": "window frame",
        "symbol": "0",
        "color": "ltcyan",
        "move_cost": 8,
        "flags": [
            "TRANSPARENT", "SHARP", "FLAMMABLE", "NOITEM", "SUPPORTS_ROOF", "MOUNTABLE"
        ]
    },{
        "type" : "terrain",
        "id" : "t_window_boarded",
        "name": "boarded up window",
        "symbol": "#",
        "color": "brown",
        "move_cost": 0,
        "flags": ["BASHABLE", "FLAMMABLE", "NOITEM", "SUPPORTS_ROOF", "REDUCE_SCENT"],
        "bash": {
            "str_min": 3, "str_max": 30,
            "sound": "crash!",
            "sound_fail": "wham!",
            "ter_set": "t_window_frame",
            "items": [
                { "item": "splinter", "amount": 2, "minamount": 0, "chance": 50 },
                { "item": "glass_shard", "amount": 5 }
            ]
        }
    },{
        "type" : "terrain",
        "id" : "t_window_boarded_noglass",
        "name": "boarded up window",
        "symbol": "#",
        "color": "brown",
        "move_cost": 0,
        "flags": ["BASHABLE", "FLAMMABLE", "NOITEM", "SUPPORTS_ROOF", "REDUCE_SCENT"],
        "bash": {
            "str_min": 3, "str_max": 30,
            "sound": "crash!",
            "sound_fail": "wham!",
            "ter_set": "t_window_empty",
            "items": [
                { "item": "splinter", "amount": 2, "minamount": 0, "chance": 50 }
            ]
        }
    },{
        "type" : "terrain",
        "id" : "t_window_reinforced",
        "name": "reinforced boarded up window",
        "symbol": "#",
        "color": "red",
        "move_cost": 0,
        "flags": ["BASHABLE", "FLAMMABLE", "NOITEM", "SUPPORTS_ROOF", "REDUCE_SCENT"],
        "bash": {
            "str_min": 15, "str_max": 30,
            "sound": "crash!",
            "sound_fail": "wham!",
            "ter_set": "t_window_boarded",
            "items": [
                { "item": "splinter", "amount": 8, "minamount": 0, "chance": 50 }
            ]
        }
    },{
        "type" : "terrain",
        "id" : "t_window_reinforced_noglass",
        "name": "reinforced boarded up window",
        "symbol": "#",
        "color": "red",
        "move_cost": 0,
        "flags": ["BASHABLE", "FLAMMABLE", "NOITEM", "SUPPORTS_ROOF", "REDUCE_SCENT"],
        "bash": {
            "str_min": 15, "str_max": 30,
            "sound": "crash!",
            "sound_fail": "wham!",
            "ter_set": "t_window_boarded_noglass",
            "items": [
                { "item": "splinter", "amount": 8, "minamount": 0, "chance": 50 }
            ]
        }
    },{
        "type" : "terrain",
        "id" : "t_window_enhanced",
        "name": "armored boarded up window",
        "symbol": "#",
        "color": "cyan",
        "move_cost": 0,
        "flags": ["NOITEM", "SUPPORTS_ROOF", "REDUCE_SCENT"]
    },{
        "type" : "terrain",
        "id" : "t_window_enhanced_noglass",
        "name": "armored boarded up window",
        "symbol": "#",
        "color": "cyan",
        "move_cost": 0,
        "flags": ["NOITEM", "SUPPORTS_ROOF", "REDUCE_SCENT"]
    },{
        "type" : "terrain",
        "id" : "t_window_stained_green",
        "name": "high stained glass window",
        "symbol": "\"",
        "color": "ltgreen",
        "move_cost": 0,
        "flags": ["NOITEM", "SUPPORTS_ROOF", "WALL", "BARRICADABLE_WINDOW"]
    },{
        "type" : "terrain",
        "id" : "t_window_stained_red",
        "name": "high stained glass window",
        "symbol": "\"",
        "color": "ltred",
        "move_cost": 0,
        "flags": ["NOITEM", "SUPPORTS_ROOF", "WALL", "BARRICADABLE_WINDOW"]
    },{
        "type" : "terrain",
        "id" : "t_window_stained_blue",
        "name": "high stained glass window",
        "symbol": "\"",
        "color": "ltblue",
        "move_cost": 0,
        "flags": ["NOITEM", "SUPPORTS_ROOF", "WALL", "BARRICADABLE_WINDOW"]
    },{
        "type" : "terrain",
        "id" : "t_rock",
        "name": "solid rock",
        "symbol": "#",
        "color": "white",
        "move_cost": 0,
        "flags": ["NOITEM", "SUPPORTS_ROOF", "WALL"]
    },{
        "type" : "terrain",
        "id" : "t_fault",
        "name": "odd fault",
        "symbol": "#",
        "color": "magenta",
        "move_cost": 0,
        "flags": ["NOITEM", "SUPPORTS_ROOF", "WALL"],
        "examine_action": "fault"
    },{
        "type" : "terrain",
        "id" : "t_paper",
        "name": "paper wall",
        "symbol": "#",
        "color": "white",
        "move_cost": 0,
        "flags": ["BASHABLE", "FLAMMABLE_ASH", "NOITEM", "WALL"],
        "bash": {
            "str_min": 0, "str_max": 5,
            "comment": "original: str >= dice(1, 6) - 2",
            "sound": "rrrrip!",
            "sound_fail": "slap!",
            "ter_set": "t_dirt"
        }
    },{
        "type" : "terrain",
        "id" : "t_tree",
        "name": "tree",
        "symbol": "7",
        "color": "green",
        "move_cost": 0,
        "flags": ["FLAMMABLE_ASH", "NOITEM", "SUPPORTS_ROOF", "TREE", "REDUCE_SCENT"]
    },{
        "type" : "terrain",
        "id" : "t_tree_young",
        "name": "young tree",
        "symbol": "1",
        "color": "green",
        "move_cost": 4,
        "flags": ["TRANSPARENT", "BASHABLE", "FLAMMABLE_ASH", "NOITEM", "YOUNG", "REDUCE_SCENT"],
        "bash": {
            "str_min": 4, "str_max": 50,
            "sound": "crunch!",
            "sound_fail": "whack!",
            "ter_set": "t_underbrush",
            "items": [
                 { "item": "stick", "amount": 3, "minamount": 0 }
            ]
        }
    },{
        "type" : "terrain",
        "id" : "t_tree_apple",
        "name": "apple tree",
        "symbol": "7",
        "color": "ltgreen",
        "move_cost": 0,
        "flags": ["FLAMMABLE_ASH", "NOITEM", "SUPPORTS_ROOF", "TREE", "REDUCE_SCENT"],
        "examine_action": "tree_apple"
    },{
        "type" : "terrain",
        "id" : "t_underbrush",
        "name": "underbrush",
        "symbol": "#",
        "color": "ltgreen",
        "move_cost": 6,
        "flags": [
            "TRANSPARENT", "BASHABLE", "DIGGABLE", "CONTAINER", "FLAMMABLE_ASH", "THIN_OBSTACLE", "PLACE_ITEM", "SHRUB"
        ],
        "examine_action": "shrub_wildveggies",
        "bash": {
            "str_min": 0, "str_max": 30, "chance": 75,
            "sound": "crunch.",
            "sound_fail": "brush.",
            "ter_set": "t_dirt"
        }
    },{
        "type" : "terrain",
        "id" : "t_shrub",
        "name": "shrub",
        "symbol": "#",
        "color": "green",
        "move_cost": 8,
        "flags": [
            "TRANSPARENT", "BASHABLE", "CONTAINER", "FLAMMABLE_ASH", "THIN_OBSTACLE", "PLACE_ITEM", "SHRUB"
        ],
        "bash": {
            "str_min": 0, "str_max": 30, "num_tests": 2, "chance": 50,
            "sound": "crunch.",
            "sound_fail": "brush.",
            "ter_set": "t_underbrush"
        }
    },{
        "type" : "terrain",
        "id" : "t_shrub_blueberry",
        "name": "blueberry bush",
        "symbol": "#",
        "color": "ltgreen",
        "move_cost": 8,
        "flags": [
            "TRANSPARENT", "BASHABLE", "CONTAINER", "FLAMMABLE_ASH", "THIN_OBSTACLE", "SHRUB"
        ],
        "examine_action": "shrub_blueberry"
    },{
        "type" : "terrain",
        "id" : "t_shrub_strawberry",
        "name": "strawberry bush",
        "symbol": "#",
        "color": "ltgreen",
        "move_cost": 8,
        "flags": [
            "TRANSPARENT", "BASHABLE", "CONTAINER", "FLAMMABLE_ASH", "THIN_OBSTACLE", "SHRUB"
        ],
        "examine_action": "shrub_strawberry"
    },{
        "type" : "terrain",
        "id" : "t_trunk",
        "name": "tree trunk",
        "symbol": "1",
        "color": "brown",
        "move_cost": 4,
        "flags": ["TRANSPARENT", "FLAMMABLE_ASH", "DIGGABLE", "REDUCE_SCENT", "MOUNTABLE"]
    },{
        "type" : "terrain",
        "id" : "t_root_wall",
        "name": "root wall",
        "symbol": "#",
        "color": "brown",
        "move_cost": 0,
        "flags": ["NOITEM", "SUPPORTS_ROOF", "WALL"]
    },{
        "type" : "terrain",
        "id" : "t_wax",
        "name": "wax wall",
        "symbol": "#",
        "color": "yellow",
        "move_cost": 0,
        "flags": ["FLAMMABLE_ASH", "NOITEM", "SUPPORTS_ROOF", "PLACE_ITEM", "WALL"]
    },{
        "type" : "terrain",
        "id" : "t_floor_wax",
        "name": "wax floor",
        "symbol": ".",
        "color": "yellow",
        "move_cost": 2,
        "flags": ["TRANSPARENT", "FLAMMABLE_HARD", "INDOORS", "FLAT"]
    },{
        "type" : "terrain",
        "id" : "t_fence_v",
        "name": "picket fence",
        "symbol": "|",
        "color": "brown",
        "move_cost": 3,
        "flags": [
            "BASHABLE", "TRANSPARENT", "DIGGABLE", "FLAMMABLE_ASH", "NOITEM", "THIN_OBSTACLE", "REDUCE_SCENT", "MOUNTABLE"
        ],
        "bash": {
            "str_min": 1, "str_max": 10,
            "sound": "crack.",
            "sound_fail": "whump.",
            "ter_set": "t_dirt",
            "items": [
                { "item": "2x4", "amount": 3, "minamount": 1},
                { "item": "nail", "amount": 6, "minamount": 2},
                { "item": "splinter", "amount": 1 }
            ]
        }
    },{
        "type" : "terrain",
        "id" : "t_fence_h",
        "name": "picket fence",
        "symbol": "-",
        "color": "brown",
        "move_cost": 3,
        "flags": [
            "BASHABLE", "TRANSPARENT", "DIGGABLE", "FLAMMABLE_ASH", "NOITEM", "THIN_OBSTACLE", "REDUCE_SCENT", "MOUNTABLE"
        ],
        "bash": {
            "str_min": 1, "str_max": 10,
            "sound": "crack.",
            "sound_fail": "whump.",
            "ter_set": "t_dirt",
            "items": [
                { "item": "2x4", "amount": 3, "minamount": 1},
                { "item": "nail", "amount": 6, "minamount": 2},
                { "item": "splinter", "amount": 1 }
            ]
        }
    },{
        "type" : "terrain",
        "id" : "t_chainfence_v",
        "name": "chain link fence",
        "symbol": "|",
        "color": "cyan",
        "move_cost": 0,
        "flags": [
            "TRANSPARENT", "BASHABLE", "NOITEM", "THIN_OBSTACLE", "SUPPORTS_ROOF"
        ],
        "examine_action": "chainfence",
        "bash": {
            "str_min": 10, "str_max": 50, "num_tests": 2,
            "sound": "clang!",
            "sound_fail": "clang!",
            "ter_set": "t_chainfence_posts",
            "items": [
                { "item": "wire", "amount": 20, "minamount": 8 }
            ]
        }
    },{
        "type" : "terrain",
        "id" : "t_chainfence_h",
        "name": "chain link fence",
        "symbol": "-",
        "color": "cyan",
        "move_cost": 0,
        "flags": [
            "TRANSPARENT", "BASHABLE", "NOITEM", "THIN_OBSTACLE", "SUPPORTS_ROOF"
        ],
        "examine_action": "chainfence",
        "bash": {
            "str_min": 10, "str_max": 50, "num_tests": 2,
            "sound": "clang!",
            "sound_fail": "clang!",
            "ter_set": "t_chainfence_posts",
            "items": [
                { "item": "wire", "amount": 20, "minamount": 8 }
            ]
        }
    },{
        "type" : "terrain",
        "id" : "t_chainfence_posts",
        "name": "metal post",
        "symbol": "#",
        "color": "cyan",
        "move_cost": 2,
        "flags": ["TRANSPARENT", "THIN_OBSTACLE"]
    },{
        "type" : "terrain",
        "id" : "t_fence_post",
        "name": "fence post",
        "symbol": "#",
        "color": "brown",
        "move_cost": 2,
        "flags": ["TRANSPARENT", "THIN_OBSTACLE"],
        "examine_action": "fence_post",
        "bash": {
            "str_min": 1, "str_max": 10,
            "sound": "crack.",
            "sound_fail": "whump.",
            "ter_set": "t_dirt",
            "items": [
                { "item": "pointy_stick", "amount": 1 }
            ]
        }
    },{
        "type" : "terrain",
        "id" : "t_fence_wire",
        "name": "wire fence",
        "symbol": "$",
        "color": "blue",
        "move_cost": 4,
        "flags": ["TRANSPARENT", "THIN_OBSTACLE"],
        "examine_action": "remove_fence_wire"
    },{
        "type" : "terrain",
        "id" : "t_fence_barbed",
        "name": "barbed wire fence",
        "symbol": "$",
        "color": "blue",
        "move_cost": 4,
        "flags": ["TRANSPARENT", "SHARP", "THIN_OBSTACLE"],
        "examine_action": "remove_fence_barbed"
    },{
        "type" : "terrain",
        "id" : "t_fence_rope",
        "name": "rope fence",
        "symbol": "$",
        "color": "brown",
        "move_cost": 3,
        "flags": ["TRANSPARENT", "THIN_OBSTACLE"],
        "examine_action": "remove_fence_rope"
    },{
        "type" : "terrain",
        "id" : "t_railing_v",
        "name": "railing",
        "symbol": "|",
        "color": "yellow",
        "move_cost": 3,
        "flags": ["BASHABLE", "TRANSPARENT", "NOITEM", "THIN_OBSTACLE", "MOUNTABLE"],
        "bash": {
            "str_min": 1, "str_max": 10,
            "sound": "crack.",
            "sound_fail": "whump.",
            "ter_set": "t_floor",
            "items": [
                { "item": "2x4", "amount": 3, "minamount": 1},
                { "item": "nail", "amount": 6, "minamount": 2},
                { "item": "splinter", "amount": 1 }
            ]
        }
    },{
        "type" : "terrain",
        "id" : "t_railing_h",
        "name": "railing",
        "symbol": "-",
        "color": "yellow",
        "move_cost": 3,
        "flags": ["BASHABLE", "TRANSPARENT", "NOITEM", "THIN_OBSTACLE", "MOUNTABLE"],
        "bash": {
            "str_min": 1, "str_max": 10,
            "sound": "crack.",
            "sound_fail": "whump.",
            "ter_set": "t_floor",
            "items": [
                { "item": "2x4", "amount": 3, "minamount": 1},
                { "item": "nail", "amount": 6, "minamount": 2},
                { "item": "splinter", "amount": 1 }
            ]
        }
    },{
        "type" : "terrain",
        "id" : "t_marloss",
        "name": "marloss bush",
        "symbol": "#",
        "color": "dkgray",
        "move_cost": 8,
        "flags": ["TRANSPARENT", "BASHABLE", "FLAMMABLE_ASH", "FUNGUS", "SHRUB"],
        "bash": {
            "str_min": 0, "str_max": 40,
            "sound": "crunch!",
            "sound_fail": "whack!",
            "ter_set": "t_fungus"
        },
        "examine_action": "shrub_marloss"
    },{
        "type" : "terrain",
        "id" : "t_fungus",
        "name": "fungal bed",
        "symbol": ".",
        "color": "ltgray",
        "move_cost": 3,
        "flags": ["TRANSPARENT", "FLAMMABLE_ASH", "DIGGABLE", "FUNGUS"]
    },{
        "type" : "terrain",
        "id" : "t_fungus_floor_in",
        "name": "fungal floor",
        "comment": "roofed",
        "symbol": ".",
        "color": "ltgray",
        "move_cost": 2,
        "flags": [
            "TRANSPARENT", "FLAMMABLE_ASH", "SUPPORTS_ROOF", "COLLAPSES", "INDOORS", "FLAT", "FUNGUS"
        ]
    },{
        "type" : "terrain",
        "id" : "t_fungus_floor_sup",
        "name": "fungal floor",
        "comment": "supports",
        "symbol": ".",
        "color": "ltgray",
        "move_cost": 2,
        "flags": ["TRANSPARENT", "FLAMMABLE_ASH", "SUPPORTS_ROOF", "FLAT", "FUNGUS"]
    },{
        "type" : "terrain",
        "id" : "t_fungus_floor_out",
        "name": "fungal floor",
        "comment": "outside",
        "symbol": ".",
        "color": "ltgray",
        "move_cost": 2,
        "flags": ["TRANSPARENT", "FLAMMABLE_ASH", "FLAT", "FUNGUS"]
    },{
        "type" : "terrain",
        "id" : "t_fungus_wall",
        "name": "fungal wall",
        "symbol": "O",
        "color": "dkgray",
        "move_cost": 0,
        "flags": ["FLAMMABLE_ASH", "NOITEM", "SUPPORTS_ROOF", "FUNGUS", "WALL"]
    },{
        "type" : "terrain",
        "id" : "t_fungus_wall_v",
        "name": "fungal wall",
        "symbol": "LINE_XOXO",
        "color": "dkgray",
        "move_cost": 0,
        "flags": ["FLAMMABLE_ASH", "NOITEM", "SUPPORTS_ROOF", "FUNGUS", "WALL"]
    },{
        "type" : "terrain",
        "id" : "t_fungus_wall_h",
        "name": "fungal wall",
        "symbol": "LINE_OXOX",
        "color": "dkgray",
        "move_cost": 0,
        "flags": ["FLAMMABLE_ASH", "NOITEM", "SUPPORTS_ROOF", "FUNGUS", "WALL"]
    },{
        "type" : "terrain",
        "id" : "t_fungus_mound",
        "name": "fungal mound",
        "symbol": "#",
        "color": "ltgray",
        "move_cost": 4,
        "flags": ["TRANSPARENT", "THIN_OBSTACLE", "FLAMMABLE_ASH", "FUNGUS", "MOUNTABLE"]
    },{
        "type" : "terrain",
        "id" : "t_shrub_fungal",
        "name": "fungal shrub",
        "symbol": "#",
        "color": "dkgray",
        "move_cost": 8,
        "flags": [
            "TRANSPARENT", "BASHABLE", "CONTAINER", "FLAMMABLE_ASH", "THIN_OBSTACLE", "PLACE_ITEM", "SHRUB", "FUNGUS"
        ]
    },{
        "type" : "terrain",
        "id" : "t_tree_fungal",
        "name": "fungal tree",
        "symbol": "7",
        "color": "dkgray",
        "move_cost": 0,
        "flags": ["FLAMMABLE_ASH", "NOITEM", "FUNGUS", "TREE", "REDUCE_SCENT"]
    },{
        "type" : "terrain",
        "id" : "t_tree_fungal_young",
        "name": "young fungal tree",
        "symbol": "1",
        "color": "dkgray",
        "move_cost": 4,
        "flags": ["TRANSPARENT", "BASHABLE", "FLAMMABLE_ASH", "NOITEM", "FUNGUS", "YOUNG", "REDUCE_SCENT"]
    },{
        "type" : "terrain",
        "id" : "t_water_sh",
        "name": "shallow water",
        "symbol": "~",
        "color": "ltblue",
        "move_cost": 5,
        "flags": ["TRANSPARENT", "LIQUID", "SWIMMABLE", "FISHABLE"],
        "examine_action": "water_source"
    },{
        "type" : "terrain",
        "id" : "t_water_dp",
        "name": "deep water",
        "symbol": "~",
        "color": "blue",
        "move_cost": 8,
        "flags": ["TRANSPARENT", "LIQUID", "SWIMMABLE", "DEEP_WATER", "FISHABLE"],
        "examine_action": "water_source"
    },{
        "type" : "terrain",
        "id" : "t_water_pool",
        "name": "pool water",
        "symbol": "~",
        "color": "ltblue",
        "move_cost": 5,
        "flags": ["TRANSPARENT", "LIQUID", "SWIMMABLE", "INDOORS", "DEEP_WATER"],
        "examine_action": "water_source"
    },{
        "type" : "terrain",
        "id" : "t_sewage",
        "name": "sewage",
        "symbol": "~",
        "color": "ltgreen",
        "move_cost": 6,
        "flags": ["TRANSPARENT", "SWIMMABLE"],
        "examine_action": "water_source"
    },{
        "type" : "terrain",
        "id" : "t_lava",
        "name": "lava",
        "symbol": "~",
        "color": "red",
        "move_cost": 4,
        "trap": "tr_lava",
        "flags": ["TRANSPARENT", "LIQUID", "DESTROY_ITEM"]
    },{
        "type" : "terrain",
        "id" : "t_sandbox",
        "name": "sandbox",
        "symbol": "#",
        "color": "yellow",
        "move_cost": 3,
        "flags": ["TRANSPARENT", "DECONSTRUCT"]
    },{
        "type" : "terrain",
        "id" : "t_slide",
        "name": "slide",
        "symbol": "#",
        "color": "ltcyan",
        "move_cost": 4,
        "flags": ["TRANSPARENT", "DECONSTRUCT", "MOUNTABLE"]
    },{
        "type" : "terrain",
        "id" : "t_monkey_bars",
        "name": "monkey bars",
        "symbol": "#",
        "color": "cyan",
        "move_cost": 4,
        "flags": ["TRANSPARENT", "DECONSTRUCT", "MOUNTABLE"]
    },{
        "type" : "terrain",
        "id" : "t_backboard",
        "name": "backboard",
        "symbol": "7",
        "color": "red",
        "move_cost": 0,
        "flags": ["TRANSPARENT", "DECONSTRUCT", "WALL"]
    },{
        "type" : "terrain",
        "id" : "t_gas_pump",
        "name": "gasoline pump",
        "symbol": "&",
        "color": "red",
        "move_cost": 0,
        "flags": ["TRANSPARENT", "FLAMMABLE", "EXPLODES", "NOITEM", "SEALED", "CONTAINER", "REDUCE_SCENT"],
        "examine_action": "gaspump"
    },{
        "type" : "terrain",
        "id" : "t_gas_pump_smashed",
        "name": "smashed gas pump",
        "symbol": "&",
        "color": "ltred",
        "move_cost": 0,
        "flags": ["TRANSPARENT", "NOITEM", "REDUCE_SCENT"]
    },{
        "type" : "terrain",
        "id" : "t_atm",
        "name": "ATM",
        "symbol": "&",
        "color": "magenta",
        "move_cost": 0,
        "flags": ["TRANSPARENT", "NOITEM", "ALARMED", "REDUCE_SCENT"],
        "examine_action": "atm",
        "bash": {
            "str_min": 15, "str_max": 100, "num_tests": 2,
            "explosive" : 5,
            "sound": "Critial failure imminent, self destruct activated. Have a nice day!",
            "ter_set": "t_floor",
            "sound_fail": "clang!",
            "items": [
                { "item": "scrap", "amount": 16, "minamount": 4},
                { "item": "steel_chunk", "amount": 6, "minamount": 1}
            ]
        }
    },{
        "type" : "terrain",
        "id" : "t_generator_broken",
        "name": "broken generator",
        "symbol": "&",
        "color": "ltgray",
        "move_cost": 0,
        "flags": ["TRANSPARENT", "NOITEM", "REDUCE_SCENT", "MOUNTABLE"]
    },{
        "type" : "terrain",
        "id" : "t_missile",
        "name": "missile",
        "symbol": "#",
        "color": "ltblue",
        "move_cost": 0,
        "flags": ["EXPLODES", "NOITEM"]
    },{
        "type" : "terrain",
        "id" : "t_missile_exploded",
        "name": "blown-out missile",
        "symbol": "#",
        "color": "ltgray",
        "move_cost": 0,
        "flags": ["NOITEM"]
    },{
        "type" : "terrain",
        "id" : "t_radio_tower",
        "name": "radio tower",
        "symbol": "&",
        "color": "ltgray",
        "move_cost": 0,
        "flags": ["NOITEM"]
    },{
        "type" : "terrain",
        "id" : "t_radio_controls",
        "name": "radio controls",
        "symbol": "6",
        "color": "green",
        "move_cost": 0,
        "flags": ["TRANSPARENT", "BASHABLE", "DECONSTRUCT", "NOITEM"],
        "bash": {
            "str_min": 6, "str_max": 80, "num_tests": 2,
            "sound": "crunch!",
            "sound_fail": "whack!",
            "ter_set": "t_floor",
            "items": [
                { "item": "processor", "amount": 1, "minamount": 0, "chance": 50 },
                { "item": "RAM", "amount": 2, "minamount": 0, "chance": 50 },
                { "item": "cable", "amount": 4, "minamount": 1, "chance": 50 },
                { "item": "e_scrap", "amount": 8, "minamount": 1, "chance": 50  },
                { "item": "circuit", "amount": 6, "minamount": 1, "chance": 50 },
                { "item": "power_supply", "amount": 4, "minamount": 1, "chance": 50 },
                { "item": "amplifier", "amount": 6, "minamount": 1, "chance": 50 },
                { "item": "plastic_chunk", "amount": 6, "minamount": 2, "chance": 50 },
                { "item": "scrap", "amount": 6, "minamount": 2, "chance": 50 }
            ]
        }
    },{
        "type" : "terrain",
        "id" : "t_console_broken",
        "name": "broken console",
        "symbol": "6",
        "color": "ltgray",
        "move_cost": 0,
        "flags": ["TRANSPARENT", "NOITEM", "BASHABLE", "DECONSTRUCT", "INDOORS"],
        "bash": {
            "str_min": 6, "str_max": 80, "num_tests": 2,
            "sound": "crunch!",
            "sound_fail": "whack!",
            "ter_set": "t_floor",
            "items": [
                { "item": "processor", "amount": 1, "minamount": 0, "chance": 50 },
                { "item": "RAM", "amount": 2, "minamount": 0, "chance": 50 },
                { "item": "cable", "amount": 2, "minamount": 1, "chance": 50 },
                { "item": "small_lcd_screen", "amount": 1, "minamount": 0, "chance": 50 },
                { "item": "e_scrap", "amount": 4, "minamount": 1, "chance": 50  },
                { "item": "circuit", "amount": 2, "minamount": 0, "chance": 50 },
                { "item": "power_supply", "amount": 1, "minamount": 0, "chance": 50 },
                { "item": "amplifier", "amount": 1, "minamount": 0, "chance": 50 },
                { "item": "plastic_chunk", "amount": 10, "minamount": 4, "chance": 50 },
                { "item": "scrap", "amount": 6, "minamount": 2, "chance": 50 }
            ]
        }
    },{
        "type" : "terrain",
        "id" : "t_console",
        "name": "computer console",
        "symbol": "6",
        "color": "blue",
        "move_cost": 0,
        "flags": ["TRANSPARENT", "CONSOLE", "NOITEM", "BASHABLE", "DECONSTRUCT", "INDOORS"],
        "bash": {
            "str_min": 8, "str_max": 80, "num_tests": 2,
            "sound": "crunch!",
            "sound_fail": "whack!",
            "ter_set": "t_floor",
            "items": [
                { "item": "processor", "amount": 1, "minamount": 0, "chance": 50 },
                { "item": "RAM", "amount": 4, "minamount": 0, "chance": 50 },
                { "item": "cable", "amount": 4, "minamount": 2, "chance": 50 },
                { "item": "small_lcd_screen", "amount": 1, "minamount": 0, "chance": 50 },
                { "item": "e_scrap", "amount": 8, "minamount": 6, "chance": 50 },
                { "item": "circuit", "amount": 6, "minamount": 4, "chance": 50 },
                { "item": "power_supply", "amount": 2, "minamount": 1, "chance": 50 },
                { "item": "amplifier", "amount": 2, "minamount": 1, "chance": 50 },
                { "item": "plastic_chunk", "amount": 10, "minamount": 8, "chance": 50 },
                { "item": "scrap", "amount": 6, "minamount": 4, "chance": 50 }
            ]
        }
    },{
        "type" : "terrain",
        "id" : "t_gates_mech_control",
        "name": "mechanical winch",
        "symbol": "6",
        "color": "cyan_red",
        "move_cost": 0,
        "flags": ["TRANSPARENT", "NOITEM", "COLLAPSES"],
        "examine_action": "controls_gate"
    },{
        "type" : "terrain",
        "id" : "t_gates_control_concrete",
        "name": "mechanical winch",
        "symbol": "6",
        "color": "cyan_red",
        "move_cost": 0,
        "flags": ["TRANSPARENT", "NOITEM", "COLLAPSES"],
        "examine_action": "controls_gate"
    },{
        "type" : "terrain",
        "id" : "t_barndoor",
        "name": "rope and pulley",
        "symbol": "|",
        "color": "brown",
        "move_cost": 0,
        "flags": ["TRANSPARENT", "NOITEM", "COLLAPSES", "REDUCE_SCENT"],
        "examine_action": "controls_gate"
    },{
        "type" : "terrain",
        "id" : "t_palisade_pulley",
        "name": "rope and pulley",
        "symbol": "|",
        "color": "brown",
        "move_cost": 0,
        "flags": ["TRANSPARENT", "NOITEM", "COLLAPSES"],
        "examine_action": "controls_gate"
    },{
        "type" : "terrain",
        "id" : "t_sewage_pipe",
        "name": "sewage pipe",
        "symbol": "1",
        "color": "ltgray",
        "move_cost": 0,
        "flags": ["TRANSPARENT", "MOUNTABLE"]
    },{
        "type" : "terrain",
        "id" : "t_sewage_pump",
        "name": "sewage pump",
        "symbol": "&",
        "color": "ltgray",
        "move_cost": 0,
        "flags": ["NOITEM", "REDUCE_SCENT", "MOUNTABLE"]
    },{
        "type" : "terrain",
        "id" : "t_centrifuge",
        "name": "centrifuge",
        "symbol": "{",
        "color": "magenta",
        "move_cost": 0,
        "flags": ["TRANSPARENT"]
    },{
        "type" : "terrain",
        "id" : "t_cvdbody",
        "name": "cvd machine",
        "symbol": "%",
        "color": "dkgray",
        "move_cost": 0,
        "flags": ["BASHABLE", "NOITEM", "WALL"],
        "bash": {
            "str_min": 6, "str_max": 80, "num_tests": 2,
            "sound": "crunch!",
            "sound_fail": "whack!",
            "ter_set": "t_floor",
            "items": [
                { "item": "e_scrap", "amount": 4, "minamount": 1, "chance": 50  },
                { "item": "circuit", "amount": 6, "minamount": 1, "chance": 50 },
                { "item": "scrap", "amount": 8, "minamount": 2, "chance": 50 }
            ]
        }
    },{
        "type" : "terrain",
        "id" : "t_cvdmachine",
        "name": "cvd control panel",
        "symbol": "&",
        "color": "cyan",
        "move_cost": 0,
        "flags": ["TRANSPARENT", "BASHABLE", "DECONSTRUCT", "NOITEM"],
        "bash": {
            "str_min": 6, "str_max": 80, "num_tests": 2,
            "sound": "crunch!",
            "sound_fail": "whack!",
            "ter_set": "t_floor",
            "items": [
                { "item": "processor", "amount": 1, "minamount": 0, "chance": 50 },
                { "item": "RAM", "amount": 2, "minamount": 0, "chance": 50 },
                { "item": "cable", "amount": 4, "minamount": 1, "chance": 50 },
                { "item": "e_scrap", "amount": 8, "minamount": 1, "chance": 50  },
                { "item": "circuit", "amount": 6, "minamount": 1, "chance": 50 },
                { "item": "power_supply", "amount": 4, "minamount": 1, "chance": 50 },
                { "item": "amplifier", "amount": 6, "minamount": 1, "chance": 50 },
                { "item": "plastic_chunk", "amount": 6, "minamount": 2, "chance": 50 },
                { "item": "scrap", "amount": 6, "minamount": 2, "chance": 50 }
            ]
        }
    },{
        "type" : "terrain",
        "id" : "t_column",
        "name": "column",
        "symbol": "1",
        "color": "ltgray",
        "move_cost": 0,
        "flags": ["FLAMMABLE", "WALL"]
    },{
        "type" : "terrain",
        "id" : "t_vat",
        "name": "cloning vat",
        "symbol": "0",
        "color": "ltcyan",
        "move_cost": 0,
        "flags": ["TRANSPARENT", "BASHABLE", "SEALED", "PLACE_ITEM", "WALL"],
        "bash": {
            "str_min": 2, "str_max": 40,
            "sound": "ker-rash!",
            "sound_fail": "plunk.",
            "ter_set": "t_floor"
        }
    },{
        "type": "terrain",
        "id": "t_stairs_down",
        "name": "stairs",
        "symbol": ">",
        "color": "yellow",
        "move_cost": 2,
        "flags": ["TRANSPARENT", "GOES_DOWN", "PLACE_ITEM"]
    },{
        "type": "terrain",
        "id": "t_stairs_up",
        "name": "stairs",
        "symbol": "<",
        "color": "yellow",
        "move_cost": 2,
        "flags": ["TRANSPARENT", "GOES_UP", "PLACE_ITEM"]
    },{
        "type" : "terrain",
        "id" : "t_manhole",
        "name": "manhole",
        "symbol": ">",
        "color": "dkgray",
        "move_cost": 2,
        "flags": ["TRANSPARENT", "GOES_DOWN", "PLACE_ITEM"]
    },{
        "type" : "terrain",
        "id" : "t_ladder_up",
        "name": "ladder",
        "symbol": "<",
        "color": "dkgray",
        "move_cost": 2,
        "flags": ["TRANSPARENT", "GOES_UP", "PLACE_ITEM"]
    },{
        "type" : "terrain",
        "id" : "t_ladder_down",
        "name": "ladder",
        "symbol": ">",
        "color": "dkgray",
        "move_cost": 2,
        "flags": ["TRANSPARENT", "GOES_DOWN", "PLACE_ITEM"]
    },{
        "type" : "terrain",
        "id" : "t_slope_down",
        "name": "downward slope",
        "symbol": ">",
        "color": "brown",
        "move_cost": 2,
        "flags": ["TRANSPARENT", "GOES_DOWN", "PLACE_ITEM"]
    },{
        "type" : "terrain",
        "id" : "t_slope_up",
        "name": "upward slope",
        "symbol": "<",
        "color": "brown",
        "move_cost": 2,
        "flags": ["TRANSPARENT", "GOES_UP", "PLACE_ITEM"]
    },{
        "type" : "terrain",
        "id" : "t_rope_up",
        "name": "rope leading up",
        "symbol": "<",
        "color": "white",
        "move_cost": 2,
        "flags": ["TRANSPARENT", "GOES_UP"]
    },{
        "type" : "terrain",
        "id" : "t_manhole_cover",
        "name": "manhole cover",
        "symbol": "0",
        "color": "dkgray",
        "move_cost": 2,
        "flags": ["TRANSPARENT"]
    },{
        "type" : "terrain",
        "id" : "t_card_science",
        "name": "card reader",
        "comment": "Science",
        "symbol": "6",
        "color": "pink",
        "move_cost": 0,
        "flags": ["NOITEM"],
        "examine_action": "cardreader"
    },{
        "type" : "terrain",
        "id" : "t_card_military",
        "name": "card reader",
        "comment": "Military",
        "symbol": "6",
        "color": "pink",
        "move_cost": 0,
        "flags": ["NOITEM"],
        "examine_action": "cardreader"
    },{
        "type" : "terrain",
        "id" : "t_card_reader_broken",
        "name": "broken card reader",
        "symbol": "6",
        "color": "ltgray",
        "move_cost": 0,
        "flags": ["NOITEM"]
    },{
        "type" : "terrain",
        "id" : "t_slot_machine",
        "name": "slot machine",
        "symbol": "6",
        "color": "green",
        "move_cost": 0,
        "flags": ["BASHABLE", "NOITEM", "INDOORS"],
        "examine_action": "slot_machine"
    },{
        "type" : "terrain",
        "id" : "t_elevator_control",
        "name": "elevator controls",
        "symbol": "6",
        "color": "ltblue",
        "move_cost": 0,
        "flags": ["NOITEM", "INDOORS"],
        "examine_action": "elevator"
    },{
        "type" : "terrain",
        "id" : "t_elevator_control_off",
        "name": "powerless controls",
        "symbol": "6",
        "color": "ltgray",
        "move_cost": 0,
        "flags": ["NOITEM", "INDOORS"]
    },{
        "type" : "terrain",
        "id" : "t_elevator",
        "name": "elevator",
        "symbol": ".",
        "color": "magenta",
        "move_cost": 2,
        "flags": ["INDOORS", "TRANSPARENT"]
    },{
        "type" : "terrain",
        "id" : "t_pedestal_wyrm",
        "name": "dark pedestal",
        "symbol": "&",
        "color": "dkgray",
        "move_cost": 0,
        "flags": ["TRANSPARENT", "MOUNTABLE"],
        "examine_action": "pedestal_wyrm"
    },{
        "type" : "terrain",
        "id" : "t_pedestal_temple",
        "name": "light pedestal",
        "symbol": "&",
        "color": "white",
        "move_cost": 0,
        "flags": ["TRANSPARENT", "MOUNTABLE"],
        "examine_action": "pedestal_temple"
    },{
        "type" : "terrain",
        "id" : "t_rock_red",
        "name": "red stone",
        "symbol": "#",
        "color": "red",
        "move_cost": 0,
        "flags": []
    },{
        "type" : "terrain",
        "id" : "t_rock_green",
        "name": "green stone",
        "symbol": "#",
        "color": "green",
        "move_cost": 0,
        "flags": []
    },{
        "type" : "terrain",
        "id" : "t_rock_blue",
        "name": "blue stone",
        "symbol": "#",
        "color": "blue",
        "move_cost": 0,
        "flags": []
    },{
        "type" : "terrain",
        "id" : "t_floor_red",
        "name": "red floor",
        "symbol": ".",
        "color": "red",
        "move_cost": 2,
        "flags": ["TRANSPARENT", "FLAT"]
    },{
        "type" : "terrain",
        "id" : "t_floor_green",
        "name": "green floor",
        "symbol": ".",
        "color": "green",
        "move_cost": 2,
        "flags": ["TRANSPARENT", "FLAT"]
    },{
        "type" : "terrain",
        "id" : "t_floor_blue",
        "name": "blue floor",
        "symbol": ".",
        "color": "blue",
        "move_cost": 2,
        "flags": ["TRANSPARENT", "FLAT"]
    },{
        "type" : "terrain",
        "id" : "t_switch_rg",
        "name": "yellow switch",
        "symbol": "6",
        "color": "yellow",
        "move_cost": 0,
        "flags": ["TRANSPARENT"],
        "examine_action": "fswitch"
    },{
        "type" : "terrain",
        "id" : "t_switch_gb",
        "name": "cyan switch",
        "symbol": "6",
        "color": "cyan",
        "move_cost": 0,
        "flags": ["TRANSPARENT"],
        "examine_action": "fswitch"
    },{
        "type" : "terrain",
        "id" : "t_switch_rb",
        "name": "purple switch",
        "symbol": "6",
        "color": "magenta",
        "move_cost": 0,
        "flags": ["TRANSPARENT"],
        "examine_action": "fswitch"
    },{
        "type" : "terrain",
        "id" : "t_switch_even",
        "name": "checkered switch",
        "symbol": "6",
        "color": "white",
        "move_cost": 0,
        "flags": ["TRANSPARENT"],
        "examine_action": "fswitch"
    },{
        "type" : "terrain",
<<<<<<< HEAD
        "id" : "t_rock_wall",
        "name": "stone wall",
        "symbol": "#",
        "color": "ltgray",
        "move_cost": 0,
        "flags": ["NOITEM", "SUPPORTS_ROOF", "WALL"]
    },{
        "type" : "terrain",
        "id" : "t_rock_wall_half",
        "name": "half-built stone wall",
        "symbol": "#",
        "color": "ltgray",
        "move_cost": 4,
        "flags": ["TRANSPARENT", "NOITEM", "REDUCE_SCENT", "MOUNTABLE"]
=======
        "id" : "t_covered_well",
        "name": "covered well",
        "symbol": "#",
        "color": "dkgray",
        "move_cost": 2,
        "flags": ["TRANSPARENT", "FLAT"]
    },{
        "type" : "terrain",
        "id" : "t_water_pump",
        "name": "water pump",
        "symbol": "&",
        "color": "ltgray",
        "move_cost": 6,
        "flags": ["TRANSPARENT", "BASHABLE", "DECONSTRUCT" ],
        "bash": {
            "str_min": 15, "str_max": 80,
            "sound": "whack!",
            "sound_fail": "thunk.",
            "ter_set": "t_covered_well",
            "items": [
                { "item": "well_pump", "amount": 1, "minamount": 0, "chance": 50 },
                { "item": "pipe", "amount": 4, "minamount": 0, "chance": 50 }
            ]
        },
        "examine_action": "water_source"
>>>>>>> dfb3847a
    }
]<|MERGE_RESOLUTION|>--- conflicted
+++ resolved
@@ -2250,7 +2250,6 @@
         "examine_action": "fswitch"
     },{
         "type" : "terrain",
-<<<<<<< HEAD
         "id" : "t_rock_wall",
         "name": "stone wall",
         "symbol": "#",
@@ -2265,7 +2264,8 @@
         "color": "ltgray",
         "move_cost": 4,
         "flags": ["TRANSPARENT", "NOITEM", "REDUCE_SCENT", "MOUNTABLE"]
-=======
+    },{
+        "type" : "terrain",
         "id" : "t_covered_well",
         "name": "covered well",
         "symbol": "#",
@@ -2291,6 +2291,5 @@
             ]
         },
         "examine_action": "water_source"
->>>>>>> dfb3847a
     }
 ]