[
    {
        "type": "item_group",
        "id": "wall_bash_results",
        "subtype": "collection",
        "entries": [
            { "item": "rock", "count": [0, 2] },
            { "item": "nail", "charges": [2, 8] },
            { "item": "splinter", "count": [1, 5] }
        ]
    },
    {
        "type" : "terrain",
        "id" : "t_hole",
        "name": "empty space",
        "symbol": " ",
        "color": "black",
        "move_cost": 2,
        "trap": "tr_ledge",
        "flags": ["TRANSPARENT", "NOITEM"]
    },{
        "type" : "terrain",
        "id" : "t_open_air_rooved",
        "name": "open air",
        "symbol": " ",
        "color": "i_cyan",
        "move_cost": 2,
        "roof": "t_flat_roof",
        "trap": "tr_ledge",
        "flags": ["TRANSPARENT", "NO_FLOOR"],
        "examine_action": "climb_down"
    },{
        "type" : "terrain",
        "id" : "t_brick_wall_halfway",
        "name": "half-built brick wall",
        "symbol": "#",
        "color": "brown",
        "move_cost": 5,
        "flags": ["TRANSPARENT", "NOITEM", "MOUNTABLE", "REDUCE_SCENT"],
        "bash": {
            "str_min": 30, "str_max": 100,
            "sound": "crash!",
            "sound_fail": "bash!",
            "ter_set": "t_null",
            "items": [ { "item": "rock", "count": [6, 10] } ]
        }
    },{
        "type" : "terrain",
        "id" : "t_brick_wall",
        "name": "brick wall",
        "symbol": "LINE_OXOX",
        "color": "brown",
        "move_cost": 0,
        "flags": ["NOITEM", "SUPPORTS_ROOF", "WALL", "AUTO_WALL_SYMBOL"],
        "connects_to": "WALL",
        "bash": {
            "str_min": 60, "str_max": 160,
            "sound": "crash!",
            "sound_fail": "bash!",
            "ter_set": "t_null",
            "items": [
                { "item": "rock", "count": [10, 20] }
            ]
        }
    },{
        "type" : "terrain",
        "id" : "t_scrap_wall",
        "name": "simple metal wall",
        "symbol": "LINE_OXOX",
        "color": "dkgray",
        "move_cost": 0,
        "flags": ["NOITEM", "SUPPORTS_ROOF", "WALL", "AUTO_WALL_SYMBOL"],
        "connects_to": "WALL",
        "bash": {
            "str_min": 80, "str_max": 200,
            "sound": "metal screeching!",
            "sound_fail": "clang!",
            "ter_set": "t_pit_shallow",
            "items": [
                { "item": "steel_chunk", "count": [10, 22] }
            ]
        }
    },{
        "type" : "terrain",
        "id" : "t_scrap_wall_halfway",
        "name": "half-built simple metal wall",
        "symbol": "#",
        "color": "dkgray",
        "move_cost": 4,
        "flags": ["NOITEM", "TRANSPARENT", "MOUNTABLE", "REDUCE_SCENT"],
        "bash": {
            "str_min": 50, "str_max": 130,
            "sound": "metal screeching!",
            "sound_fail": "clang!",
            "ter_set": "t_pit_shallow",
            "items": [
                { "item": "steel_chunk", "count": [5, 11] }
            ]
        }
    },{
        "type" : "terrain",
        "id" : "t_sconc_wall",
        "name": "simple concrete wall",
        "symbol": "LINE_OXOX",
        "color": "ltgray",
        "move_cost": 0,
        "flags": ["NOITEM", "SUPPORTS_ROOF", "WALL", "AUTO_WALL_SYMBOL"],
        "connects_to": "WALL",
        "bash": {
            "str_min": 90, "str_max": 350,
            "sound": "crash!",
            "sound_fail": "whump!",
            "ter_set": "t_pit_shallow",
            "items": [
                { "item": "rock", "count": [10, 22] }
            ]
        }
    },{
        "type" : "terrain",
        "id" : "t_sconc_wall_halfway",
        "name": "half-built simple concrete wall",
        "symbol": "*",
        "color": "ltgray",
        "move_cost": 4,
        "flags": ["NOITEM", "TRANSPARENT", "MOUNTABLE", "REDUCE_SCENT"],
        "connects_to": "WALL",
        "bash": {
            "str_min": 40, "str_max": 350,
            "sound": "crash!",
            "sound_fail": "whump!",
            "ter_set": "t_pit_shallow",
            "items": [
                { "item": "rock", "count": [5, 11] }
            ]
        }
    },{
        "type" : "terrain",
        "id" : "t_strconc_wall",
        "name": "reinforced concrete wall",
        "symbol": "LINE_OXOX",
        "color": "ltgray",
        "move_cost": 0,
        "flags": ["NOITEM", "SUPPORTS_ROOF", "WALL", "AUTO_WALL_SYMBOL"],
        "connects_to": "WALL",
        "bash": {
            "str_min": 120, "str_max": 460,
            "sound": "scrrrash!",
            "sound_fail": "whump!",
            "ter_set": "t_pit",
            "items": [
                { "item": "rock", "count": [10, 22] },
                { "item": "scrap", "count": [4, 12] },
                { "item": "rebar", "count": [0, 4] }
            ]
        }
    },{
        "type" : "terrain",
        "id" : "t_strconc_wall_halfway",
        "name": "half-built reinforced concrete wall",
        "symbol": "*",
        "color": "ltgray",
        "move_cost": 5,
        "flags": ["TRANSPARENT", "NOITEM", "MOUNTABLE", "REDUCE_SCENT"],
        "connects_to": "WALL",
        "bash": {
            "str_min": 60, "str_max": 460,
            "sound": "scrrrash!",
            "sound_fail": "whump!",
            "ter_set": "t_pit",
            "items": [
                { "item": "rock", "count": [5, 11] },
                { "item": "scrap", "count": [4, 12] },
                { "item": "rebar", "count": [0, 4] }
            ]
        }
    },{
        "type" : "terrain",
        "id" : "t_reb_cage",
        "name": "rebar cage",
        "symbol": "#",
        "color": "dkgray",
        "move_cost": 5,
        "flags": ["TRANSPARENT", "NOITEM"],
        "bash": {
            "str_min": 20, "str_max": 100,
            "sound": "metal screeching!",
            "sound_fail": "clang!",
            "ter_set": "t_pit",
            "items": [
                { "item": "scrap", "count": [4, 12] },
                { "item": "rebar", "count": [0, 4] }
            ]
        }
    },{
        "type" : "terrain",
        "id" : "t_thconc_floor",
        "name": "concrete floor",
        "symbol": ".",
        "color": "cyan",
        "move_cost": 2,
        "flags": [
            "TRANSPARENT", "SUPPORTS_ROOF", "COLLAPSES", "INDOORS", "FLAT"
        ],
        "bash": {
            "sound": "SMASH!!",
            "ter_set": "t_null",
            "str_min": 100,
            "str_max": 400,
            "str_min_supported": 150,
            "items": [
                { "item": "rock", "count": [5, 10] },
                { "item": "scrap", "count": [5, 8] },
                { "item": "rebar", "count": [0, 2] }
            ]
        }
    },{
        "type" : "terrain",
        "id" : "t_ov_smreb_cage",
        "name": "small rebar roof cage",
        "symbol": ".",
        "color": "dkgray",
        "move_cost": 4,
        "flags": [
            "TRANSPARENT", "SUPPORTS_ROOF", "COLLAPSES", "FLAT"
        ],
        "bash": {
            "sound": "SCRRRASH!!",
            "ter_set": "t_null",
            "str_min": 100,
            "str_max": 400,
            "str_min_supported": 150,
            "items": [
                { "item": "scrap", "count": [5, 8] },
                { "item": "rebar", "count": [0, 2] }
            ]
        }
    },{
        "type" : "terrain",
        "id" : "t_strconc_floor",
        "name": "reinforced concrete floor",
        "symbol": ".",
        "color": "cyan",
        "move_cost": 2,
        "flags": [
            "TRANSPARENT", "SUPPORTS_ROOF", "COLLAPSES", "INDOORS", "FLAT"
        ],
        "bash": {
            "sound": "SMASH!!",
            "ter_set": "t_null",
            "str_min": 150,
            "str_max": 400,
            "str_min_supported": 200,
            "items": [
                { "item": "rock", "count": [10, 22] },
                { "item": "scrap", "count": [10, 12] },
                { "item": "rebar", "count": [0, 4] }
            ]
        }
    },{
        "type" : "terrain",
        "id" : "t_ov_reb_cage",
        "name": "rebar roof cage",
        "symbol": ".",
        "color": "dkgray",
        "move_cost": 4,
        "flags": [
                "TRANSPARENT", "SUPPORTS_ROOF", "COLLAPSES", "FLAT"
        ],
        "bash": {
                "sound": "SCRRRASH!!",
                "ter_set": "t_null",
                "str_min": 100,
                "str_max": 400,
                "str_min_supported": 150,
                "items": [
                        { "item": "scrap", "count": [10, 12] },
                        { "item": "rebar", "count": [0, 4] }
                ]
        }
    },{
        "type" : "terrain",
        "id" : "t_strconc_floor_halfway",
        "name": "half-built reinforced concrete floor",
        "symbol": ".",
        "color": "cyan",
        "move_cost": 2,
        "flags": [
                "TRANSPARENT", "SUPPORTS_ROOF", "COLLAPSES", "INDOORS", "FLAT"
        ],
        "bash": {
                "sound": "SMASH!!",
                "ter_set": "t_null",
                "str_min": 50,
                "str_max": 400,
                "str_min_supported": 100,
                "items": [
                        { "item": "rock", "count": [5, 11] },
                        { "item": "scrap", "count": [10, 12] },
                        { "item": "rebar", "count": [0, 4] }
                ]
        }
    },{
        "type" : "terrain",
        "id" : "t_dirt",
        "name": "dirt",
        "symbol": ".",
        "color": "brown",
        "move_cost": 2,
        "flags": ["TRANSPARENT", "DIGGABLE", "FLAT"],
        "bash": {
                "sound": "thump",
                "ter_set": "t_null",
                "str_min": 50,
                "str_max": 100,
                "str_min_supported": 100,
                "bash_below": true
        }
    },{
        "type" : "terrain",
        "id" : "t_sand",
        "name": "sand",
        "symbol": ".",
        "color": "yellow",
        "move_cost": 2,
        "flags": ["TRANSPARENT", "DIGGABLE", "FLAT"],
        "bash": {
                "sound": "thump",
                "ter_set": "t_null",
                "str_min": 50,
                "str_max": 100,
                "str_min_supported": 100,
                "bash_below": true
        }
    },{
        "type" : "terrain",
        "id" : "t_clay",
        "name": "clay",
        "symbol": ".",
        "color": "ltred",
        "move_cost": 2,
        "flags": ["TRANSPARENT", "DIGGABLE", "FLAT"],
        "bash": {
                "sound": "thump",
                "ter_set": "t_null",
                "str_min": 50,
                "str_max": 100,
                "str_min_supported": 100,
                "bash_below": true
        }
    },{
        "type" : "terrain",
        "id" : "t_dirtmound",
        "name": "mound of dirt",
        "symbol": "#",
        "color": "brown",
        "move_cost": 3,
        "flags": ["TRANSPARENT", "DIGGABLE", "MOUNTABLE"],
        "bash": {
                "sound": "thump",
                "ter_set": "t_null",
                "str_min": 50,
                "str_max": 100,
                "str_min_supported": 100,
                "bash_below": true
        },
        "examine_action": "dirtmound"
    },{
        "type" : "terrain",
        "id" : "t_dirtmoundfloor",
        "name": "mound of dirt",
        "symbol": "#",
        "color": "brown",
        "move_cost": 3,
        "flags": ["TRANSPARENT", "DIGGABLE", "MOUNTABLE", "SUPPORTS_ROOF", "COLLAPSES", "INDOORS"],
        "bash": {
                "sound": "thump",
                "ter_set": "t_null",
                "str_min": 50,
                "str_max": 100,
                "str_min_supported": 100,
                "bash_below": true,
                "items": [
                    { "item": "splinter", "count": [2, 8] },
                    { "item": "nail", "charges": [5, 10] }
                ]
        },
        "examine_action": "dirtmound"
    },{
        "type" : "terrain",
        "id" : "t_pit_shallow",
        "name": "shallow pit",
        "symbol": "0",
        "color": "yellow",
        "move_cost": 8,
        "flags": ["TRANSPARENT", "DIGGABLE"],
        "bash": {
                "sound": "thump",
                "ter_set": "t_null",
                "str_min": 50,
                "str_max": 100,
                "str_min_supported": 100,
                "bash_below": true
        }
    },{
        "type" : "terrain",
        "id" : "t_pit",
        "name": "pit",
        "symbol": "0",
        "color": "brown",
        "move_cost": 10,
        "trap": "tr_pit",
        "flags": ["TRANSPARENT"],
        "bash": {
                "sound": "thump",
                "ter_set": "t_null",
                "str_min": 40,
                "str_max": 100,
                "str_min_supported": 100,
                "bash_below": true
        },
        "examine_action": "pit"
    },{
        "type" : "terrain",
        "id" : "t_pit_corpsed",
        "name": "corpse filled pit",
        "symbol": "#",
        "color": "green",
        "move_cost": 5,
        "flags": ["TRANSPARENT", "DIGGABLE"],
        "bash": {
                "sound": "thump",
                "ter_set": "t_null",
                "str_min": 50,
                "str_max": 100,
                "str_min_supported": 100,
                "bash_below": true
        },
        "//": "left diggable to clean out corpses-KA101"
    },{
        "type" : "terrain",
        "id" : "t_pit_covered",
        "name": "covered pit",
        "symbol": "#",
        "color": "ltred",
        "move_cost": 2,
        "flags": ["TRANSPARENT", "ROAD"],
        "bash": {
                "sound": "thump",
                "ter_set": "t_null",
                "str_min": 40,
                "str_max": 100,
                "str_min_supported": 100,
                "bash_below": true
        },
        "examine_action": "pit_covered"
    },{
        "type" : "terrain",
        "id" : "t_pit_spiked",
        "name": "spiked pit",
        "symbol": "0",
        "color": "ltred",
        "move_cost": 10,
        "trap": "tr_spike_pit",
        "flags": ["TRANSPARENT"],
        "bash": {
                "sound": "thump",
                "ter_set": "t_null",
                "str_min": 40,
                "str_max": 100,
                "str_min_supported": 100,
                "bash_below": true
        },
        "examine_action": "pit"
    },{
        "type" : "terrain",
        "id" : "t_pit_spiked_covered",
        "name": "covered spiked pit",
        "symbol": "#",
        "color": "ltred",
        "move_cost": 2,
        "flags": ["TRANSPARENT", "ROAD"],
        "bash": {
                "sound": "thump",
                "ter_set": "t_null",
                "str_min": 40,
                "str_max": 100,
                "str_min_supported": 100,
                "bash_below": true
        },
        "examine_action": "pit_covered"
    },{
        "type" : "terrain",
        "id" : "t_pit_glass",
        "name": "glass pit",
        "symbol": "0",
        "color": "ltcyan",
        "move_cost": 10,
        "trap": "tr_glass_pit",
        "flags": ["TRANSPARENT"],
        "bash": {
                "sound": "thump",
                "ter_set": "t_null",
                "str_min": 40,
                "str_max": 100,
                "str_min_supported": 100,
                "bash_below": true
        },
        "examine_action": "pit"
    },{
        "type" : "terrain",
        "id" : "t_pit_glass_covered",
        "name": "covered glass pit",
        "symbol": "#",
        "color": "ltcyan",
        "move_cost": 2,
        "flags": ["TRANSPARENT", "ROAD"],
        "bash": {
                "sound": "thump",
                "ter_set": "t_null",
                "str_min": 40,
                "str_max": 100,
                "str_min_supported": 100,
                "bash_below": true
        },
        "examine_action": "pit_covered"
    },{
        "type" : "terrain",
        "id" : "t_rock_floor",
        "name": "rock floor",
        "symbol": ".",
        "color": "ltgray",
        "move_cost": 2,
        "roof": "t_flat_roof",
        "flags": ["TRANSPARENT", "INDOORS", "FLAT", "ROAD"],
        "bash": {
            "ter_set": "t_null",
            "str_min": 75,
            "str_max": 400,
            "str_min_supported": 100,
            "bash_below": true
        }
    },{
        "type" : "terrain",
        "id" : "t_grass",
        "name": "grass",
        "symbol": ".",
        "color": "green",
        "move_cost": 2,
        "flags": ["TRANSPARENT", "DIGGABLE", "FLAT"],
        "bash": {
                "sound": "thump",
                "ter_set": "t_null",
                "str_min": 40,
                "str_max": 100,
                "str_min_supported": 100,
                "bash_below": true
        }
    },{
        "type" : "terrain",
        "id" : "t_grass_white",
        "name": "white grass",
        "symbol": ".",
        "color": "white",
        "move_cost": 2,
        "flags": ["TRANSPARENT", "DIGGABLE", "FLAT"],
        "bash": {
                "sound": "thump",
                "ter_set": "t_null",
                "str_min": 40,
                "str_max": 100,
                "str_min_supported": 100,
                "bash_below": true
        }
    },{
        "type" : "terrain",
        "id" : "t_metal_floor",
        "name": "metal floor",
        "symbol": ".",
        "color": "ltcyan",
        "move_cost": 2,
        "flags": ["TRANSPARENT", "INDOORS", "FLAT", "ROAD"],
        "bash": {
                "sound": "thump",
                "ter_set": "t_null",
                "str_min": 100,
                "str_max": 500,
                "str_min_supported": 200
        }
    },{
        "type" : "terrain",
        "id" : "t_pavement",
        "name": "pavement",
        "symbol": ".",
        "color": "dkgray",
        "move_cost": 2,
        "flags": ["TRANSPARENT", "FLAT", "ROAD"],
        "bash": {
            "ter_set": "t_null",
            "str_min": 50,
            "str_max": 400,
            "str_min_supported": 100,
            "bash_below": true,
            "items": [
                { "item": "rock", "count": [2, 10] },
                { "item": "rebar", "count": [0, 4] }
            ]
        }
    },{
        "type" : "terrain",
        "id" : "t_pavement_y",
        "name": "yellow pavement",
        "symbol": ".",
        "color": "yellow",
        "move_cost": 2,
        "flags": ["TRANSPARENT", "FLAT", "ROAD"],
        "bash": {
            "ter_set": "t_null",
            "str_min": 50,
            "str_max": 400,
            "str_min_supported": 100,
            "bash_below": true,
            "items": [
                { "item": "rock", "count": [2, 10] },
                { "item": "rebar", "count": [0, 4] }
            ]
        }
    },{
        "type" : "terrain",
        "id" : "t_sidewalk",
        "name": "sidewalk",
        "symbol": ".",
        "color": "ltgray",
        "move_cost": 2,
        "flags": ["TRANSPARENT", "FLAT", "ROAD"],
        "bash": {
            "ter_set": "t_null",
            "str_min": 50,
            "str_max": 400,
            "str_min_supported": 100,
            "bash_below": true,
            "items": [
                { "item": "rock", "count": [2, 10] }
            ]
        }
    },{
        "type" : "terrain",
        "id" : "t_concrete",
        "name": "concrete",
        "symbol": ".",
        "color": "ltgray",
        "move_cost": 2,
        "flags": ["TRANSPARENT", "FLAT", "ROAD"],
        "bash": {
            "ter_set": "t_null",
            "str_min": 50,
            "str_max": 400,
            "str_min_supported": 100,
            "bash_below": true,
            "items": [
                { "item": "rock", "count": [2, 15] },
                { "item": "rebar", "count": [0, 4] }
            ]
        }
    },{
        "type" : "terrain",
        "id" : "t_floor",
        "name": "floor",
        "symbol": ".",
        "color": "cyan",
        "move_cost": 2,
        "roof": "t_flat_roof",
        "flags": [
            "TRANSPARENT", "FLAMMABLE_HARD", "SUPPORTS_ROOF", "COLLAPSES", "INDOORS", "FLAT", "ROAD"
        ],
        "bash": {
            "sound": "SMASH!!",
            "ter_set": "t_null",
            "str_min": 50,
            "str_max": 400,
            "str_min_supported": 100,
            "bash_below": true,
            "items": [
                { "item": "splinter", "count": [2, 8] },
                { "item": "nail", "charges": [5, 10] }
            ]
        }
    },{
        "type" : "terrain",
        "id" : "t_scrap_floor",
        "name": "simple metal floor",
        "symbol": ".",
        "color": "cyan",
        "move_cost": 2,
        "roof": "t_flat_roof",
        "flags": [
            "TRANSPARENT", "SUPPORTS_ROOF", "COLLAPSES", "INDOORS", "FLAT", "ROAD"
        ],
        "bash": {
            "str_min": 50, "str_max": 400,
            "sound": "SMASH!!",
            "ter_set": "t_null",
            "str_min_supported": 100,
            "bash_below": true,
            "items": [
                { "item": "steel_chunk", "count": [5, 11] }
            ]
        }
    },{
        "type" : "terrain",
        "id" : "t_floor_waxed",
        "name": "waxed floor",
        "symbol": ".",
        "color": "ltred",
        "move_cost": 2,
        "flags": [
            "TRANSPARENT", "FLAMMABLE_HARD", "SUPPORTS_ROOF", "COLLAPSES", "INDOORS", "FLAT"
        ],
        "bash": {
            "sound": "SMASH!!",
            "ter_set": "t_null",
            "str_min": 50,
            "str_max": 400,
            "str_min_supported": 100,
            "bash_below": true,
            "items": [
                { "item": "wax", "count": [1, 3] }
            ]
        }
    },{
        "type" : "terrain",
        "id" : "t_dirtfloor",
        "name": "dirt floor",
        "symbol": ".",
        "color": "brown",
        "move_cost": 2,
        "flags": [
            "TRANSPARENT", "DIGGABLE", "SUPPORTS_ROOF", "COLLAPSES", "INDOORS", "FLAT"
        ],
        "bash": {
            "sound": "SMASH!!",
            "ter_set": "t_null",
            "str_min": 50,
            "str_max": 400,
            "str_min_supported": 100,
            "bash_below": true,
            "items": [
                { "item": "splinter", "count": [2, 8] },
                { "item": "nail", "charges": [5, 10] }
            ]
        }
    },{
        "type" : "terrain",
        "id" : "t_grate",
        "name": "metal grate",
        "symbol": "#",
        "color": "dkgray",
        "move_cost": 2,
        "flags": ["TRANSPARENT"]
    },{
        "type" : "terrain",
        "id" : "t_slime",
        "name": "slime",
        "symbol": "~",
        "color": "green",
        "move_cost": 6,
        "flags": ["TRANSPARENT", "CONTAINER", "FLAMMABLE_ASH", "PLACE_ITEM"]
    },{
        "type" : "terrain",
        "id" : "t_bridge",
        "name": "walkway",
        "symbol": "#",
        "color": "yellow",
        "move_cost": 2,
        "flags": ["TRANSPARENT", "FLAT"]
    },{
        "type" : "terrain",
        "id" : "t_utility_light",
        "name": "Utility Light",
        "symbol": ".",
        "color": "white",
        "move_cost": 2,
        "flags": [
            "TRANSPARENT", "FLAMMABLE_HARD", "SUPPORTS_ROOF", "COLLAPSES", "INDOORS", "FLAT", "ROAD"
        ],
        "bash": {
            "sound": "SMASH!!",
            "ter_set": "t_null",
            "str_min": 50,
            "str_max": 400,
            "str_min_supported": 100,
            "bash_below": true,
            "items": [
                { "item": "splinter", "count": [2, 8] },
                { "item": "nail", "charges": [5, 10] }
            ]
        }
    },{
        "type" : "terrain",
        "id" : "t_wall_log_half",
        "name": "half-built wall",
        "symbol": "#",
        "color": "brown",
        "move_cost": 4,
        "flags": ["TRANSPARENT", "FLAMMABLE_ASH", "NOITEM", "REDUCE_SCENT", "MOUNTABLE"],
        "connects_to": "WALL",
        "bash": {
            "str_min": 40, "str_max": 120,
            "sound": "crash!",
            "sound_fail": "whump!",
            "ter_set": "t_null",
            "items": [
                { "item": "splinter", "count": [10, 20] }
            ]
        }
    },{
        "type" : "terrain",
        "id" : "t_wall_log",
        "name": "log wall",
        "symbol": "LINE_OXOX",
        "color": "brown",
        "move_cost": 0,
        "flags": ["FLAMMABLE", "NOITEM", "SUPPORTS_ROOF", "WALL", "AUTO_WALL_SYMBOL"],
        "connects_to": "WALL",
        "bash": {
            "str_min": 60, "str_max": 180,
            "sound": "crunch!",
            "sound_fail": "whump!",
            "ter_set": "t_wall_log_chipped",
            "items": [
                { "item": "splinter", "count": [5, 10] }
            ]
        }
    },{
        "type" : "terrain",
        "id" : "t_wall_log_chipped",
        "name": "chipped log wall",
        "symbol": "LINE_OXOX",
        "color": "brown",
        "move_cost": 0,
        "flags": ["FLAMMABLE", "NOITEM", "SUPPORTS_ROOF", "WALL", "AUTO_WALL_SYMBOL"],
        "connects_to": "WALL",
        "bash": {
            "str_min": 40, "str_max": 160,
            "sound": "crunch!",
            "sound_fail": "whump!",
            "ter_set": "t_wall_log_broken",
            "items": [
                { "item": "splinter", "count": [5, 10] }
            ]
        }
    },{
        "type" : "terrain",
        "id" : "t_wall_log_broken",
        "name": "broken log wall",
        "symbol": "&",
        "color": "brown",
        "move_cost": 0,
        "flags": [
            "TRANSPARENT", "FLAMMABLE_ASH", "NOITEM", "SUPPORTS_ROOF", "REDUCE_SCENT", "PERMEABLE", "CONNECT_TO_WALL"
        ],
        "bash": {
            "str_min": 8, "str_max": 150,
            "sound": "crash!",
            "sound_fail": "whump!",
            "ter_set": "t_null",
            "items": [
                { "item": "splinter", "count": [10, 20] }
            ]
        }
    },{
        "type" : "terrain",
        "id" : "t_palisade",
        "name": "palisade wall",
        "symbol": "#",
        "color": "brown",
        "move_cost": 0,
        "flags": [
            "FLAMMABLE", "NOITEM", "SUPPORTS_ROOF", "REDUCE_SCENT", "CONNECT_TO_WALL", "WALL"
        ],
        "bash": {
            "str_min": 10, "str_max": 150,
            "sound": "crunch!",
            "sound_fail": "whump!",
            "ter_set": "t_null",
            "items": [
                { "item": "splinter", "count": [10, 30] }
            ]
        }
    },{
        "type" : "terrain",
        "id" : "t_palisade_gate",
        "name": "palisade gate",
        "symbol": "+",
        "color": "ltred",
        "move_cost": 0,
        "flags": [
            "FLAMMABLE", "NOITEM", "DOOR", "CONNECT_TO_WALL", "WALL"
        ],
        "bash": {
            "str_min": 6, "str_max": 150,
            "sound": "crunch!",
            "sound_fail": "whump!",
            "ter_set": "t_null",
            "items": [
                { "item": "splinter", "count": [10, 20] }
            ]
        }
    },{
        "type" : "terrain",
        "id" : "t_palisade_gate_o",
        "name": "dirt",
        "//": "Open palisade gate",
        "symbol": ".",
        "color": "brown",
        "move_cost": 2,
        "flags": ["TRANSPARENT", "FLAMMABLE", "FLAT", "CONNECT_TO_WALL"],
        "bash": {
            "str_min": 6, "str_max": 150,
            "sound": "crunch!",
            "sound_fail": "whump!",
            "ter_set": "t_null",
            "items": [
                { "item": "splinter", "count": [10, 20] }
            ]
        }
    },{
        "type" : "terrain",
        "id" : "t_wall_half",
        "name": "half-built wall",
        "symbol": "#",
        "color": "ltred",
        "move_cost": 4,
        "flags": ["TRANSPARENT", "FLAMMABLE_ASH", "NOITEM", "REDUCE_SCENT", "MOUNTABLE"],
        "connects_to": "WALL",
        "bash": {
            "str_min": 10, "str_max": 70,
            "sound": "crunch!",
            "sound_fail": "whump!",
            "ter_set": "t_null",
            "items": [
                { "item": "2x4", "count": [0, 5] },
                { "item": "nail", "charges": [0, 5] },
                { "item": "splinter", "count": [5, 10] }
            ]
        }
    },{
        "type" : "terrain",
        "id" : "t_wall_wood",
        "name": "wooden wall",
        "symbol": "LINE_OXOX",
        "color": "ltred",
        "move_cost": 0,
        "flags": ["FLAMMABLE", "NOITEM", "SUPPORTS_ROOF", "WALL", "AUTO_WALL_SYMBOL"],
        "connects_to": "WALL",
        "bash": {
            "str_min": 12, "str_max": 150,
            "sound": "crunch!",
            "sound_fail": "whump!",
            "ter_set": "t_wall_wood_chipped",
            "items": [
                { "item": "2x4", "count": [0, 3] },
                { "item": "nail", "charges": [1, 5] },
                { "item": "splinter", "count": [1, 4] }
            ]
        }
    },{
        "type" : "terrain",
        "id" : "t_wall_wood_chipped",
        "name": "chipped wood wall",
        "symbol": "LINE_OXOX",
        "color": "ltred",
        "move_cost": 0,
        "flags": ["FLAMMABLE", "NOITEM", "SUPPORTS_ROOF", "WALL", "AUTO_WALL_SYMBOL"],
        "connects_to": "WALL",
        "bash": {
            "str_min": 8, "str_max": 150,
            "sound": "crunch!",
            "sound_fail": "whump!",
            "ter_set": "t_wall_wood_broken",
            "items": [
                { "item": "2x4", "count": [1, 4] },
                { "item": "nail", "charges": [1, 3] },
                { "item": "splinter", "count": [1, 4] }
            ]
        }
    },{
        "type" : "terrain",
        "id" : "t_wall_wood_broken",
        "name": "broken wood wall",
        "symbol": "&",
        "color": "ltred",
        "move_cost": 0,
        "flags": [
            "TRANSPARENT", "FLAMMABLE_ASH", "NOITEM", "SUPPORTS_ROOF", "REDUCE_SCENT", "PERMEABLE", "CONNECT_TO_WALL"
        ],
        "bash": {
            "str_min": 4, "str_max": 110,
            "sound": "crash!",
            "sound_fail": "whump!",
            "ter_set": "t_null",
            "items": [
                { "item": "2x4", "count": [2, 5] },
                { "item": "nail", "charges": [4, 10] },
                { "item": "splinter", "count": [1, 5] }
            ]
        }
    },{
        "type" : "terrain",
        "id" : "t_wall",
        "aliases" : [
            "t_wall_h",
            "t_wall_v"
        ],
        "name": "wall",
        "symbol": "LINE_OXOX",
        "color": "ltgray",
        "move_cost": 0,
        "roof": "t_flat_roof",
        "flags": ["FLAMMABLE", "NOITEM", "SUPPORTS_ROOF", "WALL", "AUTO_WALL_SYMBOL"],
        "bash": {
            "str_min": 30, "str_max": 210,
            "sound": "crash!",
            "sound_fail": "whump!",
            "ter_set": "t_null",
            "items": "wall_bash_results"
        }
    },{
        "type" : "terrain",
        "id" : "t_concrete_wall",
        "aliases" : [
            "t_concrete_h",
            "t_concrete_v"
        ],
        "name": "concrete wall",
        "symbol": "LINE_OXOX",
        "color": "dkgray",
        "move_cost": 0,
        "roof": "t_rock_floor",
        "flags": ["NOITEM", "SUPPORTS_ROOF", "WALL", "AUTO_WALL_SYMBOL"],
        "bash": {
            "str_min": 70, "str_max": 300,
            "sound": "crash!",
            "sound_fail": "whump!",
            "ter_set": "t_null",
            "items": [
                { "item": "rock", "count": [10, 22] },
                { "item": "rebar", "count": [0, 2] }
            ]
        }
    },{
        "type" : "terrain",
        "id" : "t_wall_metal",
        "aliases" : [
            "t_wall_metal_h",
            "t_wall_metal_v"
        ],
        "name": "metal wall",
        "symbol": "LINE_OXOX",
        "color": "cyan",
        "move_cost": 0,
        "roof": "t_metal_floor",
        "flags": ["NOITEM", "SUPPORTS_ROOF", "WALL", "AUTO_WALL_SYMBOL"],
        "bash": {
            "str_min": 200, "str_max": 600,
            "sound": "metal screeching!",
            "sound_fail": "clang!",
            "ter_set": "t_null",
            "items": [
                { "item": "steel_lump", "count": [1, 4] },
                { "item": "steel_chunk", "count": [3, 12] },
                { "item": "scrap", "count": [9, 36] }
            ]
        }
    },{
        "type" : "terrain",
        "id" : "t_wall_glass",
        "aliases" : [
            "t_wall_glass_h",
            "t_wall_glass_v"
        ],
        "name": "glass wall",
        "symbol": "LINE_OXOX",
        "color": "ltcyan",
        "move_cost": 0,
        "flags": ["TRANSPARENT", "NOITEM", "WALL", "AUTO_WALL_SYMBOL"],
        "bash": {
            "str_min": 4, "str_max": 12,
            "sound": "glass breaking!",
            "sound_fail": "whack!",
            "sound_vol": 16,
            "sound_fail_vol": 10,
            "ter_set": "t_floor",
            "items": [
                { "item": "glass_shard", "count": [5, 10] }
            ]
        }
    },{
        "type" : "terrain",
        "id" : "t_wall_glass_alarm",
        "aliases" : [
            "t_wall_glass_h_alarm",
            "t_wall_glass_v_alarm"
        ],
        "name": "glass wall",
        "symbol": "LINE_OXOX",
        "color": "ltcyan",
        "move_cost": 0,
        "flags": [
            "TRANSPARENT", "ALARMED", "NOITEM", "WALL", "AUTO_WALL_SYMBOL"],
        "bash": {
            "str_min": 4, "str_max": 12,
            "sound": "glass breaking!",
            "sound_fail": "whack!",
            "sound_vol": 16,
            "sound_fail_vol": 10,
            "ter_set": "t_floor",
            "items": [
                { "item": "glass_shard", "count": [5, 10] }
            ]
        }
    },{
        "type" : "terrain",
        "id" : "t_reinforced_glass",
        "aliases" : [
            "t_reinforced_glass_h",
            "t_reinforced_glass_v"
        ],
        "name": "reinforced glass",
        "symbol": "LINE_OXOX",
        "color": "ltcyan",
        "move_cost": 0,
        "flags": ["TRANSPARENT", "NOITEM", "WALL", "AUTO_WALL_SYMBOL"],
        "bash": {
            "str_min": 40, "str_max": 210,
            "sound": "glass breaking!",
            "sound_fail": "whack!",
            "sound_vol": 20,
            "sound_fail_vol": 14,
            "ter_set": "t_floor",
            "items": [
                { "item": "glass_shard", "count": [5, 10] },
                { "item": "wire", "prob": 20 }
            ]
        }
    },{
        "type" : "terrain",
        "id" : "t_reinforced_glass_shutter",
        "name": "reinforced glass with closed shutters",
        "symbol": "LINE_OXOX",
        "color": "ltgray",
        "move_cost": 0,
        "flags": ["NOITEM", "WALL", "AUTO_WALL_SYMBOL", "OPENCLOSE_INSIDE"],
        "open": "t_reinforced_glass_shutter_open",
        "bash": {
            "str_min": 60, "str_max": 210,
            "sound": "glass breaking!",
            "sound_fail": "whack!",
            "sound_vol": 20,
            "sound_fail_vol": 14,
            "ter_set": "t_floor",
            "items": [
                { "item": "glass_shard", "count": [5, 10] },
                { "item": "wire", "prob": 20 },
                { "item": "scrap", "count": [3, 5] }
            ]
        }
    },{
        "type" : "terrain",
        "id" : "t_reinforced_glass_shutter_open",
        "name": "reinforced glass with open shutters",
        "symbol": "LINE_OXOX",
        "color": "ltcyan",
        "move_cost": 0,
        "flags": ["TRANSPARENT", "NOITEM", "WALL", "AUTO_WALL_SYMBOL", "OPENCLOSE_INSIDE"],
        "close": "t_reinforced_glass_shutter",
        "bash": {
            "str_min": 40, "str_max": 210,
            "sound": "glass breaking!",
            "sound_fail": "whack!",
            "sound_vol": 20,
            "sound_fail_vol": 14,
            "ter_set": "t_floor",
            "items": [
                { "item": "glass_shard", "count": [5, 10] },
                { "item": "wire", "prob": 20 },
                { "item": "scrap", "count": [3, 5] }
            ]
        }
    },{
        "type" : "terrain",
        "id" : "t_reinforced_door_glass_c",
        "name": "closed reinforced glass door",
        "symbol": "+",
        "color": "ltcyan",
        "move_cost": 0,
        "roof": "t_flat_roof",
        "flags": [
            "TRANSPARENT", "DOOR", "NOITEM", "CONNECT_TO_WALL"
        ],
        "open": "t_reinforced_door_glass_o",
        "bash": {
            "str_min": 40, "str_max": 210,
            "sound": "glass breaking!",
            "sound_fail": "whack!",
            "sound_vol": 20,
            "sound_fail_vol": 14,
            "ter_set": "t_floor",
            "items": [
                { "item": "glass_shard", "count": [5, 10] },
                { "item": "wire", "prob": 20 },
                { "item": "scrap", "count": [3, 5] }
            ]
        }
    },{
        "type" : "terrain",
        "id" : "t_reinforced_door_glass_o",
        "name": "open reinforced  glass door",
        "symbol": "'",
        "color": "ltcyan",
        "move_cost": 2,
        "roof": "t_flat_roof",
        "flags": ["TRANSPARENT", "FLAT", "CONNECT_TO_WALL", "ROAD"],
        "close": "t_reinforced_door_glass_c",
        "bash": {
            "str_min": 40, "str_max": 210,
            "sound": "glass breaking!",
            "sound_fail": "whack!",
            "sound_vol": 20,
            "sound_fail_vol": 14,
            "ter_set": "t_floor",
            "items": [
                { "item": "glass_shard", "count": [5, 10] },
                { "item": "wire", "prob": 20 },
                { "item": "scrap", "count": [3, 5] }
            ]
        }
    },{
        "type" : "terrain",
        "id" : "t_bars",
        "name": "metal bars",
        "examine_action": "bars",
        "symbol": "\"",
        "color": "ltgray",
        "move_cost": 0,
        "flags": ["TRANSPARENT", "NOITEM", "PERMEABLE", "CONNECT_TO_WALL"],
        "bash": {
            "str_min": 60, "str_max": 250,
            "sound": "metal screeching!",
            "sound_fail": "clang!",
            "ter_set": "t_floor",
            "items": [
                { "item": "steel_lump", "prob": 25 },
                { "item": "steel_chunk", "count": [1, 4] },
                { "item": "scrap", "count": [1, 5] }
            ]
        }
    },{
        "type" : "terrain",
        "id" : "t_door_c",
        "name": "closed wood door",
        "symbol": "+",
        "color": "brown",
        "move_cost": 0,
        "roof": "t_flat_roof",
        "flags": [
            "FLAMMABLE_ASH", "DOOR", "NOITEM", "BARRICADABLE_DOOR", "CONNECT_TO_WALL"
        ],
        "open": "t_door_o",
        "deconstruct": {
            "ter_set": "t_door_frame",
            "items": [
                { "item": "2x4", "count": 4 },
                { "item": "nail", "charges": [6, 12] }
            ]
        },
        "bash": {
            "str_min": 8, "str_max": 80, "str_min_blocked": 15, "str_max_blocked": 100,
            "sound": "smash!",
            "sound_fail": "whump!",
            "ter_set": "t_door_b",
            "items": [
                { "item": "2x4", "prob": 25 },
                { "item": "splinter", "count": [1, 2] },
                { "item": "nail", "charges": [0, 2] }
            ]
        }
    },{
        "type" : "terrain",
        "id" : "t_door_c_peep",
        "name": "closed wood door with peephole",
        "symbol": "+",
        "color": "brown",
        "move_cost": 0,
        "roof": "t_flat_roof",
        "flags": [
            "FLAMMABLE_ASH", "DOOR", "NOITEM", "BARRICADABLE_DOOR", "CONNECT_TO_WALL"
        ],
        "examine_action": "door_peephole",
        "open": "t_door_o_peep",
        "deconstruct": {
            "ter_set": "t_door_frame",
            "items": [
                { "item": "peephole", "count": 1 },
                { "item": "2x4", "count": 4 },
                { "item": "nail", "charges": [6, 12] }
            ]
        },
        "bash": {
            "str_min": 8, "str_max": 80, "str_min_blocked": 15, "str_max_blocked": 100,
            "sound": "smash!",
            "sound_fail": "whump!",
            "ter_set": "t_door_b_peep",
            "items": [
                { "item": "peephole", "prob": 75 },
                { "item": "2x4", "prob": 25 },
                { "item": "splinter", "count": [1, 2] },
                { "item": "nail", "charges": [0, 2] }
            ]
        }
    },{
        "type" : "terrain",
        "id" : "t_door_b",
        "name": "damaged wood door",
        "symbol": "&",
        "color": "brown",
        "move_cost": 0,
        "roof": "t_flat_roof",
        "flags": [
            "TRANSPARENT", "FLAMMABLE_ASH", "NOITEM", "REDUCE_SCENT",
            "BARRICADABLE_DOOR_DAMAGED", "PERMEABLE", "CONNECT_TO_WALL"
        ],
        "bash": {
            "str_min": 5, "str_max": 70, "str_min_blocked": 7, "str_max_blocked": 90,
            "sound": "crash!",
            "sound_fail": "whump!",
            "ter_set": "t_door_frame",
            "items": [
                { "item": "2x4", "count": [1, 2] },
                { "item": "nail", "charges": [1, 4] },
                { "item": "splinter", "count": [1, 4] }
            ]
        }
    },{
        "type" : "terrain",
        "id" : "t_door_b_peep",
        "name": "damaged wood door with peephole",
        "//": "There's no need for a use-peephole, because the door is transparent",
        "symbol": "&",
        "color": "brown",
        "move_cost": 0,
        "roof": "t_flat_roof",
        "flags": [
            "TRANSPARENT", "FLAMMABLE_ASH", "NOITEM", "REDUCE_SCENT",
            "BARRICADABLE_DOOR_DAMAGED", "PERMEABLE", "CONNECT_TO_WALL"
        ],
        "bash": {
            "str_min": 5, "str_max": 70, "str_min_blocked": 7, "str_max_blocked": 90,
            "sound": "crash!",
            "sound_fail": "whump!",
            "ter_set": "t_door_frame",
            "items": [
                { "item": "2x4", "prob": 50 },
                { "item": "2x4", "count": [1, 2] },
                { "item": "nail", "charges": [1, 4] },
                { "item": "splinter", "count": [1, 4] }
            ]
        }
    },{
        "type" : "terrain",
        "id" : "t_door_o",
        "name": "open wood door",
        "symbol": "'",
        "color": "brown",
        "move_cost": 2,
        "roof": "t_flat_roof",
        "flags": [
            "FLAMMABLE_ASH", "TRANSPARENT",
            "FLAT", "BARRICADABLE_DOOR", "CONNECT_TO_WALL",
            "ROAD"
        ],
        "deconstruct": {
            "ter_set": "t_door_frame",
            "items": [
                { "item": "2x4", "count": 4 },
                { "item": "nail", "charges": [6, 12] }
            ]
        },
        "close": "t_door_c",
        "bash": {
            "str_min": 5, "str_max": 80, "str_min_blocked": 7, "str_max_blocked": 100,
            "sound": "crash!",
            "sound_fail": "whump!",
            "ter_set": "t_door_frame",
            "items": [
                { "item": "2x4", "count": [1, 3] },
                { "item": "nail", "charges": [1, 6] },
                { "item": "splinter", "count": [2, 6] }
            ]
        }
    },{
        "type" : "terrain",
        "id" : "t_door_o_peep",
        "name": "open wood door with peephole",
        "symbol": "'",
        "color": "brown",
        "move_cost": 2,
        "roof": "t_flat_roof",
        "flags": [
            "FLAMMABLE_ASH", "TRANSPARENT",
            "FLAT", "BARRICADABLE_DOOR", "CONNECT_TO_WALL", "ROAD"
        ],
        "deconstruct": {
            "ter_set": "t_door_frame",
            "items": [
                { "item": "peephole", "count": 1 },
                { "item": "2x4", "count": 4 },
                { "item": "nail", "charges": [6, 12] }
            ]
        },
        "close": "t_door_c_peep",
        "bash": {
            "str_min": 5, "str_max": 80, "str_min_blocked": 7, "str_max_blocked": 100,
            "sound": "crash!",
            "sound_fail": "whump!",
            "ter_set": "t_door_frame",
            "items": [
                { "item": "peephole", "prob": 50 },
                { "item": "2x4", "count": [1, 3] },
                { "item": "nail", "charges": [1, 6] },
                { "item": "splinter", "count": [2, 6] }
            ]
        }
    },{
        "type" : "terrain",
        "id" : "t_rdoor_c",
        "name": "closed reinforced wood door",
        "symbol": "+",
        "color": "red",
        "move_cost": 0,
        "roof": "t_flat_roof",
        "flags": [
            "FLAMMABLE_ASH", "DOOR", "NOITEM", "BARRICADABLE_DOOR_REINFORCED", "CONNECT_TO_WALL"
        ],
        "open": "t_rdoor_o",
        "deconstruct": {
            "ter_set": "t_door_c",
            "items": [
                { "item": "2x4", "count": 24 },
                { "item": "nail", "charges": [36, 48] }
            ]
        },
        "bash": {
            "str_min": 18, "str_max": 100, "str_min_blocked": 25, "str_max_blocked": 120,
            "sound": "smash!",
            "sound_fail": "whump!",
            "ter_set": "t_rdoor_b",
            "items": [
                { "item": "2x4", "count": [1, 4] },
                { "item": "splinter", "count": [2, 4] },
                { "item": "nail", "charges": [4, 12] }
            ]
        }
    },{
        "type" : "terrain",
        "id" : "t_rdoor_b",
        "name": "damaged reinforced wood door",
        "symbol": "&",
        "color": "red",
        "move_cost": 0,
        "roof": "t_flat_roof",
        "flags": [
            "TRANSPARENT", "FLAMMABLE_ASH", "NOITEM", "REDUCE_SCENT",
            "BARRICADABLE_DOOR_REINFORCED_DAMAGED",
            "PERMEABLE", "CONNECT_TO_WALL"
        ],
        "bash": {
            "str_min": 12, "str_max": 90, "str_min_blocked": 20, "str_max_blocked": 100,
            "sound": "crash!",
            "sound_fail": "wham!",
            "ter_set": "t_door_b",
            "items": [
                { "item": "2x4", "count": [1, 4] },
                { "item": "nail", "charges": [4, 18] },
                { "item": "splinter", "count": [2, 4] }
            ]
        }
    },{
        "type" : "terrain",
        "id" : "t_rdoor_o",
        "name": "open reinforced wood door",
        "symbol": "'",
        "color": "red",
        "move_cost": 2,
        "roof": "t_flat_roof",
        "flags": [
            "FLAMMABLE_ASH", "TRANSPARENT", "FLAT", "BARRICADABLE_DOOR_REINFORCED", "CONNECT_TO_WALL", "ROAD"
        ],
        "deconstruct": {
            "ter_set": "t_door_c",
            "items": [
                { "item": "2x4", "count": 24 },
                { "item": "nail", "charges": [36, 48] }
            ]
        },
        "close": "t_rdoor_c",
        "bash": {
            "str_min": 12, "str_max": 100, "str_min_blocked": 20, "str_max_blocked": 120,
            "sound": "crash!",
            "sound_fail": "wham!",
            "ter_set": "t_door_b",
            "items": [
                { "item": "2x4", "count": [2, 8] },
                { "item": "nail", "charges": [8, 30] },
                { "item": "splinter", "count": [4, 8] }
            ]
        }
    },{
        "type" : "terrain",
        "id" : "t_door_locked_interior",
        "name": "closed wood door",
        "symbol": "+",
        "color": "brown",
        "move_cost": 0,
        "roof": "t_flat_roof",
        "flags": ["FLAMMABLE_ASH", "NOITEM", "REDUCE_SCENT", "CONNECT_TO_WALL", "BARRICADABLE_DOOR", "LOCKED"],
        "examine_action": "locked_object",
        "bash": {
            "str_min": 8, "str_max": 80, "str_min_blocked": 15, "str_max_blocked": 100,
            "sound": "smash!",
            "sound_fail": "whump!",
            "ter_set": "t_door_b",
            "items": [
                { "item": "2x4", "prob": 25 },
                { "item": "splinter", "count": [1, 2] },
                { "item": "nail", "charges": [0, 2] }
            ]
        }
    },{
        "type" : "terrain",
        "id" : "t_door_locked",
        "name": "closed wood door",
        "symbol": "+",
        "color": "brown",
        "move_cost": 0,
        "roof": "t_flat_roof",
        "flags": [
            "FLAMMABLE_ASH", "NOITEM", "OPENCLOSE_INSIDE", "REDUCE_SCENT", "CONNECT_TO_WALL", "BARRICADABLE_DOOR", "LOCKED"],
        "examine_action": "locked_object",
        "open": "t_door_o",
        "bash": {
            "str_min": 8, "str_max": 80, "str_min_blocked": 15, "str_max_blocked": 100,
            "sound": "smash!",
            "sound_fail": "whump!",
            "ter_set": "t_door_b",
            "items": [
                { "item": "2x4", "prob": 25 },
                { "item": "splinter", "count": [1, 2] },
                { "item": "nail", "charges": [0, 2] }
            ]
        }
    },{
        "type" : "terrain",
        "id" : "t_door_locked_peep",
        "name": "closed wood door",
        "symbol": "+",
        "color": "brown",
        "move_cost": 0,
        "roof": "t_flat_roof",
        "flags": [
            "FLAMMABLE_ASH", "NOITEM", "OPENCLOSE_INSIDE", "REDUCE_SCENT", "CONNECT_TO_WALL", "BARRICADABLE_DOOR", "LOCKED"],
        "open": "t_door_o_peep",
        "examine_action": "door_peephole",
        "bash": {
            "str_min": 8, "str_max": 80, "str_min_blocked": 15, "str_max_blocked": 100,
            "sound": "smash!",
            "sound_fail": "whump!",
            "ter_set": "t_door_b_peep",
            "items": [
                { "item": "peephole", "prob": 75 },
                { "item": "2x4", "prob": 25 },
                { "item": "splinter", "count": [1, 2] },
                { "item": "nail", "charges": [0, 2] }
            ]
        }
    },{
        "type" : "terrain",
        "id" : "t_door_locked_alarm",
        "name": "closed wood door",
        "symbol": "+",
        "color": "brown",
        "move_cost": 0,
        "roof": "t_flat_roof",
        "flags": [
            "FLAMMABLE_ASH", "ALARMED", "NOITEM", "REDUCE_SCENT", "CONNECT_TO_WALL", "BARRICADABLE_DOOR", "LOCKED"],
        "examine_action": "locked_object",
        "bash": {
            "str_min": 8, "str_max": 80, "str_min_blocked": 15, "str_max_blocked": 100,
            "sound": "smash!",
            "sound_fail": "whump!",
            "ter_set": "t_door_b",
            "items": [
                { "item": "2x4", "prob": 25 },
                { "item": "splinter", "count": [1, 2] },
                { "item": "nail", "charges": [0, 2] }
            ]
        }
    },{
        "type" : "terrain",
        "id" : "t_door_curtain_c",
        "name": "closed door curtain",
        "symbol": "+",
        "color": "dkgray",
        "move_cost": 0,
        "roof": "t_flat_roof",
        "flags": [
            "FLAMMABLE_ASH", "DOOR", "NOITEM", "CONNECT_TO_WALL", "EASY_DECONSTRUCT"
        ],
        "open": "t_door_curtain_o",
        "deconstruct": {
            "ter_set": "t_dirt",
            "items": [
                { "item": "stick", "count": 1 },
                { "item": "sheet", "count": 2 },
                { "item": "withered", "count": 12 }
            ]
        },
        "bash": {
            "str_min": 1, "str_max": 4,
            "sound": "rrrrip!",
            "sound_fail": "slap!",
            "sound_vol": 6,
            "sound_fail_vol": 3,
            "ter_set": "t_dirt",
            "items": [
                { "item": "sheet", "count": [0, 1] },
                { "item": "rag", "count": [2, 5] },
                { "item": "stick", "count": 1 },
                { "item": "withered", "count": [2, 12] }
            ]
        }
    },{
        "type" : "terrain",
        "id" : "t_door_makeshift_c",
        "name": "closed makeshift door",
        "symbol": "+",
        "color": "brown",
        "move_cost": 0,
        "roof": "t_flat_roof",
        "flags": [
            "FLAMMABLE_ASH", "DOOR", "NOITEM", "CONNECT_TO_WALL", "EASY_DECONSTRUCT"
        ],
        "open": "t_door_makeshift_o",
        "deconstruct": {
            "ter_set": "t_door_frame",
            "items": [
                { "item": "2x4", "count": 6 },
                { "item": "rope_makeshift_6", "count": 2 }
            ]
        },
        "bash": {
            "str_min": 4, "str_max": 20, "str_min_blocked": 6, "str_max_blocked": 30,
            "sound": "crack.",
            "sound_fail": "wham.",
            "ter_set": "t_door_frame",
            "items": [
                { "item": "2x4", "count": [2, 5] },
                { "item": "rope_makeshift_6", "count": [0, 1] },
                { "item": "withered", "count": [2, 12] },
                { "item": "splinter", "count": [5, 10] }
            ]
        }
    },{
        "type" : "terrain",
        "id" : "t_door_curtain_o",
        "name": "open door curtain",
        "symbol": "'",
        "color": "dkgray",
        "move_cost": 2,
        "roof": "t_flat_roof",
        "flags": [
            "FLAMMABLE_ASH", "TRANSPARENT",
            "FLAT", "CONNECT_TO_WALL",
            "ROAD", "EASY_DECONSTRUCT"
        ],
        "deconstruct": {
            "ter_set": "t_dirt",
            "items": [
                { "item": "stick", "count": 1 },
                { "item": "sheet", "count": 2 },
                { "item": "withered", "count": 12 }
            ]
        },
        "close": "t_door_curtain_c",
        "bash": {
            "str_min": 1, "str_max": 4,
            "sound": "rrrrip!",
            "sound_fail": "slap!",
            "sound_vol": 5,
            "sound_fail_vol": 2,
            "ter_set": "t_dirt",
            "items": [
                { "item": "sheet", "count": [0, 1] },
                { "item": "rag", "count": [2, 5] },
                { "item": "stick", "count": 1 },
                { "item": "withered", "count": [2, 12] }
            ]
        }
    },{
        "type" : "terrain",
        "id" : "t_door_makeshift_o",
        "name": "open makeshift door",
        "symbol": "'",
        "color": "brown",
        "move_cost": 2,
        "roof": "t_flat_roof",
        "flags": [
            "FLAMMABLE_ASH", "TRANSPARENT",
            "FLAT", "CONNECT_TO_WALL",
            "ROAD", "EASY_DECONSTRUCT"
        ],
        "deconstruct": {
            "ter_set": "t_door_frame",
            "items": [
                { "item": "2x4", "count": 6 },
                { "item": "rope_makeshift_6", "count": 2 }
            ]
        },
        "close": "t_door_makeshift_c",
        "bash": {
            "str_min": 3, "str_max": 20, "str_min_blocked": 4, "str_max_blocked": 30,
            "sound": "crack.",
            "sound_fail": "wham.",
            "ter_set": "t_door_frame",
            "items": [
                { "item": "2x4", "count": [2, 5] },
                { "item": "rope_makeshift_6", "count": [0, 1] },
                { "item": "withered", "count": [2, 12] },
                { "item": "splinter", "count": [5, 10] }
            ]
        }
    },{
        "type" : "terrain",
        "id" : "t_door_frame",
        "name": "empty door frame",
        "symbol": ".",
        "color": "brown",
        "move_cost": 2,
        "roof": "t_flat_roof",
        "flags": ["TRANSPARENT", "FLAT", "CONNECT_TO_WALL", "ROAD"],
        "bash": {
            "str_min": 6, "str_max": 25,
            "sound": "crunch!",
            "sound_fail": "whump!",
            "ter_set": "t_null",
            "items": [
                { "item": "2x4", "count": [3, 6] },
                { "item": "splinter", "count": [3, 6] },
                { "item": "nail", "charges": [6, 12] }
            ]
        },
        "deconstruct": {
            "ter_set": "t_floor",
            "items": [
                { "item": "2x4", "count": 12 },
                { "item": "nail", "charges": 24 }
            ]
        }
    },{
        "type" : "terrain",
        "id" : "t_mdoor_frame",
        "name": "empty metal door frame",
        "symbol": ".",
        "color": "dkgray",
        "move_cost": 2,
        "roof": "t_flat_roof",
        "flags": ["TRANSPARENT", "FLAT", "CONNECT_TO_WALL", "ROAD"],
        "bash": {
            "str_min": 18, "str_max": 75,
            "sound": "metal screeching!",
            "sound_fail": "clang!",
            "ter_set": "t_null",
            "items": [
                { "item": "spike", "count": [2, 4] },
                { "item": "scrap", "count": [3, 6] }
            ]
        }
    },{
        "type" : "terrain",
        "id" : "t_m_frame",
        "name": "empty metal window frame",
        "symbol": ".",
        "color": "dkgray",
        "move_cost": 2,
        "roof": "t_flat_roof",
        "flags": ["TRANSPARENT", "FLAT", "CONNECT_TO_WALL", "ROAD"],
        "bash": {
            "str_min": 18, "str_max": 75,
            "sound": "metal screeching!",
            "sound_fail": "clang!",
            "ter_set": "t_null",
            "items": [
                { "item": "spike", "count": [2, 4] },
                { "item": "scrap", "count": [3, 6] }
            ]
        }
    },{
        "type" : "terrain",
        "id" : "t_chaingate_l",
        "name": "locked wire gate",
        "symbol": "+",
        "color": "cyan",
        "move_cost": 0,
        "flags": ["TRANSPARENT", "PERMEABLE", "LOCKED"],
        "connects_to": "CHAINFENCE",
        "bash": {
            "str_min": 10, "str_max": 150, "str_min_blocked": 15, "str_max_blocked": 175,
            "sound": "metal screeching!",
            "sound_fail": "clang!",
            "ter_set": "t_null",
            "items": [
                { "item": "wire", "count": [8, 20] },
                { "item": "scrap", "count": [0, 12] }
            ]
        }
    },{
        "type" : "terrain",
        "id" : "t_fencegate_c",
        "name": "closed wooden gate",
        "symbol": "+",
        "color": "brown",
        "move_cost": 3,
        "flags": ["TRANSPARENT", "FLAMMABLE_ASH", "DOOR", "MOUNTABLE"],
        "connects_to": "WOODFENCE",
        "open": "t_fencegate_o",
        "bash": {
            "str_min": 4, "str_max": 20, "str_min_blocked": 6, "str_max_blocked": 30,
            "sound": "crack.",
            "sound_fail": "wham.",
            "ter_set": "t_null",
            "items": [
                { "item": "2x4", "count": [1, 4] },
                { "item": "nail", "charges": [2, 8] },
                { "item": "splinter", "count": [1, 2] }
            ]
        }
    },{
        "type" : "terrain",
        "id" : "t_fencegate_o",
        "name": "open wooden gate",
        "symbol": ".",
        "color": "brown",
        "move_cost": 2,
        "flags": [
            "TRANSPARENT", "FLAMMABLE_ASH", "FLAT", "ROAD"
        ],
        "connects_to": "WOODFENCE",
        "close": "t_fencegate_c",
        "bash": {
            "str_min": 4, "str_max": 60,
            "sound": "crash!",
            "sound_fail": "wham!",
            "ter_set": "t_null",
            "items": [
                { "item": "2x4", "count": [1, 4] },
                { "item": "nail", "charges": [2, 8] },
                { "item": "splinter", "count": 1 }
            ]
        }
    },{
        "type" : "terrain",
        "id" : "t_chaingate_c",
        "name": "closed wire gate",
        "symbol": "+",
        "color": "cyan",
        "move_cost": 0,
        "flags": ["TRANSPARENT", "DOOR", "PERMEABLE"],
        "connects_to": "CHAINFENCE",
        "open": "t_chaingate_o",
        "bash": {
            "str_min": 10, "str_max": 150, "str_min_blocked": 15, "str_max_blocked": 100,
            "sound": "metal screeching!",
            "sound_fail": "clang!",
            "ter_set": "t_null",
            "items": [
                { "item": "wire", "count": [6, 15] },
                { "item": "pipe", "count": [6, 15] },
                { "item": "scrap", "count": [0, 12] }
            ]
        }
    },{
        "type" : "terrain",
        "id" : "t_chaingate_o",
        "name": "open wire gate",
        "symbol": ".",
        "color": "cyan",
        "move_cost": 2,
        "flags": ["TRANSPARENT", "FLAT", "ROAD"],
        "connects_to": "CHAINFENCE",
        "close": "t_chaingate_c",
        "bash": {
            "str_min": 5, "str_max": 150,
            "sound": "metal screeching!",
            "sound_fail": "clang!",
            "ter_set": "t_null",
            "items": [
                { "item": "wire", "count": [6, 15] },
                { "item": "pipe", "count": [6, 15] },
                { "item": "scrap", "count": [0, 12] }
            ]
        }
    },{
        "type" : "terrain",
        "id" : "t_door_boarded",
        "name": "boarded up door",
        "symbol": "#",
        "color": "brown",
        "move_cost": 0,
        "roof": "t_flat_roof",
        "flags": ["FLAMMABLE_ASH", "NOITEM", "WALL"],
        "bash": {
            "str_min": 15, "str_max": 80, "str_min_blocked": 17, "str_max_blocked": 100,
            "sound": "crash!",
            "sound_fail": "wham!",
            "ter_set": "t_door_b",
            "items": [
                { "item": "2x4", "count": [1, 3] },
                { "item": "nail", "charges": [2, 10] },
                { "item": "splinter", "count": [1, 2] }
            ]
        }
    },{
        "type" : "terrain",
        "id" : "t_door_boarded_damaged",
        "name": "boarded up damaged door",
        "symbol": "#",
        "color": "brown",
        "move_cost": 0,
        "roof": "t_flat_roof",
        "flags": ["FLAMMABLE_ASH", "NOITEM", "WALL"],
        "bash": {
            "str_min": 10, "str_max": 40, "str_min_blocked": 9, "str_max_blocked": 50,
            "sound": "crash!",
            "sound_fail": "wham!",
            "ter_set": "t_door_frame",
            "items": [
                { "item": "2x4", "count": [1, 8] },
                { "item": "nail", "charges": [2, 20] },
                { "item": "splinter", "count": 1 }
            ]
        }
    },{
        "type" : "terrain",
        "id" : "t_door_boarded_peep",
        "name": "boarded up door with peephole",
        "symbol": "#",
        "color": "brown",
        "move_cost": 0,
        "roof": "t_flat_roof",
        "examine_action": "door_peephole",
        "flags": ["FLAMMABLE_ASH", "NOITEM", "WALL"],
        "bash": {
            "str_min": 15, "str_max": 80, "str_min_blocked": 17, "str_max_blocked": 100,
            "sound": "crash!",
            "sound_fail": "wham!",
            "ter_set": "t_door_b_peep",
            "items": [
                { "item": "2x4", "count": [1, 3] },
                { "item": "nail", "charges": [2, 10] },
                { "item": "splinter", "count": [1, 2] }
            ]
        }
    },{
        "type" : "terrain",
        "id" : "t_rdoor_boarded",
        "name": "boarded up reinforced door",
        "symbol": "#",
        "color": "brown",
        "move_cost": 0,
        "roof": "t_flat_roof",
        "flags": ["FLAMMABLE_ASH", "NOITEM", "WALL"],
        "bash": {
            "str_min": 25, "str_max": 60, "str_min_blocked": 32, "str_max_blocked": 70,
            "sound": "crash!",
            "sound_fail": "wham!",
            "ter_set": "t_rdoor_b",
            "items": [
                { "item": "2x4", "count": [1, 4] },
                { "item": "nail", "charges": [1, 8] },
                { "item": "splinter", "count": 1 }
            ]
        }
    },{
        "type" : "terrain",
        "id" : "t_rdoor_boarded_damaged",
        "name": "boarded up damaged reinforced door",
        "symbol": "#",
        "color": "brown",
        "move_cost": 0,
        "roof": "t_flat_roof",
        "flags": ["FLAMMABLE_ASH", "NOITEM", "WALL"],
        "bash": {
            "str_min": 20, "str_max": 50, "str_min_blocked": 24, "str_max_blocked": 60,
            "sound": "crash!",
            "sound_fail": "wham!",
            "ter_set": "t_door_b",
            "items": [
                { "item": "2x4", "count": [2, 16] },
                { "item": "nail", "charges": [6, 54] },
                { "item": "splinter", "count": 1 }
            ]
        }
    },{
        "type" : "terrain",
        "id" : "t_door_boarded_damaged_peep",
        "name": "boarded up damaged door with peephole",
        "symbol": "#",
        "color": "brown",
        "move_cost": 0,
        "roof": "t_flat_roof",
        "examine_action": "door_peephole",
        "flags": ["FLAMMABLE_ASH", "NOITEM", "WALL"],
        "bash": {
            "str_min": 10, "str_max": 40, "str_min_blocked": 9, "str_max_blocked": 50,
            "sound": "crash!",
            "sound_fail": "wham!",
            "ter_set": "t_door_frame",
            "items": [
                { "item": "peephole", "prob": 75 },
                { "item": "2x4", "count": [1, 8] },
                { "item": "nail", "charges": [2, 20] },
                { "item": "splinter", "count": 1 }
            ]
        }
    },{
        "type" : "terrain",
        "id" : "t_door_metal_c",
        "name": "closed metal door",
        "symbol": "+",
        "color": "cyan",
        "move_cost": 0,
        "roof": "t_flat_roof",
        "flags": ["NOITEM", "DOOR", "CONNECT_TO_WALL"],
        "open": "t_door_metal_o",
        "bash": {
            "str_min": 80, "str_max": 250,
            "sound": "metal screeching!",
            "sound_fail": "clang!",
            "ter_set": "t_mdoor_frame",
            "items": [
                { "item": "scrap", "count": [12, 24] },
                { "item": "steel_plate", "prob": 75 }
            ]
        }
    },{
        "type" : "terrain",
        "id" : "t_door_metal_o",
        "name": "open metal door",
        "symbol": "'",
        "color": "cyan",
        "move_cost": 2,
        "roof": "t_flat_roof",
        "flags": ["TRANSPARENT", "FLAT", "CONNECT_TO_WALL", "ROAD"],
        "close": "t_door_metal_c",
        "bash": {
            "str_min": 80, "str_max": 250,
            "sound": "metal screeching!",
            "sound_fail": "clang!",
            "ter_set": "t_mdoor_frame",
            "items": [
                { "item": "scrap", "count": [12, 24] },
                { "item": "steel_plate", "prob": 75 }
            ]
        }
    },{
        "type" : "terrain",
        "id" : "t_door_metal_c_peep",
        "name": "closed metal door with peephole",
        "symbol": "+",
        "color": "cyan",
        "move_cost": 0,
        "roof": "t_flat_roof",
        "flags": ["NOITEM", "DOOR", "CONNECT_TO_WALL"],
        "open": "t_door_metal_o_peep",
        "examine_action": "door_peephole",
        "bash": {
            "str_min": 80, "str_max": 250,
            "sound": "metal screeching!",
            "sound_fail": "clang!",
            "ter_set": "t_mdoor_frame",
            "items": [
                { "item": "peephole", "prob": 75 },
                { "item": "scrap", "count": [12, 24] },
                { "item": "steel_plate", "prob": 75 }
            ]
        }
    },{
        "type" : "terrain",
        "id" : "t_door_metal_o_peep",
        "name": "open metal door with peephole",
        "symbol": "'",
        "color": "cyan",
        "move_cost": 2,
        "roof": "t_flat_roof",
        "flags": ["TRANSPARENT", "FLAT", "CONNECT_TO_WALL", "ROAD"],
        "close": "t_door_metal_c_peep",
        "bash": {
            "str_min": 80, "str_max": 250,
            "sound": "metal screeching!",
            "sound_fail": "clang!",
            "ter_set": "t_mdoor_frame",
            "items": [
                { "item": "peephole", "prob": 75 },
                { "item": "scrap", "count": [12, 24] },
                { "item": "steel_plate", "prob": 75 }
            ]
        }
    },{
        "type" : "terrain",
        "id" : "t_door_metal_locked",
        "name": "closed metal door",
        "//": "Actually locked",
        "symbol": "+",
        "color": "cyan",
        "move_cost": 0,
        "roof": "t_flat_roof",
        "flags": ["NOITEM", "REDUCE_SCENT", "CONNECT_TO_WALL", "LOCKED"],
        "bash": {
            "str_min": 80, "str_max": 250,
            "sound": "metal screeching!",
            "sound_fail": "clang!",
            "ter_set": "t_mdoor_frame",
            "items": [
                { "item": "scrap", "count": [12, 24] },
                { "item": "steel_plate", "prob": 75 }
            ]
        }
    },{
        "type" : "terrain",
        "id" : "t_door_metal_pickable",
        "name": "closed metal door",
        "//": "Actually pickable, but locked",
        "symbol": "+",
        "color": "cyan",
        "move_cost": 0,
        "roof": "t_flat_roof",
        "flags": ["NOITEM", "REDUCE_SCENT", "OPENCLOSE_INSIDE", "CONNECT_TO_WALL", "LOCKED"],
        "examine_action": "locked_object",
        "open": "t_door_metal_o",
        "bash": {
            "str_min": 80, "str_max": 250,
            "sound": "metal screeching!",
            "sound_fail": "clang!",
            "ter_set": "t_mdoor_frame",
            "items": [
                { "item": "scrap", "count": [12, 24] },
                { "item": "steel_plate", "prob": 75 }
            ]
        }
    },{
        "type" : "terrain",
        "id" : "t_door_bar_c",
        "name": "closed bar door",
        "//": "Unlocked, only created at map gen",
        "symbol": "+",
        "color": "cyan",
        "move_cost": 0,
        "roof": "t_flat_roof",
        "flags": ["TRANSPARENT", "NOITEM", "PERMEABLE", "CONNECT_TO_WALL"],
        "open": "t_door_bar_o",
        "close": "t_door_bar_locked",
        "bash": {
            "str_min": 30, "str_max": 210, "str_min_blocked": 40, "str_max_blocked": 240,
            "sound": "metal screeching!",
            "sound_fail": "clang!",
            "ter_set": "t_floor",
            "items": [
                { "item": "steel_chunk", "count": [1, 4] },
                { "item": "scrap", "count": [3, 12] }
            ]
        }
    },{
        "type" : "terrain",
        "id" : "t_door_bar_o",
        "name": "open bar door",
        "symbol": "'",
        "color": "cyan",
        "move_cost": 2,
        "roof": "t_flat_roof",
        "flags": ["TRANSPARENT", "FLAT", "CONNECT_TO_WALL", "ROAD"],
        "close": "t_door_bar_c",
        "bash": {
            "str_min": 20, "str_max": 210, "str_min_blocked": 30, "str_max_blocked": 240,
            "sound": "metal screeching!",
            "sound_fail": "clang!",
            "ter_set": "t_floor",
            "items": [
                { "item": "steel_chunk", "count": [1, 4] },
                { "item": "scrap", "count": [3, 12] }
            ]
        }
    },{
        "type" : "terrain",
        "id" : "t_door_bar_locked",
        "name": "closed bar door",
        "//": "Locked",
        "symbol": "+",
        "color": "cyan",
        "move_cost": 0,
        "roof": "t_flat_roof",
        "flags": ["TRANSPARENT", "NOITEM", "PERMEABLE", "CONNECT_TO_WALL", "LOCKED"],
        "bash": {
            "str_min": 30, "str_max": 210, "str_min_blocked": 40, "str_max_blocked": 240,
            "sound": "metal screeching!",
            "sound_fail": "clang!",
            "ter_set": "t_floor",
            "items": [
                { "item": "steel_chunk", "count": [1, 4] },
                { "item": "scrap", "count": [3, 12] }
            ]
        }
    },{
        "type" : "terrain",
        "id" : "t_door_glass_c",
        "name": "closed glass door",
        "symbol": "+",
        "color": "ltcyan",
        "move_cost": 0,
        "roof": "t_flat_roof",
        "flags": [
            "TRANSPARENT", "DOOR", "NOITEM", "CONNECT_TO_WALL"
        ],
        "open": "t_door_glass_o",
        "deconstruct": {
            "ter_set": "t_door_frame",
            "items": [
                { "item": "glass_sheet", "count": 1 }
            ]
        },
        "bash": {
            "str_min": 6, "str_max": 20,
            "sound": "glass breaking!",
            "sound_fail": "whack!",
            "sound_vol": 16,
            "sound_fail_vol": 10,
            "ter_set": "t_floor",
            "items": [
                { "item": "glass_shard", "count": [5, 10] }
            ]
        }
    },{
        "type" : "terrain",
        "id" : "t_door_glass_o",
        "name": "open glass door",
        "symbol": "'",
        "color": "ltcyan",
        "move_cost": 2,
        "roof": "t_flat_roof",
        "flags": ["TRANSPARENT", "FLAT", "CONNECT_TO_WALL", "ROAD"],
        "close": "t_door_glass_c",
        "deconstruct": {
            "ter_set": "t_door_frame",
            "items": [
                { "item": "glass_sheet", "count": 1 }
            ]
        },
        "bash": {
            "str_min": 4, "str_max": 20,
            "sound": "glass breaking!",
            "sound_fail": "whack!",
            "sound_vol": 16,
            "sound_fail_vol": 10,
            "ter_set": "t_floor",
            "items": [
                { "item": "glass_shard", "count": [5, 10] }
            ]
        }
    },{
        "type" : "terrain",
        "id" : "t_portcullis",
        "name": "makeshift portcullis",
        "symbol": "&",
        "color": "cyan",
        "move_cost": 0,
        "flags": ["TRANSPARENT", "NOITEM", "PERMEABLE", "CONNECT_TO_WALL"],
        "bash": {
            "str_min": 60, "str_max": 210, "str_min_blocked": 80, "str_max_blocked": 240,
            "sound": "metal screeching!",
            "sound_fail": "clang!",
            "ter_set": "t_null",
            "items": [
                { "item": "steel_chunk", "count": [1, 4] },
                { "item": "scrap", "count": [3, 12] }
            ]
        }
    },{
        "type" : "terrain",
        "id" : "t_recycler",
        "name": "steel compactor",
        "symbol": "&",
        "color": "green",
        "move_cost": 0,
        "max_volume": 8000,
        "flags": ["TRANSPARENT", "REDUCE_SCENT", "PERMEABLE"],
        "examine_action": "recycler",
        "bash": {
            "str_min": 20, "str_max": 150,
            "sound": "metal screeching!",
            "sound_fail": "clang!",
            "ter_set": "t_pavement",
            "items": [
                { "item": "steel_lump", "count": [0, 2] },
                { "item": "steel_chunk", "count": [1, 4] },
                { "item": "scrap", "count": [3, 12] }
            ]
        }
    },{
        "type" : "terrain",
        "id" : "t_window",
        "name": "window",
        "symbol": "\"",
        "color": "ltcyan",
        "move_cost": 0,
        "flags": [
            "TRANSPARENT", "FLAMMABLE", "NOITEM",
            "REDUCE_SCENT", "BARRICADABLE_WINDOW", "CONNECT_TO_WALL"
        ],
        "deconstruct": {
            "ter_set": "t_window_empty",
            "items": [
                { "item": "glass_sheet", "count": 1 }
            ]
        },
        "bash": {
            "str_min": 3, "str_max": 6,
            "sound": "glass breaking!",
            "sound_fail": "whack!",
            "sound_vol": 16,
            "sound_fail_vol": 10,
            "ter_set": "t_window_frame",
            "items": [
                { "item": "glass_shard", "count": 5 }
            ]
        }
    },{
        "type" : "terrain",
        "id" : "t_window_taped",
        "name": "taped window",
        "symbol": "\"",
        "color": "dkgray",
        "move_cost": 0,
        "flags": [
            "FLAMMABLE", "NOITEM", "WALL", "CONNECT_TO_WALL"
        ],
        "bash": {
            "str_min": 6, "str_max": 12,
            "sound": "glass breaking!",
            "sound_fail": "whack!",
            "sound_vol": 16,
            "sound_fail_vol": 10,
            "ter_set": "t_window_frame",
            "items": [
                { "item": "glass_shard", "count": 5 }
            ]
        }
    },{
        "type" : "terrain",
        "id" : "t_window_domestic",
        "name": "window with curtains",
        "symbol": "\"",
        "color": "ltgray",
        "move_cost": 0,
        "flags": [
            "TRANSPARENT", "FLAMMABLE", "NOITEM", "OPENCLOSE_INSIDE",
            "BARRICADABLE_WINDOW_CURTAINS", "REDUCE_SCENT", "CONNECT_TO_WALL"
        ],
        "examine_action": "locked_object",
        "close": "t_curtains",
        "open": "t_window_open",
        "deconstruct": {
            "ter_set": "t_window_empty",
            "items": [
                { "item": "stick", "count": 1 },
                { "item": "sheet", "count": 2 },
                { "item": "glass_sheet", "count": 1 },
                { "item": "nail", "charges": [3, 4] },
                { "item": "string_36", "count": 1 }
            ]
        },
        "bash": {
            "str_min": 3, "str_max": 6,
            "sound": "glass breaking!",
            "sound_fail": "whack!",
            "sound_vol": 16,
            "sound_fail_vol": 10,
            "ter_set": "t_window_frame",
            "items": [
                { "item": "glass_shard", "count": 3 },
                { "item": "sheet", "count": 2 },
                { "item": "stick", "count": 1 },
                { "item": "string_36", "count": 1 }
            ]
        }
    },{
        "type" : "terrain",
        "id" : "t_window_no_curtains",
        "name": "window without curtains",
        "symbol": "\"",
        "color": "white",
        "move_cost": 0,
        "flags": [
            "TRANSPARENT", "FLAMMABLE", "NOITEM", "OPENCLOSE_INSIDE",
            "BARRICADABLE_WINDOW", "REDUCE_SCENT", "CONNECT_TO_WALL"
        ],
        "examine_action": "locked_object",
        "open": "t_window_no_curtains_open",
        "deconstruct": {
            "ter_set": "t_window_empty",
            "items": [
                { "item": "glass_sheet", "count": 1 }
            ]
        },
        "bash": {
            "str_min": 3, "str_max": 6,
            "sound": "glass breaking!",
            "sound_fail": "whack!",
            "sound_vol": 16,
            "sound_fail_vol": 10,
            "ter_set": "t_window_frame",
            "items": [
                { "item": "glass_shard", "count": 3 }
            ]
        }
    },{
        "type" : "terrain",
        "id" : "t_window_no_curtains_open",
        "name": "open window without curtains",
        "symbol": "'",
        "color": "white",
        "move_cost": 4,
        "flags": ["TRANSPARENT", "FLAMMABLE", "NOITEM", "OPENCLOSE_INSIDE", "MOUNTABLE", "CONNECT_TO_WALL" ],
        "close": "t_window_no_curtains",
        "bash": {
            "str_min": 3, "str_max": 6,
            "sound": "glass breaking!",
            "sound_fail": "whack!",
            "sound_vol": 16,
            "sound_fail_vol": 10,
            "ter_set": "t_window_frame",
            "items": [
                { "item": "glass_shard", "count": 3 }
            ]
        }
    },{
        "type" : "terrain",
        "id" : "t_window_no_curtains_taped",
        "name": "taped window",
        "//": "Taped window without curtains",
        "symbol": "\"",
        "color": "dkgray",
        "move_cost": 0,
        "flags": [
            "FLAMMABLE", "NOITEM", "WALL"
        ],
        "bash": {
            "str_min": 6, "str_max": 12,
            "sound": "glass breaking!",
            "sound_fail": "whack!",
            "sound_vol": 16,
            "sound_fail_vol": 10,
            "ter_set": "t_window_frame",
            "items": [
                { "item": "glass_shard", "count": 3 }
            ]
        }
    },{
        "type" : "terrain",
        "id" : "t_window_domestic_taped",
        "name": "taped window",
        "//": "Taped window with curtains",
        "symbol": "\"",
        "color": "dkgray",
        "move_cost": 0,
        "flags": [
            "FLAMMABLE", "NOITEM", "WALL"
        ],
        "bash": {
            "str_min": 6, "str_max": 12,
            "sound": "glass breaking!",
            "sound_fail": "whack!",
            "sound_vol": 16,
            "sound_fail_vol": 10,
            "ter_set": "t_window_frame",
            "items": [
                { "item": "glass_shard", "count": 3 },
                { "item": "sheet", "count": 2 },
                { "item": "stick", "count": 1 },
                { "item": "string_36", "count": 1 }
            ]
        }
    },{
        "type" : "terrain",
        "id" : "t_window_open",
        "name": "open window with curtains",
        "symbol": "'",
        "color": "ltgray",
        "move_cost": 4,
        "flags": ["TRANSPARENT", "FLAMMABLE", "NOITEM", "OPENCLOSE_INSIDE", "MOUNTABLE", "CONNECT_TO_WALL" ],
        "close": "t_window_domestic",
        "bash": {
            "str_min": 3, "str_max": 6,
            "sound": "glass breaking!",
            "sound_fail": "whack!",
            "sound_vol": 16,
            "sound_fail_vol": 10,
            "ter_set": "t_window_frame",
            "items": [
                { "item": "glass_shard", "count": 3 },
                { "item": "sheet", "count": 2 },
                { "item": "stick", "count": 1 },
                { "item": "string_36", "count": 1 }
            ]
        }
    },{
        "type" : "terrain",
        "id" : "t_curtains",
        "name": "window with closed curtains",
        "symbol": "\"",
        "color": "dkgray",
        "move_cost": 0,
        "flags": [
            "FLAMMABLE", "NOITEM", "OPENCLOSE_INSIDE", "REDUCE_SCENT",
            "BARRICADABLE_WINDOW_CURTAINS", "CONNECT_TO_WALL" ],
        "open": "t_window_domestic",
        "examine_action" : "curtains",
        "deconstruct": {
            "ter_set": "t_window_empty",
            "items": [
                { "item": "stick", "count": 1 },
                { "item": "sheet", "count": 2 },
                { "item": "glass_sheet", "count": 1 },
                { "item": "nail", "charges": [3, 4] },
                { "item": "string_36", "count": 1 }
            ]
        },
        "bash": {
            "str_min": 3, "str_max": 6,
            "sound": "glass breaking!",
            "sound_fail": "whack!",
            "sound_vol": 16,
            "sound_fail_vol": 10,
            "ter_set": "t_window_frame",
            "items": [
                { "item": "glass_shard", "count": 3 },
                { "item": "sheet", "count": 2 },
                { "item": "stick", "count": 1 },
                { "item": "string_36", "count": 1 }
            ]
        }
    },{
        "type" : "terrain",
        "id" : "t_window_alarm",
        "name": "window",
        "symbol": "\"",
        "color": "ltcyan",
        "move_cost": 0,
        "flags": [
            "TRANSPARENT", "FLAMMABLE", "ALARMED", "NOITEM",
            "REDUCE_SCENT", "BARRICADABLE_WINDOW", "CONNECT_TO_WALL"
        ],
        "bash": {
            "str_min": 3, "str_max": 6,
            "sound": "glass breaking!",
            "sound_fail": "whack!",
            "sound_vol": 16,
            "sound_fail_vol": 10,
            "ter_set": "t_window_frame"
        }
    },{
        "type" : "terrain",
        "id" : "t_window_alarm_taped",
        "name": "taped window",
        "symbol": "\"",
        "color": "dkgray",
        "move_cost": 0,
        "flags": [
            "FLAMMABLE", "NOITEM", "ALARMED", "WALL", "BARRICADABLE_WINDOW"
        ],
        "bash": {
            "str_min": 6, "str_max": 12,
            "sound": "glass breaking!",
            "sound_fail": "whack!",
            "sound_vol": 16,
            "sound_fail_vol": 10,
            "ter_set": "t_window_frame",
            "items": [
                { "item": "glass_shard", "count": 5 }
            ]
        }
    },{
        "type" : "terrain",
        "id" : "t_window_empty",
        "name": "empty window",
        "symbol": "0",
        "color": "yellow",
        "move_cost": 8,
        "roof": "t_flat_roof",
        "flags": [
            "TRANSPARENT", "NOITEM", "FLAMMABLE", "SUPPORTS_ROOF", "MOUNTABLE", "CONNECT_TO_WALL"
        ],
        "bash": {
            "str_min": 10, "str_max": 70,
            "sound": "crunch!",
            "sound_fail": "whump!",
            "ter_set": "t_null",
            "items": [
                { "item": "2x4", "count": [0, 5] },
                { "item": "nail", "charges": [0, 5] },
                { "item": "splinter", "count": [5, 10] }
            ]
        }
    },{
        "type" : "terrain",
        "id" : "t_window_frame",
        "name": "window frame",
        "symbol": "0",
        "color": "ltcyan",
        "move_cost": 8,
        "bash": {
            "str_min": 1, "str_max": 1,
            "sound": "glass crunching!",
            "sound_fail": "whack!",
            "sound_vol": 12,
            "sound_fail_vol": 8,
            "ter_set": "t_window_empty",
            "items": [
                { "item": "glass_shard", "count": 1 }
            ]
        },
        "flags": [
            "TRANSPARENT", "SHARP", "FLAMMABLE", "NOITEM", "MOUNTABLE", "CONNECT_TO_WALL"
        ]
    },{
        "type" : "terrain",
        "id" : "t_window_boarded",
        "name": "boarded up window",
        "symbol": "#",
        "color": "brown",
        "move_cost": 0,
        "flags": ["FLAMMABLE", "NOITEM", "REDUCE_SCENT", "CONNECT_TO_WALL"],
        "bash": {
            "str_min": 3, "str_max": 30,
            "sound": "crash!",
            "sound_fail": "wham!",
            "sound_vol": 16,
            "sound_fail_vol": 10,
            "ter_set": "t_window_frame",
            "items": [
                { "item": "splinter", "count": [0, 2] },
                { "item": "glass_shard", "count": [3, 5] }
            ]
        }
    },{
        "type" : "terrain",
        "id" : "t_window_boarded_noglass",
        "name": "boarded up window",
        "symbol": "#",
        "color": "brown",
        "move_cost": 0,
        "flags": ["FLAMMABLE", "NOITEM", "REDUCE_SCENT", "CONNECT_TO_WALL"],
        "bash": {
            "str_min": 3, "str_max": 30,
            "sound": "crash!",
            "sound_fail": "wham!",
            "sound_vol": 14,
            "sound_fail_vol": 10,
            "ter_set": "t_window_empty",
            "items": [
                { "item": "splinter", "count": [0, 2] }
            ]
        }
    },{
        "type" : "terrain",
        "id" : "t_window_reinforced",
        "name": "reinforced boarded up window",
        "symbol": "#",
        "color": "red",
        "move_cost": 0,
        "flags": ["FLAMMABLE", "NOITEM", "REDUCE_SCENT", "CONNECT_TO_WALL"],
        "bash": {
            "str_min": 12, "str_max": 30,
            "sound": "crash!",
            "sound_fail": "wham!",
            "ter_set": "t_window_boarded",
            "items": [
                { "item": "splinter", "count": [0, 8] }
            ]
        }
    },{
        "type" : "terrain",
        "id" : "t_window_reinforced_noglass",
        "name": "reinforced boarded up window",
        "symbol": "#",
        "color": "red",
        "move_cost": 0,
        "flags": ["FLAMMABLE", "NOITEM", "REDUCE_SCENT", "CONNECT_TO_WALL"],
        "bash": {
            "str_min": 12, "str_max": 30,
            "sound": "crash!",
            "sound_fail": "wham!",
            "ter_set": "t_window_boarded_noglass",
            "items": [
                { "item": "splinter", "count": [0, 8] }
            ]
        }
    },{
        "type" : "terrain",
        "id" : "t_window_enhanced",
        "name": "armored boarded up window",
        "symbol": "#",
        "color": "cyan",
        "move_cost": 0,
        "flags": ["NOITEM", "REDUCE_SCENT", "CONNECT_TO_WALL"],
        "bash": {
            "str_min": 18, "str_max": 40,
            "sound": "crash!",
            "sound_fail": "wham!",
            "ter_set": "t_window_reinforced",
            "items": [
                { "item": "spike", "count": [0, 2] },
                { "item": "sheet_metal", "count": [1, 3] }
            ]
        }
    },{
        "type" : "terrain",
        "id" : "t_window_enhanced_noglass",
        "name": "armored boarded up window",
        "symbol": "#",
        "color": "cyan",
        "move_cost": 0,
        "flags": ["NOITEM", "REDUCE_SCENT", "CONNECT_TO_WALL"],
        "bash": {
            "str_min": 18, "str_max": 40,
            "sound": "crash!",
            "sound_fail": "wham!",
            "ter_set": "t_window_reinforced_noglass",
            "items": [
                { "item": "spike", "count": [0, 2] },
                { "item": "sheet_metal", "count": [1, 3] }
            ]
        }
    },{
        "type" : "terrain",
        "id" : "t_window_bars",
        "name": "window frame with metal bars",
        "symbol": "#",
        "color": "ltgray",
        "move_cost": 0,
        "flags": ["TRANSPARENT", "NOITEM", "CONNECT_TO_WALL"],
        "bash": {
            "str_min": 60, "str_max": 250,
            "sound": "metal screeching!",
            "sound_fail": "clang!",
            "ter_set": "t_window_empty",
            "items": [
                { "item": "steel_lump", "prob": 25 },
                { "item": "steel_chunk", "count": [1, 4] },
                { "item": "scrap", "count": [1, 5] },
                { "item": "glass_shard", "count": 3 }
            ]
        }
    },{
        "type" : "terrain",
        "id" : "t_window_bars_alarm",
        "name": "window with metal bars",
        "symbol": "#",
        "color": "ltgray",
        "move_cost": 0,
        "flags": ["TRANSPARENT", "NOITEM", "REDUCE_SCENT", "ALARMED", "CONNECT_TO_WALL"],
        "bash": {
            "str_min": 3, "str_max": 6,
            "sound": "glass breaking!",
            "sound_fail": "whack!",
            "sound_vol": 16,
            "sound_fail_vol": 10,
            "ter_set": "t_window_bars",
            "items": [
                { "item": "glass_shard", "count": 5 }
            ]
        }
    },{
        "type" : "terrain",
        "id" : "t_window_stained_green",
        "name": "high stained glass window",
        "symbol": "\"",
        "color": "ltgreen",
        "move_cost": 0,
        "roof": "t_rock_floor",
        "flags": ["NOITEM", "SUPPORTS_ROOF", "WALL", "BARRICADABLE_WINDOW", "CONNECT_TO_WALL"],
        "bash": {
            "str_min": 100, "str_max": 400,
            "sound": "glass breaking!",
            "sound_fail": "whack!",
            "ter_set": "t_rock_floor",
            "items": [
                { "item": "glass_shard", "count": [5, 8] }
            ]
        }
    },{
        "type" : "terrain",
        "id" : "t_window_stained_red",
        "name": "high stained glass window",
        "symbol": "\"",
        "color": "ltred",
        "move_cost": 0,
        "roof": "t_rock_floor",
        "flags": ["NOITEM", "SUPPORTS_ROOF", "WALL", "BARRICADABLE_WINDOW", "CONNECT_TO_WALL"],
        "bash": {
            "str_min": 100, "str_max": 400,
            "sound": "glass breaking!",
            "sound_fail": "whack!",
            "ter_set": "t_rock_floor",
            "items": [
                { "item": "glass_shard", "count": [5, 8] }
            ]
        }
    },{
        "type" : "terrain",
        "id" : "t_window_stained_blue",
        "name": "high stained glass window",
        "symbol": "\"",
        "color": "ltblue",
        "move_cost": 0,
        "roof": "t_rock_floor",
        "flags": ["NOITEM", "SUPPORTS_ROOF", "WALL", "BARRICADABLE_WINDOW", "CONNECT_TO_WALL"],
        "bash": {
            "str_min": 100, "str_max": 400,
            "sound": "glass breaking!",
            "sound_fail": "whack!",
            "ter_set": "t_rock_floor",
            "items": [
                { "item": "glass_shard", "count": [5, 8] }
            ]
        }
    },{
        "type" : "terrain",
        "id" : "t_rock",
        "name": "solid rock",
        "symbol": "#",
        "color": "white",
        "move_cost": 0,
        "flags": ["NOITEM", "SUPPORTS_ROOF", "WALL"],
        "roof": "t_rock_floor",
        "bash": {
            "str_min": 100, "str_max": 400,
            "sound": "crash!",
            "sound_fail": "whump!",
            "ter_set": "t_rock_floor",
            "items": [
                { "item": "rock", "count": [3, 7] },
                { "item": "coal_lump", "charges": [250, 500], "prob": 10 },
                { "item": "material_limestone", "charges": [10, 25], "prob": 80 },
                { "item": "material_rocksalt", "count": [0, 1], "prob": 20 }
            ]
        }
    },{
        "type" : "terrain",
        "id" : "t_rock_smooth",
        "name": "smoothed rock",
        "symbol": "LINE_OXOX",   "//": "use pillars, 't_column', as a compliment.",
        "color": "white",
        "move_cost": 0,
        "flags": ["NOITEM", "SUPPORTS_ROOF", "WALL", "AUTO_WALL_SYMBOL", "CONNECT_TO_WALL"],
        "roof": "t_rock_floor",
        "connects_to": "WALL",
        "bash": {
            "str_min": 120, "str_max": 400,
            "sound": "crash!",
            "sound_fail": "whump!",
            "ter_set": "t_rock_floor",
            "items": [
                { "item": "rock", "count": [6, 12] },
                { "item": "material_rocksalt", "count": [0, 1], "prob": 10 }
            ]
        }
    },{
        "type" : "terrain",
        "id" : "t_fault",
        "name": "odd fault",
        "symbol": "#",
        "color": "magenta",
        "move_cost": 0,
        "roof": "t_rock_floor",
        "flags": ["NOITEM", "SUPPORTS_ROOF", "WALL"],
        "examine_action": "fault"
    },{
        "type" : "terrain",
        "id" : "t_paper",
        "name": "paper wall",
        "symbol": "#",
        "color": "white",
        "move_cost": 0,
        "flags": ["FLAMMABLE_ASH", "NOITEM", "WALL"],
        "bash": {
            "str_min": 1, "str_max": 6,
            "sound": "rrrrip!",
            "sound_fail": "slap!",
            "sound_vol": 8,
            "sound_fail_vol": 4,
            "ter_set": "t_null"
        }
    },{
        "type" : "terrain",
        "id" : "t_tree",
        "name": "oak tree",
        "symbol": "7",
        "color": [ "green", "green", "green", "brown" ], "//": "barren in winter",
        "move_cost": 0,
        "flags": ["FLAMMABLE_ASH", "NOITEM", "SUPPORTS_ROOF", "TREE", "REDUCE_SCENT"],
        "bash": {
            "str_min": 80, "str_max": 180,
            "sound": "crunch!",
            "sound_fail": "whack!",
            "ter_set": "t_dirt",
            "items": [
                { "item": "stick", "count": [3, 10] },
                { "item": "splinter", "count": [10, 25] }
            ]
        }
    },{
        "type" : "terrain",
        "id" : "t_tree_dead",
        "name": "dead tree",
        "symbol": "7",
        "color": "brown",
        "move_cost": 0,
        "flags": ["FLAMMABLE_ASH", "NOITEM", "SUPPORTS_ROOF", "TREE", "REDUCE_SCENT"],
        "bash": {
            "str_min": 70, "str_max": 140,
            "sound": "crunch!",
            "sound_fail": "whack!",
            "ter_set": "t_dirt",
            "items": [
                { "item": "stick", "count": [3, 10] },
                { "item": "splinter", "count": [10, 25] }
            ]
        }
    },{
        "type" : "terrain",
        "id" : "t_tree_young",
        "name": "young tree",
        "symbol": "1",
        "color": [ "green", "green", "green", "brown" ], "//": "barren in winter",
        "move_cost": 4,
        "flags": ["TRANSPARENT", "FLAMMABLE_ASH", "NOITEM", "YOUNG", "REDUCE_SCENT"],
        "bash": {
            "str_min": 4, "str_max": 50,
            "sound": "crunch!",
            "sound_fail": "whack!",
            "ter_set": "t_dirt",
            "items": [
                 { "item": "stick", "count": [0, 5] }
            ]
        }
    },{
        "type" : "terrain",
        "id" : "t_tree_apple",
        "name": "apple tree",
        "symbol": "7",
        "color": [ "light_green", "light_green", "red_green", "brown" ], "//": "barren in winter, fruits in autum",
        "move_cost": 0,
        "flags": ["FLAMMABLE_ASH", "NOITEM", "SUPPORTS_ROOF", "TREE", "REDUCE_SCENT"],
        "transforms_into": "t_tree_apple_harvested",
        "examine_action": "harvest_ter_nectar",
        "harvest_by_season" : [
            { "seasons": [ "autumn" ], "entries": [ { "drop": "apple", "base_num": [ 2, 5 ], "scaled_num": [ 0, 0.5 ] } ] }
        ],
        "bash": {
            "str_min": 80, "str_max": 180,
            "sound": "crunch!",
            "sound_fail": "whack!",
            "ter_set": "t_dirt",
            "items": [
                { "item": "stick", "count": [3, 10] },
                { "item": "splinter", "count": [10, 25] }
            ]
        }
    },{
        "type" : "terrain",
        "id" : "t_tree_apple_harvested",
        "name": "apple tree",
        "symbol": "7",
        "color": [ "light_green", "light_green", "light_green", "brown" ], "//": "barren in winter, no fruits anymore",
        "move_cost": 0,
        "flags": ["FLAMMABLE_ASH", "NOITEM", "SUPPORTS_ROOF", "TREE", "REDUCE_SCENT", "HARVESTED"],
        "examine_action": "harvested_plant",
        "transforms_into": "t_tree_apple",
        "bash": {
            "str_min": 80, "str_max": 180,
            "sound": "crunch!",
            "sound_fail": "whack!",
            "ter_set": "t_dirt",
            "items": [
                { "item": "stick", "count": [3, 10] },
                { "item": "splinter", "count": [10, 25] }
            ]
        }
    },{
        "type" : "terrain",
        "id" : "t_tree_pear",
        "name": "pear tree",
        "symbol": "7",
        "color": [ "light_green", "light_green", "ltgreen_green", "brown" ], "//": "barren in winter, fruits in autum",
        "move_cost": 0,
        "flags": ["FLAMMABLE_ASH", "NOITEM", "SUPPORTS_ROOF", "TREE", "REDUCE_SCENT"],
        "transforms_into": "t_tree_pear_harvested",
        "examine_action": "harvest_ter_nectar",
        "harvest_by_season" : [
            { "seasons": [ "autumn" ], "entries": [ { "drop": "pear", "base_num": [ 2, 5 ], "scaled_num": [ 0, 0.5 ] } ] }
        ],
        "bash": {
            "str_min": 80, "str_max": 180,
            "sound": "crunch!",
            "sound_fail": "whack!",
            "ter_set": "t_dirt",
            "items": [
                { "item": "stick", "count": [3, 10] },
                { "item": "splinter", "count": [10, 25] }
            ]
        }
    },{
        "type" : "terrain",
        "id" : "t_tree_pear_harvested",
        "name": "pear tree",
        "symbol": "7",
        "color": [ "light_green", "light_green", "light_green", "brown" ], "//": "barren in winter, no fruits anymore",
        "move_cost": 0,
        "flags": ["FLAMMABLE_ASH", "NOITEM", "SUPPORTS_ROOF", "TREE", "REDUCE_SCENT", "HARVESTED"],
        "examine_action": "harvested_plant",
        "transforms_into": "t_tree_pear",
        "bash": {
            "str_min": 80, "str_max": 180,
            "sound": "crunch!",
            "sound_fail": "whack!",
            "ter_set": "t_dirt",
            "items": [
                { "item": "stick", "count": [3, 10] },
                { "item": "splinter", "count": [10, 25] }
            ]
        }
    },{
        "type" : "terrain",
        "id" : "t_tree_cherry",
        "name": "cherry tree",
        "symbol": "7",
        "color": [ "light_green", "red_green", "light_green", "brown" ], "//": "barren in winter, fruits in summer",
        "move_cost": 0,
        "flags": ["FLAMMABLE_ASH", "NOITEM", "SUPPORTS_ROOF", "TREE", "REDUCE_SCENT"],
        "transforms_into": "t_tree_cherry_harvested",
        "examine_action": "harvest_ter_nectar",
        "harvest_by_season" : [
            { "seasons": [ "summer" ], "entries": [ { "drop": "cherries", "base_num": [ 2, 5 ], "scaled_num": [ 0, 0.5 ] } ] }
        ],
        "bash": {
            "str_min": 80, "str_max": 180,
            "sound": "crunch!",
            "sound_fail": "whack!",
            "ter_set": "t_dirt",
            "items": [
                { "item": "stick", "count": [3, 10] },
                { "item": "splinter", "count": [10, 25] }
            ]
        }
    },{
        "type" : "terrain",
        "id" : "t_tree_cherry_harvested",
        "name": "cherry tree",
        "symbol": "7",
        "color": [ "light_green", "light_green", "light_green", "brown" ], "//": "barren in winter, no fruits anymore",
        "move_cost": 0,
        "flags": ["FLAMMABLE_ASH", "NOITEM", "SUPPORTS_ROOF", "TREE", "REDUCE_SCENT", "HARVESTED"],
        "examine_action": "harvested_plant",
        "transforms_into": "t_tree_cherry",
        "bash": {
            "str_min": 80, "str_max": 180,
            "sound": "crunch!",
            "sound_fail": "whack!",
            "ter_set": "t_dirt",
            "items": [
                { "item": "stick", "count": [3, 10] },
                { "item": "splinter", "count": [10, 25] }
            ]
        }
    },{
        "type" : "terrain",
        "id" : "t_tree_peach",
        "name": "peach tree",
        "symbol": "7",
        "color": [ "light_green", "ltred_green", "light_green", "brown" ], "//": "barren in winter, fruits in summer",
        "move_cost": 0,
        "flags": ["FLAMMABLE_ASH", "NOITEM", "SUPPORTS_ROOF", "TREE", "REDUCE_SCENT"],
        "transforms_into": "t_tree_peach_harvested",
        "examine_action": "harvest_ter_nectar",
        "harvest_by_season" : [
            { "seasons": [ "summer" ], "entries": [ { "drop": "peach", "base_num": [ 2, 5 ], "scaled_num": [ 0, 0.5 ] } ] }
        ],
        "bash": {
            "str_min": 80, "str_max": 180,
            "sound": "crunch!",
            "sound_fail": "whack!",
            "ter_set": "t_dirt",
            "items": [
                { "item": "stick", "count": [3, 10] },
                { "item": "splinter", "count": [10, 25] }
            ]
        }
    },{
        "type" : "terrain",
        "id" : "t_tree_peach_harvested",
        "name": "peach tree",
        "symbol": "7",
        "color": [ "light_green", "light_green", "light_green", "brown" ], "//": "barren in winter, no fruits anymore",
        "move_cost": 0,
        "flags": ["FLAMMABLE_ASH", "NOITEM", "SUPPORTS_ROOF", "TREE", "REDUCE_SCENT", "HARVESTED"],
        "examine_action": "harvested_plant",
        "transforms_into": "t_tree_peach",
        "bash": {
            "str_min": 80, "str_max": 180,
            "sound": "crunch!",
            "sound_fail": "whack!",
            "ter_set": "t_dirt",
            "items": [
                { "item": "stick", "count": [3, 10] },
                { "item": "splinter", "count": [10, 25] }
            ]
        }
    },{
        "type" : "terrain",
        "id" : "t_tree_apricot",
        "name": "apricot tree",
        "symbol": "7",
        "color": [ "light_green", "ltred_green", "light_green", "brown" ], "//": "barren in winter, fruits in summer",
        "move_cost": 0,
        "flags": ["FLAMMABLE_ASH", "NOITEM", "SUPPORTS_ROOF", "TREE", "REDUCE_SCENT"],
        "transforms_into": "t_tree_apricot_harvested",
        "examine_action": "harvest_ter_nectar",
        "harvest_by_season" : [
            { "seasons": [ "summer" ], "entries": [ { "drop": "apricot", "base_num": [ 2, 5 ], "scaled_num": [ 0, 0.5 ] } ] }
        ],
        "bash": {
            "str_min": 80, "str_max": 180,
            "sound": "crunch!",
            "sound_fail": "whack!",
            "ter_set": "t_dirt",
            "items": [
                { "item": "stick", "count": [3, 10] },
                { "item": "splinter", "count": [10, 25] }
            ]
        }
    },{
        "type" : "terrain",
        "id" : "t_tree_apricot_harvested",
        "name": "apricot tree",
        "symbol": "7",
        "color": [ "light_green", "light_green", "light_green", "brown" ], "//": "barren in winter, no fruits anymore",
        "move_cost": 0,
        "flags": ["FLAMMABLE_ASH", "NOITEM", "SUPPORTS_ROOF", "TREE", "REDUCE_SCENT", "HARVESTED"],
        "examine_action": "harvested_plant",
        "transforms_into": "t_tree_apricot",
        "bash": {
            "str_min": 80, "str_max": 180,
            "sound": "crunch!",
            "sound_fail": "whack!",
            "ter_set": "t_dirt",
            "items": [
                { "item": "stick", "count": [3, 10] },
                { "item": "splinter", "count": [10, 25] }
            ]
        }
    },{
        "type" : "terrain",
        "id" : "t_tree_plum",
        "name": "plum tree",
        "symbol": "7",
        "color": [ "light_green", "magenta_green", "light_green", "brown" ], "//": "barren in winter, fruits in summer",
        "move_cost": 0,
        "flags": ["FLAMMABLE_ASH", "NOITEM", "SUPPORTS_ROOF", "TREE", "REDUCE_SCENT"],
        "transforms_into": "t_tree_plum_harvested",
        "examine_action": "harvest_ter_nectar",
        "harvest_by_season" : [
            { "seasons": [ "summer" ], "entries": [ { "drop": "plums", "base_num": [ 2, 5 ], "scaled_num": [ 0, 0.5 ] } ] }
        ],
        "bash": {
            "str_min": 80, "str_max": 180,
            "sound": "crunch!",
            "sound_fail": "whack!",
            "ter_set": "t_dirt",
            "items": [
                { "item": "stick", "count": [3, 10] },
                { "item": "splinter", "count": [10, 25] }
            ]
        }
    },{
        "type" : "terrain",
        "id" : "t_tree_plum_harvested",
        "name": "plum tree",
        "symbol": "7",
        "color": [ "light_green", "light_green", "light_green", "brown" ], "//": "barren in winter, no fruits anymore",
        "move_cost": 0,
        "flags": ["FLAMMABLE_ASH", "NOITEM", "SUPPORTS_ROOF", "TREE", "REDUCE_SCENT", "HARVESTED"],
        "examine_action": "harvested_plant",
        "transforms_into": "t_tree_plum",
        "bash": {
            "str_min": 80, "str_max": 180,
            "sound": "crunch!",
            "sound_fail": "whack!",
            "ter_set": "t_dirt",
            "items": [
                { "item": "stick", "count": [3, 10] },
                { "item": "splinter", "count": [10, 25] }
            ]
        }
    },{
        "type" : "terrain",
        "id" : "t_tree_pine",
        "name": "pine tree",
        "symbol": "4",
        "color": "green",
        "move_cost": 0,
        "flags": ["FLAMMABLE_ASH", "NOITEM", "SUPPORTS_ROOF", "TREE", "REDUCE_SCENT"],
        "transforms_into": "t_tree_deadpine",
        "examine_action": "harvest_ter",
        "harvest_by_season" : [
            { "seasons": [ "spring", "summer", "autumn", "winter" ], "entries": [ { "drop": "pine_bough", "base_num": [ 2, 8 ] }, { "drop": "pinecone", "base_num": [ 1, 4 ] } ] }
        ],
        "bash": {
            "str_min": 80, "str_max": 180,
            "sound": "crunch!",
            "sound_fail": "whack!",
            "ter_set": "t_dirt",
            "items": [
                { "item": "stick", "count": [3, 10] },
                { "item": "splinter", "count": [10, 25] }
            ]
        }
    },{
        "type" : "terrain",
        "id" : "t_tree_deadpine",
        "name": "dead pine tree",
        "symbol": "4",
        "color": "brown",
        "move_cost": 0,
        "flags": ["FLAMMABLE_ASH", "NOITEM", "SUPPORTS_ROOF", "TREE", "REDUCE_SCENT"],
        "bash": {
            "str_min": 60, "str_max": 120,
            "sound": "crunch!",
            "sound_fail": "whack!",
            "ter_set": "t_dirt",
            "items": [
                { "item": "stick", "count": [3, 10] },
                { "item": "splinter", "count": [10, 25] }
            ]
        }
    },{
        "type" : "terrain",
        "id" : "t_tree_birch",
        "name": "birch tree",
        "symbol": "7",
        "color": [ "ltgreen", "ltgreen", "ltgreen", "brown" ], "//": "barren in winter, harvestable all year round",
        "move_cost": 0,
        "flags": ["FLAMMABLE_ASH", "NOITEM", "SUPPORTS_ROOF", "TREE", "REDUCE_SCENT"],
        "examine_action": "harvest_ter",
        "transforms_into": "t_tree_birch_harvested",
        "harvest_by_season" : [
            { "seasons": [ "spring", "summer", "autumn", "winter" ], "entries": [ { "drop": "birchbark", "base_num": [ 1, 2 ] } ] }
        ],
        "bash": {
            "str_min": 80, "str_max": 180,
            "sound": "crunch!",
            "sound_fail": "whack!",
            "ter_set": "t_dirt",
            "items": [
                { "item": "stick", "count": [3, 10] },
                { "item": "splinter", "count": [10, 25] }
            ]
        }
    },{
        "type" : "terrain",
        "id" : "t_tree_birch_harvested",
        "name": "birch tree",
        "symbol": "7",
        "color": "green", "//": "dead, not harvestable",
        "move_cost": 0,
        "flags": ["FLAMMABLE_ASH", "NOITEM", "SUPPORTS_ROOF", "TREE", "REDUCE_SCENT"],
        "bash": {
            "str_min": 80, "str_max": 180,
            "sound": "crunch!",
            "sound_fail": "whack!",
            "ter_set": "t_dirt",
            "items": [
                { "item": "stick", "count": [3, 10] },
                { "item": "splinter", "count": [10, 25] }
            ]
        }
    },{
        "type" : "terrain",
        "id" : "t_tree_willow",
        "name": "willow tree",
        "symbol": "4",
        "color": [ "ltgreen", "ltgreen", "ltgreen", "brown" ], "//": "barren in winter, harvestable all year round",
        "move_cost": 0,
        "flags": ["FLAMMABLE_ASH", "NOITEM", "SUPPORTS_ROOF", "TREE", "REDUCE_SCENT"],
        "examine_action": "harvest_ter",
        "transforms_into": "t_tree_willow_harvested",
        "harvest_by_season" : [
            { "seasons": [ "spring", "summer", "autumn", "winter" ], "entries": [ { "drop": "willowbark", "base_num": [ 1, 2 ] } ] }
        ],
        "bash": {
            "str_min": 80, "str_max": 180,
            "sound": "crunch!",
            "sound_fail": "whack!",
            "ter_set": "t_dirt",
            "items": [
                { "item": "stick", "count": [3, 10] },
                { "item": "splinter", "count": [10, 25] }
            ]
        }
    },{
        "type" : "terrain",
        "id" : "t_tree_willow_harvested",
        "name": "willow tree",
        "symbol": "4",
        "color": [ "brown", "brown", "brown", "brown" ], "//": "barren in winter, not harvestable",
        "move_cost": 0,
        "flags": ["FLAMMABLE_ASH", "NOITEM", "SUPPORTS_ROOF", "TREE", "REDUCE_SCENT"],
        "bash": {
            "str_min": 80, "str_max": 180,
            "sound": "crunch!",
            "sound_fail": "whack!",
            "ter_set": "t_dirt",
            "items": [
                { "item": "stick", "count": [3, 10] },
                { "item": "splinter", "count": [10, 25] }
            ]
        }
    },{
        "type" : "terrain",
        "id" : "t_tree_maple",
        "name": "maple tree",
        "symbol": "7",
        "color": [ "red", "light_green", "light_green", "red" ],
        "move_cost": 0,
        "flags": [ "FLAMMABLE_ASH", "NOITEM", "SUPPORTS_ROOF", "TREE", "REDUCE_SCENT" ],
        "examine_action": "tree_maple",
        "bash": {
            "str_min": 80, "str_max": 180,
            "sound": "crunch!",
            "sound_fail": "whack!",
            "ter_set": "t_dirt",
            "items": [
                { "item": "stick", "count": [3, 10] },
                { "item": "splinter", "count": [10, 25] }
            ]
        }
    },{
        "type" : "terrain",
        "id" : "t_tree_maple_tapped",
        "name": "maple tree",
        "symbol": "7",
        "color": [ "red", "light_green", "light_green", "red" ],
        "move_cost": 0,
        "flags": [ "FLAMMABLE_ASH", "SEALED", "PLACE_ITEM", "SUPPORTS_ROOF", "TREE", "REDUCE_SCENT", "LIQUIDCONT" ],
        "examine_action": "tree_maple_tapped",
        "bash": {
            "str_min": 80, "str_max": 180,
            "sound": "crunch!",
            "sound_fail": "whack!",
            "ter_set": "t_dirt",
            "items": [
                { "item": "stick", "count": [3, 10] },
                { "item": "splinter", "count": [10, 25] }
            ]
        }
    },{
        "type" : "terrain",
        "id" : "t_tree_hickory",
        "name": "hickory tree",
        "symbol": "7",
        "color": [ "light_green", "light_green", "brown_green", "brown" ], "//": "barren in winter, harvestable in autum",
        "move_cost": 0,
        "flags": ["FLAMMABLE_ASH", "NOITEM", "SUPPORTS_ROOF", "TREE", "REDUCE_SCENT"],
        "examine_action": "tree_hickory",
        "harvest_by_season" : [
            { "seasons": [ "autumn" ], "entries": [ { "drop": "hickory_nut", "base_num": [ 2, 5 ], "scaled_num": [ 0, 0.5 ] } ] }
        ],
        "transforms_into": "t_tree_hickory_harvested",
        "bash": {
            "str_min": 80, "str_max": 180,
            "sound": "crunch!",
            "sound_fail": "whack!",
            "ter_set": "t_dirt",
            "items": [
                { "item": "stick", "count": [3, 10] },
                { "item": "splinter", "count": [10, 25] }
            ]
        }
    },{
        "type" : "terrain",
        "id" : "t_tree_hickory_harvested",
        "name": "hickory tree",
        "symbol": "7",
        "color": [ "light_green", "light_green", "light_green", "brown" ], "//": "barren in winter, kind of harvestable",
        "move_cost": 0,
        "flags": ["FLAMMABLE_ASH", "NOITEM", "SUPPORTS_ROOF", "TREE", "REDUCE_SCENT", "HARVESTED"],
        "examine_action": "tree_hickory",
        "transforms_into": "t_tree_hickory",
        "bash": {
            "str_min": 80, "str_max": 180,
            "sound": "crunch!",
            "sound_fail": "whack!",
            "ter_set": "t_dirt",
            "items": [
                { "item": "stick", "count": [3, 10] },
                { "item": "splinter", "count": [10, 25] }
            ]
        }
    },{
        "type" : "terrain",
        "id" : "t_tree_hickory_dead",
        "name": "dead hickory tree",
        "symbol": "7",
        "color": "green", "//": "dead, not usable at all",
        "move_cost": 0,
        "flags": ["FLAMMABLE_ASH", "NOITEM", "SUPPORTS_ROOF", "TREE", "REDUCE_SCENT"],
        "bash": {
            "str_min": 60, "str_max": 120,
            "sound": "crunch!",
            "sound_fail": "whack!",
            "ter_set": "t_dirt",
            "items": [
                { "item": "stick", "count": [3, 10] },
                { "item": "splinter", "count": [10, 25] }
            ]
        }
    },{
        "type" : "terrain",
        "id" : "t_underbrush",
        "name": "underbrush",
        "description": "Small plants and shrubs that decorate the forest.  An observant forager could obtain edible plants, acorns, eggs, and mushrooms from it.",
        "symbol": "#",
        "color": "ltgreen",
        "move_cost": 6,
        "flags": [
            "TRANSPARENT", "DIGGABLE", "CONTAINER", "FLAMMABLE_ASH", "THIN_OBSTACLE", "PLACE_ITEM",
            "SHRUB", "SHORT"
        ],
        "examine_action": "shrub_wildveggies",
        "bash": {
            "str_min": 4, "str_max": 30,
            "sound": "crunch.",
            "sound_fail": "brush.",
            "ter_set": "t_dirt",
            "items": [
                { "item": "withered", "prob": 50, "count": [1, 2] }
            ]
        }
    },{
        "type" : "terrain",
        "id" : "t_underbrush_harvested_spring",
        "name": "underbrush",
        "symbol": "#",
        "color": "green",
        "move_cost": 6,
        "flags": ["TRANSPARENT", "DIGGABLE", "CONTAINER", "FLAMMABLE_ASH", "THIN_OBSTACLE", "PLACE_ITEM", "SHRUB", "SHORT", "HARVESTED"],
        "harvest_season": "SPRING",
        "transforms_into": "t_underbrush",
        "bash": {
            "str_min": 4, "str_max": 30,
            "sound": "crunch.",
            "sound_fail": "brush.",
            "ter_set": "t_dirt",
            "items": [
                { "item": "withered", "prob": 50, "count": [1, 2] }
            ]
        }
    },{
        "type" : "terrain",
        "id" : "t_underbrush_harvested_summer",
        "name": "underbrush",
        "symbol": "#",
        "color": "green",
        "move_cost": 6,
        "flags": ["TRANSPARENT", "DIGGABLE", "CONTAINER", "FLAMMABLE_ASH", "THIN_OBSTACLE", "PLACE_ITEM", "SHRUB", "SHORT", "HARVESTED"],
        "harvest_season": "SUMMER",
        "transforms_into": "t_underbrush",
        "bash": {
            "str_min": 4, "str_max": 30,
            "sound": "crunch.",
            "sound_fail": "brush.",
            "ter_set": "t_dirt",
            "items": [
                { "item": "withered", "prob": 50, "count": [1, 2] }
            ]
        }
    },{
        "type" : "terrain",
        "id" : "t_underbrush_harvested_autumn",
        "name": "underbrush",
        "symbol": "#",
        "color": "green",
        "move_cost": 6,
        "flags": ["TRANSPARENT", "DIGGABLE", "CONTAINER", "FLAMMABLE_ASH", "THIN_OBSTACLE", "PLACE_ITEM", "SHRUB", "SHORT", "HARVESTED"],
        "harvest_season": "AUTUMN",
        "transforms_into": "t_underbrush",
        "bash": {
            "str_min": 4, "str_max": 30,
            "sound": "crunch.",
            "sound_fail": "brush.",
            "ter_set": "t_dirt",
            "items": [
                { "item": "withered", "prob": 50, "count": [1, 2] }
            ]
        }
    },{
        "type" : "terrain",
        "id" : "t_underbrush_harvested_winter",
        "name": "underbrush",
        "symbol": "#",
        "color": "green",
        "move_cost": 6,
        "flags": ["TRANSPARENT", "DIGGABLE", "CONTAINER", "FLAMMABLE_ASH", "THIN_OBSTACLE", "PLACE_ITEM", "SHRUB", "SHORT", "HARVESTED"],
        "harvest_season": "WINTER",
        "transforms_into": "t_underbrush",
        "bash": {
            "str_min": 4, "str_max": 30,
            "sound": "crunch.",
            "sound_fail": "brush.",
            "ter_set": "t_dirt",
            "items": [
                { "item": "withered", "prob": 50, "count": [1, 2] }
            ]
        }
    },{
        "type" : "terrain",
        "id" : "t_shrub",
        "name": "shrub",
        "symbol": "#",
        "color": "green",
        "move_cost": 8,
        "flags": [
            "TRANSPARENT", "CONTAINER", "FLAMMABLE_ASH", "THIN_OBSTACLE", "PLACE_ITEM",
            "SHRUB", "SHORT"
        ],
        "bash": {
            "str_min": 4, "str_max": 30,
            "sound": "crunch.",
            "sound_fail": "brush.",
            "ter_set": "t_dirt",
            "items": [
                { "item": "withered", "prob": 50, "count": [1, 2] }
            ]
        }
    },{
        "type" : "terrain",
        "id" : "t_shrub_blueberry",
        "name": "blueberry bush",
        "symbol": "#",
        "color": "ltblue_green",
        "move_cost": 8,
        "flags": ["TRANSPARENT", "CONTAINER", "FLAMMABLE_ASH", "THIN_OBSTACLE", "SHRUB", "SHORT"],
        "transforms_into": "t_shrub_blueberry_harvested",
        "examine_action": "harvest_ter_nectar",
        "harvest_by_season" : [
            { "seasons": [ "summer" ], "entries": [ { "drop": "blueberries", "base_num": [ 2, 5 ], "scaled_num": [ 0, 0.5 ] }, { "drop": "seed_blueberries", "base_num": [ 1, 2 ], "scaled_num": [ 0, 0.25 ] } ] }
        ],
        "bash": {
            "str_min": 4, "str_max": 60,
            "sound": "crunch.",
            "sound_fail": "brush.",
            "ter_set": "t_dirt",
            "items": [
                { "item": "withered", "prob": 50, "count": [1, 2] }
            ]
        }
    },{
        "type" : "terrain",
        "id" : "t_shrub_blueberry_harvested",
        "name": "blueberry bush",
        "symbol": "#",
        "color": "blue_green",
        "move_cost": 8,
        "flags": ["TRANSPARENT", "CONTAINER", "FLAMMABLE_ASH", "THIN_OBSTACLE", "SHRUB", "SHORT", "HARVESTED"],
        "transforms_into": "t_shrub_blueberry",
        "examine_action": "harvested_plant",
        "bash": {
            "str_min": 4, "str_max": 60,
            "sound": "crunch.",
            "sound_fail": "brush.",
            "ter_set": "t_dirt",
            "items": [
                { "item": "withered", "prob": 50, "count": [1, 2] }
            ]
        }
    },{
        "type" : "terrain",
        "id" : "t_shrub_strawberry",
        "name": "strawberry bush",
        "symbol": "#",
        "color": "ltred_green",
        "move_cost": 8,
        "flags": ["TRANSPARENT", "CONTAINER", "FLAMMABLE_ASH", "THIN_OBSTACLE", "SHRUB", "SHORT"],
        "transforms_into": "t_shrub_strawberry_harvested",
        "examine_action": "harvest_ter_nectar",
        "harvest_by_season" : [
            { "seasons": [ "summer" ], "entries": [ { "drop": "strawberries", "base_num": [ 2, 5 ], "scaled_num": [ 0, 0.5 ] }, { "drop": "seed_strawberries", "base_num": [ 1, 2 ], "scaled_num": [ 0, 0.25 ] } ] }
        ],
        "bash": {
            "str_min": 4, "str_max": 60,
            "sound": "crunch.",
            "sound_fail": "brush.",
            "ter_set": "t_dirt",
            "items": [
                { "item": "withered", "prob": 50, "count": [1, 2] }
            ]
        }
    },{
        "type" : "terrain",
        "id" : "t_shrub_strawberry_harvested",
        "name": "strawberry bush",
        "symbol": "#",
        "color": "red_green",
        "move_cost": 8,
        "flags": ["TRANSPARENT", "CONTAINER", "FLAMMABLE_ASH", "THIN_OBSTACLE", "SHRUB", "SHORT", "HARVESTED"],
        "transforms_into": "t_shrub_strawberry",
        "examine_action": "harvested_plant",
        "bash": {
            "str_min": 4, "str_max": 60,
            "sound": "crunch.",
            "sound_fail": "brush.",
            "ter_set": "t_dirt",
            "items": [
                { "item": "withered", "prob": 50, "count": [1, 2] }
            ]
        }
    },{
        "type" : "terrain",
        "id" : "t_trunk",
        "name": "tree trunk",
        "symbol": "1",
        "color": "brown",
        "move_cost": 4,
        "flags": ["TRANSPARENT", "FLAMMABLE_ASH", "DIGGABLE", "REDUCE_SCENT", "MOUNTABLE", "SHORT"],
        "bash": {
            "str_min": 80, "str_max": 180,
            "sound": "crunch!",
            "sound_fail": "whack!",
            "ter_set": "t_dirt",
            "items": [
                { "item": "splinter", "count": [5, 15] }
            ]
        }
    },{
        "type" : "terrain",
        "id" : "t_root_wall",
        "name": "root wall",
        "symbol": "#",
        "color": "brown",
        "move_cost": 0,
        "roof": "t_dirt",
        "flags": ["NOITEM", "SUPPORTS_ROOF", "WALL"],
        "bash": {
            "str_min": 12, "str_max": 150,
            "sound": "crunch!",
            "sound_fail": "whump!",
            "ter_set": "t_null",
            "items": [
                { "item": "splinter", "count": [2, 5] }
            ]
        }
    },{
        "type" : "terrain",
        "id" : "t_wax",
        "name": "wax wall",
        "symbol": "#",
        "color": "yellow",
        "move_cost": 0,
        "roof": "t_floor_wax",
        "flags": ["FLAMMABLE_ASH", "NOITEM", "SUPPORTS_ROOF", "PLACE_ITEM", "WALL"],
        "bash": {
            "str_min": 12, "str_max": 150,
            "sound": "crunch!",
            "sound_fail": "whump!",
            "ter_set": "t_floor_wax",
            "items": [
                { "item": "wax", "count": [3, 5] }
            ]
        }
    },{
        "type" : "terrain",
        "id" : "t_floor_wax",
        "name": "wax floor",
        "symbol": ".",
        "color": "yellow",
        "move_cost": 2,
        "flags": ["TRANSPARENT", "FLAMMABLE_HARD", "INDOORS", "FLAT"]
    },{
        "type" : "terrain",
        "id" : "t_fence_v",
        "name": "picket fence",
        "symbol": "LINE_OXOX",
        "color": "brown",
        "move_cost": 3,
        "flags": [
            "TRANSPARENT", "DIGGABLE", "FLAMMABLE_ASH", "NOITEM", "THIN_OBSTACLE", "REDUCE_SCENT",
            "MOUNTABLE", "SHORT", "AUTO_WALL_SYMBOL" ],
        "connects_to": "WOODFENCE",
        "bash": {
            "str_min": 4, "str_max": 20,
            "sound": "crack.",
            "sound_fail": "wham.",
            "ter_set": "t_null",
            "items": [
                { "item": "2x4", "count": [1, 3] },
                { "item": "nail", "charges": [2, 6] },
                { "item": "splinter", "count": 1 }
            ]
        }
    },{
        "type" : "terrain",
        "id" : "t_fence_h",
        "name": "picket fence",
        "symbol": "LINE_OXOX",
        "color": "brown",
        "move_cost": 3,
        "flags": [
            "TRANSPARENT", "DIGGABLE", "FLAMMABLE_ASH", "NOITEM", "THIN_OBSTACLE", "REDUCE_SCENT",
            "MOUNTABLE", "SHORT", "AUTO_WALL_SYMBOL" ],
        "connects_to": "WOODFENCE",
        "bash": {
            "str_min": 4, "str_max": 20,
            "sound": "crack.",
            "sound_fail": "wham.",
            "ter_set": "t_null",
            "items": [
                { "item": "2x4", "count": [1, 3] },
                { "item": "nail", "charges": [2, 6] },
                { "item": "splinter", "count": 1 }
            ]
        }
    },{
        "type" : "terrain",
        "id" : "t_chainfence_v",
        "name": "chain link fence",
        "symbol": "LINE_OXOX",
        "color": "cyan",
        "move_cost": 0,
        "flags": [
            "TRANSPARENT", "NOITEM", "THIN_OBSTACLE", "SUPPORTS_ROOF", "PERMEABLE", "UNSTABLE", "CLIMBABLE", "AUTO_WALL_SYMBOL" ],
        "connects_to": "CHAINFENCE",
        "examine_action": "chainfence",
        "bash": {
            "str_min": 10, "str_max": 150,
            "sound": "metal screeching!",
            "sound_fail": "clang!",
            "ter_set": "t_chainfence_posts",
            "items": [
                { "item": "wire", "count": [8, 15] }
            ]
        }
    },{
        "type" : "terrain",
        "id" : "t_chainfence_h",
        "name": "chain link fence",
        "symbol": "LINE_OXOX",
        "color": "cyan",
        "move_cost": 0,
        "flags": [
            "TRANSPARENT", "NOITEM", "THIN_OBSTACLE", "SUPPORTS_ROOF", "PERMEABLE", "UNSTABLE", "CLIMBABLE", "AUTO_WALL_SYMBOL" ],
        "connects_to": "CHAINFENCE",
        "examine_action": "chainfence",
        "bash": {
            "str_min": 10, "str_max": 150,
            "sound": "metal screeching!",
            "sound_fail": "clang!",
            "ter_set": "t_chainfence_posts",
            "items": [
                { "item": "wire", "count": [8, 15] }
            ]
        }
    },{
        "type" : "terrain",
        "id" : "t_chainfence_posts",
        "name": "metal post",
        "symbol": "#",
        "color": "cyan",
        "move_cost": 2,
        "flags": ["TRANSPARENT", "THIN_OBSTACLE"],
        "bash": {
            "str_min": 8, "str_max": 30,
            "sound": "metal screeching!",
            "sound_fail": "clang!",
            "ter_set": "t_null",
            "items": [
                { "item": "pipe", "count": [1, 4] },
                { "item": "scrap", "count": [3, 6] }
            ]
        }
    },{
        "type" : "terrain",
        "id" : "t_fence_post",
        "name": "fence post",
        "symbol": "#",
        "color": "brown",
        "move_cost": 2,
        "flags": ["TRANSPARENT", "THIN_OBSTACLE", "SHORT"],
        "examine_action": "fence_post",
        "bash": {
            "str_min": 8, "str_max": 20,
            "sound": "crack.",
            "sound_fail": "whump.",
            "ter_set": "t_null",
            "items": [
                { "item": "pointy_stick", "count": [0, 2] }
            ]
        }
    },{
        "type" : "terrain",
        "id" : "t_fence_wire",
        "name": "wire fence",
        "symbol": "$",
        "color": "blue",
        "move_cost": 4,
        "flags": ["TRANSPARENT", "THIN_OBSTACLE", "SHORT"],
        "examine_action": "remove_fence_wire",
        "bash": {
            "str_min": 8, "str_max": 20,
            "sound": "crack.",
            "sound_fail": "whump.",
            "ter_set": "t_null",
            "items": [
                { "item": "pointy_stick", "count": [0, 2] },
                { "item": "wire", "count": [0, 2] }
            ]
        }
    },{
        "type" : "terrain",
        "id" : "t_fence_barbed",
        "name": "barbed wire fence",
        "symbol": "$",
        "color": "blue",
        "move_cost": 4,
        "flags": ["TRANSPARENT", "SHARP", "THIN_OBSTACLE", "SHORT"],
        "examine_action": "remove_fence_barbed",
        "bash": {
            "str_min": 8, "str_max": 20,
            "sound": "crack.",
            "sound_fail": "whump.",
            "ter_set": "t_null",
            "items": [
                { "item": "pointy_stick", "count": [0, 2] },
                { "item": "wire_barbed", "count": [0, 2] }
            ]
        }
    },{
        "type" : "terrain",
        "id" : "t_fence_rope",
        "name": "rope fence",
        "symbol": "$",
        "color": "brown",
        "move_cost": 3,
        "flags": ["TRANSPARENT", "THIN_OBSTACLE"],
        "examine_action": "remove_fence_rope",
        "bash": {
            "str_min": 8, "str_max": 20,
            "sound": "crack.",
            "sound_fail": "whump.",
            "ter_set": "t_null",
            "items": [
                { "item": "pointy_stick", "count": [0, 2] },
                { "item": "rope_6", "prob": 50 },
                { "item": "string_36", "count": [2, 5] }
            ]
        }
    },{
        "type" : "terrain",
        "id" : "t_railing_v",
        "name": "railing",
        "symbol": "LINE_OXOX",
        "color": "yellow",
        "move_cost": 3,
        "flags": ["TRANSPARENT", "NOITEM", "THIN_OBSTACLE", "MOUNTABLE", "SHORT", "AUTO_WALL_SYMBOL" ],
        "connects_to": "RAILING",
        "bash": {
            "str_min": 20, "str_max": 80,
            "sound": "crack!",
            "sound_fail": "whump.",
            "ter_set": "t_floor",
            "items": [
                { "item": "2x4", "prob": 50 },
                { "item": "nail", "charges": [2, 6] },
                { "item": "scrap", "count": [1, 3] },
                { "item": "splinter", "count": [1, 3] }
            ]
        }
    },{
        "type" : "terrain",
        "id" : "t_railing_h",
        "name": "railing",
        "symbol": "LINE_OXOX",
        "color": "yellow",
        "move_cost": 3,
        "flags": ["TRANSPARENT", "NOITEM", "THIN_OBSTACLE", "MOUNTABLE", "SHORT", "AUTO_WALL_SYMBOL" ],
        "connects_to": "RAILING",
        "bash": {
            "str_min": 20, "str_max": 80,
            "sound": "crack!",
            "sound_fail": "whump.",
            "ter_set": "t_floor",
            "items": [
                { "item": "2x4", "prob": 50 },
                { "item": "nail", "charges": [2, 6] },
                { "item": "scrap", "count": [1, 3] },
                { "item": "splinter", "count": [1, 3] }
            ]
        }
    },{
        "type" : "terrain",
        "id" : "t_marloss",
        "name": "marloss bush",
        "symbol": "#",
        "color": "dkgray",
        "move_cost": 8,
        "flags": ["TRANSPARENT", "FLAMMABLE_ASH", "FUNGUS", "SHRUB", "SHORT"],
        "examine_action": "shrub_marloss",
        "bash": {
            "str_min": 4, "str_max": 60,
            "sound": "crunch.",
            "sound_fail": "poof!",
            "ter_set": "t_fungus"
        }
    },{
        "type" : "terrain",
        "id" : "t_fungus",
        "name": "fungal bed",
        "symbol": ".",
        "color": "ltgray",
        "move_cost": 3,
        "flags": ["TRANSPARENT", "FLAMMABLE_ASH", "DIGGABLE", "FUNGUS", "NOCOLLIDE"],
        "bash": {
            "sound": "smash", "//": "muffled because fungus",
            "ter_set": "t_null",
            "str_min": 20,
            "str_max": 400,
            "str_min_supported": 50
        }
    },{
        "type" : "terrain",
        "id" : "t_fungus_floor_in",
        "name": "fungal floor",
        "//": "roofed",
        "symbol": ".",
        "color": "ltgray",
        "move_cost": 2,
        "flags": [
            "TRANSPARENT", "FLAMMABLE_ASH", "SUPPORTS_ROOF", "COLLAPSES", "INDOORS", "FLAT", "FUNGUS"
        ],
        "bash": {
            "sound": "smash",
            "ter_set": "t_null",
            "str_min": 20,
            "str_max": 400,
            "str_min_supported": 50
        }
    },{
        "type" : "terrain",
        "id" : "t_fungus_floor_sup",
        "name": "fungal floor",
        "//": "supports",
        "symbol": ".",
        "color": "ltgray",
        "move_cost": 2,
        "flags": ["TRANSPARENT", "FLAMMABLE_ASH", "SUPPORTS_ROOF", "FLAT", "FUNGUS"],
        "bash": {
            "sound": "smash",
            "ter_set": "t_null",
            "str_min": 20,
            "str_max": 400,
            "str_min_supported": 50
        }
    },{
        "type" : "terrain",
        "id" : "t_fungus_floor_out",
        "name": "fungal floor",
        "//": "outside",
        "symbol": ".",
        "color": "ltgray",
        "move_cost": 2,
        "flags": ["TRANSPARENT", "FLAMMABLE_ASH", "FLAT", "FUNGUS"],
        "bash": {
            "sound": "SMASH!!",
            "ter_set": "t_null",
            "str_min": 20,
            "str_max": 400,
            "str_min_supported": 50
        }
    },{
        "type" : "terrain",
        "id" : "t_fungus_wall",
        "aliases" : [
            "t_fungus_wall_h",
            "t_fungus_wall_v"
        ],
        "name": "fungal wall",
        "symbol": "O",
        "color": "dkgray",
        "move_cost": 0,
        "flags": ["FLAMMABLE_ASH", "NOITEM", "SUPPORTS_ROOF", "FUNGUS", "WALL"],
        "bash": {
            "str_min": 30, "str_max": 180,
            "sound": "crunch!",
            "sound_fail": "poof!",
            "ter_set": "t_fungus"
        }
    },{
        "type" : "terrain",
        "id" : "t_fungus_wall_transformed",
        "name": "fungal wall",
        "symbol": "LINE_OXOX",
        "color": "dkgray",
        "move_cost": 0,
        "flags": ["FLAMMABLE_ASH", "NOITEM", "SUPPORTS_ROOF", "FUNGUS", "WALL", "AUTO_WALL_SYMBOL"],
        "bash": {
            "str_min": 30, "str_max": 180,
            "sound": "crunch!",
            "sound_fail": "poof!",
            "ter_set": "t_fungus"
        }
    },{
        "type" : "terrain",
        "id" : "t_fungus_mound",
        "name": "fungal mound",
        "symbol": "#",
        "color": "ltgray",
        "move_cost": 4,
        "flags": ["TRANSPARENT", "THIN_OBSTACLE", "FLAMMABLE_ASH", "FUNGUS", "MOUNTABLE"],
        "bash": {
            "str_min": 10, "str_max": 70,
            "sound": "crunch!",
            "sound_fail": "poof!",
            "ter_set": "t_fungus"
        }
    },{
        "type" : "terrain",
        "id" : "t_shrub_fungal",
        "name": "fungal shrub",
        "symbol": "#",
        "color": "dkgray",
        "move_cost": 8,
        "flags": [
            "TRANSPARENT", "CONTAINER", "FLAMMABLE_ASH", "THIN_OBSTACLE", "PLACE_ITEM", "SHRUB",
            "FUNGUS", "SHORT"
        ],
        "bash": {
            "str_min": 4, "str_max": 60,
            "sound": "crunch.",
            "sound_fail": "poof!",
            "ter_set": "t_fungus"
        }
    },{
        "type" : "terrain",
        "id" : "t_tree_fungal",
        "name": "fungal tree",
        "symbol": "7",
        "color": "dkgray",
        "move_cost": 0,
        "flags": ["FLAMMABLE_ASH", "NOITEM", "FUNGUS", "TREE", "REDUCE_SCENT"],
        "bash": {
            "str_min": 40, "str_max": 180,
            "sound": "crunch!",
            "sound_fail": "poof!",
            "ter_set": "t_fungus"
        }
    },{
        "type" : "terrain",
        "id" : "t_tree_fungal_young",
        "name": "young fungal tree",
        "symbol": "1",
        "color": "dkgray",
        "move_cost": 4,
        "flags": ["TRANSPARENT", "FLAMMABLE_ASH", "NOITEM", "FUNGUS", "YOUNG", "REDUCE_SCENT"],
        "bash": {
            "str_min": 4, "str_max": 50,
            "sound": "crunch!",
            "sound_fail": "poof!",
            "ter_set": "t_fungus"
        }
    },{
        "type" : "terrain",
        "id" : "t_marloss_tree",
        "name": "marloss tree",
        "symbol": "7",
        "color": "dkgray",
        "move_cost": 0,
        "flags": ["FLAMMABLE_ASH", "NOITEM", "FUNGUS", "TREE", "REDUCE_SCENT"],
        "examine_action": "tree_marloss",
        "bash": {
            "str_min": 40, "str_max": 180,
            "sound": "crunch!",
            "sound_fail": "poof!",
            "ter_set": "t_fungus"
        }
    },{
        "type" : "terrain",
        "id" : "t_water_sh",
        "name": "shallow water",
        "symbol": "~",
        "color": "ltblue",
        "move_cost": 5,
        "flags": ["TRANSPARENT", "LIQUID", "SWIMMABLE", "FISHABLE"],
        "connects_to": "WATER",
        "examine_action": "water_source"
    },{
        "type" : "terrain",
        "id" : "t_water_dp",
        "name": "deep water",
        "symbol": "~",
        "color": "blue",
        "move_cost": 8,
        "flags": ["TRANSPARENT", "LIQUID", "SWIMMABLE", "DEEP_WATER", "FISHABLE"],
        "connects_to": "WATER",
        "examine_action": "water_source"
    },{
        "type" : "terrain",
        "id" : "t_swater_sh",
        "name": "shallow water",
        "symbol": "~",
        "color": "ltblue",
        "move_cost": 5,
        "flags": ["TRANSPARENT", "LIQUID", "SWIMMABLE", "SALT_WATER", "FISHABLE"],
        "connects_to": "WATER",
        "examine_action": "water_source"
    },{
        "type" : "terrain",
        "id" : "t_swater_dp",
        "name": "deep water",
        "symbol": "~",
        "color": "blue",
        "move_cost": 8,
        "flags": ["TRANSPARENT", "LIQUID", "SWIMMABLE", "SALT_WATER", "DEEP_WATER", "FISHABLE"],
        "connects_to": "WATER",
        "examine_action": "water_source"
    },{
        "type" : "terrain",
        "id" : "t_water_pool",
        "name": "pool water",
        "symbol": "~",
        "color": "ltblue",
        "move_cost": 5,
        "flags": ["TRANSPARENT", "LIQUID", "SWIMMABLE", "INDOORS", "DEEP_WATER"],
        "examine_action": "water_source"
    },{
        "type" : "terrain",
        "id" : "t_sewage",
        "name": "sewage",
        "symbol": "~",
        "color": "ltgreen",
        "move_cost": 6,
        "flags": ["TRANSPARENT", "SWIMMABLE"],
        "examine_action": "water_source"
    },{
        "type" : "terrain",
        "id" : "t_lava",
        "name": "lava",
        "symbol": "~",
        "color": "red",
        "move_cost": 4,
        "trap": "tr_lava",
        "flags": ["TRANSPARENT", "LIQUID", "DESTROY_ITEM"]
    },{
        "type" : "terrain",
        "id" : "t_sandbox",
        "name": "sandbox",
        "symbol": "#",
        "color": "yellow",
        "move_cost": 3,
        "deconstruct": {
            "ter_set": "t_dirt",
            "items": [
                { "item": "2x4", "count": 4 },
                { "item": "material_sand", "charges": [800, 1200] },
                { "item": "nail", "charges": [6, 10] }
            ]
        },
        "flags": ["TRANSPARENT", "TINY"],
        "bash": {
            "str_min": 8, "str_max": 40,
            "sound": "crunch!",
            "sound_fail": "whack!",
            "ter_set": "t_dirt",
            "items": [
                 { "item": "2x4", "count": [0, 3] },
                 { "item": "nail", "charges": [3, 8] },
                 { "item": "material_sand", "charges": [800, 1200] },
                 { "item": "splinter", "count": [1, 3] }
            ]
        }
    },{
        "type" : "terrain",
        "id" : "t_slide",
        "name": "slide",
        "symbol": "#",
        "color": "ltcyan",
        "move_cost": 4,
        "deconstruct": {
            "ter_set": "t_grass",
            "items": [
                { "item": "sheet_metal", "count": 1 },
                { "item": "pipe", "count": [4, 8] }
            ]
        },
        "flags": ["TRANSPARENT", "MOUNTABLE"],
        "bash": {
            "str_min": 16, "str_max": 40,
            "sound": "crack!",
            "sound_fail": "whump.",
            "ter_set": "t_grass",
            "items": [
                { "item": "pipe", "count": [2, 6] },
                { "item": "scrap", "count": [1, 3] }
            ]
        }
    },{
        "type" : "terrain",
        "id" : "t_monkey_bars",
        "name": "monkey bars",
        "symbol": "#",
        "color": "cyan",
        "move_cost": 4,
        "deconstruct": {
            "ter_set": "t_grass",
            "items": [
                { "item": "pipe", "count": [6, 12] }
            ]
        },
        "flags": ["TRANSPARENT", "MOUNTABLE"],
        "bash": {
            "str_min": 16, "str_max": 40,
            "sound": "crack!",
            "sound_fail": "whump.",
            "ter_set": "t_grass",
            "items": [
                { "item": "pipe", "count": [4, 8] },
                { "item": "scrap", "count": [1, 4] }
            ]
        }
    },{
        "type" : "terrain",
        "id" : "t_backboard",
        "name": "backboard",
        "symbol": "7",
        "color": "red",
        "move_cost": 0,
        "deconstruct": {
            "ter_set": "t_pavement",
            "items": [
                { "item": "2x4", "count": 4 },
                { "item": "nail", "charges": [6, 10] }
            ]
        },
        "flags": ["TRANSPARENT", "WALL", "PERMEABLE"],
        "bash": {
            "str_min": 8, "str_max": 45,
            "sound": "crunch!",
            "sound_fail": "whack!",
            "ter_set": "t_pavement",
            "items": [
                { "item": "2x4", "count": [0, 3] },
                 { "item": "nail", "charges": [3, 8] },
                 { "item": "splinter", "count": [1, 3] }
            ]
        }
    },{
        "type" : "terrain",
        "id" : "t_gas_pump",
        "name": "gasoline pump",
        "symbol": "&",
        "color": "red",
        "move_cost": 0,
        "flags": ["TRANSPARENT", "FLAMMABLE", "NOITEM", "SEALED", "CONTAINER", "REDUCE_SCENT", "PERMEABLE"],
        "examine_action": "gaspump",
        "bash": {
            "str_min": 8, "str_max": 150,
            "sound": "crunch!",
            "sound_fail": "clang!",
            "ter_set": "t_gas_pump_smashed",
            "items": [
                { "item": "scrap", "count": 1 }
            ]
        }
    },{
        "type" : "terrain",
        "id" : "t_gas_tank",
        "name": "tank with gasoline",
        "symbol": "Q",
        "color": "brown_red",
        "move_cost": 0,
        "flags": ["TRANSPARENT", "FLAMMABLE", "NOITEM", "SEALED", "CONTAINER", "REDUCE_SCENT"]
    },{
        "type" : "terrain",
        "id" : "t_little_column",
        "name": "little column",
        "symbol": "1",
        "color": "ltgray",
        "move_cost": 0,
        "flags": ["WALL", "TRANSPARENT"]
    },{
        "type" : "terrain",
        "id" : "t_gas_pump_a",
        "name": "gasoline pump",
        "//": "clone of t_gas_pump, but other color, must be clone every time",
        "symbol": "&",
        "color": "yellow_red",
        "move_cost": 0,
        "flags": ["TRANSPARENT", "FLAMMABLE", "NOITEM", "SEALED", "CONTAINER", "REDUCE_SCENT"],
        "examine_action": "gaspump"
    },{
        "type" : "terrain",
        "id" : "t_gas_pump_smashed",
        "name": "smashed gas pump",
        "symbol": "&",
        "color": "ltred",
        "move_cost": 0,
        "flags": ["TRANSPARENT", "NOITEM", "REDUCE_SCENT", "PERMEABLE"],
        "bash": {
            "str_min": 20, "str_max": 150,
            "explosive": 40,
            "sound": "metal screeching!",
            "sound_fail": "clang!",
            "ter_set": "t_pavement",
            "items": [
                { "item": "steel_lump", "prob": 50 },
                { "item": "steel_chunk", "count": [1, 4] },
                { "item": "scrap", "count": [3, 7] }
            ]
        }
    },{
        "type" : "terrain",
        "id" : "t_diesel_pump",
        "name": "diesel pump",
        "symbol": "&",
        "color": "green",
        "move_cost": 0,
        "flags": ["TRANSPARENT", "FLAMMABLE", "NOITEM", "SEALED", "CONTAINER", "REDUCE_SCENT", "PERMEABLE"],
        "examine_action": "gaspump",
        "bash": {
            "str_min": 8, "str_max": 150,
            "sound": "crunch!",
            "sound_fail": "clang!",
            "ter_set": "t_diesel_pump_smashed",
            "items": [
                { "item": "scrap", "count": 1 }
            ]
        }
    },{
        "type" : "terrain",
        "id" : "t_diesel_pump_smashed",
        "name": "smashed diesel pump",
        "symbol": "&",
        "color": "ltgreen",
        "move_cost": 0,
        "flags": ["TRANSPARENT", "NOITEM", "REDUCE_SCENT", "PERMEABLE"],
        "bash": {
            "str_min": 20, "str_max": 150,
            "explosive": 40,
            "sound": "metal screeching!",
            "sound_fail": "clang!",
            "ter_set": "t_pavement",
            "items": [
                { "item": "steel_lump", "prob": 50 },
                { "item": "steel_chunk", "count": [1, 4] },
                { "item": "scrap", "count": [3, 7] }
            ]
        }
    },{
        "type" : "terrain",
        "id" : "t_atm",
        "name": "ATM",
        "symbol": "&",
        "color": "magenta",
        "move_cost": 0,
        "flags": ["TRANSPARENT", "NOITEM", "ALARMED", "REDUCE_SCENT", "PERMEABLE"],
        "examine_action": "atm",
        "bash": {
            "str_min": 40, "str_max": 210,
            "explosive" : 5,
            "sound": "Critical failure imminent, self destruct activated.  Have a nice day!",
            "sound_fail": "clang!",
            "ter_set": "t_floor",
            "items": [
                { "item": "steel_chunk", "count": [1, 3] },
                { "item": "scrap", "count": [4, 8] }
            ]
        }
    },{
        "type" : "terrain",
        "id" : "t_generator_broken",
        "name": "broken generator",
        "symbol": "&",
        "color": "ltgray",
        "move_cost": 0,
        "flags": ["TRANSPARENT", "NOITEM", "REDUCE_SCENT", "MOUNTABLE", "PERMEABLE"],
        "bash": {
            "str_min": 20, "str_max": 150,
            "sound": "metal screeching!",
            "sound_fail": "clang!",
            "ter_set": "t_pavement",
            "items": [
                { "item": "steel_lump", "prob": 50 },
                { "item": "steel_chunk", "count": [1, 4] },
                { "item": "scrap", "count": [3, 7] }
            ]
        }
    },{
        "type" : "terrain",
        "id" : "t_missile",
        "name": "missile",
        "symbol": "#",
        "color": "ltblue",
        "move_cost": 0,
        "flags": ["NOITEM"],
        "bash": {
            "str_min": 50, "str_max": 400,
            "explosive" : 100,
            "sound": "metal screeching!",
            "sound_fail": "clang!",
            "ter_set": "t_missile_exploded",
            "items": [
                { "item": "scrap", "count": [4, 8] },
                { "item": "plut_cell", "charges": [0, 3] }
            ]
        }
    },{
        "type" : "terrain",
        "id" : "t_missile_exploded",
        "name": "blown-out missile",
        "symbol": "#",
        "color": "ltgray",
        "move_cost": 0,
        "flags": ["NOITEM"],
        "bash": {
            "str_min": 20, "str_max": 150,
            "sound": "metal screeching!",
            "sound_fail": "clang!",
            "ter_set": "t_metal_floor",
            "items": [
                { "item": "steel_lump", "count": [0, 2] },
                { "item": "steel_chunk", "count": [1, 3] },
                { "item": "scrap", "count": [4, 8] }
            ]
        }
    },{
        "type" : "terrain",
        "id" : "t_radio_tower",
        "name": "radio tower",
        "symbol": "&",
        "color": "ltgray",
        "move_cost": 0,
        "flags": ["TRANSPARENT", "NOITEM", "PERMEABLE"],
        "bash": {
            "str_min": 60, "str_max": 210,
            "sound": "metal screeching!",
            "sound_fail": "clang!",
            "ter_set": "t_concrete",
            "items": [
                { "item": "steel_lump", "count": [1, 2] },
                { "item": "steel_chunk", "count": [1, 4] },
                { "item": "scrap", "count": [3, 12] }
            ]
        }
    },{
        "type" : "terrain",
        "id" : "t_radio_controls",
        "name": "radio controls",
        "symbol": "6",
        "color": "green",
        "move_cost": 0,
        "flags": ["TRANSPARENT", "NOITEM", "PERMEABLE"],
        "deconstruct": {
            "ter_set": "t_concrete",
            "items": [
                { "item": "processor", "count": [1, 2] },
                { "item": "RAM", "count": [4, 8] },
                { "item": "cable", "charges": [4, 6] },
                { "item": "small_lcd_screen", "count": [1, 2] },
                { "item": "e_scrap", "count": [10, 16] },
                { "item": "circuit", "count": [6, 10] },
                { "item": "power_supply", "count": [2, 4] },
                { "item": "amplifier", "count": [2, 4] },
                { "item": "plastic_chunk", "count": [10, 12] },
                { "item": "scrap", "count": [6, 8] }
            ]
        },
        "bash": {
            "str_min": 8, "str_max": 150,
            "sound": "crunch!",
            "sound_fail": "whack!",
            "ter_set": "t_console_broken",
            "items": [
                { "item": "processor", "prob": 25 },
                { "item": "RAM", "count": [0, 2], "prob": 50 },
                { "item": "cable", "charges": [1, 2], "prob": 50 },
                { "item": "small_lcd_screen", "prob": 25 },
                { "item": "e_scrap", "count": [1, 4], "prob": 50 },
                { "item": "circuit", "count": [0, 2], "prob": 50 },
                { "item": "power_supply", "prob": 25 },
                { "item": "amplifier", "prob": 25 },
                { "item": "plastic_chunk", "count": [4, 10], "prob": 50 },
                { "item": "scrap", "count": [2, 6], "prob": 50 }
            ]
        }
    },{
        "type" : "terrain",
        "id" : "t_console_broken",
        "name": "broken console",
        "symbol": "6",
        "color": "ltgray",
        "move_cost": 0,
        "flags": ["TRANSPARENT", "NOITEM", "INDOORS", "SHORT", "PERMEABLE"],
        "deconstruct": {
            "ter_set": "t_floor",
            "items": [
                { "item": "processor", "count": [1, 2] },
                { "item": "RAM", "count": [4, 8] },
                { "item": "cable", "charges": [4, 6] },
                { "item": "small_lcd_screen", "count": [1, 2] },
                { "item": "e_scrap", "count": [10, 16] },
                { "item": "circuit", "count": [6, 10] },
                { "item": "power_supply", "count": [2, 4] },
                { "item": "amplifier", "count": [2, 4] },
                { "item": "plastic_chunk", "count": [10, 12] },
                { "item": "scrap", "count": [6, 8] }
            ]
        },
        "bash": {
            "str_min": 16, "str_max": 150,
            "sound": "crunch!",
            "sound_fail": "whack!",
            "ter_set": "t_floor",
            "items": [
                { "item": "processor", "prob": 25 },
                { "item": "RAM", "count": [0, 2], "prob": 50 },
                { "item": "cable", "charges": [1, 2], "prob": 50 },
                { "item": "small_lcd_screen", "prob": 25 },
                { "item": "e_scrap", "count": [1, 4], "prob": 50 },
                { "item": "circuit", "count": [0, 2], "prob": 50 },
                { "item": "power_supply", "prob": 25 },
                { "item": "amplifier", "prob": 25 },
                { "item": "plastic_chunk", "count": [4, 10], "prob": 50 },
                { "item": "scrap", "count": [2, 6], "prob": 50 }
            ]
        }
    },{
        "type" : "terrain",
        "id" : "t_console",
        "name": "computer console",
        "symbol": "6",
        "color": "blue",
        "move_cost": 0,
        "flags": ["TRANSPARENT", "CONSOLE", "NOITEM", "INDOORS", "SHORT", "PERMEABLE"],
        "deconstruct": {
            "ter_set": "t_floor",
            "items": [
                { "item": "processor", "count": [1, 2] },
                { "item": "RAM", "count": [4, 8] },
                { "item": "cable", "charges": [4, 6] },
                { "item": "small_lcd_screen", "count": [1, 2] },
                { "item": "e_scrap", "count": [10, 16] },
                { "item": "circuit", "count": [6, 10] },
                { "item": "power_supply", "count": [2, 4] },
                { "item": "amplifier", "count": [2, 4] },
                { "item": "plastic_chunk", "count": [10, 12] },
                { "item": "scrap", "count": [6, 8] }
            ]
        },
        "bash": {
            "str_min": 8, "str_max": 150,
            "sound": "crunch!",
            "sound_fail": "whack!",
            "ter_set": "t_console_broken",
            "items": [
                { "item": "processor", "prob": 25 },
                { "item": "RAM", "count": [0, 2], "prob": 50 },
                { "item": "cable", "charges": [1, 2], "prob": 50 },
                { "item": "small_lcd_screen", "prob": 25 },
                { "item": "e_scrap", "count": [1, 4], "prob": 50 },
                { "item": "circuit", "count": [0, 2], "prob": 50 },
                { "item": "power_supply", "prob": 25 },
                { "item": "amplifier", "prob": 25 },
                { "item": "plastic_chunk", "count": [4, 10], "prob": 50 },
                { "item": "scrap", "count": [2, 6], "prob": 50 }
            ]
        }
    },{
        "type" : "terrain",
        "id" : "t_gates_mech_control",
        "name": "mechanical winch",
        "symbol": "6",
        "color": "cyan_red",
        "move_cost": 0,
        "flags": ["TRANSPARENT", "NOITEM", "INDOORS", "PERMEABLE"],
        "examine_action": "controls_gate",
        "bash": {
            "str_min": 18, "str_max": 80,
            "sound": "metal screeching!",
            "sound_fail": "clang!",
            "ter_set": "t_floor",
            "items": [
                { "item": "steel_chunk", "count": [1, 4] },
                { "item": "scrap", "count": [3, 6] }
            ]
        }
    },{
        "type" : "terrain",
        "id" : "t_gates_control_concrete",
        "name": "mechanical winch",
        "symbol": "6",
        "color": "cyan_red",
        "move_cost": 0,
        "flags": ["TRANSPARENT", "NOITEM", "INDOORS", "PERMEABLE"],
        "examine_action": "controls_gate",
        "bash": {
            "str_min": 18, "str_max": 80,
            "sound": "metal screeching!",
            "sound_fail": "clang!",
            "ter_set": "t_rock_floor",
            "items": [
                { "item": "steel_chunk", "count": [1, 4] },
                { "item": "scrap", "count": [3, 6] }
            ]
        }
    },{
        "type" : "terrain",
        "id" : "t_gates_control_brick",
        "name": "mechanical winch",
        "symbol": "6",
        "color": "cyan_red",
        "move_cost": 0,
        "flags": ["TRANSPARENT", "NOITEM", "INDOORS", "PERMEABLE"],
        "examine_action": "controls_gate",
        "bash": {
            "str_min": 18, "str_max": 80,
            "sound": "metal screeching!",
            "sound_fail": "clang!",
            "ter_set": "t_rock_floor",
            "items": [
                { "item": "steel_chunk", "count": [1, 4] },
                { "item": "scrap", "count": [3, 6] }
            ]
        }
    },{
        "type" : "terrain",
        "id" : "t_gates_control_metal",
        "name": "control lever",
        "symbol": "6",
        "color": "white",
        "move_cost": 0,
        "flags": ["TRANSPARENT", "NOITEM", "COLLAPSES"],
        "examine_action": "controls_gate",
        "bash": {
            "str_min": 18, "str_max": 80,
            "sound": "metal screeching!",
            "sound_fail": "clang!",
            "ter_set": "t_rock_floor",
            "items": [
                { "item": "steel_chunk", "count": [1, 4] },
                { "item": "scrap", "count": [3, 6] }
            ]
        }
    },{
        "type" : "terrain",
        "id" : "t_barndoor",
        "name": "rope and pulley",
        "symbol": "|",
        "color": "brown",
        "move_cost": 0,
        "flags": ["TRANSPARENT", "NOITEM", "INDOORS", "PERMEABLE"],
        "examine_action": "controls_gate",
        "bash": {
            "str_min": 8, "str_max": 40,
            "sound": "crunch!",
            "sound_fail": "whump.",
            "ter_set": "t_dirtfloor",
            "items": [
                { "item": "rope_6", "count": [3, 4] },
                { "item": "2x4", "count": [1, 4] },
                { "item": "splinter", "count": [2, 4] }
            ]
        },
        "deconstruct": {
            "ter_set": "t_dirtfloor",
            "items": [
                { "item": "rope_30", "count": 1 },
                { "item": "2x4", "count": 8 }
            ]
        }
    },{
        "type" : "terrain",
        "id" : "t_palisade_pulley",
        "name": "rope and pulley",
        "symbol": "|",
        "color": "brown",
        "move_cost": 0,
        "flags": ["TRANSPARENT", "NOITEM", "SHORT", "PERMEABLE", "EASY_DECONSTRUCT"],
        "examine_action": "controls_gate",
        "bash": {
            "str_min": 8, "str_max": 40,
            "sound": "crunch!",
            "sound_fail": "whump.",
            "ter_set": "t_null",
            "items": [
                { "item": "rope_makeshift_6", "count": [3, 4] },
                { "item": "2x4", "count": [1, 4] },
                { "item": "splinter", "count": [2, 4] }
            ]
        },
        "deconstruct": {
            "ter_set": "t_dirtfloor",
            "items": [
                { "item": "rope_makeshift_30", "count": 1 },
                { "item": "2x4", "count": 8 }
            ]
        }
    },{
        "type" : "terrain",
        "id" : "t_sewage_pipe",
        "name": "sewage pipe",
        "symbol": "1",
        "color": "ltgray",
        "move_cost": 0,
        "flags": ["TRANSPARENT", "MOUNTABLE", "PERMEABLE"],
        "bash": {
            "str_min": 30, "str_max": 210,
            "sound": "metal screeching!",
            "sound_fail": "clang!",
            "ter_set": "t_sewage",
            "items": [
                { "item": "scrap", "count": [4, 8] },
                { "item": "steel_plate", "count": [0, 2] }
            ]
        }
    },{
        "type" : "terrain",
        "id" : "t_sewage_pump",
        "name": "sewage pump",
        "symbol": "&",
        "color": "ltgray",
        "move_cost": 0,
        "flags": ["NOITEM", "REDUCE_SCENT", "MOUNTABLE"],
        "bash": {
            "str_min": 20, "str_max": 150,
            "sound": "metal screeching!",
            "sound_fail": "clang!",
            "ter_set": "t_sewage",
            "items": [
                { "item": "steel_lump", "prob": 50 },
                { "item": "steel_chunk", "count": [1, 4] },
                { "item": "scrap", "count": [3, 7] }
            ]
        }
    },{
        "type" : "terrain",
        "id" : "t_centrifuge",
        "name": "centrifuge",
        "symbol": "{",
        "color": "magenta",
        "move_cost": 0,
        "flags": ["TRANSPARENT", "PERMEABLE"],
        "bash": {
            "str_min": 3, "str_max": 45,
            "sound": "crunch!",
            "sound_fail": "whack!",
            "ter_set": "t_rock_floor",
            "items": [
                { "item": "e_scrap", "count": [1, 4], "prob": 50 },
                { "item": "circuit", "count": [1, 6], "prob": 50 },
                { "item": "scrap", "count": [2, 5] },
                { "item": "steel_chunk", "count": [0, 3] },
                { "item": "sheet_metal", "count": [1, 3] },
                { "item": "cable", "charges": [1, 15] }
            ]
        }
    },{
        "type" : "terrain",
        "id" : "t_cvdbody",
        "name": "CVD machine",
        "symbol": "%",
        "color": "dkgray",
        "move_cost": 0,
        "flags": ["NOITEM", "WALL"],
        "bash": {
            "str_min": 6, "str_max": 150,
            "sound": "crunch!",
            "sound_fail": "whack!",
            "ter_set": "t_floor",
            "items": [
                { "item": "e_scrap", "count": [1, 4], "prob": 50 },
                { "item": "circuit", "count": [1, 6], "prob": 50 },
                { "item": "scrap", "count": [2, 8], "prob": 50 }
            ]
        }
    },{
        "type" : "terrain",
        "id" : "t_cvdmachine",
        "name": "CVD control panel",
        "symbol": "&",
        "color": "cyan",
        "move_cost": 0,
        "flags": ["TRANSPARENT", "NOITEM", "PERMEABLE"],
        "examine_action": "cvdmachine",
        "bash": {
            "str_min": 8, "str_max": 150,
            "sound": "crunch!",
            "sound_fail": "whack!",
            "ter_set": "t_console_broken",
            "items": [
                { "item": "processor", "prob": 25 },
                { "item": "RAM", "count": [0, 2], "prob": 50 },
                { "item": "cable", "charges": [1, 2], "prob": 50 },
                { "item": "small_lcd_screen", "prob": 25 },
                { "item": "e_scrap", "count": [1, 4], "prob": 50 },
                { "item": "circuit", "count": [0, 2], "prob": 50 },
                { "item": "power_supply", "prob": 25 },
                { "item": "amplifier", "prob": 25 },
                { "item": "plastic_chunk", "count": [4, 10], "prob": 50 },
                { "item": "scrap", "count": [2, 6], "prob": 50 }
            ]
        }
    },{
        "type" : "terrain",
        "id" : "t_column",
        "name": "column",
        "symbol": "1",
        "color": "ltgray",
        "move_cost": 0,
        "flags": ["FLAMMABLE", "WALL"],
        "bash": {
            "str_min": 40, "str_max": 200,
            "sound": "crash!",
            "sound_fail": "whump!",
            "ter_set": "t_null",
            "items": [
                { "item": "rock", "count": [1, 3] },
                { "item": "rebar", "count": [0, 2] }
            ]
        }
    },{
        "type" : "terrain",
        "id" : "t_vat",
        "name": "cloning vat",
        "symbol": "0",
        "color": "ltcyan",
        "move_cost": 0,
        "flags": ["TRANSPARENT", "SEALED", "PLACE_ITEM", "WALL"],
        "bash": {
            "str_min": 2, "str_max": 80,
            "sound": "ker-rash!",
            "sound_fail": "plunk.",
            "sound_vol": 16,
            "sound_fail_vol": 12,
            "ter_set": "t_floor",
            "items": [
                { "item": "glass_shard", "count": [5, 10] },
                { "item": "scrap", "count": [0, 2] }
            ]
        }
    },{
        "type": "terrain",
        "id": "t_stairs_down",
        "name": "stairs",
        "symbol": ">",
        "color": "yellow",
        "move_cost": 2,
        "roof": "t_flat_roof",
        "flags": ["TRANSPARENT", "GOES_DOWN", "INDOORS", "PLACE_ITEM"]
    },{
        "type": "terrain",
        "id": "t_stairs_up",
        "name": "stairs",
        "symbol": "<",
        "color": "yellow",
        "move_cost": 2,
        "flags": ["TRANSPARENT", "GOES_UP", "INDOORS", "PLACE_ITEM"]
    },{
        "type" : "terrain",
        "id" : "t_manhole",
        "name": "manhole",
        "symbol": ">",
        "color": "dkgray",
        "move_cost": 2,
        "flags": ["TRANSPARENT", "GOES_DOWN", "PLACE_ITEM"]
    },{
        "type" : "terrain",
        "id" : "t_ladder_up",
        "name": "ladder",
        "symbol": "<",
        "color": "dkgray",
        "move_cost": 2,
        "flags": ["TRANSPARENT", "GOES_UP", "PLACE_ITEM"]
    },{
        "type" : "terrain",
        "id" : "t_ladder_down",
        "name": "ladder",
        "symbol": ">",
        "color": "dkgray",
        "move_cost": 2,
        "flags": ["TRANSPARENT", "GOES_DOWN", "PLACE_ITEM"]
    },{
        "type" : "terrain",
        "id" : "t_slope_down",
        "name": "downward slope",
        "symbol": ">",
        "color": "brown",
        "move_cost": 2,
        "flags": ["TRANSPARENT", "GOES_DOWN", "PLACE_ITEM"]
    },{
        "type" : "terrain",
        "id" : "t_slope_up",
        "name": "upward slope",
        "symbol": "<",
        "color": "brown",
        "move_cost": 2,
        "flags": ["TRANSPARENT", "GOES_UP", "PLACE_ITEM"]
    },{
        "type" : "terrain",
        "id" : "t_rope_up",
        "name": "rope leading up",
        "symbol": "<",
        "color": "white",
        "move_cost": 2,
        "flags": ["TRANSPARENT", "GOES_UP"]
    },{
        "type" : "terrain",
        "id" : "t_manhole_cover",
        "name": "manhole cover",
        "symbol": "0",
        "color": "dkgray",
        "move_cost": 2,
        "flags": ["TRANSPARENT"]
    },{
        "type" : "terrain",
        "id" : "t_card_science",
        "name": "card reader",
        "//": "Science",
        "symbol": "6",
        "color": "pink",
        "move_cost": 0,
        "flags": ["NOITEM", "CONNECT_TO_WALL"],
        "examine_action": "cardreader",
        "bash": {
            "str_min": 18, "str_max": 180,
            "sound": "crunch!",
            "sound_fail": "whack!",
            "ter_set": "t_card_reader_broken",
            "items": [
                { "item": "plastic_chunk", "count": [0, 2] },
                { "item": "scrap", "prob": 50 }
            ]
        }
    },{
        "type" : "terrain",
        "id" : "t_card_military",
        "name": "card reader",
        "//": "Military",
        "symbol": "6",
        "color": "pink",
        "move_cost": 0,
        "flags": ["NOITEM", "CONNECT_TO_WALL"],
        "examine_action": "cardreader",
        "bash": {
            "str_min": 18, "str_max": 180,
            "sound": "crunch!",
            "sound_fail": "whack!",
            "ter_set": "t_card_reader_broken",
            "items": [
                { "item": "plastic_chunk", "count": [0, 2] },
                { "item": "scrap", "prob": 50 }
            ]
        }
    },{
        "type" : "terrain",
        "id" : "t_card_reader_broken",
        "name": "broken card reader",
        "symbol": "6",
        "color": "ltgray",
        "move_cost": 0,
        "flags": ["NOITEM", "CONNECT_TO_WALL"],
        "bash": {
            "str_min": 200, "str_max": 600,
            "sound": "crunch!",
            "sound_fail": "whack!",
            "//" : "Since these are set into the walls, they ought to have the resilence of metal walls.",
            "ter_set": "t_concrete",
            "items": [
                { "item": "processor", "prob": 25 },
                { "item": "cable", "charges": [1, 2], "prob": 50 },
                { "item": "small_lcd_screen", "prob": 25 },
                { "item": "e_scrap", "count": [1, 3], "prob": 50 },
                { "item": "circuit", "prob": 25 },
                { "item": "plastic_chunk", "count": [4, 6], "prob": 50 },
                { "item": "scrap", "count": [2, 4], "prob": 50 }
            ]
        }
    },{
        "type" : "terrain",
        "id" : "t_slot_machine",
        "name": "slot machine",
        "symbol": "6",
        "color": "green",
        "move_cost": 0,
        "flags": ["NOITEM", "INDOORS"],
        "examine_action": "slot_machine",
        "bash": {
            "str_min": 8, "str_max": 150,
            "sound": "crunch!",
            "sound_fail": "whack!",
            "ter_set": "t_console_broken",
            "items": [
                { "item": "processor", "prob": 25 },
                { "item": "RAM", "count": [0, 2], "prob": 50 },
                { "item": "cable", "charges": [1, 2], "prob": 50 },
                { "item": "small_lcd_screen", "prob": 25 },
                { "item": "e_scrap", "count": [1, 4], "prob": 50 },
                { "item": "circuit", "count": [0, 2], "prob": 50 },
                { "item": "power_supply", "prob": 25 },
                { "item": "amplifier", "prob": 25 },
                { "item": "plastic_chunk", "count": [4, 10], "prob": 50 },
                { "item": "scrap", "count": [2, 6], "prob": 50 }
            ]
        }
    },{
        "type" : "terrain",
        "id" : "t_elevator_control",
        "name": "elevator controls",
        "symbol": "6",
        "color": "ltblue",
        "move_cost": 0,
        "flags": ["NOITEM", "INDOORS"],
        "examine_action": "elevator",
        "bash": {
            "str_min": 8, "str_max": 150,
            "sound": "crunch!",
            "sound_fail": "whack!",
            "ter_set": "t_console_broken",
            "items": [
                { "item": "processor", "prob": 25 },
                { "item": "RAM", "count": [0, 2], "prob": 50 },
                { "item": "cable", "charges": [1, 2], "prob": 50 },
                { "item": "small_lcd_screen", "prob": 25 },
                { "item": "e_scrap", "count": [1, 4], "prob": 50 },
                { "item": "circuit", "count": [0, 2], "prob": 50 },
                { "item": "power_supply", "prob": 25 },
                { "item": "amplifier", "prob": 25 },
                { "item": "plastic_chunk", "count": [4, 10], "prob": 50 },
                { "item": "scrap", "count": [2, 6], "prob": 50 }
            ]
        }
    },{
        "type" : "terrain",
        "id" : "t_elevator_control_off",
        "name": "powerless controls",
        "symbol": "6",
        "color": "ltgray",
        "move_cost": 0,
        "flags": ["NOITEM", "INDOORS"],
        "bash": {
            "str_min": 8, "str_max": 150,
            "sound": "crunch!",
            "sound_fail": "whack!",
            "ter_set": "t_console_broken",
            "items": [
                { "item": "processor", "prob": 25 },
                { "item": "RAM", "count": [0, 2], "prob": 50 },
                { "item": "cable", "charges": [1, 2], "prob": 50 },
                { "item": "small_lcd_screen", "prob": 25 },
                { "item": "e_scrap", "count": [1, 4], "prob": 50 },
                { "item": "circuit", "count": [0, 2], "prob": 50 },
                { "item": "power_supply", "prob": 25 },
                { "item": "amplifier", "prob": 25 },
                { "item": "plastic_chunk", "count": [4, 10], "prob": 50 },
                { "item": "scrap", "count": [2, 6], "prob": 50 }
            ]
        }
    },{
        "type" : "terrain",
        "id" : "t_elevator",
        "name": "elevator",
        "symbol": ".",
        "color": "magenta",
        "move_cost": 2,
        "flags": ["INDOORS", "TRANSPARENT", "FLAT"]
    },{
        "type" : "terrain",
        "id" : "t_pedestal_wyrm",
        "name": "dark pedestal",
        "symbol": "&",
        "color": "dkgray",
        "move_cost": 0,
        "flags": ["TRANSPARENT", "MOUNTABLE", "PERMEABLE"],
        "examine_action": "pedestal_wyrm",
        "bash": {
            "str_min": 100, "str_max": 400,
            "sound": "crash!",
            "sound_fail": "whump!",
            "ter_set": "t_rock_floor",
            "items": [
                { "item": "rock", "count": [2, 5] }
            ]
        }
    },{
        "type" : "terrain",
        "id" : "t_pedestal_temple",
        "name": "light pedestal",
        "symbol": "&",
        "color": "white",
        "move_cost": 0,
        "flags": ["TRANSPARENT", "MOUNTABLE", "PERMEABLE"],
        "examine_action": "pedestal_temple",
        "bash": {
            "str_min": 100, "str_max": 400,
            "sound": "crash!",
            "sound_fail": "whump!",
            "ter_set": "t_rock_floor",
            "items": [
                { "item": "rock", "count": [2, 5] }
            ]
        }
    },{
        "type" : "terrain",
        "id" : "t_rock_red",
        "name": "red stone",
        "symbol": "#",
        "color": "red",
        "move_cost": 0,
        "bash": {
            "str_min": 100, "str_max": 400,
            "sound": "crash!",
            "sound_fail": "whump!",
            "ter_set": "t_rock_floor",
            "items": [
                { "item": "rock", "count": [3, 7] }
            ]
        }
    },{
        "type" : "terrain",
        "id" : "t_rock_green",
        "name": "green stone",
        "symbol": "#",
        "color": "green",
        "move_cost": 0,
        "bash": {
            "str_min": 100, "str_max": 400,
            "sound": "crash!",
            "sound_fail": "whump!",
            "ter_set": "t_rock_floor",
            "items": [
                { "item": "rock", "count": [3, 7] }
            ]
        }
    },{
        "type" : "terrain",
        "id" : "t_rock_blue",
        "name": "blue stone",
        "symbol": "#",
        "color": "blue",
        "move_cost": 0,
        "bash": {
            "str_min": 100, "str_max": 400,
            "sound": "crash!",
            "sound_fail": "whump!",
            "ter_set": "t_rock_floor",
            "items": [
                { "item": "rock", "count": [3, 7] }
            ]
        }
    },{
        "type" : "terrain",
        "id" : "t_floor_red",
        "name": "red floor",
        "symbol": ".",
        "color": "red",
        "move_cost": 2,
        "flags": ["TRANSPARENT", "FLAT"]
    },{
        "type" : "terrain",
        "id" : "t_floor_green",
        "name": "green floor",
        "symbol": ".",
        "color": "green",
        "move_cost": 2,
        "flags": ["TRANSPARENT", "FLAT"]
    },{
        "type" : "terrain",
        "id" : "t_floor_blue",
        "name": "blue floor",
        "symbol": ".",
        "color": "blue",
        "move_cost": 2,
        "flags": ["TRANSPARENT", "FLAT"]
    },{
        "type" : "terrain",
        "id" : "t_switch_rg",
        "name": "yellow switch",
        "symbol": "6",
        "color": "yellow",
        "move_cost": 0,
        "flags": ["TRANSPARENT", "PERMEABLE"],
        "examine_action": "fswitch"
    },{
        "type" : "terrain",
        "id" : "t_switch_gb",
        "name": "cyan switch",
        "symbol": "6",
        "color": "cyan",
        "move_cost": 0,
        "flags": ["TRANSPARENT", "PERMEABLE"],
        "examine_action": "fswitch"
    },{
        "type" : "terrain",
        "id" : "t_switch_rb",
        "name": "purple switch",
        "symbol": "6",
        "color": "magenta",
        "move_cost": 0,
        "flags": ["TRANSPARENT", "PERMEABLE"],
        "examine_action": "fswitch"
    },{
        "type" : "terrain",
        "id" : "t_switch_even",
        "name": "checkered switch",
        "symbol": "6",
        "color": "white",
        "move_cost": 0,
        "flags": ["TRANSPARENT", "PERMEABLE"],
        "examine_action": "fswitch"
    },{
        "type" : "terrain",
        "id" : "t_carpet_red",
        "name": "red carpet",
        "symbol": ".",
        "color": "red",
        "move_cost": 2,
        "flags": [
            "TRANSPARENT", "FLAMMABLE_HARD", "SUPPORTS_ROOF", "COLLAPSES", "INDOORS", "FLAT", "RUG"],
        "bash": {
            "sound": "SMASH!!",
            "ter_set": "t_null",
            "str_min": 50,
            "str_max": 400,
            "str_min_supported": 100,
            "items": [
                { "item": "splinter", "count": [2, 8] },
                { "item": "nail", "charges": [6, 13] }
            ]
        }
   },{
        "type" : "terrain",
        "id" : "t_carpet_yellow",
        "name": "yellow carpet",
        "symbol": ".",
        "color": "yellow",
        "move_cost": 2,
        "flags": [
            "TRANSPARENT", "FLAMMABLE_HARD", "SUPPORTS_ROOF", "COLLAPSES", "INDOORS", "FLAT", "RUG"],
        "bash": {
            "sound": "SMASH!!",
            "ter_set": "t_null",
            "str_min": 50,
            "str_max": 400,
            "str_min_supported": 100,
            "items": [
                { "item": "splinter", "count": [2, 8] },
                { "item": "nail", "charges": [6, 13] }
            ]
        }
   },{
        "type" : "terrain",
        "id" : "t_carpet_green",
        "name": "green carpet",
        "symbol": ".",
        "color": "green",
        "move_cost": 2,
        "flags": [
            "TRANSPARENT", "FLAMMABLE_HARD", "SUPPORTS_ROOF", "COLLAPSES", "INDOORS", "FLAT", "RUG"],
        "bash": {
            "sound": "SMASH!!",
            "ter_set": "t_null",
            "str_min": 50,
            "str_max": 400,
            "str_min_supported": 100,
            "items": [
                { "item": "splinter", "count": [2, 8] },
                { "item": "nail", "charges": [6, 13] }
            ]
        }
   },{
        "type" : "terrain",
        "id" : "t_carpet_purple",
        "name": "purple carpet",
        "symbol": ".",
        "color": "magenta",
        "move_cost": 2,
        "flags": [
            "TRANSPARENT", "FLAMMABLE_HARD", "SUPPORTS_ROOF", "COLLAPSES", "INDOORS", "FLAT", "RUG"],
        "bash": {
            "sound": "SMASH!!",
            "ter_set": "t_null",
            "str_min": 50,
            "str_max": 400,
            "str_min_supported": 100,
            "items": [
                { "item": "splinter", "count": [2, 8] },
                { "item": "nail", "charges": [6, 13] }
            ]
        }
    },{
        "type" : "terrain",
        "id" : "t_linoleum_white",
        "name": "linoleum tile",
        "symbol": ".",
        "color": "white",
        "move_cost": 2,
        "flags": [
            "TRANSPARENT", "SUPPORTS_ROOF", "COLLAPSES", "INDOORS", "FLAT", "ROAD"
        ],
        "bash": {
            "sound": "SMASH!!",
            "ter_set": "t_null",
            "str_min": 50,
            "str_max": 400,
            "str_min_supported": 100,
            "items": [
                { "item": "splinter", "count": [2, 8] },
                { "item": "nail", "charges": [5, 10] }
            ]
        }
   },{
        "type" : "terrain",
        "id" : "t_linoleum_gray",
        "name": "linoleum tile",
        "symbol": ".",
        "color": "ltgray",
        "move_cost": 2,
        "flags": [
            "TRANSPARENT", "SUPPORTS_ROOF", "COLLAPSES", "INDOORS", "FLAT", "ROAD"
        ],
        "bash": {
            "sound": "SMASH!!",
            "ter_set": "t_null",
            "str_min": 50,
            "str_max": 400,
            "str_min_supported": 100,
            "items": [
                { "item": "splinter", "count": [2, 8] },
                { "item": "nail", "charges": [5, 10] }
            ]
        }
   },{
        "type" : "terrain",
        "id" : "t_wall_r",
        "aliases" : [
            "t_wall_h_r",
            "t_wall_v_r"
        ],
        "name": "red wall",
        "symbol": "LINE_OXOX",
        "color": "red",
        "move_cost": 0,
        "flags": ["FLAMMABLE", "NOITEM", "SUPPORTS_ROOF", "WALL", "CHIP", "AUTO_WALL_SYMBOL"],
        "bash": {
            "str_min": 30, "str_max": 210,
            "sound": "crash!",
            "sound_fail": "whump!",
            "ter_set": "t_null",
            "items": "wall_bash_results"
        }
    },{
        "type" : "terrain",
        "id" : "t_wall_w",
        "aliases" : [
            "t_wall_h_w",
            "t_wall_v_w"
        ],
        "name": "white wall",
        "symbol": "LINE_OXOX",
        "color": "white",
        "move_cost": 0,
        "flags": ["FLAMMABLE", "NOITEM", "SUPPORTS_ROOF", "WALL", "CHIP", "AUTO_WALL_SYMBOL"],
        "bash": {
            "str_min": 30, "str_max": 210,
            "sound": "crash!",
            "sound_fail": "whump!",
            "ter_set": "t_null",
            "items": "wall_bash_results"
        }
    },{
        "type" : "terrain",
        "id" : "t_wall_b",
        "aliases" : [
            "t_wall_h_b",
            "t_wall_v_b"
        ],
        "name": "blue wall",
        "symbol": "LINE_OXOX",
        "color": "blue",
        "move_cost": 0,
        "flags": ["FLAMMABLE", "NOITEM", "SUPPORTS_ROOF", "WALL", "CHIP", "AUTO_WALL_SYMBOL"],
        "bash": {
            "str_min": 30, "str_max": 210,
            "sound": "crash!",
            "sound_fail": "whump!",
            "ter_set": "t_null",
            "items": "wall_bash_results"
        }
    },{
        "type" : "terrain",
        "id" : "t_wall_g",
        "aliases" : [
            "t_wall_h_g",
            "t_wall_v_g"
        ],
        "name": "green wall",
        "symbol": "LINE_OXOX",
        "color": "green",
        "move_cost": 0,
        "flags": ["FLAMMABLE", "NOITEM", "SUPPORTS_ROOF", "WALL", "CHIP", "AUTO_WALL_SYMBOL"],
        "bash": {
            "str_min": 30, "str_max": 210,
            "sound": "crash!",
            "sound_fail": "whump!",
            "ter_set": "t_null",
            "items": "wall_bash_results"
        }
    },{
        "type" : "terrain",
        "id" : "t_wall_y",
        "aliases" : [
            "t_wall_h_y",
            "t_wall_v_y"
        ],
        "name": "yellow wall",
        "symbol": "LINE_OXOX",
        "color": "yellow",
        "move_cost": 0,
        "flags": ["FLAMMABLE", "NOITEM", "SUPPORTS_ROOF", "WALL", "CHIP", "AUTO_WALL_SYMBOL"],
        "bash": {
            "str_min": 30, "str_max": 210,
            "sound": "crash!",
            "sound_fail": "whump!",
            "ter_set": "t_null",
            "items": "wall_bash_results"
        }
    },{
        "type" : "terrain",
        "id" : "t_wall_p",
        "aliases" : [
            "t_wall_h_p",
            "t_wall_v_p"
        ],
        "name": "purple wall",
        "symbol": "LINE_OXOX",
        "color": "magenta",
        "move_cost": 0,
        "flags": ["FLAMMABLE", "NOITEM", "SUPPORTS_ROOF", "WALL", "CHIP", "AUTO_WALL_SYMBOL"],
        "bash": {
            "str_min": 30, "str_max": 210,
            "sound": "crash!",
            "sound_fail": "whump!",
            "ter_set": "t_null",
            "items": "wall_bash_results"
        }
   },{
        "type" : "terrain",
        "id" : "t_rock_wall",
        "name": "stone wall",
        "symbol": "LINE_OXOX",
        "color": "ltgray",
        "move_cost": 0,
        "flags": ["NOITEM", "SUPPORTS_ROOF", "WALL", "AUTO_WALL_SYMBOL"],
        "connects_to": "WALL",
        "bash": {
            "str_min": 80, "str_max": 300,
            "sound": "crash!",
            "sound_fail": "whump!",
            "ter_set": "t_null",
            "items": [
                { "item": "rock", "count": [8, 18] }
            ]
        }
    },{
        "type" : "terrain",
        "id" : "t_rock_wall_half",
        "name": "half-built stone wall",
        "symbol": "#",
        "color": "ltgray",
        "move_cost": 4,
        "flags": ["TRANSPARENT", "NOITEM", "REDUCE_SCENT", "MOUNTABLE"],
        "connects_to": "WALL",
        "bash": {
            "str_min": 40, "str_max": 200,
            "sound": "crash!",
            "sound_fail": "whump!",
            "ter_set": "t_null",
            "items": [
                { "item": "rock", "count": [3, 8] }
            ]
        }
    },{
        "type" : "terrain",
        "id" : "t_covered_well",
        "name": "covered well",
        "symbol": "#",
        "color": "dkgray",
        "move_cost": 2,
        "flags": ["TRANSPARENT", "FLAT"],
        "bash": {
            "str_min": 80, "str_max": 300,
            "sound": "crash!",
            "sound_fail": "whump!",
            "ter_set": "t_pit",
            "items": [
                { "item": "rock", "count": [8, 18] },
                { "item": "2x4", "count": [0, 2] },
                { "item": "nail", "charges": [1, 4] },
                { "item": "splinter", "count": [1, 2] }
            ]
        }
    },{
        "type" : "terrain",
        "id" : "t_water_pump",
        "name": "water pump",
        "symbol": "&",
        "color": "ltgray",
        "move_cost": 6,
        "flags": ["TRANSPARENT"],
        "deconstruct": {
            "ter_set": "t_covered_well",
            "items": [
                { "item": "well_pump", "count": 1 },
                { "item": "pipe", "count": [1, 6] }
            ]
        },
        "bash": {
            "str_min": 15, "str_max": 80,
            "sound": "whack!",
            "sound_fail": "thunk.",
            "ter_set": "t_covered_well",
            "items": [
                { "item": "steel_chunk", "count": [0, 2] },
                { "item": "scrap", "count": [3, 6] },
                { "item": "pipe", "count": [0, 2] }
            ]
        },
        "examine_action": "water_source"
    },{
        "type" : "terrain",
        "id" : "t_improvised_shelter",
        "name": "improvised shelter",
        "symbol": "#",
        "color": "brown_green",
        "move_cost": 2,
        "flags": [
            "TRANSPARENT", "CONTAINER", "FLAMMABLE_ASH", "THIN_OBSTACLE", "REDUCE_SCENT", "INDOORS", "MOUNTABLE"
        ],
        "bash": {
            "str_min": 4, "str_max": 60,
            "sound": "crunch.",
            "sound_fail": "brush.",
            "ter_set": "t_pit_shallow",
            "items": [
                { "item": "stick", "count": [3, 6] },
                { "item": "pine_bough", "count": [6, 18] }
            ]
        }
    },{
        "type" : "terrain",
        "id" : "t_open_air",
        "name": "open air",
        "symbol": " ",
        "color": "i_cyan",
        "move_cost": 2,
        "trap": "tr_ledge",
        "flags": ["TRANSPARENT", "NO_FLOOR"],
        "examine_action": "climb_down"
    },{
        "type" : "terrain",
        "id" : "t_flat_roof",
        "name": "flat roof",
        "symbol": ".",
        "color": "dkgray",
        "move_cost": 2,
        "flags": ["TRANSPARENT", "FLAT"],
        "bash": {
            "str_min": 30, "str_max": 210,
            "sound": "crash!",
            "sound_fail": "whump!",
            "ter_set": "t_null",
            "bash_below": true
        }
    }, {
        "type" : "terrain",
        "id" : "t_plut_generator",
        "name": "plutonium generator",
        "symbol": "0",
        "color": "light_green",
        "move_cost": 0,
        "flags": ["TRANSPARENT", "NOITEM", "SEALED", "REDUCE_SCENT", "PERMEABLE"],
        "bash": {
            "str_min": 50, "str_max": 400,
            "explosive" : 25,
            "ter_set": "t_concrete",
            "sound": "metal screeching!",
            "sound_fail": "clang!",
            "items": [
                { "item": "scrap", "count": [4, 16] },
                { "item": "steel_chunk", "count": [1, 6] },
                { "item": "plut_cell", "charges": [0, 3] },
                { "item": "lead", "charges": [12, 18] }
            ]
        },
        "deconstruct": {
            "ter_set": "t_concrete",
            "items": [
                { "item": "minireactor", "prob": 25 },
                { "item": "RAM", "count": [4, 8] },
                { "item": "cable", "charges": [8, 16] },
                { "item": "small_lcd_screen", "count": [2, 4] },
                { "item": "e_scrap", "count": [12, 24] },
                { "item": "circuit", "count": [6, 10] },
                { "item": "power_supply", "count": [4, 8] },
                { "item": "amplifier", "count": [3, 6] },
                { "item": "plut_cell", "charges": [2, 8] },
                { "item": "scrap", "count": [8, 16] }
            ]
        }
    },{
        "type" : "terrain",
        "id" : "t_sai_box",
        "name": "telecom cabinet",
        "symbol": "#",
        "color": "ltgray",
        "move_cost": 0,
        "flags": ["NOITEM", "WALL"],
        "bash": {
            "str_min": 8, "str_max": 80,
            "sound": "whack!",
            "sound_fail": "clang!",
            "ter_set": "t_sai_box_damaged"
        },
        "deconstruct": {
            "ter_set": "t_concrete",
            "items": [
                { "item": "RAM", "count": [4, 8] },
                { "item": "cable", "charges": [16, 40] },
                { "item": "small_lcd_screen", "count": [2, 4] },
                { "item": "e_scrap", "count": [12, 24] },
                { "item": "circuit", "count": [6, 30] },
                { "item": "power_supply", "count": [4, 8] },
                { "item": "amplifier", "count": [3, 6] },
                { "item": "plastic_chunk", "count": [4, 8] },
                { "item": "scrap", "count": [8, 16] }
            ]
        }
    },{
        "type" : "terrain",
        "id" : "t_sai_box_damaged",
        "name": "damaged telecom cabinet",
        "symbol": "#",
        "color": "ltgray",
        "move_cost": 0,
        "flags": ["NOITEM", "WALL"],
        "bash": {
            "str_min": 6, "str_max": 80,
            "sound": "whack!",
            "sound_fail": "clang!",
            "ter_set": "t_concrete",
            "items": [
                { "item": "cable", "charges": [4, 8], "prob": 80 },
                { "item": "e_scrap", "count": [2, 8], "prob": 60 },
                { "item": "circuit", "count": [1, 6], "prob": 50 },
                { "item": "amplifier", "count": [1, 4], "prob": 50 },
                { "item": "scrap", "count": [2, 6], "prob": 50 }
            ]
        },
        "deconstruct": {
            "ter_set": "t_concrete",
            "items": [
                { "item": "RAM", "count": [1, 2] },
                { "item": "cable", "charges": [4, 24] },
                { "item": "e_scrap", "count": [4, 12] },
                { "item": "circuit", "count": [2, 12] },
                { "item": "power_supply", "count": [1, 4] },
                { "item": "amplifier", "count": [1, 3] },
                { "item": "plastic_chunk", "count": [2, 6] },
                { "item": "scrap", "count": [6, 12] }
            ]
        }
    },{
        "type" : "terrain",
        "id" : "t_support_l",
        "name": "large metal support",
        "symbol": "T",
        "color": "ltgray",
        "move_cost": 0,
        "flags": ["NOITEM", "WALL", "SUPPORTS_ROOF"],
        "bash": {
            "str_min": 40, "str_max": 200,
            "sound": "metal screeching!",
            "sound_fail": "whump!",
            "ter_set": "t_concrete",
            "items": [
                { "item": "steel_lump", "count": [0, 2] },
                { "item": "steel_chunk", "count": [2, 6] },
                { "item": "scrap", "count": [5, 18] }
            ]
        },
        "deconstruct": {
            "ter_set": "t_concrete",
            "items": [
                { "item": "frame", "count": [6, 8] },
                { "item": "steel_lump", "count": [1, 2] },
                { "item": "steel_chunk", "count": [1, 6] },
                { "item": "scrap", "count": [4, 8] }
            ]
        }
    },{
        "type" : "terrain",
        "id" : "t_support_s",
        "name": "small metal support",
        "symbol": "l",
        "color": "ltgray",
        "move_cost": 0,
        "flags": ["NOITEM", "WALL", "SUPPORTS_ROOF"],
        "bash": {
            "str_min": 20, "str_max": 120,
            "sound": "metal screeching!",
            "sound_fail": "whump!",
            "ter_set": "t_concrete",
            "items": [
                { "item": "steel_lump", "prob": 50 },
                { "item": "steel_chunk", "count": [1, 3] },
                { "item": "scrap", "count": [2, 9] }
            ]
        },
        "deconstruct": {
            "ter_set": "t_concrete",
            "items": [
                { "item": "pipe", "count": [4, 6] },
                { "item": "steel_lump", "count": [1, 2] },
                { "item": "steel_chunk", "count": [1, 6] },
                { "item": "scrap", "count": [2, 4] }
            ]
        }
    },{
        "type" : "terrain",
        "id" : "t_oil_circ_brkr_l",
        "name": "HV oil circuit breaker",
        "symbol": "B",
        "color": "ltgray",
        "move_cost": 0,
        "flags": ["TRANSPARENT", "FLAMMABLE", "NOITEM", "WALL", "PERMEABLE"],
        "bash": {
            "str_min": 20, "str_max": 150,
            "explosive" : 6,
            "sound": "pow!",
            "ter_set": "t_concrete",
            "sound_fail": "clang!",
            "items": [
                { "item": "scrap", "count": [8, 16] },
                { "item": "steel_chunk", "count": [2, 6] },
                { "item": "ceramic_shard", "count": [0, 4] }
            ]
        },
        "deconstruct": {
            "ter_set": "t_concrete",
            "items": [
                { "item": "cable", "charges": [8, 24] },
                { "item": "power_supply", "count": [4, 8] },
                { "item": "amplifier", "count": [8, 16] },
                { "item": "steel_chunk", "count": [4, 16] },
                { "item": "scrap", "count": [12, 24] },
                { "item": "sheet_metal", "count": [6, 12] },
                { "item": "ceramic_shard", "count": [2, 6] }
            ]
        }
    },{
        "type" : "terrain",
        "id" : "t_oil_circ_brkr_s",
        "name": "small HV oil circuit breaker",
        "symbol": "b",
        "color": "ltgray",
        "move_cost": 0,
        "flags": ["TRANSPARENT", "FLAMMABLE", "NOITEM", "WALL", "PERMEABLE"],
        "bash": {
            "str_min": 20, "str_max": 150,
            "explosive" : 4,
            "sound": "pow!",
            "ter_set": "t_concrete",
            "sound_fail": "clang!",
            "items": [
                { "item": "scrap", "count": [6, 12] },
                { "item": "steel_chunk", "count": [1, 3] },
                { "item": "ceramic_shard", "count": [0, 2] }
            ]
        },
        "deconstruct": {
            "ter_set": "t_concrete",
            "items": [
                { "item": "cable", "charges": [4, 12] },
                { "item": "power_supply", "count": [3, 6] },
                { "item": "amplifier", "count": [6, 12] },
                { "item": "steel_chunk", "count": [2, 12] },
                { "item": "scrap", "count": [8, 18] },
                { "item": "sheet_metal", "count": [4, 8] },
                { "item": "ceramic_shard", "count": [1, 4] }
            ]
        }
    },{
        "type" : "terrain",
        "id" : "t_switchgear_l",
        "name": "large switchgear",
        "symbol": "H",
        "color": "i_ltgray",
        "move_cost": 0,
        "flags": ["TRANSPARENT", "NOITEM", "WALL", "PERMEABLE"],
        "bash": {
            "str_min": 20, "str_max": 150,
            "explosive" : 3,
            "ter_set": "t_concrete",
            "sound_fail": "clang!",
            "items": [
                { "item": "scrap", "count": [5, 10] },
                { "item": "steel_chunk", "count": [2, 4] },
                { "item": "plastic_chunk", "count": [2, 4] }
            ]
        },
        "deconstruct": {
            "ter_set": "t_concrete",
            "items": [
                { "item": "RAM", "count": [2, 6] },
                { "item": "cable", "charges": [4, 24] },
                { "item": "small_lcd_screen", "count": [6, 12] },
                { "item": "e_scrap", "count": [16, 24] },
                { "item": "circuit", "count": [12, 30] },
                { "item": "power_supply", "count": [6, 8] },
                { "item": "amplifier", "count": [6, 8] },
                { "item": "plastic_chunk", "count": [2, 4] },
                { "item": "scrap", "count": [8, 16] },
                { "item": "sheet_metal", "count": [2, 4] }
            ]
        }
    },{
        "type" : "terrain",
        "id" : "t_switchgear_s",
        "name": "small switchgear",
        "symbol": "L",
        "color": "i_ltgray",
        "move_cost": 0,
        "flags": ["TRANSPARENT", "NOITEM", "WALL", "PERMEABLE"],
        "bash": {
            "str_min": 20, "str_max": 150,
            "explosive" : 2,
            "ter_set": "t_concrete",
            "sound_fail": "clang!",
            "items": [
                { "item": "scrap", "count": [4, 8] },
                { "item": "steel_chunk", "count": [1, 2] },
                { "item": "e_scrap", "count": [0, 2] },
                { "item": "circuit", "count": [1, 4] },
                { "item": "power_supply", "count": [0, 2] },
                { "item": "amplifier", "prob": 50 },
                { "item": "plastic_chunk", "count": [1, 2] }
            ]
        },
        "deconstruct": {
            "ter_set": "t_concrete",
            "items": [
                { "item": "RAM", "count": [1, 2] },
                { "item": "cable", "charges": [2, 8] },
                { "item": "small_lcd_screen", "count": [2, 6] },
                { "item": "e_scrap", "count": [6, 12] },
                { "item": "circuit", "count": [8, 24] },
                { "item": "power_supply", "count": [2, 6] },
                { "item": "amplifier", "count": [1, 4] },
                { "item": "plastic_chunk", "count": [1, 2] },
                { "item": "scrap", "count": [4, 8] },
                { "item": "sheet_metal", "count": [1, 2] }
            ]
        }
    },{
        "type" : "terrain",
        "id" : "t_lgtn_arrest",
        "name": "lightning arrester",
        "symbol": "}",
        "color": "i_ltgray",
        "move_cost": 0,
        "flags": ["TRANSPARENT", "NOITEM", "WALL", "PERMEABLE"],
        "bash": {
            "str_min": 20, "str_max": 150,
            "explosive" : 4,
            "ter_set": "t_concrete",
            "sound_fail": "clang!",
            "items": [
                { "item": "cable", "charges": [0, 4] },
                { "item": "scrap", "count": [8, 12] },
                { "item": "steel_chunk", "count": [2, 4] },
                { "item": "ceramic_shard", "count": [8, 16] }
            ]
        },
        "deconstruct": {
            "ter_set": "t_concrete",
            "items": [
                { "item": "cable", "charges": [4, 8] },
                { "item": "steel_chunk", "count": [4, 6] },
                { "item": "scrap", "count": [12, 16] },
                { "item": "plastic_chunk", "count": [1, 4] },
                { "item": "ceramic_shard", "count": [12, 24] }
            ]
        }
    },{
        "type" : "terrain",
        "id" : "t_station_disc",
        "name": "disconnect switch",
        "symbol": "h",
        "color": "ltgray",
        "move_cost": 0,
        "flags": ["TRANSPARENT", "NOITEM", "WALL", "PERMEABLE"],
        "bash": {
            "str_min": 20, "str_max": 150,
            "explosive" : 3,
            "ter_set": "t_concrete",
            "sound_fail": "clang!",
            "items": [
                { "item": "scrap", "count": [4, 8] },
                { "item": "steel_chunk", "count": [2, 4] },
                { "item": "cable", "charges": [1, 4] },
                { "item": "ceramic_shard", "count": [0, 2] },
                { "item": "lead", "prob": 50 }
            ]
        },
        "deconstruct": {
            "ter_set": "t_concrete",
            "items": [
                { "item": "RAM", "count": [12, 24] },
                { "item": "cable", "charges": [6, 12] },
                { "item": "small_lcd_screen", "count": [8, 16] },
                { "item": "e_scrap", "count": [8, 12] },
                { "item": "circuit", "count": [6, 18] },
                { "item": "power_supply", "count": [8, 12] },
                { "item": "amplifier", "count": [2, 4] },
                { "item": "plastic_chunk", "count": [4, 8] },
                { "item": "scrap", "count": [2, 6] },
                { "item": "sheet_metal", "count": [1, 2] },
                { "item": "lead", "charges": [1, 2] },
                { "item": "ceramic_shard", "count": [2, 6] }
            ]
        }
    },{
        "type" : "terrain",
        "id" : "t_current_trans",
        "name": "current transformer",
        "symbol": "{",
        "color": "ltgray",
        "move_cost": 0,
        "flags": ["TRANSPARENT", "NOITEM", "WALL", "PERMEABLE"],
        "bash": {
            "str_min": 20, "str_max": 150,
            "explosive" : 5,
            "ter_set": "t_concrete",
            "sound_fail": "clang!",
            "items": [
                { "item": "scrap", "count": [10, 12] },
                { "item": "steel_chunk", "count": [4, 6] },
                { "item": "lead", "charges": [2, 8] },
                { "item": "cable", "charges": [20, 60] },
                { "item": "sheet_metal", "count": [1, 2] },
                { "item": "ceramic_shard", "count": [2, 6] }
            ]
        },
        "deconstruct": {
            "ter_set": "t_concrete",
            "items": [
                { "item": "scrap", "count": [12, 16] },
                { "item": "steel_chunk", "count": [4, 6] },
                { "item": "lead", "charges": [4, 16] },
                { "item": "cable", "charges": [60, 120] },
                { "item": "sheet_metal", "count": [2, 6] },
                { "item": "ceramic_shard", "count": [4, 12] }
            ]
        }
    },{
        "type" : "terrain",
        "id" : "t_potential_trans",
        "name": "potential transformer",
        "symbol": "8",
        "color": "i_ltgray",
        "move_cost": 0,
        "flags": ["TRANSPARENT", "NOITEM", "WALL", "PERMEABLE"],
        "bash": {
            "str_min": 20, "str_max": 150,
            "explosive" : 5,
            "ter_set": "t_concrete",
            "sound_fail": "clang!",
            "items": [
                { "item": "scrap", "count": [10, 12] },
                { "item": "steel_chunk", "count": [4, 6] },
                { "item": "lead", "charges": [8, 16] },
                { "item": "cable", "charges": [1, 20] },
                { "item": "sheet_metal", "count": [1, 2] },
                { "item": "ceramic_shard", "count": [2, 6] }
            ]
        },
        "deconstruct": {
            "ter_set": "t_concrete",
            "items": [
                { "item": "scrap", "count": [12, 16] },
                { "item": "steel_chunk", "count": [4, 6] },
                { "item": "lead", "charges": [12, 32] },
                { "item": "cable", "charges": [20, 40] },
                { "item": "sheet_metal", "count": [2, 6] },
                { "item": "ceramic_shard", "count": [4, 12] }
            ]
        }
    },{
        "type" : "terrain",
        "id" : "t_dock",
        "name": "dock",
        "symbol": "8",
        "color": "brown",
        "move_cost": 4,
        "flags": ["TRANSPARENT", "FLAT"],
        "deconstruct": {
            "ter_set": "t_water_sh",
            "items": [
                { "item": "nail", "charges": [6, 12] },
                { "item": "2x4", "count": 8 }
            ]
        },
        "bash": {
            "str_min": 8, "str_max": 80,
            "sound": "smash!",
            "sound_fail": "whump!",
            "ter_set": "t_water_sh",
            "items": [
                { "item": "2x4", "count": 2, "prob": 25 },
                { "item": "splinter", "count": [2, 4] }
            ]
        }
    },{
        "type" : "terrain",
        "id" : "t_pontoon_dp",
        "name": "pontoon bridge",
        "symbol": "8",
        "color": "brown",
        "move_cost": 4,
        "flags": ["TRANSPARENT", "FLAT"],
        "deconstruct": {
            "ter_set": "t_water_dp",
            "items": [
                { "item": "rope_makeshift_6", "count": [3, 4] },
                { "item": "2x4", "count": 8 }
            ]
        },
        "bash": {
            "str_min": 8, "str_max": 80,
            "sound": "smash!",
            "sound_fail": "whump!",
            "ter_set": "t_water_dp",
            "items": [
                { "item": "2x4", "count": 2, "prob": 25 },
                { "item": "splinter", "count": [2, 4] }
            ]
        }
    },{
        "type" : "terrain",
        "id" : "t_pavement_bg_dp",
        "name": "bridge pavement",
        "symbol": ".",
        "color": "dkgray",
        "move_cost": 2,
        "flags": ["TRANSPARENT", "FLAT", "ROAD"],
        "bash": {
            "str_min": 70, "str_max": 300,
            "sound": "concrete cracking and metal screeching!",
            "sound_fail": "whump!",
            "ter_set": "t_water_dp",
            "items": [
                { "item": "rock", "count": [4, 20] },
                { "item": "rebar", "count": [10, 20] }
            ]
        }
    },{
        "type" : "terrain",
        "id" : "t_pavement_y_bg_dp",
        "name": "bridge yellow pavement",
        "symbol": ".",
        "color": "yellow",
        "move_cost": 2,
        "flags": ["TRANSPARENT", "FLAT", "ROAD"],
        "bash": {
            "str_min": 70, "str_max": 300,
            "sound": "concrete cracking and metal screeching!",
            "sound_fail": "whump!",
            "ter_set": "t_water_dp",
            "items": [
                { "item": "rock", "count": [4, 20] },
                { "item": "rebar", "count": [10, 20] }
            ]
        }
    },{
        "type" : "terrain",
        "id" : "t_sidewalk_bg_dp",
        "name": "bridge sidewalk",
        "symbol": ".",
        "color": "ltgray",
        "move_cost": 2,
        "flags": ["TRANSPARENT", "FLAT", "ROAD"],
        "bash": {
            "str_min": 70, "str_max": 300,
            "sound": "concrete cracking and metal screeching!",
            "sound_fail": "whump!",
            "ter_set": "t_water_dp",
            "items": [
                { "item": "rock", "count": [4, 20] },
                { "item": "rebar", "count": [10, 20] }
            ]
        }
    },{
        "type" : "terrain",
        "id" : "t_guardrail_bg_dp",
        "name": "guard rail",
        "symbol": "#",
        "color": "ltgray",
        "move_cost": 3,
        "flags": ["TRANSPARENT", "NOITEM", "REDUCE_SCENT", "MOUNTABLE", "SHORT", "THIN_OBSTACLE", "ROAD"],
        "bash": {
            "str_min": 8, "str_max": 150,
            "sound": "crunch!",
            "sound_fail": "clang!",
            "ter_set": "t_pavement_bg_dp",
            "items": [
                { "item": "scrap", "count": [3, 6] }
            ]
        }
    },{
        "type" : "terrain",
        "id" : "t_tree_blackjack",
        "name": "blackjack oak",
        "symbol": "7",
        "color": "brown",
        "move_cost": 0,
        "flags": ["FLAMMABLE_ASH", "NOITEM", "SUPPORTS_ROOF", "TREE", "REDUCE_SCENT"],
        "examine_action": "harvest_ter",
        "transforms_into": "t_tree",
        "harvest_by_season" : [
            { "seasons": [ "spring", "summer", "autumn", "winter" ], "entries": [ { "drop": "tanbark", "base_num": [ 1, 2 ] } ] }
        ],
        "bash": {
            "str_min": 80, "str_max": 180,
            "sound": "crunch!",
            "sound_fail": "whack!",
            "ter_set": "t_dirt",
            "items": [
                { "item": "stick", "count": [3, 10] },
                { "item": "splinter", "count": [10, 25] }
            ]
        }
    },{
        "type" : "terrain",
        "id" : "t_claymound",
        "name": "mound of clay",
        "symbol": "#",
        "color": "brown",
        "move_cost": 5,
        "flags": ["TRANSPARENT"],
        "bash": {
            "str_min": 2, "str_max": 4,
            "sound": "splosh!",
            "sound_fail": "splosh!",
            "ter_set": "t_water_dp",
            "items": [
                { "item": "clay_lump", "count": [6, 12] }
            ]
        }
    },{
        "type" : "terrain",
        "id" : "t_sandmound",
        "name": "mound of sand",
        "symbol": "#",
        "color": "brown",
        "move_cost": 5,
        "flags": ["TRANSPARENT"],
        "bash": {
            "str_min": 2, "str_max": 4,
            "sound": "splosh!",
            "sound_fail": "splosh!",
            "ter_set": "t_water_dp",
            "items": [
                { "item": "material_sand", "charges": [300, 600] }
            ]
        }
    },{
        "type" : "terrain",
        "id" : "t_conveyor",
        "name": "conveyor belt",
        "symbol": "=",
        "color": "brown",
        "move_cost": 6,
        "flags": ["TRANSPARENT", "BASHABLE", "PLACE_ITEM"],
        "deconstruct": {
            "ter_set": "t_rock_floor",
            "items": [
                { "item": "wire", "count": 1 },
                { "item": "pipe", "count": [1, 4] },
                { "item": "chain", "prob": 10 },
                { "item": "scrap", "count": [1, 5] },
                { "item": "xlframe", "prob": 5 }
            ]
        },
        "bash": {
            "str_min": 12, "str_max": 80,
            "sound": "clang!",
            "sound_fail": "ting.",
            "ter_set": "t_rock_floor",
            "items": [
                { "item": "pipe", "count": [1, 3] },
                { "item": "chain", "prob": 10 },
                { "item": "scrap", "count": [1, 5] }
            ]
        }
    },{
        "type" : "terrain",
        "id" : "t_machinery_light",
        "name": "light machinery",
        "symbol": "$",
        "color": "dkgray",
        "move_cost": 10,
        "flags": ["TRANSPARENT", "BASHABLE", "CONTAINER", "FLAMMABLE", "PLACE_ITEM"],
        "deconstruct": {
            "ter_set": "t_rock_floor",
            "items": [
                { "item": "wire", "count": [1, 3] },
                { "item": "pipe", "count": [1, 2] },
                { "item": "chain", "prob": 40 },
                { "item": "cu_pipe", "prob": 40 },
                { "item": "scrap", "count": [1, 4] },
                { "item": "hose", "count": 1 },
                { "item": "steel_chunk", "count": [1, 5] },
                { "item": "bearing", "charges": [4, 12] },
                { "item": "frame", "prob": 50 },
                { "item": "motor", "prob": 50 }
            ]
        },
        "bash": {
            "str_min": 16, "str_max": 80,
            "sound": "clang!",
            "sound_fail": "ting.",
            "ter_set": "t_rock_floor",
            "items": [
                { "item": "wire", "count": 1 },
                { "item": "pipe", "count": 2, "prob": 40 },
                { "item": "chain", "prob": 20 },
                { "item": "cu_pipe", "prob": 10 },
                { "item": "scrap", "count": [3, 8] },
                { "item": "steel_chunk", "count": [1, 4] },
                { "item": "bearing", "charges": [2, 8] },
                { "item": "frame", "prob": 20 },
                { "item": "motor", "prob": 10 }
            ]
        }
    },{
        "type" : "terrain",
        "id" : "t_machinery_heavy",
        "name": "heavy machinery",
        "symbol": "%",
        "color": "ltgray",
        "move_cost": 0,
        "flags": ["BASHABLE", "CONTAINER", "SEALED", "PLACE_ITEM"],
        "deconstruct": {
            "ter_set": "t_rock_floor",
            "items": [
                { "item": "wire", "count": [1, 3] },
                { "item": "pipe", "count": [1, 2] },
                { "item": "chain", "prob": 60 },
                { "item": "cu_pipe", "prob": 20 },
                { "item": "steel_lump", "count": [1, 2] },
                { "item": "hose", "count": 1 },
                { "item": "sheet_metal", "count": [1, 3] },
                { "item": "steel_chunk", "count": [1, 3] },
                { "item": "bearing", "charges": [4, 12] },
                { "item": "frame", "prob": 60 },
                { "item": "motor", "prob": 30 },
                { "item": "metal_tank", "prob": 30 },
                { "item": "motor_large", "prob": 10 }
            ]
        },
        "bash": {
            "str_min": 18, "str_max": 80,
            "sound": "clang!",
            "sound_fail": "ting.",
            "ter_set": "t_rock_floor",
            "items": [
                { "item": "wire", "count": 1 },
                { "item": "pipe", "count": 1 },
                { "item": "chain", "prob": 20 },
                { "item": "steel_lump", "count": 1 },
                { "item": "scrap", "count": [1, 5] },
                { "item": "sheet_metal", "count": 2 },
                { "item": "steel_chunk", "count": [1, 2] },
                { "item": "bearing", "charges": [2, 8] },
                { "item": "frame", "prob": 30 },
                { "item": "motor", "prob": 10 },
                { "item": "metal_tank", "prob": 20 },
                { "item": "motor_large", "prob": 5 }
            ]
        }
    },{
        "type" : "terrain",
        "id" : "t_machinery_old",
        "name": "old machinery",
        "symbol": "&",
        "color": "brown",
        "move_cost": 4,
        "flags": ["TRANSPARENT", "BASHABLE", "CONTAINER", "FLAMMABLE", "PLACE_ITEM"],
        "deconstruct": {
            "ter_set": "t_rock_floor",
            "items": [
                { "item": "wire", "count": 1 },
                { "item": "pipe", "count": [1, 2] },
                { "item": "chain", "prob": 40 },
                { "item": "cu_pipe", "prob": 60 },
                { "item": "scrap", "count": [1, 3] },
                { "item": "hose", "count": 1 },
                { "item": "steel_chunk", "count": [1, 3] },
                { "item": "bearing", "charges": [1, 5] },
                { "item": "frame", "prob": 30 },
                { "item": "motor", "prob": 30 },
                { "item": "splinter", "count": 3, "prob": 30 },
                { "item": "2x4", "count": [1, 4] },
                { "item": "nail", "charges": [3, 10] }
            ]
        },
        "bash": {
            "str_min": 10, "str_max": 80,
            "sound": "clang!",
            "sound_fail": "ting.",
            "ter_set": "t_rock_floor",
            "items": [
                { "item": "wire", "count": 1 },
                { "item": "pipe", "count": [1, 2] },
                { "item": "chain", "prob": 20 },
                { "item": "cu_pipe", "prob": 10 },
                { "item": "scrap", "count": [1, 5] },
                { "item": "steel_chunk", "count": [1, 2] },
                { "item": "motor", "prob": 10 },
                { "item": "splinter", "count": [4, 8] },
                { "item": "2x4", "count": 2 },
                { "item": "nail", "charges": [2, 5] }
            ]
        }
    },{
        "type" : "terrain",
        "id" : "t_machinery_electronic",
        "name": "electronic machinery",
        "symbol": "$",
        "color": "yellow",
        "move_cost": 8,
        "flags": ["TRANSPARENT", "BASHABLE", "CONTAINER", "SEALED", "FLAMMABLE", "PLACE_ITEM"],
        "deconstruct": {
            "ter_set": "t_rock_floor",
            "items": [
                { "item": "wire", "count": [1, 3] },
                { "item": "pipe", "count": [1, 2] },
                { "item": "steel_chunk", "count": [1, 4] },
                { "item": "bearing", "charges": [2, 6] },
                { "item": "motor", "prob": 40 },
                { "item": "processor", "count": 1 },
                { "item": "RAM", "count": [1, 4] },
                { "item": "cable", "charges": [1, 4] },
                { "item": "small_lcd_screen", "count": 1 },
                { "item": "e_scrap", "count": [5, 10] },
                { "item": "circuit", "count": [3, 8] },
                { "item": "power_supply", "count": [1, 3] },
                { "item": "amplifier", "count": [1, 3] },
                { "item": "plastic_chunk", "count": [2, 8] },
                { "item": "scrap", "count": [1, 5] }
            ]
        },
        "bash": {
            "str_min": 10, "str_max": 80,
            "sound": "clang!",
            "sound_fail": "ting.",
            "ter_set": "t_rock_floor",
            "items": [
                { "item": "wire", "prob": 40 },
                { "item": "pipe", "prob": 40 },
                { "item": "steel_chunk", "prob": 40 },
                { "item": "bearing", "charges": [2, 4] },
                { "item": "motor", "prob": 10 },
                { "item": "processor", "prob": 40 },
                { "item": "RAM", "count": [1, 2] },
                { "item": "cable", "charges": [1, 2] },
                { "item": "small_lcd_screen", "prob": 40 },
                { "item": "e_scrap", "count": [3, 8] },
                { "item": "circuit", "count": [1, 3] },
                { "item": "power_supply", "prob": 40 },
                { "item": "amplifier", "prob": 40 },
                { "item": "plastic_chunk", "count": [2, 8] },
                { "item": "scrap", "count": [3, 8] }
            ]
        }
    },{
        "type" : "terrain",
        "id" : "t_low_stairs_begin",
        "name": "low stairs (beginning section)",
        "symbol": "<",
        "color": "dkgray_white",
        "move_cost": 4,
        "flags": ["TRANSPARENT", "BASHABLE", "FLAMMABLE", "PLACE_ITEM", "RAMP", "SEEN_FROM_ABOVE"],
        "bash": {
            "str_min": 12, "str_max": 50,
            "sound": "crunch!",
            "sound_fail": "whump!",
            "ter_set": "t_floor",
            "items": [
                { "item": "2x4", "count": [0, 3] },
                { "item": "nail", "charges": [1, 5] },
                { "item": "splinter", "count": [1, 4] }
            ]
        }
    },{
        "type" : "terrain",
        "id" : "t_low_stairs_end",
        "name": "low stairs (end section)",
        "symbol": "<",
        "color": "black_white",
        "move_cost": 0,
        "flags": ["BASHABLE", "FLAMMABLE", "PLACE_ITEM", "RAMP", "RAMP_END", "SEEN_FROM_ABOVE"],
        "bash": {
            "str_min": 20, "str_max": 50,
            "sound": "crunch!",
            "sound_fail": "whump!",
            "ter_set": "t_floor",
            "items": [
                { "item": "2x4", "count": [0, 3] },
                { "item": "nail", "charges": [1, 5] },
                { "item": "splinter", "count": [1, 4] }
            ]
        }
    },
    {
    "id": "t_milking_machine",
    "type": "terrain",
    "name": "milking machine",
    "symbol": "%",
    "color": [ "grey" ],
    "move_cost": 1,
    "bash": {
      "str_min": 10,
      "str_max": 50,
      "ter_set": "t_floor",
      "sound": "crunch!",
      "sound_fail": "whump!",
      "items": [
        { "item": "scrap", "count": [ 1, 6 ] },
        { "item": "steel_chunk", "count": [ 1, 4 ] },
        { "item": "hose", "count": [ 1, 3 ] }
      ]
    },
    "deconstruct": {
      "ter_set": "t_floor",
      "items": [
        { "item": "scrap", "count": [ 2, 9 ] },
        { "item": "steel_chunk", "count": [ 2, 5 ] },
        { "item": "hose", "count": [ 2, 6 ] }
      ]
    },
    "flags": [ "CONTAINER", "PLACE_ITEM", "BLOCKSDOOR" ]
  },
  {
    "id": "t_bulk_tank",
    "type": "terrain",
    "name": "bulk tank",
    "symbol": "O",
    "color": [ "ltgray" ],
    "move_cost": 0,
    "bash": {
      "str_min": 20,
      "str_max": 80,
      "ter_set": "t_floor",
      "sound": "crunch!",
      "sound_fail": "whump!",
      "items": [
        { "item": "wire", "count": [ 1, 2 ] },
        { "item": "pipe", "count": [ 1, 2 ] },
        { "item": "steel_lump", "count": [ 1, 5 ] },
        { "item": "sheet_metal", "count": [ 1, 3 ] },
        { "item": "steel_chunk", "count": [ 1, 5 ] }
      ]
    },
    "deconstruct": {
      "ter_set": "t_floor",
      "items": [
        { "item": "wire", "count": [ 2, 8 ] },
        { "item": "pipe", "count": [ 1, 3 ] },
        { "item": "steel_lump", "count": [ 1, 8 ] },
        { "item": "sheet_metal", "count": [ 1, 6 ] },
        { "item": "steel_chunk", "count": [ 1, 10 ] }
      ]
    },
    "flags": [ "BASHABLE", "CONTAINER", "SEALED", "PLACE_ITEM", "WALL" ]
  },
  {
<<<<<<< HEAD
    "id": "t_rubble",
    "type": "terrain",
    "name": "railroad rubble",
    "symbol": "^",
    "color": [ "brown" ],
    "move_cost": 2,
    "flags": [ "TRANSPARENT" ]
  },
  {
    "id": "t_railroad_track",
    "type": "terrain",
    "name": "railroad track",
    "symbol": "X",
    "color": [ "cyan" ],
    "move_cost": 2,
    "flags": [ "TRANSPARENT" ]
  },
  {
    "id": "t_railroad_track_on_tie",
    "type": "terrain",
    "name": "railroad track",
    "symbol": "x",
    "color": [ "cyan" ],
    "move_cost": 2,
    "flags": [ "TRANSPARENT" ]
  },
  {
    "id": "t_railroad_tie",
    "type": "terrain",
    "name": "railroad tie",
    "symbol": "#",
    "color": [ "dgray_brown" ],
    "move_cost": 2,
    "flags": [ "TRANSPARENT", "FLAT" ]
=======
    "id": "t_floor_waxed",
    "type": "terrain",
    "name": "waxed floor",
    "symbol": ".",
    "color": [ "ltred" ],
    "move_cost": 2,
    "roof": "t_flat_roof",
    "bash": {
      "str_min": 50,
      "str_max": 400,
      "str_min_supported": 100,
      "ter_set": "t_null",
      "bash_below": true,
      "sound": "SMASH!!",
      "items": [ { "item": "wax", "count": [ 1, 3 ] } ]
    },
    "flags": [ "TRANSPARENT", "FLAMMABLE_HARD", "SUPPORTS_ROOF", "COLLAPSES", "INDOORS", "FLAT" ]
  },
  {
    "id": "t_floor_waxed_y",
    "type": "terrain",
    "name": "painted waxed floor",
    "symbol": ".",
    "color": [ "yellow" ],
    "move_cost": 2,
    "roof": "t_flat_roof",
    "bash": {
      "str_min": 50,
      "str_max": 400,
      "str_min_supported": 100,
      "ter_set": "t_null",
      "bash_below": true,
      "sound": "SMASH!!",
      "items": [ { "item": "wax", "count": [ 1, 3 ] } ]
    },
    "flags": [ "TRANSPARENT", "FLAMMABLE_HARD", "SUPPORTS_ROOF", "COLLAPSES", "INDOORS", "FLAT" ]
  },
  {
    "id": "t_backboard_in",
    "type": "terrain",
    "name": "backboard",
    "symbol": "7",
    "color": [ "red" ],
    "move_cost": 0,
    "roof": "t_flat_roof",
    "bash": {
      "str_min": 8,
      "str_max": 45,
      "ter_set": "t_floor_waxed",
      "sound": "metal screeching!",
      "sound_fail": "clang!",
      "items": [
        { "item": "scrap", "count": [ 2, 8 ] },
        { "item": "steel_chunk", "count": [ 1, 3 ] },
        { "item": "pipe", "count": [ 1, 2 ] }
      ]
    },
    "deconstruct": {
      "ter_set": "t_floor_waxed",
      "items": [
        { "item": "2x4", "count": 4 },
        { "item": "nail", "charges": [ 6, 10 ] }
      ]
    },
    "flags": [ "TRANSPARENT", "WALL", "PERMEABLE", "INDOORS" ]
  },
  {
    "id": "t_open_air_rooved",
    "type": "terrain",
    "name": "open air",
    "symbol": " ",
    "color": [ "i_cyan" ],
    "move_cost": 2,
    "trap": "tr_ledge",
    "roof": "t_flat_roof",
    "examine_action": "climb_down",
    "flags": [ "TRANSPARENT", "NO_FLOOR", "INDOORS" ]
>>>>>>> 7a49306f
  }
]<|MERGE_RESOLUTION|>--- conflicted
+++ resolved
@@ -6519,7 +6519,6 @@
     "flags": [ "BASHABLE", "CONTAINER", "SEALED", "PLACE_ITEM", "WALL" ]
   },
   {
-<<<<<<< HEAD
     "id": "t_rubble",
     "type": "terrain",
     "name": "railroad rubble",
@@ -6554,7 +6553,8 @@
     "color": [ "dgray_brown" ],
     "move_cost": 2,
     "flags": [ "TRANSPARENT", "FLAT" ]
-=======
+  },
+  {
     "id": "t_floor_waxed",
     "type": "terrain",
     "name": "waxed floor",
@@ -6632,6 +6632,5 @@
     "roof": "t_flat_roof",
     "examine_action": "climb_down",
     "flags": [ "TRANSPARENT", "NO_FLOOR", "INDOORS" ]
->>>>>>> 7a49306f
   }
 ]