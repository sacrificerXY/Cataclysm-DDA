--- conflicted
+++ resolved
@@ -9045,11 +9045,7 @@
     "copy-from": "generic_city_building_no_sidewalk",
     "name": "golf course",
     "sym": 71,
-<<<<<<< HEAD
-    "color": "green",
-    "see_cost": 5,
-    "extras": "build",
-    "mondensity": 2
+    "color": "green"
   },
   {
     "type" : "overmap_terrain",
@@ -9341,8 +9337,5 @@
     "extras" : "build",
     "mondensity" : 2,
     "flags" : [ "SIDEWALK" ]
-=======
-    "color": "green"
->>>>>>> faa4ca1d
   }
 ]