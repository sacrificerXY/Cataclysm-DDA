--- conflicted
+++ resolved
@@ -399,12 +399,8 @@
       "dispersion" : 100,
       "durability" : 6,
       "clip_size" : 1,
-<<<<<<< HEAD
+      "reload": 110,
       "valid_mod_locations": [["underbarrel", 1],[ "sights", 1 ],[ "accessories", 2 ],["stabilizer", 1],["dampening", 1]]
-=======
-      "reload": 110,
-      "valid_mod_locations": [["underbarrel", 1],[ "sights", 1 ],[ "accessories", 2 ]]
->>>>>>> 79ea8d99
    },
    {
       "id" : "compositebow",
@@ -466,12 +462,8 @@
       "dispersion" : 120,
       "durability" : 6,
       "clip_size" : 1,
-<<<<<<< HEAD
+      "reload": 90,
       "valid_mod_locations": [["underbarrel", 1],[ "sights", 1 ],[ "accessories", 2 ],["stabilizer", 1],["dampening", 1]]
-=======
-      "reload": 90,
-      "valid_mod_locations": [["underbarrel", 1],[ "sights", 1 ],[ "accessories", 2 ]]
->>>>>>> 79ea8d99
    },
    {
       "id" : "reflexbow",
@@ -564,13 +556,8 @@
       "dispersion" : 120,
       "durability" : 6,
       "clip_size" : 1,
-<<<<<<< HEAD
-      "reload" : 80,
+      "reload" : 40,
       "valid_mod_locations": [["underbarrel", 1],[ "sights", 1 ],[ "accessories", 2 ],["stabilizer", 1],["dampening", 1]]
-=======
-      "reload" : 40,
-      "valid_mod_locations": [["underbarrel", 1],[ "sights", 1 ],[ "accessories", 2 ]]
->>>>>>> 79ea8d99
    },
     {   "type" : "AMMO",
         "id" : "throwing_knife",
