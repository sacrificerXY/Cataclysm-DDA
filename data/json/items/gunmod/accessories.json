--- conflicted
+++ resolved
@@ -62,8 +62,6 @@
     "location": "accessories",
     "mod_targets": [ "rifle", "shotgun", "smg", "crossbow", "launcher" ],
     "flags": [ "IS_ARMOR", "BELTED", "OVERSIZE" ]
-<<<<<<< HEAD
-=======
   },
   {
     "id": "stabilizer",
@@ -79,9 +77,7 @@
     "color": "blue",
     "location": "accessories",
     "mod_targets": [ "smg", "rifle", "crossbow" ],
-    "dispersion_modifier": -30,
-    "recoil_modifier": -60,
+    "handling_modifier": -6,
     "min_skills": [ [ "weapon", 6 ] ]
->>>>>>> 31226cbe
   }
 ]