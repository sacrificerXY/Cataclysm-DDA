--- conflicted
+++ resolved
@@ -19,12 +19,8 @@
       [ [ "crucible", -1 ], [ "crucible_clay", -1 ] ]
     ],
     "components": [
-<<<<<<< HEAD
       [ [ "2x4", 1 ], [ "stick_long", 1 ] ],
-=======
-      [ [ "2x4", 3 ], [ "stick", 6 ] ],
       [ [ "filament", 100, "LIST" ] ],
->>>>>>> 151b1e34
       [ [ "rag", 2 ], [ "felt_patch", 2 ], [ "leather", 2 ], [ "fur", 2 ] ]
     ]
   },
