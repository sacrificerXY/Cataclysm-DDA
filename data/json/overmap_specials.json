[
    {
        "type" : "overmap_special",
        "id" : "Crater",
        "overmaps" : [
            { "point":[0,0,0], "overmap": "crater"}
        ],
        "locations" : [ "land", "swamp" ],
        "occurrences" : [0, 10],
        "rotate" : false,
        "flags" : [ "BLOB", "CLASSIC" ]
    },{
        "type" : "overmap_special",
        "id" : "Lake",
        "overmaps" : [
            { "point":[0,0,0], "overmap": "river_center"}
        ],
        "locations" : [ "wilderness" ],
        "city_distance" : [1, -1],
        "city_sizes" : [0, 12],
        "occurrences" : [0, 10],
        "rotate" : false,
        "flags" : [ "BLOB", "CLASSIC" ]
    },{
        "type" : "overmap_special",
        "id" : "Hotel",
        "overmaps" : [
            { "point":[1,-1,0], "overmap": "road_end_north"},
            { "point":[0,0,0], "overmap": "hotel_tower_1_3_north"},
            { "point":[1,0,0], "overmap": "hotel_tower_1_2_north"},
            { "point":[2,0,0], "overmap": "hotel_tower_1_1_north"},
            { "point":[0,1,0], "overmap": "hotel_tower_1_6_north"},
            { "point":[1,1,0], "overmap": "hotel_tower_1_5_north"},
            { "point":[2,1,0], "overmap": "hotel_tower_1_4_north"},
            { "point":[0,2,0], "overmap": "hotel_tower_1_9_north"},
            { "point":[1,2,0], "overmap": "hotel_tower_1_8_north"},
            { "point":[2,2,0], "overmap": "hotel_tower_1_7_north"},
            { "point":[0,2,-1], "overmap": "hotel_tower_b_3_north"},
            { "point":[1,2,-1], "overmap": "hotel_tower_b_2_north"},
            { "point":[2,2,-1], "overmap": "hotel_tower_b_1_north"}
        ],
        "connections" : [
            { "point" : [1,-1,0], "terrain" : "road" }
        ],
        "locations" : [ "wilderness" ], "//":"what special locations does it spawn",
        "city_distance" : [-1, 4], "//":"how far from a city it should be",
        "city_sizes" : [4, 12], "//":"what city sizes should it spawn in",
        "occurrences" : [0, 2], "//":"how many per overmap",
        "flags" : [ "CLASSIC" ]
},{
        "type" : "overmap_special",
        "id" : "Motel",
        "overmaps" : [
            { "point": [0,-1,0], "overmap" : "road_end_north"},
            { "point":[0,0,0], "overmap": "motel_entrance_north"},
            { "point":[-1,0,0], "overmap": "motel_1_north"},
            { "point":[-1,1,0], "overmap": "motel_2_north"},
            { "point":[0,1,0], "overmap": "motel_3_north"}
        ],
        "connections" : [
            { "point" : [0,-1,0] }
        ],
        "locations" : [ "land", "swamp" ],
        "city_distance" : [10, 120],
        "city_sizes" : [1, 12],
        "occurrences" : [0, 5],
        "flags" : [ "CLASSIC" ]
},{
        "type" : "overmap_special",
        "id" : "farm_abandoned",
        "overmaps" : [
            { "point":[1,0,0], "overmap": "car_corner_aban1_north"},
            { "point":[0,0,0], "overmap": "cabin_aban1_north"},
            { "point":[1,-1,0], "overmap": "barn_aban1_north"},
            { "point":[0,-1,0], "overmap": "dirtplaza_aban1_north"},
            { "point":[0,-2,0], "overmap": "dirtroad2_aban1_north"},
            { "point":[0,-3,0], "overmap": "dirtroad2_aban1_north"},
            { "point":[-1,-5,0], "overmap": "radio_tower"},
            { "point":[0,-4,0], "overmap": "dirtroad1_aban1_north"},
            { "point":[2,0,0], "overmap": "forest_aban1_north"},
            { "point":[1,1,0], "overmap": "forest_aban1_north"},
            { "point":[0,1,0], "overmap": "forest_aban1_north"},
            { "point":[2,-1,0], "overmap": "forest_aban1_north"},
            { "point":[-1,-1,0], "overmap": "forest_aban1_north"},
            { "point":[-1,-2,0], "overmap": "forest_aban1_north"},
            { "point":[-1,-3,0], "overmap": "forest_aban1_north"},
            { "point":[-1,-4,0], "overmap": "forest_aban1_north"},
            { "point":[1,-2,0], "overmap": "forest_aban1_north"},
            { "point":[1,-3,0], "overmap": "forest_aban1_north"},
            { "point":[1,-4,0], "overmap": "forest_aban1_north"}
        ],
        "connections" : [
            { "point" : [-1,-6,0], "terrain" : "road" },
            { "point" : [0,-5,0], "terrain" : "road" }
        ],
        "locations" : [ "forest" ],
        "city_sizes" : [0, 12],
        "occurrences" : [0, 1],
        "flags" : [ "CLASSIC" ]
    },{
        "type" : "overmap_special",
        "id" : "Shipwreck",
        "overmaps" : [
            { "point":[0,0,0], "overmap": "shipwreck_river_1"},
            { "point":[1,0,0], "overmap": "shipwreck_river_2"},
            { "point":[0,0,-1], "overmap": "shipwreck_river_3"},
            { "point":[1,0,-1], "overmap": "shipwreck_river_4"}
        ],
        "locations" : [ "water" ],
        "city_sizes" : [0, 12],
        "occurrences" : [0, 1],
        "rotate" : false,
        "spawns" : { "group" : "GROUP_RAZORCLAW", "population":[30,60], "radius":[2, 10] }
    },{
        "type" : "overmap_special",
        "id" : "LMOE Shelter",
        "overmaps" : [
            { "point":[0,0,0], "overmap": "lmoe"},
            { "point":[0,0,-1], "overmap": "lmoe_under"}
        ],
        "locations" : [ "land" ],
        "city_distance" : [20, -1],
        "city_sizes" : [0, 12],
        "occurrences" : [0, 3],
        "rotate" : false,
        "flags" : [ "CLASSIC" ]
    },{
        "type" : "overmap_special",
        "id" : "Sewage Treatment Plant",
        "overmaps" : [
            { "point":[0,-1,0], "overmap": "road_end_north"},
            { "point":[0,0,0], "overmap": "s_lot"},
            { "point":[0,1,0], "overmap": "sewage_treatment"},
            { "point":[0,1,-1], "overmap": "sewage_treatment_hub"},
            { "point":[0,0,-1], "overmap": "sewage_treatment_under"},
            { "point":[-1,0,-1], "overmap": "sewage_treatment_under"},
            { "point":[1,0,-1], "overmap": "sewage_treatment_under"},
            { "point":[-1,1,-1], "overmap": "sewage_treatment_under"},
            { "point":[1,1,-1], "overmap": "sewage_treatment_under"},
            { "point":[-1,2,-1], "overmap": "sewage_treatment_under"},
            { "point":[0,2,-1], "overmap": "sewage_treatment_under"},
            { "point":[1,2,-1], "overmap": "sewage_treatment_under"}
        ],
        "connections" : [
            { "point" : [0,-1,0] }
        ],
        "locations" : [ "land" ],
        "city_distance" : [10, 20],
        "city_sizes" : [4, 12],
        "occurrences" : [0, 4],
        "rotate" : false,
        "flags" : [ "CLASSIC" ]
    },{
        "type" : "overmap_special",
        "id" : "Bee Hive",
        "overmaps" : [
            { "point":[0,0,0], "overmap": "hive"},
            { "point":[0,1,0], "overmap": "hive"},
            { "point":[0,2,0], "overmap": "hive"},
            { "point":[1,0,0], "overmap": "hive"},
            { "point":[1,1,0], "overmap": "hive"},
            { "point":[1,2,0], "overmap": "hive"},
            { "point":[2,0,0], "overmap": "hive"},
            { "point":[2,1,0], "overmap": "hive"},
            { "point":[2,2,0], "overmap": "hive"}
        ],
        "locations" : [ "wilderness" ],
        "city_distance" : [10, -1],
        "city_sizes" : [0, 20],
        "occurrences" : [0, 4],
        "rotate" : false,
        "spawns" : { "group" : "GROUP_BEE", "population":[20,60], "radius":[2,4] }
    },{
        "type" : "overmap_special",
        "id" : "Rural Gas Station",
        "overmaps" : [
            { "point":[0,0,0], "overmap": "s_gas_rural_north" }
        ],
        "connections" : [
            { "point" : [0,-1,0], "terrain" : "road", "existing" : true }
        ],
        "locations" : [ "land", "swamp" ],
        "city_distance" : [10, 200],
        "city_sizes" : [1, 3],
        "occurrences" : [0, 2],
        "flags" : [ "CLASSIC" ]
    },{
        "type" : "overmap_special",
        "id" : "Gas Station",
        "overmaps" : [
            { "point":[0,0,0], "overmap": "s_gas_north" }
        ],
        "connections" : [
            { "point" : [0,-1,0], "terrain" : "road", "existing" : true }
        ],
        "locations" : [ "land", "swamp" ],
        "city_distance" : [10, 200],
        "city_sizes" : [4, 12],
        "occurrences" : [2, 4],
        "flags" : [ "CLASSIC" ]
    },{
        "type" : "overmap_special",
        "id" : "Cabin",
        "overmaps" : [
            { "point":[0,0,0], "overmap": "cabin"}
        ],
        "locations" : [ "wilderness" ],
        "city_distance" : [20, -1],
        "city_sizes" : [0, 20],
        "occurrences" : [0, 10],
        "rotate" : false,
        "flags" : [ "CLASSIC" ]
    },{
        "type" : "overmap_special",
        "id" : "Strange Cabin",
        "overmaps" : [
            { "point":[0,0,0], "overmap": "cabin_strange"},
            { "point":[0,0,-1], "overmap": "cabin_strange_b"}
        ],
        "locations" : [ "forest" ],
        "city_distance" : [20, -1],
        "city_sizes" : [0, 12],
        "occurrences" : [1, 1],
        "rotate" : false,
        "flags" : [ "CLASSIC" ]
    },{
        "type" : "overmap_special",
        "id" : "Sugar House",
        "overmaps" : [
            { "point":[0,0,0], "overmap": "sugar_house_north" }
        ],
        "connections" : [
            { "point" : [0,-1,0], "terrain" : "road" }
        ],
        "locations" : [ "forest" ],
        "city_distance" : [20, -1],
        "city_sizes" : [4, 12],
        "occurrences" : [0, 20],
        "flags" : [ "CLASSIC" ]
    },{
        "type" : "overmap_special",
        "id" : "Farm",
        "overmaps" : [
            { "point":[0,0,0], "overmap": "farm_3_north"},
            { "point":[1,0,0], "overmap": "farm_2_north"},
            { "point":[2,0,0], "overmap": "farm_1_north"},
            { "point":[0,1,0], "overmap": "farm_6_north"},
            { "point":[1,1,0], "overmap": "farm_5_north"},
            { "point":[2,1,0], "overmap": "farm_4_north"},
            { "point":[0,2,0], "overmap": "farm_9_north"},
            { "point":[1,2,0], "overmap": "farm_8_north"},
            { "point":[2,2,0], "overmap": "farm_7_north"}
        ],
        "connections" : [
            { "point" : [1,-1,0], "terrain" : "road" }
        ],
        "locations" : [ "wilderness" ],
        "city_distance" : [20, -1],
        "city_sizes" : [1, 20],
        "occurrences" : [0, 10],
        "flags" : [ "CLASSIC" ]
    },{
        "type" : "overmap_special",
        "id" : "Strangle Temple",
        "overmaps" : [
            { "point":[0,0,0], "overmap": "temple_stairs"},
            { "point":[0,0,-1], "overmap": "temple_stairs"},
            { "point":[0,0,-2], "overmap": "temple_stairs"},
            { "point":[0,0,-3], "overmap": "temple_stairs"},
            { "point":[0,0,-4], "overmap": "temple_stairs"},
            { "point":[0,0,-5], "overmap": "temple_finale"}
        ],
        "locations" : [ "forest", "swamp" ],
        "city_distance" : [20, -1],
        "city_sizes" : [0, 12],
        "occurrences" : [0, 3],
        "rotate" : false
    },{
        "type" : "overmap_special",
        "id" : "Standing stones",
        "overmaps" : [
            { "point":[0,0,0], "overmap": "standing_stones"}
        ],
        "locations" : [ "forest"],
        "city_distance" : [20, -1],
        "city_sizes" : [0, 6],
        "occurrences" : [0, 1],
        "rotate" : false
    },{
        "type" : "overmap_special",
        "id" : "Lab",
        "overmaps" : [
            { "point":[0,0,0], "overmap": "lab_stairs" }
        ],
        "connections" : [
            { "point" : [0,-1,0], "terrain" : "road" }
        ],
        "locations" : [ "land" ],
        "city_distance" : [8, -1],
        "city_sizes" : [4, 12],
        "occurrences" : [1, 30]
    },{
        "type" : "overmap_special",
        "id" : "Central Lab",
        "overmaps" : [
            { "point":[0,0,0], "overmap": "central_lab_entrance" },
            { "point":[0,0,-1], "overmap": "central_lab_shaft" },
            { "point":[0,0,-2], "overmap": "central_lab_hq_3_north"},
            { "point":[1,0,-2], "overmap": "central_lab_hq_2_north"},
            { "point":[2,0,-2], "overmap": "central_lab_hq_1_north"},
            { "point":[0,1,-2], "overmap": "central_lab_hq_6_north"},
            { "point":[1,1,-2], "overmap": "central_lab_hq_5_north"},
            { "point":[2,1,-2], "overmap": "central_lab_hq_6_north"},
            { "point":[0,2,-2], "overmap": "central_lab_hq_9_north"},
            { "point":[1,2,-2], "overmap": "central_lab_hq_8_north"},
            { "point":[2,2,-2], "overmap": "central_lab_hq_7_north"},
            { "point":[3,0,-2], "overmap": "central_lab" },
            { "point":[3,2,-2], "overmap": "central_lab" },
            { "point":[4,0,-2], "overmap": "central_lab" },
            { "point":[4,1,-2], "overmap": "central_lab" },
            { "point":[4,2,-2], "overmap": "central_lab" },
            { "point":[5,1,-2], "overmap": "central_lab_stairs" },
            { "point":[6,1,-2], "overmap": "central_lab_core" },
            { "point":[-1,0,-2], "overmap": "central_lab" },
            { "point":[-1,2,-2], "overmap": "central_lab" },
            { "point":[-2,0,-2], "overmap": "central_lab" },
            { "point":[-2,1,-2], "overmap": "central_lab" },
            { "point":[-2,2,-2], "overmap": "central_lab" },
            { "point":[-3,1,-2], "overmap": "central_lab_stairs" },
            { "point":[-4,1,-2], "overmap": "central_lab_core" },
            { "point":[0,3,-2], "overmap": "central_lab" },
            { "point":[2,3,-2], "overmap": "central_lab" },
            { "point":[0,4,-2], "overmap": "central_lab" },
            { "point":[1,4,-2], "overmap": "central_lab" },
            { "point":[2,4,-2], "overmap": "central_lab" },
            { "point":[1,5,-2], "overmap": "central_lab_stairs" },
            { "point":[1,6,-2], "overmap": "central_lab_core" },
            { "point":[0,-1,-2], "overmap": "central_lab" },
            { "point":[2,-1,-2], "overmap": "central_lab" },
            { "point":[0,-2,-2], "overmap": "central_lab" },
            { "point":[1,-2,-2], "overmap": "central_lab" },
            { "point":[2,-2,-2], "overmap": "central_lab" },
            { "point":[1,-3,-2], "overmap": "central_lab_stairs" },
            { "point":[1,-4,-2], "overmap": "central_lab_core" }
        ],
        "locations" : [ "forest" ],
        "city_distance" : [20, -1],
        "city_sizes" : [0, 6],
        "occurrences" : [0, 1],
        "rotate": false
    },{
        "type" : "overmap_special",
        "id" : "Ice Lab",
        "overmaps" : [
            { "point":[0,0,0], "overmap": "ice_lab_stairs" }
        ],
        "connections" : [
            { "point" : [0,-1,0], "terrain" : "road" }
        ],
        "locations" : [ "land" ],
        "city_distance" : [8, -1],
        "city_sizes" : [4, 12],
        "occurrences" : [0, 3]
    },{
        "type" : "overmap_special",
        "id" : "FEMA Camp",
        "overmaps" : [
            { "point":[1,-1,0], "overmap": "road_end_north"},
            { "point":[0,0,0], "overmap": "fema"},
            { "point":[1,0,0], "overmap": "fema_entrance"},
            { "point":[2,0,0], "overmap": "fema"},
            { "point":[0,1,0], "overmap": "fema"},
            { "point":[1,1,0], "overmap": "fema"},
            { "point":[2,1,0], "overmap": "fema"},
            { "point":[0,2,0], "overmap": "fema"},
            { "point":[1,2,0], "overmap": "fema"},
            { "point":[2,2,0], "overmap": "fema"}
        ],
        "connections" : [
            { "point" : [1,-1,0] }
        ],
        "locations" : [ "wilderness" ],
        "city_distance" : [8, -1],
        "city_sizes" : [4, 12],
        "occurrences" : [1, 5],
        "flags" : [ "CLASSIC" ]
    },{
        "type" : "overmap_special",
        "id" : "Military Bunker",
        "overmaps" : [
            { "point":[0,-1,0], "overmap": "road_end_north" },
            { "point":[0,0,0], "overmap": "bunker_south" },
            { "point":[0,0,-1], "overmap": "bunker_basement" }
        ],
        "connections" : [
            { "point" : [0,-1,0] }
        ],
        "locations" : [ "land" ],
        "city_distance" : [4, -1],
        "city_sizes" : [2, 10],
        "occurrences" : [0, 5],
        "rotate" : false
    },{
        "type" : "overmap_special",
        "id" : "Military Outpost",
        "overmaps" : [
            { "point":[0,0,0], "overmap": "outpost"}
        ],
        "locations" : [ "land" ],
        "city_distance" : [4, -1],
        "city_sizes" : [4, 12],
        "occurrences" : [0, 10],
        "rotate" : false
    },{
        "type" : "overmap_special",
        "id" : "Missile Silo",
        "overmaps" : [
            { "point":[0,0,0], "overmap": "silo"}
        ],
        "connections" : [
            { "point" : [0,-1,0], "terrain" : "road" }
        ],
        "locations" : [ "land" ],
        "city_distance" : [30, -1],
        "city_sizes" : [4, 12],
        "occurrences" : [0, 1]
    },{
        "type" : "overmap_special",
        "id" : "Radio Tower",
        "overmaps" : [
            { "point":[0,0,0], "overmap": "radio_tower" }
        ],
        "connections" : [
            { "point" : [0,-1,0], "terrain" : "road" }
        ],
        "locations" : [ "land" ],
        "city_distance" : [0, 20],
        "city_sizes" : [4, 12],
        "occurrences" : [1, 5],
        "flags" : [ "CLASSIC" ]
    },{
        "type" : "overmap_special",
        "id" : "Megastore",
        "overmaps" : [
            { "point":[0,0,0], "overmap": "megastore"},
            { "point":[1,0,0], "overmap": "megastore_entrance"},
            { "point":[2,0,0], "overmap": "megastore"},
            { "point":[0,1,0], "overmap": "megastore"},
            { "point":[1,1,0], "overmap": "megastore"},
            { "point":[2,1,0], "overmap": "megastore"},
            { "point":[0,2,0], "overmap": "megastore"},
            { "point":[1,2,0], "overmap": "megastore"},
            { "point":[2,2,0], "overmap": "megastore"}
        ],
        "connections" : [
            { "point" : [1,-1,0], "terrain" : "road" }
        ],
        "locations" : [ "land" ],
        "city_distance" : [0, 10],
        "city_sizes" : [4, 12],
        "occurrences" : [0, 5],
        "flags" : [ "CLASSIC" ]
    },{
        "type" : "overmap_special",
        "id" : "Hospital",
        "overmaps" : [
            { "point":[1,-1,0], "overmap": "road_end_north"},
            { "point":[0,0,0], "overmap": "hospital_3_north"},
            { "point":[1,0,0], "overmap": "hospital_2_north"},
            { "point":[2,0,0], "overmap": "hospital_1_north"},
            { "point":[0,1,0], "overmap": "hospital_6_north"},
            { "point":[1,1,0], "overmap": "hospital_5_north"},
            { "point":[2,1,0], "overmap": "hospital_4_north"},
            { "point":[0,2,0], "overmap": "hospital_9_north"},
            { "point":[1,2,0], "overmap": "hospital_8_north"},
            { "point":[2,2,0], "overmap": "hospital_7_north"}
        ],
        "connections" : [
            { "point" : [1,-1,0] }
        ],
        "locations" : [ "wilderness" ],
        "city_distance" : [3, 10],
        "city_sizes" : [4, 12],
        "occurrences" : [1, 5],
        "flags" : [ "CLASSIC" ]
    },{
        "type" : "overmap_special",
        "id" : "Public Works",
        "overmaps" : [
            { "point" : [0,2,0], "overmap": "road_end_north"},
            { "point":[0,0,0], "overmap": "public_works_NW_north"},
            { "point":[1,0,0], "overmap": "public_works_NE_north"},
            { "point":[0,1,0], "overmap": "public_works_SW_north"},
            { "point":[1,1,0], "overmap": "public_works_SE_north"}
        ],
        "connections" : [
            { "point" : [0,2,0] }
        ],
        "locations" : [ "land" ],
        "city_distance" : [2, 10],
        "city_sizes" : [4, 12],
        "occurrences" : [0, 3],
        "flags" : [ "CLASSIC" ]
    },{
        "type" : "overmap_special",
        "id" : "Apartments_Con",
        "overmaps" : [
            { "point":[0,0,0], "overmap": "apartments_con_tower_NW_north"},
            { "point":[1,0,0], "overmap": "apartments_con_tower_NE_north"},
            { "point":[0,1,0], "overmap": "apartments_con_tower_SW_north"},
            { "point":[1,1,0], "overmap": "apartments_con_tower_SE_north"}
        ],
        "connections" : [
            { "point" : [0,2,0], "terrain" : "road" },
            { "point" : [1,2,0], "terrain" : "road" }
        ],
        "locations" : [ "wilderness" ],
        "city_distance" : [-1, 2],
        "city_sizes" : [4, 12],
        "occurrences" : [0, 5],
        "flags" : [ "CLASSIC" ]
    },{
        "type" : "overmap_special",
        "id" : "Apartments_Mod",
        "overmaps" : [
            { "point": [ 0, 0, 0 ], "overmap": "apartments_mod_tower_NW_north" },
            { "point": [ 1, 0, 0 ], "overmap": "apartments_mod_tower_NE_north" },
            { "point": [ 0, 1, 0 ], "overmap": "apartments_mod_tower_SW_north" },
            { "point": [ 1, 1, 0 ], "overmap": "apartments_mod_tower_SE_north" }
        ],
        "connections" : [
            { "point": [ 0, 2, 0 ], "terrain": "road" },
            { "point": [ 1, 2, 0 ], "terrain": "road" }
        ],
        "locations" : [ "wilderness" ],
        "city_distance" : [-1, 2],
        "city_sizes" : [4, 12],
        "occurrences" : [0, 4],
        "flags" : [ "CLASSIC" ]
    },{
        "type" : "overmap_special",
        "id" : "Office Tower",
        "overmaps" : [
            { "point" : [1,-1,0], "overmap" : "road_end_north"},
            { "point":[0,0,0], "overmap": "office_tower_1"},
            { "point":[1,0,0], "overmap": "office_tower_1_entrance"},
            { "point":[0,1,0], "overmap": "office_tower_1"},
            { "point":[1,1,0], "overmap": "office_tower_1"},
            { "point":[0,0,-1], "overmap": "office_tower_b"},
            { "point":[1,0,-1], "overmap": "office_tower_b_entrance"},
            { "point":[0,1,-1], "overmap": "office_tower_b"},
            { "point":[1,1,-1], "overmap": "office_tower_b"}
        ],
        "connections" : [
            { "point" : [1,-1,0] }
        ],
        "locations" : [ "wilderness" ],
        "city_distance" : [-1, 4],
        "city_sizes" : [4, 12],
        "occurrences" : [1, 5],
        "flags" : [ "CLASSIC" ]
    },{
        "type" : "overmap_special",
        "id" : "Office_Tower_2.0",
        "overmaps" : [
            { "point":[-2,0,0], "overmap": "office_tower_2_a1_north"},
            { "point":[-1,0,0], "overmap": "office_tower_2_a2_north"},
            { "point":[0,0,0], "overmap": "office_tower_2_a3_north"},
            { "point":[-2,1,0], "overmap": "office_tower_2_b1_north"},
            { "point":[-1,1,0], "overmap": "office_tower_2_b2_north"},
            { "point":[0,1,0], "overmap": "office_tower_2_b3_north"}
        ],
        "connections" : [
            { "point" : [0,-1,0], "terrain" : "road" }
        ],
        "locations" : [ "wilderness" ],
        "city_distance" : [-1, 4],
        "city_sizes" : [6, 12],
        "occurrences" : [0, 3],
        "flags" : [ "CLASSIC" ]
    },{
        "type" : "overmap_special",
        "id" : "Office Tower 2 Hidden Lab",
        "overmaps" : [
            { "point":[-2,0,0], "overmap": "office_tower_2_a1_tower_lab_north"},
            { "point":[-1,0,0], "overmap": "office_tower_2_a2_north"},
            { "point":[0,0,0], "overmap": "office_tower_2_a3_north"},
            { "point":[-2,1,0], "overmap": "office_tower_2_b1_north"},
            { "point":[-1,1,0], "overmap": "office_tower_2_b2_north"},
            { "point":[0,1,0], "overmap": "office_tower_2_b3_north"},
            { "point":[-2,0,1], "overmap": "tower_lab_stairs"},
            { "point":[-1,0,1], "overmap": "tower_lab"},
            { "point":[0,0,1], "overmap": "office_tower_open_air_corner_north"},
            { "point":[-2,1,1], "overmap": "tower_lab"},
            { "point":[-1,1,1], "overmap": "tower_lab"},
            { "point":[0,1,1], "overmap": "tower_lab"},
            { "point":[-2,0,2], "overmap": "tower_lab"},
            { "point":[-1,0,2], "overmap": "tower_lab"},
            { "point":[0,0,2], "overmap": "office_tower_open_air_corner_north"},
            { "point":[-2,1,2], "overmap": "tower_lab"},
            { "point":[-1,1,2], "overmap": "tower_lab"},
            { "point":[0,1,2], "overmap": "tower_lab_stairs"},
            { "point":[-2,0,3], "overmap": "tower_lab_stairs"},
            { "point":[-1,0,3], "overmap": "tower_lab"},
            { "point":[0,0,3], "overmap": "office_tower_open_air_corner_north"},
            { "point":[-2,1,3], "overmap": "tower_lab"},
            { "point":[-1,1,3], "overmap": "tower_lab"},
            { "point":[0,1,3], "overmap": "tower_lab"},
            { "point":[-2,0,4], "overmap": "tower_lab"},
            { "point":[-1,0,4], "overmap": "tower_lab"},
            { "point":[0,0,4], "overmap": "office_tower_open_air_corner_north"},
            { "point":[-2,1,4], "overmap": "tower_lab"},
            { "point":[-1,1,4], "overmap": "tower_lab"},
            { "point":[0,1,4], "overmap": "tower_lab_stairs"},
            { "point":[-2,0,5], "overmap": "tower_lab_stairs"},
            { "point":[-1,0,5], "overmap": "tower_lab"},
            { "point":[0,0,5], "overmap": "office_tower_open_air_corner_north"},
            { "point":[-2,1,5], "overmap": "tower_lab"},
            { "point":[-1,1,5], "overmap": "tower_lab"},
            { "point":[0,1,5], "overmap": "tower_lab"},
            { "point":[-2,0,6], "overmap": "tower_lab"},
            { "point":[-1,0,6], "overmap": "tower_lab_finale"},
            { "point":[0,0,6], "overmap": "office_tower_open_air_corner_north"},
            { "point":[-2,1,6], "overmap": "tower_lab_finale"},
            { "point":[-1,1,6], "overmap": "tower_lab"},
            { "point":[0,1,6], "overmap": "tower_lab_stairs"}
        ],
        "connections" : [
            { "point" : [0,-1,0], "terrain" : "road" }
        ],
        "locations" : [ "wilderness" ],
        "city_distance" : [-1, 6],
        "city_sizes" : [4, 12],
        "occurrences" : [0, 3]
    },{
        "type" : "overmap_special",
        "id" : "Cathedral",
        "overmaps" : [
            { "point" : [0,0,0], "overmap": "cathedral_1_NW_north"},
            { "point" : [1,0,0], "overmap": "cathedral_1_NE_north"},
            { "point" : [0,1,0], "overmap": "cathedral_1_SW_north"},
            { "point" : [1,1,0], "overmap": "cathedral_1_SE_north"},
            { "point" : [0,0,-1], "overmap": "cathedral_b_NW_north"},
            { "point" : [1,0,-1], "overmap": "cathedral_b_NE_north"},
            { "point" : [0,1,-1], "overmap": "cathedral_b_SW_north"},
            { "point" : [1,1,-1], "overmap": "cathedral_b_SE_north"}
        ],
        "connections" : [
            { "point" : [0,-1,0], "terrain" : "road" },
            { "point" : [1,-1,0], "terrain" : "road" }
        ],
        "locations" : [ "wilderness" ],
        "city_distance" : [-1, 2],
        "city_sizes" : [4, 12],
        "occurrences" : [1, 2],
        "flags" : [ "CLASSIC" ]
    },{
        "type" : "overmap_special",
        "id" : "School",
        "overmaps" : [
            { "point":[0,-1,0], "overmap": "road_end_north"},
            { "point":[0,0,0], "overmap": "school_1_3_north"},
            { "point":[1,0,0], "overmap": "school_1_2_north"},
            { "point":[2,0,0], "overmap": "school_1_1_north"},
            { "point":[0,1,0], "overmap": "school_1_6_north"},
            { "point":[1,1,0], "overmap": "school_1_5_north"},
            { "point":[2,1,0], "overmap": "school_1_4_north"},
            { "point":[0,2,0], "overmap": "school_1_9_north"},
            { "point":[1,2,0], "overmap": "school_1_8_north"},
            { "point":[2,2,0], "overmap": "school_1_7_north"},
            { "point":[1,3,0], "overmap": "road_isolated"}
        ],
        "connections" : [
            { "point" : [0,-1,0] },
            { "point" : [1,3,0] }
        ],
        "locations" : [ "wilderness" ],
        "city_distance" : [1, 5],
        "city_sizes" : [4, 12],
        "occurrences" : [1, 3],
        "flags" : [ "CLASSIC" ]
    },{
        "type" : "overmap_special",
        "id" : "Prison",
        "overmaps" : [
            { "point":[0,-1,0], "overmap": "road_end_north"},
            { "point":[-1,0,0], "overmap": "prison_1_3_north"},
            { "point":[0,0,0], "overmap": "prison_1_2_north"},
            { "point":[1,0,0], "overmap": "prison_1_1_north"},
            { "point":[-1,1,0], "overmap": "prison_1_6_north"},
            { "point":[0,1,0], "overmap": "prison_1_5_north"},
            { "point":[1,1,0], "overmap": "prison_1_4_north"},
            { "point":[-1,2,0], "overmap": "prison_1_9_north"},
            { "point":[0,2,0], "overmap": "prison_1_8_north"},
            { "point":[1,2,0], "overmap": "prison_1_7_north"},
            { "point":[-1,0,-1], "overmap": "prison_1_b_3_north"},
            { "point":[0,0,-1], "overmap": "prison_1_b_2_north"},
            { "point":[1,0,-1], "overmap": "prison_1_b_1_north"},
            { "point":[-1,1,-1], "overmap": "prison_1_b_6_north"},
            { "point":[0,1,-1], "overmap": "prison_1_b_5_north"},
            { "point":[1,1,-1], "overmap": "prison_1_b_4_north"},
            { "point":[-1,2,-1], "overmap": "prison_1_b_9_north"},
            { "point":[0,2,-1], "overmap": "prison_1_b_8_north"},
            { "point":[1,2,-1], "overmap": "prison_1_b_7_north"}
        ],
        "connections" : [
            { "point" : [0,-1,0] }
        ],
        "locations" : [ "land", "swamp" ],
        "city_distance" : [3, -1],
        "city_sizes" : [4, 12],
        "occurrences" : [1, 1],
        "flags" : [ "CLASSIC" ]
    },{
        "type" : "overmap_special",
        "id" : "Prison Hidden Lab",
        "overmaps" : [
            { "point":[0,-1,0], "overmap": "road_end_north"},
            { "point":[-1,0,0], "overmap": "prison_1_3_north"},
            { "point":[0,0,0], "overmap": "prison_1_2_north"},
            { "point":[1,0,0], "overmap": "prison_1_1_north"},
            { "point":[-1,1,0], "overmap": "prison_1_6_north"},
            { "point":[0,1,0], "overmap": "prison_1_5_north"},
            { "point":[1,1,0], "overmap": "prison_1_4_north"},
            { "point":[-1,2,0], "overmap": "prison_1_9_north"},
            { "point":[0,2,0], "overmap": "prison_1_8_north"},
            { "point":[1,2,0], "overmap": "prison_1_7_north"},
            { "point":[-1,0,-1], "overmap": "prison_1_b_3_north"},
            { "point":[0,0,-1], "overmap": "prison_1_b_2_north"},
            { "point":[1,0,-1], "overmap": "prison_1_b_1_north"},
            { "point":[-1,1,-1], "overmap": "prison_1_b_6_north"},
            { "point":[0,1,-1], "overmap": "prison_1_b_5_north"},
            { "point":[1,1,-1], "overmap": "prison_1_b_4_north"},
            { "point":[-1,2,-1], "overmap": "prison_1_b_9_hidden_north"},
            { "point":[0,2,-1], "overmap": "prison_1_b_8_hidden_lab_stairs_north"},
            { "point":[1,2,-1], "overmap": "prison_1_b_7_hidden_north"}
        ],
        "connections" : [
            { "point" : [0,-1,0] }
        ],
        "locations" : [ "land", "swamp" ],
        "city_distance" : [3, -1],
        "city_sizes" : [4, 12],
        "occurrences" : [0, 1]
    },{
        "type" : "overmap_special",
        "id" : "Mine Entrace",
        "overmaps" : [
            { "point":[0,0,0], "overmap": "s_lot"},
            { "point":[0,1,0], "overmap": "mine_entrance"}
        ],
        "connections" : [
            { "point" : [0,-1,0], "terrain" : "road" }
        ],
        "locations" : [ "wilderness" ],
        "city_distance" : [15, -1],
        "city_sizes" : [4, 12],
        "occurrences" : [0, 5],
        "rotate" : false
    },{
        "type" : "overmap_special",
        "id" : "Anthill",
        "overmaps" : [
            { "point":[0,0,0], "overmap": "anthill"}
        ],
        "locations" : [ "wilderness" ],
        "city_distance" : [10, -1],
        "city_sizes" : [0, 20],
        "occurrences" : [0, 3],
        "rotate" : false,
        "spawns" : { "group" : "GROUP_ANT", "population":[1000,2000], "radius":[10,30] }
    },{
        "type" : "overmap_special",
        "id" : "Acid Anthill",
        "overmaps" : [
            { "point":[0,0,0], "overmap": "acid_anthill"}
        ],
        "locations" : [ "wilderness" ],
        "city_distance" : [10, -1],
        "city_sizes" : [0, 20],
        "occurrences" : [0, 3],
        "rotate" : false,
        "spawns" : { "group" : "GROUP_ANT_ACID", "population":[800,1600], "radius":[10,30] }
    },{
        "type" : "overmap_special",
        "id" : "Spider Pit",
        "overmaps" : [
            { "point":[0,0,0], "overmap": "spider_pit"},
            { "point":[0,0,-1], "overmap": "spider_pit_under"}
        ],
        "locations" : [ "forest" ],
        "city_sizes" : [0, 12],
        "occurrences" : [0, 500],
        "rotate" : false
    },{
        "type" : "overmap_special",
        "id" : "Slime Pit",
        "overmaps" : [
            { "point":[0,0,0], "overmap": "slimepit_down"}
        ],
        "locations" : [ "land", "swamp" ],
        "city_sizes" : [0, 12],
        "occurrences" : [0, 4],
        "rotate" : false,
        "spawns" : { "group" : "GROUP_GOO", "population":[100,200], "radius":[2,10] }
    },{
        "type" : "overmap_special",
        "id" : "Fungal Bloom",
        "overmaps" : [
            { "point":[0,0,0], "overmap": "fungal_bloom"}
        ],
        "locations" : [ "wilderness" ],
        "city_distance" : [5, -1],
        "city_sizes" : [0, 12],
        "occurrences" : [0, 3],
        "rotate" : false,
        "spawns" : { "group" : "GROUP_FUNGI", "population":[600,1200], "radius":[30,50] }
    },{
        "type" : "overmap_special",
        "id" : "Fungal Tower",
        "overmaps" : [
            { "point":[0,0,0], "overmap": "fungal_tower"}
        ],
        "locations" : [ "wilderness" ],
        "city_distance" : [5, -1],
        "city_sizes" : [0, 12],
        "occurrences" : [0, 2],
        "rotate" : false,
        "spawns" : { "group" : "GROUP_FUNGI_TOWER", "population":[125,175], "radius":[2,2] }
    },{
        "type" : "overmap_special",
        "id" : "Fungal Flowers",
        "overmaps" : [
            { "point":[0,0,0], "overmap": "fungal_flowers"}
        ],
        "locations" : [ "land" ],
        "city_distance" : [5, -1],
        "city_sizes" : [0, 12],
        "occurrences" : [0, 2],
        "rotate" : false,
        "spawns" : { "group" : "GROUP_FUNGI_FLOWERS", "population":[50,100], "radius":[2,4] }
    },{
        "type" : "overmap_special",
        "id" : "Triffid Grove",
        "overmaps" : [
            { "point":[0,0,0], "overmap": "triffid_grove"},
            { "point":[0,0,-1], "overmap": "triffid_roots"},
            { "point":[0,0,-2], "overmap": "triffid_finale"}
        ],
        "locations" : [ "forest" ],
        "city_sizes" : [0, 12],
        "occurrences" : [0, 4],
        "rotate" : false,
        "spawns" : { "group" : "GROUP_TRIFFID", "population":[800,1300], "radius":[12,20] }
    },{
        "type" : "overmap_special",
        "id" : "Evac Shelter",
        "overmaps" : [
            { "point":[0,0,0], "overmap": "shelter"},
            { "point":[0,0,-1], "overmap": "shelter_under"}
        ],
        "connections" : [
            { "point" : [0,-1,0], "terrain" : "road" }
        ],
        "locations" : [ "wilderness" ],
        "city_distance" : [5, 10],
        "city_sizes" : [4, 12],
        "occurrences" : [1, 10],
        "rotate" : false,
        "flags" : [ "CLASSIC" ]
    },{
        "type" : "overmap_special",
        "id" : "Cave",
        "overmaps" : [
            { "point":[0,0,0], "overmap": "cave"}
        ],
        "locations" : [ "land" ],
        "city_sizes" : [0, 12],
        "occurrences" : [0, 30],
        "rotate" : false
    },{
        "type" : "overmap_special",
        "id" : "Toxic Waste Dump",
        "overmaps" : [
            { "point":[0,0,0], "overmap": "toxic_dump"}
        ],
        "locations" : [ "land" ],
        "city_distance" : [15, -1],
        "city_sizes" : [0, 12],
        "occurrences" : [0, 5],
        "rotate" : false,
        "flags" : [ "CLASSIC" ]
    },{
        "type" : "overmap_special",
        "id" : "Hazardous Waste Sarcophagus",
        "overmaps" : [
            { "point":[1,-1,0], "overmap": "road_end_north"},
            { "point":[0,0,0], "overmap": "haz_sar"},
            { "point":[1,0,0], "overmap": "haz_sar_entrance"},
            { "point":[0,1,0], "overmap": "haz_sar"},
            { "point":[1,1,0], "overmap": "haz_sar"},
            { "point":[0,0,-2], "overmap": "haz_sar_b1"},
            { "point":[1,0,-2], "overmap": "haz_sar_entrance_b1"},
            { "point":[0,1,-2], "overmap": "haz_sar_b1"},
            { "point":[1,1,-2], "overmap": "haz_sar_b1"}
        ],
        "connections" : [
            { "point" : [1,-1,0] }
        ],
        "locations" : [ "land" ],
        "city_distance" : [15, -1],
        "city_sizes" : [4, 12],
        "occurrences" : [1, 2],
        "rotate" : false
    },{
        "type" : "overmap_special",
        "id" : "Mall",
        "overmaps" : [
            { "point":[0,0,0], "overmap": "mall_a_1_north"},
            { "point":[1,0,0], "overmap": "mall_a_2_north"},
            { "point":[2,0,0], "overmap": "mall_a_3_north"},
            { "point":[3,0,0], "overmap": "mall_a_4_north"},
            { "point":[4,0,0], "overmap": "mall_a_5_north"},
            { "point":[5,0,0], "overmap": "mall_a_6_north"},
            { "point":[6,0,0], "overmap": "mall_a_7_north"},
            { "point":[7,0,0], "overmap": "mall_a_8_north"},
            { "point":[8,0,0], "overmap": "mall_a_9_north"},
            { "point":[0,1,0], "overmap": "mall_a_10_north"},
            { "point":[1,1,0], "overmap": "mall_a_11_north"},
            { "point":[2,1,0], "overmap": "mall_a_12_north"},
            { "point":[3,1,0], "overmap": "mall_a_13_north"},
            { "point":[4,1,0], "overmap": "mall_a_14_north"},
            { "point":[5,1,0], "overmap": "mall_a_15_north"},
            { "point":[6,1,0], "overmap": "mall_a_16_north"},
            { "point":[7,1,0], "overmap": "mall_a_17_north"},
            { "point":[8,1,0], "overmap": "mall_a_18_north"},
            { "point":[0,2,0], "overmap": "mall_a_19_north"},
            { "point":[1,2,0], "overmap": "mall_a_20_north"},
            { "point":[2,2,0], "overmap": "mall_a_21_north"},
            { "point":[3,2,0], "overmap": "mall_a_22_north"},
            { "point":[4,2,0], "overmap": "mall_a_23_north"},
            { "point":[5,2,0], "overmap": "mall_a_24_north"},
            { "point":[6,2,0], "overmap": "mall_a_25_north"},
            { "point":[7,2,0], "overmap": "mall_a_26_north"},
            { "point":[8,2,0], "overmap": "mall_a_27_north"},
            { "point":[0,3,0], "overmap": "mall_a_28_north"},
            { "point":[1,3,0], "overmap": "mall_a_29_north"},
            { "point":[2,3,0], "overmap": "mall_a_30_north"},
            { "point":[3,3,0], "overmap": "mall_a_31_north"},
            { "point":[4,3,0], "overmap": "mall_a_32_north"},
            { "point":[5,3,0], "overmap": "mall_a_33_north"},
            { "point":[6,3,0], "overmap": "mall_a_34_north"},
            { "point":[7,3,0], "overmap": "mall_a_35_north"},
            { "point":[8,3,0], "overmap": "mall_a_36_north"},
            { "point":[0,4,0], "overmap": "mall_a_37_north"},
            { "point":[1,4,0], "overmap": "mall_a_38_north"},
            { "point":[2,4,0], "overmap": "mall_a_39_north"},
            { "point":[3,4,0], "overmap": "mall_a_40_north"},
            { "point":[4,4,0], "overmap": "mall_a_41_north"},
            { "point":[5,4,0], "overmap": "mall_a_42_north"},
            { "point":[6,4,0], "overmap": "mall_a_43_north"},
            { "point":[7,4,0], "overmap": "mall_a_44_north"},
            { "point":[8,4,0], "overmap": "mall_a_45_north"},
            { "point":[0,5,0], "overmap": "mall_a_46_north"},
            { "point":[1,5,0], "overmap": "mall_a_47_north"},
            { "point":[2,5,0], "overmap": "mall_a_48_north"},
            { "point":[3,5,0], "overmap": "mall_a_49_north"},
            { "point":[4,5,0], "overmap": "mall_a_50_north"},
            { "point":[5,5,0], "overmap": "mall_a_51_north"},
            { "point":[6,5,0], "overmap": "mall_a_52_north"},
            { "point":[7,5,0], "overmap": "mall_a_53_north"},
            { "point":[8,5,0], "overmap": "mall_a_54_north"},
            { "point":[0,6,0], "overmap": "mall_a_55_north"},
            { "point":[1,6,0], "overmap": "mall_a_56_north"},
            { "point":[2,6,0], "overmap": "mall_a_57_north"},
            { "point":[3,6,0], "overmap": "mall_a_58_north"},
            { "point":[4,6,0], "overmap": "mall_a_59_north"},
            { "point":[5,6,0], "overmap": "mall_a_60_north"},
            { "point":[6,6,0], "overmap": "mall_a_61_north"},
            { "point":[7,6,0], "overmap": "mall_a_62_north"},
            { "point":[8,6,0], "overmap": "mall_a_63_north"},
            { "point":[0,7,0], "overmap": "mall_a_64_north"},
            { "point":[1,7,0], "overmap": "mall_a_65_north"},
            { "point":[2,7,0], "overmap": "mall_a_66_north"},
            { "point":[3,7,0], "overmap": "mall_a_67_north"},
            { "point":[4,7,0], "overmap": "mall_a_68_north"},
            { "point":[5,7,0], "overmap": "mall_a_69_north"},
            { "point":[6,7,0], "overmap": "mall_a_70_north"},
            { "point":[7,7,0], "overmap": "mall_a_71_north"},
            { "point":[8,7,0], "overmap": "mall_a_72_north"},
            { "point":[0,8,0], "overmap": "mall_a_73_north"},
            { "point":[1,8,0], "overmap": "mall_a_74_north"},
            { "point":[2,8,0], "overmap": "mall_a_75_north"},
            { "point":[3,8,0], "overmap": "mall_a_76_north"},
            { "point":[4,8,0], "overmap": "mall_a_77_north"},
            { "point":[5,8,0], "overmap": "mall_a_78_north"},
            { "point":[6,8,0], "overmap": "mall_a_79_north"},
            { "point":[7,8,0], "overmap": "mall_a_80_north"},
            { "point":[8,8,0], "overmap": "mall_a_81_north"},
            { "point":[4,9,0], "overmap": "road_end_south"}
        ],
        "connections" : [
            { "point" : [4,9,0] }
        ],
        "locations" : [ "land" ],
        "city_distance" : [1, 5],
        "city_sizes" : [1, 12],
        "occurrences" : [1, 1],
        "flags" : [ "CLASSIC" ]
},{
        "type" : "overmap_special",
        "id" : "Necropolis",
        "overmaps" : [
            { "point":[0,0,0], "overmap": "necropolis_a_1_north"},
            { "point":[1,0,0], "overmap": "necropolis_a_2_north"},
            { "point":[2,0,0], "overmap": "necropolis_a_3_north"},
            { "point":[3,0,0], "overmap": "necropolis_a_4_north"},
            { "point":[4,0,0], "overmap": "necropolis_a_5_north"},
            { "point":[5,0,0], "overmap": "necropolis_a_6_north"},
            { "point":[6,0,0], "overmap": "necropolis_a_7_north"},
            { "point":[7,0,0], "overmap": "necropolis_a_8_north"},
            { "point":[8,0,0], "overmap": "necropolis_a_9_north"},
            { "point":[0,1,0], "overmap": "necropolis_a_10_north"},
            { "point":[1,1,0], "overmap": "necropolis_a_11_north"},
            { "point":[2,1,0], "overmap": "necropolis_a_12_north"},
            { "point":[3,1,0], "overmap": "necropolis_a_13_north"},
            { "point":[4,1,0], "overmap": "necropolis_a_14_north"},
            { "point":[5,1,0], "overmap": "necropolis_a_15_north"},
            { "point":[6,1,0], "overmap": "necropolis_a_16_north"},
            { "point":[7,1,0], "overmap": "necropolis_a_17_north"},
            { "point":[8,1,0], "overmap": "necropolis_a_18_north"},
            { "point":[0,2,0], "overmap": "necropolis_a_19_north"},
            { "point":[1,2,0], "overmap": "necropolis_a_20_north"},
            { "point":[2,2,0], "overmap": "necropolis_a_21_north"},
            { "point":[3,2,0], "overmap": "necropolis_a_22_north"},
            { "point":[4,2,0], "overmap": "necropolis_a_23_north"},
            { "point":[5,2,0], "overmap": "necropolis_a_24_north"},
            { "point":[6,2,0], "overmap": "necropolis_a_25_north"},
            { "point":[7,2,0], "overmap": "necropolis_a_26_north"},
            { "point":[8,2,0], "overmap": "necropolis_a_27_north"},
            { "point":[0,3,0], "overmap": "necropolis_a_28_north"},
            { "point":[1,3,0], "overmap": "necropolis_a_29_north"},
            { "point":[2,3,0], "overmap": "necropolis_a_30_north"},
            { "point":[3,3,0], "overmap": "necropolis_a_31_north"},
            { "point":[4,3,0], "overmap": "necropolis_a_32_north"},
            { "point":[5,3,0], "overmap": "necropolis_a_33_north"},
            { "point":[6,3,0], "overmap": "necropolis_a_34_north"},
            { "point":[7,3,0], "overmap": "necropolis_a_35_north"},
            { "point":[8,3,0], "overmap": "necropolis_a_36_north"},
            { "point":[0,4,0], "overmap": "necropolis_a_37_north"},
            { "point":[1,4,0], "overmap": "necropolis_a_38_north"},
            { "point":[2,4,0], "overmap": "necropolis_a_39_north"},
            { "point":[3,4,0], "overmap": "necropolis_a_40_north"},
            { "point":[4,4,0], "overmap": "necropolis_a_41_north"},
            { "point":[5,4,0], "overmap": "necropolis_a_42_north"},
            { "point":[6,4,0], "overmap": "necropolis_a_43_north"},
            { "point":[7,4,0], "overmap": "necropolis_a_44_north"},
            { "point":[8,4,0], "overmap": "necropolis_a_45_north"},
            { "point":[0,5,0], "overmap": "necropolis_a_46_north"},
            { "point":[1,5,0], "overmap": "necropolis_a_47_north"},
            { "point":[2,5,0], "overmap": "necropolis_a_48_north"},
            { "point":[3,5,0], "overmap": "necropolis_a_49_north"},
            { "point":[4,5,0], "overmap": "necropolis_a_50_north"},
            { "point":[5,5,0], "overmap": "necropolis_a_51_north"},
            { "point":[6,5,0], "overmap": "necropolis_a_52_north"},
            { "point":[7,5,0], "overmap": "necropolis_a_53_north"},
            { "point":[8,5,0], "overmap": "necropolis_a_54_north"},
            { "point":[0,6,0], "overmap": "necropolis_a_55_north"},
            { "point":[1,6,0], "overmap": "necropolis_a_56_north"},
            { "point":[2,6,0], "overmap": "necropolis_a_57_north"},
            { "point":[3,6,0], "overmap": "necropolis_a_58_north"},
            { "point":[4,6,0], "overmap": "necropolis_a_59_north"},
            { "point":[5,6,0], "overmap": "necropolis_a_60_north"},
            { "point":[6,6,0], "overmap": "necropolis_a_61_north"},
            { "point":[7,6,0], "overmap": "necropolis_a_62_north"},
            { "point":[8,6,0], "overmap": "necropolis_a_63_north"},
            { "point":[0,7,0], "overmap": "necropolis_a_64_north"},
            { "point":[1,7,0], "overmap": "necropolis_a_65_north"},
            { "point":[2,7,0], "overmap": "necropolis_a_66_north"},
            { "point":[3,7,0], "overmap": "necropolis_a_67_north"},
            { "point":[4,7,0], "overmap": "necropolis_a_68_north"},
            { "point":[5,7,0], "overmap": "necropolis_a_69_north"},
            { "point":[6,7,0], "overmap": "necropolis_a_70_north"},
            { "point":[7,7,0], "overmap": "necropolis_a_71_north"},
            { "point":[8,7,0], "overmap": "necropolis_a_72_north"},
            { "point":[0,8,0], "overmap": "necropolis_a_73_north"},
            { "point":[1,8,0], "overmap": "necropolis_a_74_north"},
            { "point":[2,8,0], "overmap": "necropolis_a_75_north"},
            { "point":[3,8,0], "overmap": "necropolis_a_76_north"},
            { "point":[4,8,0], "overmap": "necropolis_a_77_north"},
            { "point":[5,8,0], "overmap": "necropolis_a_78_north"},
            { "point":[6,8,0], "overmap": "necropolis_a_79_north"},
            { "point":[7,8,0], "overmap": "necropolis_a_80_north"},
            { "point":[8,8,0], "overmap": "necropolis_a_81_north"},
            { "point":[0,0,-1], "overmap": "necropolis_b_1_north"},
            { "point":[1,0,-1], "overmap": "necropolis_b_2_north"},
            { "point":[2,0,-1], "overmap": "necropolis_b_3_north"},
            { "point":[3,0,-1], "overmap": "necropolis_b_4_north"},
            { "point":[4,0,-1], "overmap": "necropolis_b_5_north"},
            { "point":[5,0,-1], "overmap": "necropolis_b_6_north"},
            { "point":[6,0,-1], "overmap": "necropolis_b_7_north"},
            { "point":[7,0,-1], "overmap": "necropolis_b_8_north"},
            { "point":[8,0,-1], "overmap": "necropolis_b_9_north"},
            { "point":[0,1,-1], "overmap": "necropolis_b_10_north"},
            { "point":[1,1,-1], "overmap": "necropolis_b_11_north"},
            { "point":[2,1,-1], "overmap": "necropolis_b_12_north"},
            { "point":[3,1,-1], "overmap": "necropolis_b_13_north"},
            { "point":[4,1,-1], "overmap": "necropolis_b_14_north"},
            { "point":[5,1,-1], "overmap": "necropolis_b_15_north"},
            { "point":[6,1,-1], "overmap": "necropolis_b_16_north"},
            { "point":[7,1,-1], "overmap": "necropolis_b_17_north"},
            { "point":[8,1,-1], "overmap": "necropolis_b_18_north"},
            { "point":[0,2,-1], "overmap": "necropolis_b_19_north"},
            { "point":[1,2,-1], "overmap": "necropolis_b_20_north"},
            { "point":[2,2,-1], "overmap": "necropolis_b_21_north"},
            { "point":[3,2,-1], "overmap": "necropolis_b_22_north"},
            { "point":[4,2,-1], "overmap": "necropolis_b_23_north"},
            { "point":[5,2,-1], "overmap": "necropolis_b_24_north"},
            { "point":[6,2,-1], "overmap": "necropolis_b_25_north"},
            { "point":[7,2,-1], "overmap": "necropolis_b_26_north"},
            { "point":[8,2,-1], "overmap": "necropolis_b_27_north"},
            { "point":[0,3,-1], "overmap": "necropolis_b_28_north"},
            { "point":[1,3,-1], "overmap": "necropolis_b_29_north"},
            { "point":[2,3,-1], "overmap": "necropolis_b_30_north"},
            { "point":[3,3,-1], "overmap": "necropolis_b_31_north"},
            { "point":[4,3,-1], "overmap": "necropolis_b_32_north"},
            { "point":[5,3,-1], "overmap": "necropolis_b_33_north"},
            { "point":[6,3,-1], "overmap": "necropolis_b_34_north"},
            { "point":[7,3,-1], "overmap": "necropolis_b_35_north"},
            { "point":[8,3,-1], "overmap": "necropolis_b_36_north"},
            { "point":[0,4,-1], "overmap": "necropolis_b_37_north"},
            { "point":[1,4,-1], "overmap": "necropolis_b_38_north"},
            { "point":[2,4,-1], "overmap": "necropolis_b_39_north"},
            { "point":[3,4,-1], "overmap": "necropolis_b_40_north"},
            { "point":[4,4,-1], "overmap": "necropolis_b_41_north"},
            { "point":[5,4,-1], "overmap": "necropolis_b_42_north"},
            { "point":[6,4,-1], "overmap": "necropolis_b_43_north"},
            { "point":[7,4,-1], "overmap": "necropolis_b_44_north"},
            { "point":[8,4,-1], "overmap": "necropolis_b_45_north"},
            { "point":[0,5,-1], "overmap": "necropolis_b_46_north"},
            { "point":[1,5,-1], "overmap": "necropolis_b_47_north"},
            { "point":[2,5,-1], "overmap": "necropolis_b_48_north"},
            { "point":[3,5,-1], "overmap": "necropolis_b_49_north"},
            { "point":[4,5,-1], "overmap": "necropolis_b_50_north"},
            { "point":[5,5,-1], "overmap": "necropolis_b_51_north"},
            { "point":[6,5,-1], "overmap": "necropolis_b_52_north"},
            { "point":[7,5,-1], "overmap": "necropolis_b_53_north"},
            { "point":[8,5,-1], "overmap": "necropolis_b_54_north"},
            { "point":[0,6,-1], "overmap": "necropolis_b_55_north"},
            { "point":[1,6,-1], "overmap": "necropolis_b_56_north"},
            { "point":[2,6,-1], "overmap": "necropolis_b_57_north"},
            { "point":[3,6,-1], "overmap": "necropolis_b_58_north"},
            { "point":[4,6,-1], "overmap": "necropolis_b_59_north"},
            { "point":[5,6,-1], "overmap": "necropolis_b_60_north"},
            { "point":[6,6,-1], "overmap": "necropolis_b_61_north"},
            { "point":[7,6,-1], "overmap": "necropolis_b_62_north"},
            { "point":[8,6,-1], "overmap": "necropolis_b_63_north"},
            { "point":[0,7,-1], "overmap": "necropolis_b_64_north"},
            { "point":[1,7,-1], "overmap": "necropolis_b_65_north"},
            { "point":[2,7,-1], "overmap": "necropolis_b_66_north"},
            { "point":[3,7,-1], "overmap": "necropolis_b_67_north"},
            { "point":[4,7,-1], "overmap": "necropolis_b_68_north"},
            { "point":[5,7,-1], "overmap": "necropolis_b_69_north"},
            { "point":[6,7,-1], "overmap": "necropolis_b_70_north"},
            { "point":[7,7,-1], "overmap": "necropolis_b_71_north"},
            { "point":[8,7,-1], "overmap": "necropolis_b_72_north"},
            { "point":[0,8,-1], "overmap": "necropolis_b_73_north"},
            { "point":[1,8,-1], "overmap": "necropolis_b_74_north"},
            { "point":[2,8,-1], "overmap": "necropolis_b_75_north"},
            { "point":[3,8,-1], "overmap": "necropolis_b_76_north"},
            { "point":[4,8,-1], "overmap": "necropolis_b_77_north"},
            { "point":[5,8,-1], "overmap": "necropolis_b_78_north"},
            { "point":[6,8,-1], "overmap": "necropolis_b_79_north"},
            { "point":[7,8,-1], "overmap": "necropolis_b_80_north"},
            { "point":[8,8,-1], "overmap": "necropolis_b_81_north"},
            { "point":[0,0,-2], "overmap": "necropolis_c_1_north"},
            { "point":[1,0,-2], "overmap": "necropolis_c_2_north"},
            { "point":[2,0,-2], "overmap": "necropolis_c_3_north"},
            { "point":[3,0,-2], "overmap": "necropolis_c_4_north"},
            { "point":[4,0,-2], "overmap": "necropolis_c_5_north"},
            { "point":[5,0,-2], "overmap": "necropolis_c_6_north"},
            { "point":[6,0,-2], "overmap": "necropolis_c_7_north"},
            { "point":[7,0,-2], "overmap": "necropolis_c_8_north"},
            { "point":[8,0,-2], "overmap": "necropolis_c_9_north"},
            { "point":[0,1,-2], "overmap": "necropolis_c_10_north"},
            { "point":[1,1,-2], "overmap": "necropolis_c_11_north"},
            { "point":[2,1,-2], "overmap": "necropolis_c_12_north"},
            { "point":[3,1,-2], "overmap": "necropolis_c_13_north"},
            { "point":[4,1,-2], "overmap": "necropolis_c_14_north"},
            { "point":[5,1,-2], "overmap": "necropolis_c_15_north"},
            { "point":[6,1,-2], "overmap": "necropolis_c_16_north"},
            { "point":[7,1,-2], "overmap": "necropolis_c_17_north"},
            { "point":[8,1,-2], "overmap": "necropolis_c_18_north"},
            { "point":[0,2,-2], "overmap": "necropolis_c_19_north"},
            { "point":[1,2,-2], "overmap": "necropolis_c_20_north"},
            { "point":[2,2,-2], "overmap": "necropolis_c_21_north"},
            { "point":[3,2,-2], "overmap": "necropolis_c_22_north"},
            { "point":[4,2,-2], "overmap": "necropolis_c_23_north"},
            { "point":[5,2,-2], "overmap": "necropolis_c_24_north"},
            { "point":[6,2,-2], "overmap": "necropolis_c_25_north"},
            { "point":[7,2,-2], "overmap": "necropolis_c_26_north"},
            { "point":[8,2,-2], "overmap": "necropolis_c_27_north"},
            { "point":[0,3,-2], "overmap": "necropolis_c_28_north"},
            { "point":[1,3,-2], "overmap": "necropolis_c_29_north"},
            { "point":[2,3,-2], "overmap": "necropolis_c_30_north"},
            { "point":[3,3,-2], "overmap": "necropolis_c_31_north"},
            { "point":[4,3,-2], "overmap": "necropolis_c_32_north"},
            { "point":[5,3,-2], "overmap": "necropolis_c_33_north"},
            { "point":[6,3,-2], "overmap": "necropolis_c_34_north"},
            { "point":[7,3,-2], "overmap": "necropolis_c_35_north"},
            { "point":[8,3,-2], "overmap": "necropolis_c_36_north"},
            { "point":[0,4,-2], "overmap": "necropolis_c_37_north"},
            { "point":[1,4,-2], "overmap": "necropolis_c_38_north"},
            { "point":[2,4,-2], "overmap": "necropolis_c_39_north"},
            { "point":[3,4,-2], "overmap": "necropolis_c_40_north"},
            { "point":[4,4,-2], "overmap": "necropolis_c_41_north"},
            { "point":[5,4,-2], "overmap": "necropolis_c_42_north"},
            { "point":[6,4,-2], "overmap": "necropolis_c_43_north"},
            { "point":[7,4,-2], "overmap": "necropolis_c_44_north"},
            { "point":[8,4,-2], "overmap": "necropolis_c_45_north"},
            { "point":[0,5,-2], "overmap": "necropolis_c_46_north"},
            { "point":[1,5,-2], "overmap": "necropolis_c_47_north"},
            { "point":[2,5,-2], "overmap": "necropolis_c_48_north"},
            { "point":[3,5,-2], "overmap": "necropolis_c_49_north"},
            { "point":[4,5,-2], "overmap": "necropolis_c_50_north"},
            { "point":[5,5,-2], "overmap": "necropolis_c_51_north"},
            { "point":[6,5,-2], "overmap": "necropolis_c_52_north"},
            { "point":[7,5,-2], "overmap": "necropolis_c_53_north"},
            { "point":[8,5,-2], "overmap": "necropolis_c_54_north"},
            { "point":[0,6,-2], "overmap": "necropolis_c_55_north"},
            { "point":[1,6,-2], "overmap": "necropolis_c_56_north"},
            { "point":[2,6,-2], "overmap": "necropolis_c_57_north"},
            { "point":[3,6,-2], "overmap": "necropolis_c_58_north"},
            { "point":[4,6,-2], "overmap": "necropolis_c_59_north"},
            { "point":[5,6,-2], "overmap": "necropolis_c_60_north"},
            { "point":[6,6,-2], "overmap": "necropolis_c_61_north"},
            { "point":[7,6,-2], "overmap": "necropolis_c_62_north"},
            { "point":[8,6,-2], "overmap": "necropolis_c_63_north"},
            { "point":[0,7,-2], "overmap": "necropolis_c_64_north"},
            { "point":[1,7,-2], "overmap": "necropolis_c_65_north"},
            { "point":[2,7,-2], "overmap": "necropolis_c_66_north"},
            { "point":[3,7,-2], "overmap": "necropolis_c_67_north"},
            { "point":[4,7,-2], "overmap": "necropolis_c_68_north"},
            { "point":[5,7,-2], "overmap": "necropolis_c_69_north"},
            { "point":[6,7,-2], "overmap": "necropolis_c_70_north"},
            { "point":[7,7,-2], "overmap": "necropolis_c_71_north"},
            { "point":[8,7,-2], "overmap": "necropolis_c_72_north"},
            { "point":[0,8,-2], "overmap": "necropolis_c_73_north"},
            { "point":[1,8,-2], "overmap": "necropolis_c_74_north"},
            { "point":[2,8,-2], "overmap": "necropolis_c_75_north"},
            { "point":[3,8,-2], "overmap": "necropolis_c_76_north"},
            { "point":[4,8,-2], "overmap": "necropolis_c_77_north"},
            { "point":[5,8,-2], "overmap": "necropolis_c_78_north"},
            { "point":[6,8,-2], "overmap": "necropolis_c_79_north"},
            { "point":[7,8,-2], "overmap": "necropolis_c_80_north"},
            { "point":[8,8,-2], "overmap": "necropolis_c_81_north"},
            { "point":[0,0,-3], "overmap": "necropolis_d_1_north"},
            { "point":[1,0,-3], "overmap": "necropolis_d_2_north"},
            { "point":[2,0,-3], "overmap": "necropolis_d_3_north"},
            { "point":[3,0,-3], "overmap": "necropolis_d_4_north"},
            { "point":[4,0,-3], "overmap": "necropolis_d_5_north"},
            { "point":[5,0,-3], "overmap": "necropolis_d_6_north"},
            { "point":[6,0,-3], "overmap": "necropolis_d_7_north"},
            { "point":[7,0,-3], "overmap": "necropolis_d_8_north"},
            { "point":[8,0,-3], "overmap": "necropolis_d_9_north"},
            { "point":[0,1,-3], "overmap": "necropolis_d_10_north"},
            { "point":[1,1,-3], "overmap": "necropolis_d_11_north"},
            { "point":[2,1,-3], "overmap": "necropolis_d_12_north"},
            { "point":[3,1,-3], "overmap": "necropolis_d_13_north"},
            { "point":[4,1,-3], "overmap": "necropolis_d_14_north"},
            { "point":[5,1,-3], "overmap": "necropolis_d_15_north"},
            { "point":[6,1,-3], "overmap": "necropolis_d_16_north"},
            { "point":[7,1,-3], "overmap": "necropolis_d_17_north"},
            { "point":[8,1,-3], "overmap": "necropolis_d_18_north"},
            { "point":[0,2,-3], "overmap": "necropolis_d_19_north"},
            { "point":[1,2,-3], "overmap": "necropolis_d_20_north"},
            { "point":[2,2,-3], "overmap": "necropolis_d_21_north"},
            { "point":[3,2,-3], "overmap": "necropolis_d_22_north"},
            { "point":[4,2,-3], "overmap": "necropolis_d_23_north"},
            { "point":[5,2,-3], "overmap": "necropolis_d_24_north"},
            { "point":[6,2,-3], "overmap": "necropolis_d_25_north"},
            { "point":[7,2,-3], "overmap": "necropolis_d_26_north"},
            { "point":[8,2,-3], "overmap": "necropolis_d_27_north"},
            { "point":[0,3,-3], "overmap": "necropolis_d_28_north"},
            { "point":[1,3,-3], "overmap": "necropolis_d_29_north"},
            { "point":[2,3,-3], "overmap": "necropolis_d_30_north"},
            { "point":[3,3,-3], "overmap": "necropolis_d_31_north"},
            { "point":[4,3,-3], "overmap": "necropolis_d_32_north"},
            { "point":[5,3,-3], "overmap": "necropolis_d_33_north"},
            { "point":[6,3,-3], "overmap": "necropolis_d_34_north"},
            { "point":[7,3,-3], "overmap": "necropolis_d_35_north"},
            { "point":[8,3,-3], "overmap": "necropolis_d_36_north"},
            { "point":[0,4,-3], "overmap": "necropolis_d_37_north"},
            { "point":[1,4,-3], "overmap": "necropolis_d_38_north"},
            { "point":[2,4,-3], "overmap": "necropolis_d_39_north"},
            { "point":[3,4,-3], "overmap": "necropolis_d_40_north"},
            { "point":[4,4,-3], "overmap": "necropolis_d_41_north"},
            { "point":[5,4,-3], "overmap": "necropolis_d_42_north"},
            { "point":[6,4,-3], "overmap": "necropolis_d_43_north"},
            { "point":[7,4,-3], "overmap": "necropolis_d_44_north"},
            { "point":[8,4,-3], "overmap": "necropolis_d_45_north"},
            { "point":[0,5,-3], "overmap": "necropolis_d_46_north"},
            { "point":[1,5,-3], "overmap": "necropolis_d_47_north"},
            { "point":[2,5,-3], "overmap": "necropolis_d_48_north"},
            { "point":[3,5,-3], "overmap": "necropolis_d_49_north"},
            { "point":[4,5,-3], "overmap": "necropolis_d_50_north"},
            { "point":[5,5,-3], "overmap": "necropolis_d_51_north"},
            { "point":[6,5,-3], "overmap": "necropolis_d_52_north"},
            { "point":[7,5,-3], "overmap": "necropolis_d_53_north"},
            { "point":[8,5,-3], "overmap": "necropolis_d_54_north"},
            { "point":[0,6,-3], "overmap": "necropolis_d_55_north"},
            { "point":[1,6,-3], "overmap": "necropolis_d_56_north"},
            { "point":[2,6,-3], "overmap": "necropolis_d_57_north"},
            { "point":[3,6,-3], "overmap": "necropolis_d_58_north"},
            { "point":[4,6,-3], "overmap": "necropolis_d_59_north"},
            { "point":[5,6,-3], "overmap": "necropolis_d_60_north"},
            { "point":[6,6,-3], "overmap": "necropolis_d_61_north"},
            { "point":[7,6,-3], "overmap": "necropolis_d_62_north"},
            { "point":[8,6,-3], "overmap": "necropolis_d_63_north"},
            { "point":[0,7,-3], "overmap": "necropolis_d_64_north"},
            { "point":[1,7,-3], "overmap": "necropolis_d_65_north"},
            { "point":[2,7,-3], "overmap": "necropolis_d_66_north"},
            { "point":[3,7,-3], "overmap": "necropolis_d_67_north"},
            { "point":[4,7,-3], "overmap": "necropolis_d_68_north"},
            { "point":[5,7,-3], "overmap": "necropolis_d_69_north"},
            { "point":[6,7,-3], "overmap": "necropolis_d_70_north"},
            { "point":[7,7,-3], "overmap": "necropolis_d_71_north"},
            { "point":[8,7,-3], "overmap": "necropolis_d_72_north"},
            { "point":[0,8,-3], "overmap": "necropolis_d_73_north"},
            { "point":[1,8,-3], "overmap": "necropolis_d_74_north"},
            { "point":[2,8,-3], "overmap": "necropolis_d_75_north"},
            { "point":[3,8,-3], "overmap": "necropolis_d_76_north"},
            { "point":[4,8,-3], "overmap": "necropolis_d_77_north"},
            { "point":[5,8,-3], "overmap": "necropolis_d_78_north"},
            { "point":[6,8,-3], "overmap": "necropolis_d_79_north"},
            { "point":[7,8,-3], "overmap": "necropolis_d_80_north"},
            { "point":[8,8,-3], "overmap": "necropolis_d_81_north"}
        ],
        "connections" : [
            { "point" : [5,-1,0], "terrain" : "road" },
            { "point" : [-1,7,0], "terrain" : "road" },
            { "point" : [4,9,0], "terrain" : "road" }
        ],
        "locations" : [ "wilderness" ],
        "city_distance" : [1, 5],
        "city_sizes" : [1, 12],
        "occurrences" : [1, 1]
    },{
        "type" : "overmap_special",
        "id" : "evac_center",
        "overmaps" : [
            { "point":[0,0,0], "overmap": "evac_center_1_north"},
            { "point":[1,0,0], "overmap": "evac_center_2_north"},
            { "point":[2,0,0], "overmap": "evac_center_3_north"},
            { "point":[3,0,0], "overmap": "evac_center_4_north"},
            { "point":[4,0,0], "overmap": "evac_center_5_north"},
            { "point":[0,1,0], "overmap": "evac_center_6_north"},
            { "point":[1,1,0], "overmap": "evac_center_7_north"},
            { "point":[2,1,0], "overmap": "evac_center_8_north"},
            { "point":[3,1,0], "overmap": "evac_center_9_north"},
            { "point":[4,1,0], "overmap": "evac_center_10_north"},
            { "point":[0,2,0], "overmap": "evac_center_11_north"},
            { "point":[1,2,0], "overmap": "evac_center_12_north"},
            { "point":[2,2,0], "overmap": "evac_center_13_north"},
            { "point":[3,2,0], "overmap": "evac_center_14_north"},
            { "point":[4,2,0], "overmap": "evac_center_15_north"},
            { "point":[0,3,0], "overmap": "evac_center_16_north"},
            { "point":[1,3,0], "overmap": "evac_center_17_north"},
            { "point":[2,3,0], "overmap": "evac_center_18_north"},
            { "point":[3,3,0], "overmap": "evac_center_19_north"},
            { "point":[4,3,0], "overmap": "evac_center_20_north"},
            { "point":[0,4,0], "overmap": "evac_center_21_north"},
            { "point":[1,4,0], "overmap": "evac_center_22_north"},
            { "point":[2,4,0], "overmap": "evac_center_23_north"},
            { "point":[3,4,0], "overmap": "evac_center_24_north"},
            { "point":[4,4,0], "overmap": "evac_center_25_north"},
            { "point":[2,5,0], "overmap": "road_end_south"}
        ],
        "connections" : [
            { "point" : [2,5,0] }
        ],
        "locations" : [ "wilderness" ],
        "city_distance" : [3, 5],
        "city_sizes" : [1, 12],
        "occurrences" : [75, 100],
        "flags" : [ "UNIQUE" ]
    },{
        "type" : "overmap_special",
        "id" : "bandit_cabin",
        "overmaps" : [
            { "point":[0,0,0], "overmap": "bandit_cabin"}
        ],
        "locations" : [ "forest" ],
        "city_distance" : [20, -1],
        "city_sizes" : [0, 12],
        "occurrences" : [1, 1],
        "rotate" : false,
        "flags" : [ "CLASSIC" ]
    },{
        "type" : "overmap_special",
        "id" : "bandit_camp",
        "overmaps" : [
            { "point":[0,0,0], "overmap": "bandit_camp_1"},
            { "point":[1,0,0], "overmap": "bandit_camp_2"},
            { "point":[0,1,0], "overmap": "bandit_camp_3"},
            { "point":[1,1,0], "overmap": "bandit_camp_4"}
        ],
        "locations" : [ "forest" ],
        "city_distance" : [20, -1],
        "city_sizes" : [0, 12],
        "occurrences" : [1, 1],
        "rotate" : false,
        "flags" : [ "CLASSIC" ]
    },{
        "type" : "overmap_special",
        "id" : "sai",
        "overmaps" : [
            { "point":[0,0,0], "overmap": "sai" }
        ],
        "connections" : [
            { "point" : [0,-1,0], "terrain" : "road" }
        ],
        "locations" : [ "land" ],
        "city_distance" : [-1, 2],
        "city_sizes" : [2, 14],
        "occurrences" : [0, 4],
        "rotate" : false
    },{
        "type" : "overmap_special",
        "id" : "power_station_small",
        "overmaps" : [
            { "point":[0,0,0], "overmap": "pwr_sub_s" }
        ],
        "connections" : [
            { "point" : [0,-1,0], "terrain" : "road" }
        ],
        "locations" : [ "land" ],
        "city_distance" : [-1, 6],
        "city_sizes" : [2, 14],
        "occurrences" : [0, 4],
        "rotate" : false,
        "spawns" : { "group" : "GROUP_SMALL_STATION", "population":[4, 10], "radius":[2, 4] }
    },{
        "type" : "overmap_special",
        "id" : "power_station_large",
        "overmaps" : [
            { "point":[0,1,0], "overmap": "pwr_large_entrance"},
            { "point":[-1,1,0], "overmap": "pwr_large_2"},
            { "point":[-1,0,0], "overmap": "pwr_large_3"},
            { "point":[0,0,0], "overmap": "pwr_large_4"}
        ],
        "connections" : [
            { "point" : [0,2,0], "terrain" : "road" }
        ],
       "locations" : [ "wilderness" ],
        "city_distance" : [5, 16],
        "city_sizes" : [4, 14],
        "occurrences" : [0, 3],
        "rotate" : false,
        "spawns" : { "group" : "GROUP_LARGE_STATION", "population":[4, 10], "radius":[1, 2] }
    },{
        "type" : "overmap_special",
        "id" : "warehouse",
        "overmaps" : [ { "point":[0,0,0], "overmap": "warehouse_north" } ],
        "connections" : [
            { "point" : [0,-1,0], "terrain" : "road", "existing" : true }
        ],
        "locations" : [ "land", "swamp" ],
        "city_distance" : [6, 20],
        "city_sizes" : [5, 12],
        "occurrences" : [0, 2],
        "flags" : [ "CLASSIC" ]
    },
    {
        "type" : "overmap_special",
        "id" : "Home Improvement Superstore",
        "overmaps" : [
            { "point":[0,1,0], "overmap": "hdwr_large_entrance"},
            { "point":[-1,1,0], "overmap": "hdwr_large_SW"},
            { "point":[-1,0,0], "overmap": "hdwr_large_NW"},
            { "point":[0,0,0], "overmap": "hdwr_large_NE"},
            { "point":[-1,-1,0], "overmap": "hdwr_large_backroom"},
            { "point":[0,-1,0], "overmap": "hdwr_large_loadingbay"}
        ],
        "connections" : [
            { "point" : [0,2,0], "terrain" : "road" },
            { "point" : [-1,2,0], "terrain" : "road" }
        ],
        "locations" : [ "wilderness" ],
        "city_distance" : [1, 10],
        "city_sizes" : [4, 20],
        "occurrences" : [0, 3],
        "rotate" : false,
        "flags" : [ "CLASSIC" ]
 },{
        "type" : "overmap_special",
        "id" : "ranch_camp",
        "overmaps" : [
            { "point":[0,0,0], "overmap": "ranch_camp_1"},
            { "point":[1,0,0], "overmap": "ranch_camp_2"},
            { "point":[2,0,0], "overmap": "ranch_camp_3"},
            { "point":[3,0,0], "overmap": "ranch_camp_4"},
            { "point":[4,0,0], "overmap": "ranch_camp_5"},
            { "point":[5,0,0], "overmap": "ranch_camp_6"},
            { "point":[6,0,0], "overmap": "ranch_camp_7"},
            { "point":[7,0,0], "overmap": "ranch_camp_8"},
            { "point":[8,0,0], "overmap": "ranch_camp_9"},
            { "point":[0,1,0], "overmap": "ranch_camp_10"},
            { "point":[1,1,0], "overmap": "ranch_camp_11"},
            { "point":[2,1,0], "overmap": "ranch_camp_12"},
            { "point":[3,1,0], "overmap": "ranch_camp_13"},
            { "point":[4,1,0], "overmap": "ranch_camp_14"},
            { "point":[5,1,0], "overmap": "ranch_camp_15"},
            { "point":[6,1,0], "overmap": "ranch_camp_16"},
            { "point":[7,1,0], "overmap": "ranch_camp_17"},
            { "point":[8,1,0], "overmap": "ranch_camp_18"},
            { "point":[0,2,0], "overmap": "ranch_camp_19"},
            { "point":[1,2,0], "overmap": "ranch_camp_20"},
            { "point":[2,2,0], "overmap": "ranch_camp_21"},
            { "point":[3,2,0], "overmap": "ranch_camp_22"},
            { "point":[4,2,0], "overmap": "ranch_camp_23"},
            { "point":[5,2,0], "overmap": "ranch_camp_24"},
            { "point":[6,2,0], "overmap": "ranch_camp_25"},
            { "point":[7,2,0], "overmap": "ranch_camp_26"},
            { "point":[8,2,0], "overmap": "ranch_camp_27"},
            { "point":[0,3,0], "overmap": "ranch_camp_28"},
            { "point":[1,3,0], "overmap": "ranch_camp_29"},
            { "point":[2,3,0], "overmap": "ranch_camp_30"},
            { "point":[3,3,0], "overmap": "ranch_camp_31"},
            { "point":[4,3,0], "overmap": "ranch_camp_32"},
            { "point":[5,3,0], "overmap": "ranch_camp_33"},
            { "point":[6,3,0], "overmap": "ranch_camp_34"},
            { "point":[7,3,0], "overmap": "ranch_camp_35"},
            { "point":[8,3,0], "overmap": "ranch_camp_36"},
            { "point":[0,4,0], "overmap": "ranch_camp_37"},
            { "point":[1,4,0], "overmap": "ranch_camp_38"},
            { "point":[2,4,0], "overmap": "ranch_camp_39"},
            { "point":[3,4,0], "overmap": "ranch_camp_40"},
            { "point":[4,4,0], "overmap": "ranch_camp_41"},
            { "point":[5,4,0], "overmap": "ranch_camp_42"},
            { "point":[6,4,0], "overmap": "ranch_camp_43"},
            { "point":[7,4,0], "overmap": "ranch_camp_44"},
            { "point":[8,4,0], "overmap": "ranch_camp_45"},
            { "point":[0,5,0], "overmap": "ranch_camp_46"},
            { "point":[1,5,0], "overmap": "ranch_camp_47"},
            { "point":[2,5,0], "overmap": "ranch_camp_48"},
            { "point":[3,5,0], "overmap": "ranch_camp_49"},
            { "point":[4,5,0], "overmap": "ranch_camp_50"},
            { "point":[5,5,0], "overmap": "ranch_camp_51"},
            { "point":[6,5,0], "overmap": "ranch_camp_52"},
            { "point":[7,5,0], "overmap": "ranch_camp_53"},
            { "point":[8,5,0], "overmap": "ranch_camp_54"},
            { "point":[0,6,0], "overmap": "ranch_camp_55"},
            { "point":[1,6,0], "overmap": "ranch_camp_56"},
            { "point":[2,6,0], "overmap": "ranch_camp_57"},
            { "point":[3,6,0], "overmap": "ranch_camp_58"},
            { "point":[4,6,0], "overmap": "ranch_camp_59"},
            { "point":[5,6,0], "overmap": "ranch_camp_60"},
            { "point":[6,6,0], "overmap": "ranch_camp_61"},
            { "point":[7,6,0], "overmap": "ranch_camp_62"},
            { "point":[8,6,0], "overmap": "ranch_camp_63"},
            { "point":[0,7,0], "overmap": "ranch_camp_64"},
            { "point":[1,7,0], "overmap": "ranch_camp_65"},
            { "point":[2,7,0], "overmap": "ranch_camp_66"},
            { "point":[3,7,0], "overmap": "ranch_camp_67"},
            { "point":[4,7,0], "overmap": "ranch_camp_68"},
            { "point":[5,7,0], "overmap": "ranch_camp_69"},
            { "point":[6,7,0], "overmap": "ranch_camp_70"},
            { "point":[7,7,0], "overmap": "ranch_camp_71"},
            { "point":[8,7,0], "overmap": "ranch_camp_72"},
            { "point":[0,8,0], "overmap": "ranch_camp_73"},
            { "point":[1,8,0], "overmap": "ranch_camp_74"},
            { "point":[2,8,0], "overmap": "ranch_camp_75"},
            { "point":[3,8,0], "overmap": "ranch_camp_76"},
            { "point":[4,8,0], "overmap": "ranch_camp_77"},
            { "point":[5,8,0], "overmap": "ranch_camp_78"},
            { "point":[6,8,0], "overmap": "ranch_camp_79"},
            { "point":[7,8,0], "overmap": "ranch_camp_80"},
            { "point":[8,8,0], "overmap": "ranch_camp_81"},
            { "point":[4,9,0], "overmap": "road_end_south"}
        ],
        "connections" : [
            { "point" : [4,9,0] }
        ],
        "locations" : [ "wilderness" ],
        "city_distance" : [3, 10],
        "city_sizes" : [1, 12],
        "occurrences" : [1, 1],
        "rotate" : false
    },{
        "type" : "overmap_special",
        "id" : "football_field",
        "overmaps" : [
            { "point":[-4,2,0], "overmap": "football_field_c1_north"},
            { "point":[-3,2,0], "overmap": "football_field_c2_north"},
            { "point":[-2,2,0], "overmap": "football_field_c3_north"},
            { "point":[-1,2,0], "overmap": "football_field_c4_north"},
            { "point":[0,2,0], "overmap": "football_field_c5_north"},
            { "point":[-4,1,0], "overmap": "football_field_b1_north"},
            { "point":[-3,1,0], "overmap": "football_field_b2_north"},
            { "point":[-2,1,0], "overmap": "football_field_b3_north"},
            { "point":[-1,1,0], "overmap": "football_field_b4_north"},
            { "point":[0,1,0], "overmap": "football_field_b5_north"},
            { "point":[-4,0,0], "overmap": "football_field_a1_north"},
            { "point":[-3,0,0], "overmap": "football_field_a2_north"},
            { "point":[-2,0,0], "overmap": "football_field_a3_north"},
            { "point":[-1,0,0], "overmap": "football_field_a4_north"},
            { "point":[0,0,0], "overmap": "football_field_a5_north"}
        ],
        "connections" : [
            { "point" : [0,3,0], "terrain" : "road" }
        ],
        "locations" : [ "land" ],
        "city_distance" : [-1, 4],
        "city_sizes" : [4, 12],
        "occurrences" : [0, 5],
        "flags" : [ "CLASSIC" ]
    },{
        "type" : "overmap_special",
        "id" : "campsite",
        "overmaps" : [
            { "point":[0,0,0], "overmap": "campsite"}
        ],
        "locations" : [ "forest" ],
        "city_distance" : [15, -1],
        "city_sizes" : [0, 12],
        "occurrences" : [0, 5],
        "rotate" : false,
        "flags" : [ "CLASSIC" ]
    },{
        "type" : "overmap_special",
        "id" : "campsite_cabin_incomplete",
        "overmaps" : [
            { "point":[0,0,0], "overmap": "campsite_cabin_incomplete"}
        ],
        "locations" : [ "forest" ],
        "city_distance" : [20, -1],
        "city_sizes" : [0, 12],
        "occurrences" : [0, 3],
        "rotate" : false,
        "flags" : [ "CLASSIC" ]
    },{
        "type" : "overmap_special",
        "id" : "campsite_field_biker",
        "overmaps" : [
            { "point":[0,0,0], "overmap": "campsite_field_biker"}
        ],
        "locations" : [ "field" ],
        "city_distance" : [10, -1],
        "city_sizes" : [0, 12],
        "occurrences" : [0, 3],
        "rotate" : false,
        "flags" : [ "CLASSIC" ]
    },{
        "type" : "overmap_special",
        "id" : "campsite_a",
        "overmaps" : [
            { "point":[0,0,0], "overmap": "campsite_a"}
        ],
        "locations" : [ "forest" ],
        "city_distance" : [10, -1],
        "city_sizes" : [0, 12],
        "occurrences" : [0, 5],
        "rotate" : false,
        "flags" : [ "CLASSIC" ]
    },{
        "type" : "overmap_special",
        "id" : "campsite_field_biker_destroyed",
        "overmaps" : [
            { "point":[0,0,0], "overmap": "campsite_field_biker_destroyed"}
        ],
        "locations" : [ "field" ],
        "city_distance" : [10, -1],
        "city_sizes" : [0, 12],
        "occurrences" : [0, 5],
        "rotate" : false,
        "flags" : [ "CLASSIC" ]
    },{
        "type" : "overmap_special",
        "id" : "rest_stop",
        "overmaps" : [
            { "point":[0,0,0], "overmap": "roadstop_north"}
        ],
        "connections" : [
            { "point" : [0,-1,0], "terrain" : "road", "existing" : true }
        ],
        "locations" : [ "land" ],
        "city_distance" : [10, 200],
        "city_sizes" : [1, 12],
        "occurrences" : [ 0,2 ],
        "extras" : "build",
        "flags" : [ "CLASSIC" ]
    },{
        "type" : "overmap_special",
        "id" : "roadstop_a",
        "overmaps" : [
            { "point":[0,0,0], "overmap": "roadstop_a_north"}
        ],
        "connections" : [
            { "point" : [0,-1,0], "terrain" : "road", "existing" : true }
        ],
        "locations" : [ "land" ],
        "city_distance" : [10, 200],
        "city_sizes" : [1, 12],
        "occurrences" : [ 0,2 ],
        "extras" : "build",
        "flags" : [ "CLASSIC" ]
    },{
        "type" : "overmap_special",
        "id" : "roadstop_b",
        "overmaps" : [
            { "point":[0,0,0], "overmap": "roadstop_b_north" }
        ],
        "connections" : [
            { "point" : [0,-1,0], "terrain" : "road", "existing" : true }
        ],
        "locations" : [ "land" ],
        "city_distance" : [10, 200],
        "city_sizes" : [1, 12],
        "occurrences" : [ 0,2 ],
        "extras" : "build",
        "flags" : [ "CLASSIC" ]
    },{
        "type" : "overmap_special",
        "id" : "pump_station",
        "overmaps" : [
            { "point" : [0,0,0],   "overmap" : "pump_station_1_north" },
            { "point" : [0,1,0],   "overmap" : "pump_station_2_north" },
            { "point" : [0,-1,-1], "overmap" : "pump_station_3_north" },
            { "point" : [0,0,-1],  "overmap" : "pump_station_4_north" },
            { "point" : [0,1,-1],  "overmap" : "pump_station_5_north" }
        ],
        "connections" : [
            { "point" : [0,-1,0], "terrain" : "road" }
        ],
        "locations" : [ "land" ],
        "city_distance" : [1,4],
        "city_sizes" : [4,12],
        "occurrences" : [0,1],
        "flags" : ["CLASSIC"]
    },{
        "type" : "overmap_special",
        "id" : "garage_gas",
        "overmaps" : [
            { "point" : [0,0,0], "overmap" : "garage_gas_1_north" },
            { "point" : [1,0,0], "overmap" : "garage_gas_2_north" },
            { "point" : [2,0,0], "overmap" : "garage_gas_3_north" }
        ],
        "connections" : [
            { "point" : [0,-1,0], "terrain" : "road" },
            { "point" : [1,-1,0], "terrain" : "road" },
            { "point" : [2,-1,0], "terrain" : "road" }
        ],
        "locations" : [ "land" ],
        "city_distance" : [-1,3],
        "city_sizes" : [4,12],
        "occurrences" : [0,4],
        "flags" : ["CLASSIC"]
    },{
        "type" : "overmap_special",
        "id" : "cemetery_religious",
        "overmaps" :
        [
            { "point":[0,0,0], "overmap": "cemetery_4square_00"},
            { "point":[1,0,0], "overmap": "cemetery_4square_10"},
            { "point":[0,1,0], "overmap": "cemetery_4square_01"},
            { "point":[1,1,0], "overmap": "cemetery_4square_11"},
            { "point" : [0,2,0], "overmap" : "road_end_south"}
        ],
        "connections" : [
            { "point" : [0,2,0] }
        ],
        "locations" : [ "forest", "field" ],
        "city_distance" : [2, 10],
        "city_sizes" : [2, 16],
        "occurrences" : [0, 5],
        "rotate" : false,
        "flags" : [ "CLASSIC" ]
    },{
        "type" : "overmap_special",
        "id" : "Pond",
        "overmaps" : [
            { "point":[0,0,0], "overmap": "pond_field"}
        ],
        "locations" : [ "field" ],
        "city_distance" : [1, -1],
        "occurrences" : [0, 30],
        "rotate" : false,
        "flags" : [ "CLASSIC" ]
    },{
        "type" : "overmap_special",
        "id" : "basin",
        "overmaps" : [
            { "point":[0,0,0], "overmap": "pond_forest"}
        ],
        "locations" : [ "forest" ],
        "city_distance" : [1, -1],
        "occurrences" : [0, 12],
        "rotate" : false,
        "flags" : [ "CLASSIC" ]
  },{
     "type" : "overmap_special",
     "id" : "bog",
     "overmaps" : [
      { "point":[0,0,0], "overmap": "pond_swamp"}
    ],
    "locations" : [ "swamp" ],
    "city_distance" : [1, -1],
    "occurrences" : [0, 9],
    "rotate" : false,
    "flags" : [ "CLASSIC" ]
  },{
    "type": "overmap_special",
    "id": "Swamp Shack",
    "overmaps": [
      { "point":[0,0,0], "overmap": "hunter_shack"}
    ],
    "locations": [ "swamp" ],
    "city_distance": [12, -1],
    "city_sizes": [0, 16],
    "occurrences": [0, 8],
    "rotate" : false,
    "flags": [ "CLASSIC" ]
  },{
        "type" : "overmap_special",
        "id" : "apple_orchard",
        "overmaps" : [
            { "point":[0,0,0], "overmap": "orchard_processing"},
            { "point":[1,0,0], "overmap": "orchard_tree_apple"},
            { "point":[2,0,0], "overmap": "orchard_tree_apple"},
            { "point":[3,0,0], "overmap": "orchard_tree_apple"},
            { "point":[0,1,0], "overmap": "orchard_stall"},
            { "point":[1,1,0], "overmap": "orchard_tree_apple"},
            { "point":[2,1,0], "overmap": "orchard_tree_apple"},
            { "point":[3,1,0], "overmap": "orchard_tree_apple"},
            { "point":[0,2,0], "overmap": "orchard_tree_apple"},
            { "point":[1,2,0], "overmap": "orchard_tree_apple"},
            { "point":[2,2,0], "overmap": "orchard_tree_apple"},
            { "point":[3,2,0], "overmap": "orchard_tree_apple"},
            { "point":[0,3,0], "overmap": "pond_field"},
            { "point":[1,3,0], "overmap": "orchard_tree_apple"},
            { "point":[2,3,0], "overmap": "orchard_tree_apple"},
            { "point":[3,3,0], "overmap": "orchard_tree_apple"}
        ],
        "connections" : [
            { "point" : [-1,1,0], "terrain" : "road" }
        ],
        "locations" : [ "land" ],
        "city_distance" : [20, -1],
        "city_sizes" : [1, 12],
        "occurrences" : [0, 1],
        "rotate" : false,
        "flags" : [ "CLASSIC" ]
    },
    {
        "type" : "overmap_special",
        "id" : "Dairy Farm",
        "overmaps" : [
            { "point":[0,0,0], "overmap": "dairy_farm_NW"},
            { "point":[1,0,0], "overmap": "dairy_farm_NE"},
            { "point":[0,1,0], "overmap": "dairy_farm_SW"},
            { "point":[1,1,0], "overmap": "dairy_farm_SE"}
        ],
        "connections" : [
            { "point" : [0,2,0], "terrain" : "road" }
        ],
        "locations" : [ "wilderness" ],
        "city_distance" : [5, 10],
        "city_sizes" : [4, 12],
        "rotate" : false,
        "occurrences" : [0, 4]
    },
  {
    "type": "overmap_special",
    "id": "State Park",
    "overmaps": [
      { "point": [ 1, -1, 0 ], "overmap": "road_end_north" },
      { "point": [ 0, 0, 0 ], "overmap": "state_park_0_0_north" },
      { "point": [ 1, 0, 0 ], "overmap": "state_park_1_0_north" },
      { "point": [ 0, 1, 0 ], "overmap": "state_park_0_1_north" },
      { "point": [ 1, 1, 0 ], "overmap": "state_park_1_1_north" }
    ],
    "connections": [
      { "point": [ 1, -1, 0 ], "terrain": "road" }
    ],
    "locations": [ "land" ],
    "city_distance" : [3, 10],
    "city_sizes": [ 1, 12 ],
    "occurrences": [ 0, 2 ]
  },
  {
    "id": "Fishing Pond",
    "type": "overmap_special",
    "overmaps": [
      { "point": [ 1, -1, 0 ], "overmap": "road_end_north" },
      { "point": [ 0, 0, 0 ], "overmap": "fishing_pond_0_0_north" },
      { "point": [ 1, 0, 0 ], "overmap": "fishing_pond_1_0_north" },
      { "point": [ 0, 1, 0 ], "overmap": "fishing_pond_0_1_north" },
      { "point": [ 1, 1, 0 ], "overmap": "fishing_pond_1_1_north" }
    ],
    "connections": [
      { "point": [ 1, -1, 0 ], "terrain": "road" }
    ],
    "locations": [ "land" ],
    "city_distance": [ 3, 10 ],
    "city_sizes": [ 1, 12 ],
    "occurrences": [ 0, 5 ]
  },
  {
    "type": "overmap_special",
    "id": "Derelict Property",
    "overmaps": [
      { "point": [ 0, 0, 0 ], "overmap": "derelict_property_north" }
    ],
    "locations": [ "wilderness" ],
    "city_distance": [ 1, 10 ],
    "city_sizes": [ 1, 12 ],
    "occurrences": [ 0, 10 ]
  },
  {
    "type": "overmap_special",
    "id": "Hunting Blind",
    "overmaps": [
      { "point": [ 0, 0, 0 ], "overmap": "hunting_blind_north" }
    ],
    "locations": [ "wilderness" ],
    "city_distance": [ 3, 10 ],
    "city_sizes": [ 1, 12 ],
    "occurrences": [ 0, 10 ]
  },
  {
    "type" : "overmap_special",
    "id" : "Mansion_Road",
    "overmaps" : [
      { "point":[0,0,0], "overmap": "mansion_c5_north"},
      { "point":[1,0,0], "overmap": "mansion_e2_north"},
      { "point":[2,0,0], "overmap": "mansion_c3_east"},
      { "point":[0,1,0], "overmap": "mansion_t2_east"},
      { "point":[1,1,0], "overmap": "mansion_+2_north"},
      { "point":[2,1,0], "overmap": "mansion_t6_west"},
      { "point":[0,2,0], "overmap": "mansion_c4_west"},
      { "point":[1,2,0], "overmap": "mansion_t7_north"},
      { "point":[2,2,0], "overmap": "mansion_c1_south"},
      { "point":[0,0,1], "overmap": "mansion_c5u_north"},
      { "point":[1,0,1], "overmap": "mansion_e2u_north"},
      { "point":[2,0,1], "overmap": "mansion_c3u_east"},
      { "point":[0,1,1], "overmap": "mansion_t2u_east"},
      { "point":[1,1,1], "overmap": "mansion_+2u_north"},
      { "point":[2,1,1], "overmap": "mansion_t6u_west"},
      { "point":[0,2,1], "overmap": "mansion_c4u_west"},
      { "point":[1,2,1], "overmap": "mansion_t7u_north"},
      { "point":[2,2,1], "overmap": "mansion_c1u_south"},
      { "point":[0,0,-1], "overmap": "mansion_c5d_north"},
      { "point":[1,0,-1], "overmap": "mansion_e2d_north"},
      { "point":[2,0,-1], "overmap": "mansion_c3d_east"},
      { "point":[0,1,-1], "overmap": "mansion_t2d_east"},
      { "point":[1,1,-1], "overmap": "mansion_+2d_north"},
      { "point":[2,1,-1], "overmap": "mansion_t6d_west"},
      { "point":[0,2,-1], "overmap": "mansion_c4d_west"},
      { "point":[1,2,-1], "overmap": "mansion_t7d_north"},
      { "point":[2,2,-1], "overmap": "mansion_c1d_south"}
    ],
    "connections" : [
      { "point" : [1,-1,0], "terrain" : "road" }
    ],
    "locations" : [ "land" ],
    "city_sizes" : [4, 12],
    "occurrences" : [1, 4],
    "flags" : [ "CLASSIC" ]
  },{
    "type" : "overmap_special",
    "id" : "Mansion_Road_Alt",
    "overmaps" : [
      { "point":[0,0,0], "overmap": "mansion_c2_north"},
      { "point":[1,0,0], "overmap": "mansion_e1_north"},
      { "point":[2,0,0], "overmap": "mansion_c4_east"},
      { "point":[0,1,0], "overmap": "mansion_t5_east"},
      { "point":[1,1,0], "overmap": "mansion_+1_north"},
      { "point":[2,1,0], "overmap": "mansion_t4_west"},
      { "point":[0,2,0], "overmap": "mansion_c5_west"},
      { "point":[1,2,0], "overmap": "mansion_t1_north"},
      { "point":[2,2,0], "overmap": "mansion_c4_south"},
      { "point":[0,0,1], "overmap": "mansion_c2u_north"},
      { "point":[1,0,1], "overmap": "mansion_e1u_north"},
      { "point":[2,0,1], "overmap": "mansion_c4u_east"},
      { "point":[0,1,1], "overmap": "mansion_t5u_east"},
      { "point":[1,1,1], "overmap": "mansion_+1u_north"},
      { "point":[2,1,1], "overmap": "mansion_t4u_west"},
      { "point":[0,2,1], "overmap": "mansion_c5u_west"},
      { "point":[1,2,1], "overmap": "mansion_t1u_north"},
      { "point":[2,2,1], "overmap": "mansion_c4u_south"},
      { "point":[0,0,-1], "overmap": "mansion_c2d_north"},
      { "point":[1,0,-1], "overmap": "mansion_e1d_north"},
      { "point":[2,0,-1], "overmap": "mansion_c4d_east"},
      { "point":[0,1,-1], "overmap": "mansion_t5d_east"},
      { "point":[1,1,-1], "overmap": "mansion_+1d_north"},
      { "point":[2,1,-1], "overmap": "mansion_t4d_west"},
      { "point":[0,2,-1], "overmap": "mansion_c5d_west"},
      { "point":[1,2,-1], "overmap": "mansion_t1d_north"},
      { "point":[2,2,-1], "overmap": "mansion_c4d_south"}
    ],
    "connections" : [
      { "point" : [1,-1,0], "terrain" : "road" }
    ],
    "locations" : [ "land" ],
    "city_sizes" : [4, 12],
    "occurrences" : [0, 4],
    "flags" : [ "CLASSIC" ]
  },{
    "type" : "overmap_special",
    "id" : "Mansion_Wild",
    "overmaps" : [
      { "point":[0,0,0], "overmap": "mansion_c3_north"},
      { "point":[1,0,0], "overmap": "mansion_e1_north"},
      { "point":[2,0,0], "overmap": "mansion_c1_east"},
      { "point":[0,1,0], "overmap": "mansion_t4_east"},
      { "point":[1,1,0], "overmap": "mansion_+4_north"},
      { "point":[2,1,0], "overmap": "mansion_t2_west"},
      { "point":[0,2,0], "overmap": "mansion_c2_west"},
      { "point":[1,2,0], "overmap": "mansion_t2_north"},
      { "point":[2,2,0], "overmap": "mansion_c4_south"},
      { "point":[0,0,1], "overmap": "mansion_c3u_north"},
      { "point":[1,0,1], "overmap": "mansion_e1u_north"},
      { "point":[2,0,1], "overmap": "mansion_c1u_east"},
      { "point":[0,1,1], "overmap": "mansion_t4u_east"},
      { "point":[1,1,1], "overmap": "mansion_+4u_north"},
      { "point":[2,1,1], "overmap": "mansion_t2u_west"},
      { "point":[0,2,1], "overmap": "mansion_c2u_west"},
      { "point":[1,2,1], "overmap": "mansion_t2u_north"},
      { "point":[2,2,1], "overmap": "mansion_c4u_south"},
      { "point":[0,0,-1], "overmap": "mansion_c3d_north"},
      { "point":[1,0,-1], "overmap": "mansion_e1d_north"},
      { "point":[2,0,-1], "overmap": "mansion_c1d_east"},
      { "point":[0,1,-1], "overmap": "mansion_t4d_east"},
      { "point":[1,1,-1], "overmap": "mansion_+4d_north"},
      { "point":[2,1,-1], "overmap": "mansion_t2d_west"},
      { "point":[0,2,-1], "overmap": "mansion_c2d_west"},
      { "point":[1,2,-1], "overmap": "mansion_t2d_north"},
      { "point":[2,2,-1], "overmap": "mansion_c4d_south"}
    ],
    "locations" : [ "land" ],
    "city_distance" : [10, -1],
    "city_sizes" : [4, 12],
    "occurrences" : [0, 2],
    "flags" : [ "CLASSIC" ]
  },{
    "type" : "overmap_special",
    "id" : "Mansion_WildAlt",
    "overmaps" : [
      { "point":[0,0,0], "overmap": "mansion_c2_north"},
      { "point":[1,0,0], "overmap": "mansion_e2_north"},
      { "point":[2,0,0], "overmap": "mansion_c5_east"},
      { "point":[0,1,0], "overmap": "mansion_t1_east"},
      { "point":[1,1,0], "overmap": "mansion_+3_north"},
      { "point":[2,1,0], "overmap": "mansion_t6_west"},
      { "point":[0,2,0], "overmap": "mansion_c4_west"},
      { "point":[1,2,0], "overmap": "mansion_t7_north"},
      { "point":[2,2,0], "overmap": "mansion_c3_south"},
      { "point":[0,0,1], "overmap": "mansion_c2u_north"},
      { "point":[1,0,1], "overmap": "mansion_e2u_north"},
      { "point":[2,0,1], "overmap": "mansion_c5u_east"},
      { "point":[0,1,1], "overmap": "mansion_t1u_east"},
      { "point":[1,1,1], "overmap": "mansion_+3u_north"},
      { "point":[2,1,1], "overmap": "mansion_t6u_west"},
      { "point":[0,2,1], "overmap": "mansion_c4u_west"},
      { "point":[1,2,1], "overmap": "mansion_t7u_north"},
      { "point":[2,2,1], "overmap": "mansion_c3u_south"},
      { "point":[0,0,-1], "overmap": "mansion_c2d_north"},
      { "point":[1,0,-1], "overmap": "mansion_e2d_north"},
      { "point":[2,0,-1], "overmap": "mansion_c5d_east"},
      { "point":[0,1,-1], "overmap": "mansion_t1d_east"},
      { "point":[1,1,-1], "overmap": "mansion_+2d_north"},
      { "point":[2,1,-1], "overmap": "mansion_t6d_west"},
      { "point":[0,2,-1], "overmap": "mansion_c4d_west"},
      { "point":[1,2,-1], "overmap": "mansion_t7d_north"},
      { "point":[2,2,-1], "overmap": "mansion_c3d_south"}
    ],
    "locations" : [ "land" ],
    "city_distance" : [10, -1],
    "city_sizes" : [4, 12],
    "occurrences" : [0, 2],
    "flags" : [ "CLASSIC" ]
  },{
    "type": "overmap_special",
    "id": "Lumberyard",
    "overmaps": [
      { "point": [ 0, 0, 0 ], "overmap": "lumberyard_0_0_north" },
      { "point": [ 1, 0, 0 ], "overmap": "lumberyard_1_0_north" },
      { "point": [ 0, 1, 0 ], "overmap": "lumberyard_0_1_north" },
      { "point": [ 1, 1, 0 ], "overmap": "lumberyard_1_1_north" }
    ],
    "connections": [
      { "point": [ 0, -1, 0 ], "terrain": "road" },
      { "point": [ 1, -1, 0 ], "terrain": "road" }
    ],
    "locations": [ "forest" ],
    "city_distance": [ -1, 10 ],
    "city_sizes": [ 1, 12 ],
    "occurrences": [ 0, 5 ]
  },{
    "type": "overmap_special",
    "id": "junkyard",
    "overmaps": [
      { "point": [ 0, 0, 0 ], "overmap": "junkyard_1a_north" },
      { "point": [ 1, 0, 0 ], "overmap": "junkyard_1b_north" },
      { "point": [ 0, 1, 0 ], "overmap": "junkyard_2a_north" },
      { "point": [ 1, 1, 0 ], "overmap": "junkyard_2b_north" }
    ],
    "connections": [ { "point": [ 0, -1, 0 ], "terrain": "road" }, { "point": [ 1, -1, 0 ], "terrain": "road" } ],
    "locations": [ "wilderness" ],
    "city_distance": [ -1, 5 ],
    "city_sizes": [ 4, 12 ],
    "occurrences": [ 0, 6 ],
    "flags": [ "CLASSIC" ]
  },
  {
    "type": "overmap_special",
    "id": "dumpsite",
    "overmaps": [ { "point": [ 0, 0, 0 ], "overmap": "dumpsite_north" } ],
    "locations": [ "land" ],
    "city_distance": [ 2, 8 ],
    "city_sizes": [ 3, 12 ],
    "occurrences": [ 0, 8 ],
    "flags": [ "CLASSIC" ]
  },
  {
    "type": "overmap_special",
    "id": "nature trail",
    "overmaps": [
      { "point": [ 0, 0, 0 ], "overmap": "NatureTrail_1a_north" },
      { "point": [ 1, 0, 0 ], "overmap": "NatureTrail_1b_north" }
    ],
    "connections": [ { "point": [ 0, -1, 0 ], "terrain": "road" } ],
    "locations": [ "forest" ],
    "city_distance": [ 1, 8 ],
    "city_sizes": [ 4, 12 ],
    "occurrences": [ 0, 6 ],
    "flags": [ "CLASSIC" ]
  },
  {
    "type": "overmap_special",
    "id": "public pond",
    "overmaps": [
      { "point": [ 0, 0, 0 ], "overmap": "PublicPond_1a_north" },
      { "point": [ 1, 0, 0 ], "overmap": "PublicPond_1b_north" }
    ],
    "connections": [ { "point": [ 0, -1, 0 ], "terrain": "road" } ],
    "locations": [ "land" ],
    "city_distance": [ 1, 6 ],
    "city_sizes": [ 4, 12 ],
    "occurrences": [ 0, 5 ],
    "flags": [ "CLASSIC" ]
  },
  {
    "type": "overmap_special",
    "id": "cemetery",
    "overmaps": [ { "point": [ 0, 0, 0 ], "overmap": "Cemetery_1a_north" }, { "point": [ 1, 0, 0 ], "overmap": "Cemetery_1b_north" } ],
    "connections": [ { "point": [ 0, -1, 0 ], "terrain": "road" } ],
    "locations": [ "wilderness" ],
    "city_distance": [ -1, 5 ],
    "city_sizes": [ 4, 12 ],
    "occurrences": [ 0, 7 ],
    "flags": [ "CLASSIC" ]
  },
  {
    "type": "overmap_special",
    "id": "botanical garden",
    "overmaps": [
      { "point": [ 0, 0, 0 ], "overmap": "BotanicalGarden_1a_north" },
      { "point": [ 1, 0, 0 ], "overmap": "BotanicalGarden_1b_north" }
    ],
    "connections": [ { "point": [ 0, -1, 0 ], "terrain": "road" }, { "point": [ 1, -1, 0 ], "terrain": "road" } ],
    "locations": [ "wilderness" ],
    "city_distance": [ -1, 4 ],
    "city_sizes": [ 5, 12 ],
    "occurrences": [ 0, 2 ],
    "flags": [ "CLASSIC" ]
  },
  {
    "type": "overmap_special",
    "id": "tree farm",
    "overmaps": [ { "point": [ 0, 0, 0 ], "overmap": "TreeFarm_1a_north" }, { "point": [ 1, 0, 0 ], "overmap": "TreeFarm_1b_north" } ],
    "connections": [ { "point": [ 0, -1, 0 ], "terrain": "road" } ],
    "locations": [ "wilderness" ],
    "city_distance": [ 1, 6 ],
    "city_sizes": [ 4, 12 ],
    "occurrences": [ 0, 3 ],
    "flags": [ "CLASSIC" ]
  },
  {
    "type": "overmap_special",
    "id": "shooting range",
    "overmaps": [
      { "point": [ 0, 0, 0 ], "overmap": "shootingrange_1a_north" },
      { "point": [ 0, 1, 0 ], "overmap": "shootingrange_2a_north" }
    ],
    "connections": [ { "point": [ 0, -1, 0 ], "terrain": "road" } ],
    "locations": [ "wilderness" ],
    "city_distance": [ 1, 8 ],
    "city_sizes": [ 4, 12 ],
    "occurrences": [ 0, 5 ],
    "flags": [ "CLASSIC" ]
  },
  {
    "type": "overmap_special",
    "id": "campground",
    "overmaps": [
      { "point": [ 0, 0, 0 ], "overmap": "campground_1a_north" },
      { "point": [ 1, 0, 0 ], "overmap": "campground_1b_north" },
      { "point": [ 0, 1, 0 ], "overmap": "campground_2a_north" },
      { "point": [ 1, 1, 0 ], "overmap": "campground_2b_north" }
    ],
    "connections": [ { "point": [ 1, -1, 0 ], "terrain": "road" } ],
    "locations": [ "wilderness" ],
    "city_distance": [ 1, 9 ],
    "city_sizes": [ 3, 12 ],
    "occurrences": [ 0, 5 ],
    "flags": [ "CLASSIC" ]
  },
  {
    "type": "overmap_special",
    "id": "desolate barn",
    "locations": [ "land" ],
    "city_distance": [ 10, -1 ],
    "city_sizes": [ 0, 10 ],
    "overmaps": [ { "point": [ 0, 0, 0 ], "overmap": "desolatebarn_north" } ],
    "occurrences": [ 0, 15 ],
    "flags": [ "CLASSIC" ]
  },
  {
    "type": "overmap_special",
    "id": "landscaping supply co",
    "overmaps": [
      { "point": [ 0, 0, 0 ], "overmap": "landscapingsupplyco_1a_north" },
      { "point": [ 1, 0, 0 ], "overmap": "landscapingsupplyco_1b_north" }
    ],
    "connections": [ { "point": [ 1, -1, 0 ], "terrain": "road" } ],
    "locations": [ "wilderness" ],
    "city_distance": [ -1, 3 ],
    "city_sizes": [ 4, 12 ],
    "occurrences": [ 0, 4 ],
    "flags": [ "CLASSIC" ]
  },
  {
    "type": "overmap_special",
<<<<<<< HEAD
    "id": "bandit_garage",
    "overmaps": [ { "point": [ 0, 0, 0 ], "overmap": "bandit_garage_1" }, { "point": [ 1, 0, 0 ], "overmap": "bandit_garage_2" } ],
    "locations": [ "forest" ],
    "city_distance": [ 20, -1 ],
    "city_sizes": [ 4, 12 ],
    "occurrences": [ 0, 4 ],
    "rotate": false,
=======
    "id": "golf course",
    "overmaps": [
      { "point": [ 0, 0, 0 ], "overmap": "golfcourse_00_north" },
      { "point": [ 0, 1, 0 ], "overmap": "golfcourse_01_north" },
      { "point": [ 0, 2, 0 ], "overmap": "golfcourse_02_north" },
      { "point": [ 1, 0, 0 ], "overmap": "golfcourse_10_north" },
      { "point": [ 1, 1, 0 ], "overmap": "golfcourse_11_north" },
      { "point": [ 1, 2, 0 ], "overmap": "golfcourse_12_north" },
      { "point": [ 2, 0, 0 ], "overmap": "golfcourse_20_north" },
      { "point": [ 2, 1, 0 ], "overmap": "golfcourse_21_north" },
      { "point": [ 2, 2, 0 ], "overmap": "golfcourse_22_north" },
      { "point": [ 3, 0, 0 ], "overmap": "golfcourse_30_north" },
      { "point": [ 3, 1, 0 ], "overmap": "golfcourse_31_north" },
      { "point": [ 3, 2, 0 ], "overmap": "golfcourse_32_north" }
    ],
    "connections": [ { "point": [ 3, -1, 0 ], "terrain": "road" } ],
    "locations": [ "wilderness" ],
    "city_distance": [ -1, 7 ],
    "city_sizes": [ 4, 12 ],
    "occurrences": [ 0, 5 ],
>>>>>>> d0d4857d
    "flags": [ "CLASSIC" ]
  }
]<|MERGE_RESOLUTION|>--- conflicted
+++ resolved
@@ -2243,7 +2243,6 @@
   },
   {
     "type": "overmap_special",
-<<<<<<< HEAD
     "id": "bandit_garage",
     "overmaps": [ { "point": [ 0, 0, 0 ], "overmap": "bandit_garage_1" }, { "point": [ 1, 0, 0 ], "overmap": "bandit_garage_2" } ],
     "locations": [ "forest" ],
@@ -2251,7 +2250,10 @@
     "city_sizes": [ 4, 12 ],
     "occurrences": [ 0, 4 ],
     "rotate": false,
-=======
+    "flags": [ "CLASSIC" ]
+  },
+  {
+    "type": "overmap_special",
     "id": "golf course",
     "overmaps": [
       { "point": [ 0, 0, 0 ], "overmap": "golfcourse_00_north" },
@@ -2272,7 +2274,6 @@
     "city_distance": [ -1, 7 ],
     "city_sizes": [ 4, 12 ],
     "occurrences": [ 0, 5 ],
->>>>>>> d0d4857d
     "flags": [ "CLASSIC" ]
   }
 ]