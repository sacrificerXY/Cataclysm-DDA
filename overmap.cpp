#include <stdlib.h>
#include <time.h>
#include <math.h>
#include <fstream>
#include <vector>
#include <sstream>
#include "overmap.h"
#include "rng.h"
#include "line.h"
#include "game.h"
#include "npc.h"
#include "keypress.h"
#include <cstring>
#include <ostream>
#include "debug.h"
#include "cursesdef.h"
#include "options.h"
#include "catacharset.h"
#include "overmapbuffer.h"
#include "action.h"
#include "input.h"
#include "json.h"
#include <queue>
#define dbg(x) dout((DebugLevel)(x),D_MAP_GEN) << __FILE__ << ":" << __LINE__ << ": "

#ifdef _MSC_VER
// MSVC doesn't have c99-compatible "snprintf", so do what picojson does and use _snprintf_s instead
#define snprintf _snprintf_s
#endif

#define STREETCHANCE 2
#define NUM_FOREST 250
#define TOP_HIWAY_DIST 999
#define MIN_ANT_SIZE 8
#define MAX_ANT_SIZE 20
#define MIN_GOO_SIZE 1
#define MAX_GOO_SIZE 2
#define MIN_RIFT_SIZE 6
#define MAX_RIFT_SIZE 16
#define SETTLE_DICE 2
#define SETTLE_SIDES 2
#define HIVECHANCE 180 //Chance that any given forest will be a hive
#define SWAMPINESS 4 //Affects the size of a swamp
#define SWAMPCHANCE 8500 // Chance that a swamp will spawn instead of forest

map_extras no_extras(0);
map_extras road_extras(
// %%% HEL MIL SCI STA DRG SUP PRT MIN CRT FUM 1WY ART
    50, 40, 50,120,200, 30, 10,  5, 80, 10,  8,  2,  3);
map_extras field_extras(
    60, 40, 15, 40, 80, 10, 10,  3, 50, 10,  8,  1,  3);
map_extras subway_extras(
// %%% HEL MIL SCI STA DRG SUP PRT MIN CRT FUM 1WY ART
    75,  0,  5, 12,  5,  5,  0,  7,  0,  0, 20,  1,  3);
map_extras build_extras(
    90,  0,  5, 12,  0, 10,  0,  5,  5, 60,  8,  1,  3);

std::map<std::string,oter_t> otermap;
std::vector<oter_t> oterlist;

overmap_special overmap_specials[NUM_OMSPECS] = {

// Terrain  MIN MAX DISTANCE
{"crater",    0, 10,  0, -1, "GROUP_NULL", 0, 0, 0, 0,
 &omspec_place::land, mfb(OMS_FLAG_BLOB) | mfb(OMS_FLAG_CLASSIC)},

{"hive",     0, 50, 10, -1, "GROUP_BEE", 20, 60, 2, 4,
 &omspec_place::forest, mfb(OMS_FLAG_3X3)},

{"house_north",   0,100,  0, -1, "GROUP_NULL", 0, 0, 0, 0,
 &omspec_place::by_highway, mfb(OMS_FLAG_ROTATE_ROAD) | mfb(OMS_FLAG_CLASSIC)},

{"s_gas_north",   0,100,  0, -1, "GROUP_NULL", 0, 0, 0, 0,
 &omspec_place::by_highway, mfb(OMS_FLAG_ROTATE_ROAD) | mfb(OMS_FLAG_CLASSIC)},

{"cabin",   0, 30, 20, -1, "GROUP_NULL", 0, 0, 0, 0,  // Woods cabin
 &omspec_place::forest, mfb(OMS_FLAG_CLASSIC)},

{"cabin_strange",   1, 1, 20, -1, "GROUP_NULL", 0, 0, 0, 0,  // Hidden cabin
 &omspec_place::forest, mfb(OMS_FLAG_CLASSIC)},

{"lmoe",   0, 3, 20, -1, "GROUP_NULL", 0, 0, 0, 0,
 &omspec_place::wilderness, mfb(OMS_FLAG_CLASSIC)},

{"farm",   0, 20, 20, -1, "GROUP_NULL", 0, 0, 0, 0,
 &omspec_place::wilderness, mfb(OMS_FLAG_3X3_SECOND) |mfb(OMS_FLAG_DIRT_LOT) | mfb(OMS_FLAG_CLASSIC)},

{"temple_stairs", 0,  3, 20, -1, "GROUP_NULL", 0, 0, 0, 0,
 &omspec_place::forest, 0},

{"lab_stairs",    0, 30,  8, -1, "GROUP_NULL", 0, 0, 0, 0,
 &omspec_place::wilderness, mfb(OMS_FLAG_ROAD)},

{"ice_lab_stairs",    0, 30,  8, -1, "GROUP_NULL", 0, 0, 0, 0,
 &omspec_place::wilderness, mfb(OMS_FLAG_ROAD)},

{"fema_entrance",    2, 5,  8, -1, "GROUP_NULL", 0, 0, 0, 0,
 &omspec_place::by_highway, mfb(OMS_FLAG_3X3_SECOND) | mfb(OMS_FLAG_CLASSIC)},

// Terrain  MIN MAX DISTANCE
{"bunker",    2, 10,  4, -1, "GROUP_NULL", 0, 0, 0, 0,
 &omspec_place::wilderness, mfb(OMS_FLAG_ROAD)},

{"outpost",    0, 10,  4, -1, "GROUP_NULL", 0, 0, 0, 0,
 &omspec_place::wilderness, 0},

{"silo",    0,  1, 30, -1, "GROUP_NULL", 0, 0, 0, 0,
 &omspec_place::wilderness, mfb(OMS_FLAG_ROAD)},

{"radio_tower",   1, 5,  0, 20, "GROUP_NULL", 0, 0, 0, 0,
 &omspec_place::by_highway, mfb(OMS_FLAG_CLASSIC)},

{"mansion_entrance", 0, 8, 0, -1, "GROUP_NULL", 0, 0, 0, 0,
 &omspec_place::by_highway, mfb(OMS_FLAG_3X3_SECOND) | mfb(OMS_FLAG_CLASSIC)},

{"mansion_entrance", 0, 4, 10, -1, "GROUP_NULL", 0, 0, 0, 0,
 &omspec_place::wilderness, mfb(OMS_FLAG_3X3_SECOND) | mfb(OMS_FLAG_CLASSIC)},

{"megastore_entrance", 0, 5, 0, 10, "GROUP_NULL", 0, 0, 0, 0,
 &omspec_place::by_highway, mfb(OMS_FLAG_3X3_SECOND) | mfb(OMS_FLAG_CLASSIC)},

{"hospital_entrance", 1, 5, 3, 15, "GROUP_NULL", 0, 0, 0, 0,
 &omspec_place::by_highway, mfb(OMS_FLAG_3X3_SECOND) | mfb(OMS_FLAG_CLASSIC)},

{"public_works_entrance",    1, 3,  2, 10, "GROUP_NULL", 0, 0, 0, 0,
 &omspec_place::wilderness, mfb(OMS_FLAG_ROAD) | mfb(OMS_FLAG_CLASSIC) | mfb(OMS_FLAG_2X2_SECOND)},

{"apartments_con_tower_1_entrance",    1, 5,  -1, 2, "GROUP_NULL", 0, 0, 0, 0,
 &omspec_place::wilderness, mfb(OMS_FLAG_ROAD) | mfb(OMS_FLAG_CLASSIC) | mfb(OMS_FLAG_2X2_SECOND)},

{"apartments_mod_tower_1_entrance",    1, 4,  -1, 2, "GROUP_NULL", 0, 0, 0, 0,
 &omspec_place::wilderness, mfb(OMS_FLAG_ROAD) | mfb(OMS_FLAG_CLASSIC) | mfb(OMS_FLAG_2X2_SECOND)},

{"office_tower_1_entrance",    1, 5,  -1, 4, "GROUP_NULL", 0, 0, 0, 0,
 &omspec_place::wilderness, mfb(OMS_FLAG_ROAD) | mfb(OMS_FLAG_CLASSIC) | mfb(OMS_FLAG_2X2_SECOND)},

{"cathedral_1_entrance",    1, 2,  -1, 2, "GROUP_NULL", 0, 0, 0, 0,
 &omspec_place::wilderness, mfb(OMS_FLAG_ROAD) | mfb(OMS_FLAG_CLASSIC) | mfb(OMS_FLAG_2X2_SECOND)},

{"school_2",    1, 3,  1, 5, "GROUP_NULL", 0, 0, 0, 0,
 &omspec_place::wilderness, mfb(OMS_FLAG_ROAD) | mfb(OMS_FLAG_CLASSIC) | mfb(OMS_FLAG_3X3_FIXED)},

{"prison_2",    1, 1,  3, -1, "GROUP_NULL", 0, 0, 0, 0,
 &omspec_place::land, mfb(OMS_FLAG_ROAD) | mfb(OMS_FLAG_CLASSIC) | mfb(OMS_FLAG_3X3_FIXED)},

{"hotel_tower_1_2",    1, 4,  -1, 4, "GROUP_NULL", 0, 0, 0, 0,
 &omspec_place::wilderness, mfb(OMS_FLAG_ROAD) | mfb(OMS_FLAG_CLASSIC) | mfb(OMS_FLAG_3X3_FIXED)},

{"sewage_treatment", 1, 5, 10, 20, "GROUP_NULL", 0, 0, 0, 0,
 &omspec_place::wilderness, mfb(OMS_FLAG_PARKING_LOT) | mfb(OMS_FLAG_CLASSIC)},

{"mine_entrance",  0, 5,  15, -1, "GROUP_NULL", 0, 0, 0, 0,
 &omspec_place::wilderness, mfb(OMS_FLAG_PARKING_LOT)},

// Terrain  MIN MAX DISTANCE
{"anthill",    0, 30,  10, -1, "GROUP_ANT", 1000, 2000, 10, 30,
 &omspec_place::wilderness, 0},

{"spider_pit",    0,500,  0, -1, "GROUP_NULL", 0, 0, 0, 0,
 &omspec_place::forest, 0},

{"slimepit_down",    0,  4,  0, -1, "GROUP_GOO", 100, 200, 2, 10,
 &omspec_place::land, 0},

{"fungal_bloom",  0,  3, 5, -1, "GROUP_FUNGI", 600, 1200, 30, 50,
 &omspec_place::wilderness, 0},

{"triffid_grove", 0,  4,  0, -1, "GROUP_TRIFFID", 800, 1300, 12, 20,
 &omspec_place::forest, 0},

{"river_center",  0, 10, 10, -1, "GROUP_NULL", 0, 0, 0, 0,
 &omspec_place::always, mfb(OMS_FLAG_BLOB) | mfb(OMS_FLAG_CLASSIC)},

// Terrain  MIN MAX DISTANCE
{"shelter",       5, 10, 5, 10, "GROUP_NULL", 0, 0, 0, 0,
 &omspec_place::wilderness, mfb(OMS_FLAG_ROAD) | mfb(OMS_FLAG_CLASSIC)},

{"cave",    0, 30,  0, -1, "GROUP_NULL", 0, 0, 0, 0,
 &omspec_place::wilderness, 0},

{"toxic_dump",    0, 5, 15, -1, "GROUP_NULL", 0, 0, 0, 0,
 &omspec_place::wilderness, mfb(OMS_FLAG_CLASSIC)},

{"s_gas_north",   10,  500,  10, 200, "GROUP_NULL", 0, 0, 0, 0,
 &omspec_place::by_highway, mfb(OMS_FLAG_CLASSIC) | mfb(OMS_FLAG_ROTATE_ROAD)},

{"haz_sar_entrance",     1,  2, 15, -1, "GROUP_NULL", 0, 0, 0, 0,
 &omspec_place::wilderness, mfb(OMS_FLAG_ROAD) | mfb(OMS_FLAG_CLASSIC) | mfb(OMS_FLAG_2X2_SECOND)}
};


double dist(int x1, int y1, int x2, int y2)
{
 return sqrt(double((x1-x2)*(x1-x2) + (y1-y2)*(y1-y2)));
}

bool is_river(const oter_id &ter)
{
    // if the id starts with "river" or "bridge", count as a river, but this
    // is done in data init.
    // return (ter.compare(0,5,"river",5) == 0 || ter.compare(0,6,"bridge",6) == 0);
    return oter_t(ter).is_river;
}

bool is_ot_type(const std::string &otype, const oter_id &oter)
{
    const size_t compare_size = otype.size();
    if (compare_size > oter.size()) {
        return false;
    } else {
        return std::string(oter).compare(0, compare_size, otype ) == 0;
    }

}

bool road_allowed(const oter_id &ter)
{
    return otermap[ter].allow_road;
}

// Likelihood to pick a specific overmap terrain.
struct oter_weight {
    std::string ot;
    int weight;
};

// Local class for picking overmap terrain from a weighted list.
struct oter_weight_list {
    oter_weight_list() : total_weight(0) { };

    void add_item(std::string id, int weight) {
        oter_weight new_weight = { id, weight };
        items.push_back(new_weight);
        total_weight += weight;
    }

    // oter_id will effectively be "" if initialized as something that doesn't exist in otermap
    std::string pick() {
        int picked = rng(0, total_weight);
        int accumulated_weight = 0;

        int i;
        for(i=0; i<items.size(); i++) {
            accumulated_weight += items[i].weight;
            if(accumulated_weight >= picked) {
                break;
            }
        }

        return items[i].ot;
    }

private:
    int total_weight;
    std::vector<oter_weight> items;
};

oter_id shop(int dir)
{
// TODO: adjust weights based on area, maybe using JSON
//       (implies we have area types first)
    oter_weight_list weightlist;
    weightlist.add_item("s_gas", 5);
    weightlist.add_item("s_pharm", 3);
    weightlist.add_item("s_grocery", 15);
    weightlist.add_item("s_hardware", 5);
    weightlist.add_item("s_sports", 5);
    weightlist.add_item("s_liquor", 5);
    weightlist.add_item("s_gun", 5);
    weightlist.add_item("s_clothes", 5);
    weightlist.add_item("s_library", 4);
    weightlist.add_item("s_restaurant", 5);
    weightlist.add_item("sub_station", 5);
    weightlist.add_item("bank", 3);
    weightlist.add_item("bar", 5);
    weightlist.add_item("s_electronics", 5);
    weightlist.add_item("pawn", 3);
    weightlist.add_item("mil_surplus", 2);
    weightlist.add_item("s_garage", 5);
    weightlist.add_item("station_radio", 5);
    weightlist.add_item("office_doctor", 2);
    weightlist.add_item("s_restaurant_fast", 3);
    weightlist.add_item("s_restaurant_coffee", 3);
    weightlist.add_item("church", 2);
    weightlist.add_item("office_cubical", 2);
    weightlist.add_item("furniture", 2);
    weightlist.add_item("abstorefront", 2);
    weightlist.add_item("police", 1);
    weightlist.add_item("s_lot", 4);

    std::string ret = weightlist.pick();

    if (ret == "s_lot") { // don't need to rotate
        return ret;
    }

    dir = dir % 4;
    if (dir < 0) { dir += 4; }
    switch (dir) {
    case 0: return ret + "_north";
    case 1: return ret + "_east";
    case 2: return ret + "_south";
    case 3: return ret + "_west";
    default:
        debugmsg("Bad rotation of shop %s: %d.", ret.c_str(), dir);
        return ret;
    }
}

oter_id house(int dir)
{
    bool base = one_in(2);
    if (dir < 0) { dir += 4; }
    switch (dir) {
    case 0: return base ? "house_base_north" : "house_north";
    case 1: return base ? "house_base_east"  : "house_east";
    case 2: return base ? "house_base_south" : "house_south";
    case 3: return base ? "house_base_west"  : "house_west";
    default: debugmsg("Bad rotation of house: %d.", dir); return "";
    }
}

map_extras& get_extras(const std::string &name)
{
    if (name == "field") {
        return field_extras;
    } else if (name == "road") {
        return road_extras;
    } else if (name == "subway") {
        return subway_extras;
    } else if (name == "build") {
        return build_extras;
    } else {
        return no_extras;
    }
}

// oter_t specific affirmatives to is_road, set at startup (todo; jsonize)
bool isroad(std::string bstr) {
    if (bstr=="road" || bstr=="bridge" ||
        bstr=="subway" || bstr=="sewer" ||
        bstr=="sewage_treatment_hub" ||
        bstr=="sewage_treatment_under" ||
        bstr == "rift" || bstr == "hellmouth") {
        return true;
    }
    return false;
}

void load_oter(oter_t & oter) {
    oter.loadid = oterlist.size();
    otermap[oter.id] = oter;
    oterlist.push_back(oter);
}

void load_overmap_terrain(JsonObject &jo)
{
    oter_t oter;
    long syms[4];
    bool rotate;
    bool line_drawing;

    oter.id = jo.get_string("id");
    oter.name = _(jo.get_string("name").c_str());
    rotate = jo.get_bool("rotate", false);
    line_drawing = jo.get_bool("line_drawing", false);
    if (line_drawing) {
        oter.sym = jo.get_int("sym", (int)'%');
    } else if (jo.has_array("sym")) {
        JsonArray ja = jo.get_array("sym");
        for (int i = 0; i < 4; ++i) {
            syms[i] = ja.next_int();
        }
        oter.sym = syms[0];
    } else if (rotate) {
        oter.sym = jo.get_int("sym");
        for (int i = 0; i < 4; ++i) {
            syms[i] = oter.sym;
        }
    } else {
        oter.sym = jo.get_int("sym");
    }

    oter.color = color_from_string(jo.get_string("color"));
    oter.see_cost = jo.get_int("see_cost");

    oter.extras = jo.get_string("extras", "none");
    oter.known_down = jo.get_bool("known_down", false);
    oter.known_up = jo.get_bool("known_up", false);
    oter.mondensity = jo.get_int("mondensity", 0);
    oter.sidewalk = jo.get_bool("sidewalk", false);
    oter.allow_road = jo.get_bool("allow_road", false);

    std::string id_base = oter.id;

    oter.is_road = isroad(id_base);
    oter.is_river = (id_base.compare(0,5,"river",5) == 0 || id_base.compare(0,6,"bridge",6) == 0);

    if (line_drawing) {
        // add variants for line drawing
        oter.id_base = id_base;
        oter.id = id_base + "_ns";
        oter.sym = LINE_XOXO;
        load_oter(oter);

        oter.id = id_base + "_ew";
        oter.sym = LINE_OXOX;
        load_oter(oter);

        oter.id = id_base + "_ne";
        oter.sym = LINE_XXOO;
        load_oter(oter);

        oter.id = id_base + "_es";
        oter.sym = LINE_OXXO;
        load_oter(oter);

        oter.id = id_base + "_sw";
        oter.sym = LINE_OOXX;
        load_oter(oter);

        oter.id = id_base + "_wn";
        oter.sym = LINE_XOOX;
        load_oter(oter);

        oter.id = id_base + "_nes";
        oter.sym = LINE_XXXO;
        load_oter(oter);

        oter.id = id_base + "_new";
        oter.sym = LINE_XXOX;
        load_oter(oter);

        oter.id = id_base + "_nsw";
        oter.sym = LINE_XOXX;
        load_oter(oter);

        oter.id = id_base + "_esw";
        oter.sym = LINE_OXXX;
        load_oter(oter);

        oter.id = id_base + "_nesw";
        oter.sym = LINE_XXXX;
        load_oter(oter);

    } else if (rotate) {
        // add north/east/south/west variants
        oter.id_base = id_base;
        oter.id = id_base + "_north";
        oter.sym = syms[0];
        load_oter(oter);

        oter.id = id_base + "_east";
        oter.sym = syms[1];
        load_oter(oter);

        oter.id = id_base + "_south";
        oter.sym = syms[2];
        load_oter(oter);

        oter.id = id_base + "_west";
        oter.sym = syms[3];
        load_oter(oter);

    } else {
        oter.id_base = id_base;
        load_oter(oter);
    }
}

// *** BEGIN overmap FUNCTIONS ***

overmap::overmap()
 : loc(999, 999)
 , prefix()
 , name()
 , layer(NULL)
 , nullret("")
 , nullbool(false)
 , nullstr("")
{
// debugmsg("Warning - null overmap!");
}

overmap::overmap(game *g, int x, int y)
 : loc(x, y)
 , prefix()
 , name(g->u.name)
 , layer(NULL)
 , nullret("")
 , nullbool(false)
 , nullstr("")
{
 if (name.empty()) {
  debugmsg("Attempting to load overmap for unknown player!  Saving won't work!");
 }

 if (g->has_gametype()) {
  prefix = special_game_name(g->gametype());
 }

 init_layers();
 open(g);
}

overmap::overmap(overmap const& o)
    : zg(o.zg)
    , radios(o.radios)
    , npcs(o.npcs)
    , vehicles(o.vehicles)
    , cities(o.cities)
    , roads_out(o.roads_out)
    , loc(o.loc)
    , prefix(o.prefix)
    , name(o.name)
    , layer(NULL)
{
    layer = new map_layer[OVERMAP_LAYERS];
    for(int z = 0; z < OVERMAP_LAYERS; ++z) {
        for(int i = 0; i < OMAPX; ++i) {
            for(int j = 0; j < OMAPY; ++j) {
                layer[z].terrain[i][j] = o.layer[z].terrain[i][j];
                layer[z].visible[i][j] = o.layer[z].visible[i][j];
            }
        }
        layer[z].notes = o.layer[z].notes;
    }
}

overmap::~overmap()
{
    if (layer) {
        delete [] layer;
        layer = NULL;
    }
}

overmap& overmap::operator=(overmap const& o)
{
    zg = o.zg;
    radios = o.radios;
    npcs = o.npcs;
    vehicles = o.vehicles;
    cities = o.cities;
    roads_out = o.roads_out;
    loc = o.loc;
    prefix = o.prefix;
    name = o.name;

    if (layer) {
        delete [] layer;
        layer = NULL;
    }

    layer = new map_layer[OVERMAP_LAYERS];
    for(int z = 0; z < OVERMAP_LAYERS; ++z) {
        for(int i = 0; i < OMAPX; ++i) {
            for(int j = 0; j < OMAPY; ++j) {
                layer[z].terrain[i][j] = o.layer[z].terrain[i][j];
                layer[z].visible[i][j] = o.layer[z].visible[i][j];
            }
        }
        layer[z].notes = o.layer[z].notes;
    }

    return *this;
}

void overmap::init_layers()
{
    layer = new map_layer[OVERMAP_LAYERS];
    for(int z = 0; z < OVERMAP_LAYERS; ++z) {
        oter_id default_type = (z < OVERMAP_DEPTH) ? "rock" : (z == OVERMAP_DEPTH) ? "field" : "";
        // oter_iid default_type = (z < OVERMAP_DEPTH) ? ot_rock : (z == OVERMAP_DEPTH) ? ot_field : ot_null; // todo: regional default_type
        for(int i = 0; i < OMAPX; ++i) {
            for(int j = 0; j < OMAPY; ++j) {
                layer[z].terrain[i][j] = default_type;
                layer[z].visible[i][j] = false;
            }
        }
    }
}

oter_id& overmap::ter(const int x, const int y, const int z)
{
    if (x < 0 || x >= OMAPX || y < 0 || y >= OMAPY || z < -OVERMAP_DEPTH || z > OVERMAP_HEIGHT) {
        return ot_null;
    }

    return layer[z + OVERMAP_DEPTH].terrain[x][y];
}

bool& overmap::seen(int x, int y, int z)
{
 if (x < 0 || x >= OMAPX || y < 0 || y >= OMAPY || z < -OVERMAP_DEPTH || z > OVERMAP_HEIGHT) {
  nullbool = false;
  return nullbool;
 }
 return layer[z + OVERMAP_DEPTH].visible[x][y];
}

// this uses om_sub (submap coordinates localized to overmap,
// aka levxy or om_pos * 2)
std::vector<mongroup*> overmap::monsters_at(int x, int y, int z)
{
 std::vector<mongroup*> ret;
 if (x < 0 || x >= OMAPX*2 || y < 0 || y >= OMAPY*2 || z < -OVERMAP_DEPTH || z > OVERMAP_HEIGHT)
  return ret;
 for (int i = 0; i < zg.size(); i++) {
  if (zg[i].posz != z) { continue; }
  if (
      ( zg[i].diffuse == true ? square_dist(x, y, zg[i].posx, zg[i].posy) : trig_dist(x, y, zg[i].posx, zg[i].posy) )
    <= zg[i].radius) {
      ret.push_back(&(zg[i]));
  }
 }
 return ret;
}

// this uses om_pos (overmap tiles, aka levxy / 2)
bool overmap::is_safe(int x, int y, int z)
{
 std::vector<mongroup*> mons = monsters_at(x*2, y*2, z);
 if (mons.empty())
  return true;

 bool safe = true;
 for (int n = 0; n < mons.size() && safe; n++)
  safe = mons[n]->is_safe();

 return safe;
}

bool overmap::has_note(int const x, int const y, int const z) const
{
 if (z < -OVERMAP_DEPTH || z > OVERMAP_HEIGHT) { return false; }

 for (int i = 0; i < layer[z + OVERMAP_DEPTH].notes.size(); i++) {
  if (layer[z + OVERMAP_DEPTH].notes[i].x == x && layer[z + OVERMAP_DEPTH].notes[i].y == y)
   return true;
 }
 return false;
}

std::string const& overmap::note(int const x, int const y, int const z) const
{
 if (z < -OVERMAP_DEPTH || z > OVERMAP_HEIGHT) { return nullstr; }

 for (int i = 0; i < layer[z + OVERMAP_DEPTH].notes.size(); i++) {
  if (layer[z + OVERMAP_DEPTH].notes[i].x == x && layer[z + OVERMAP_DEPTH].notes[i].y == y)
   return layer[z + OVERMAP_DEPTH].notes[i].text;
 }

 return nullstr;
}

void overmap::add_note(int const x, int const y, int const z, std::string const & message)
{
 if (z < -OVERMAP_DEPTH || z > OVERMAP_HEIGHT) {
  debugmsg("Attempting to add not to overmap for blank layer %d", z);
  return;
 }

 for (int i = 0; i < layer[z + OVERMAP_DEPTH].notes.size(); i++) {
  if (layer[z + OVERMAP_DEPTH].notes[i].x == x && layer[z + OVERMAP_DEPTH].notes[i].y == y) {
   if (message.empty())
    layer[z + OVERMAP_DEPTH].notes.erase(layer[z + OVERMAP_DEPTH].notes.begin() + i);
   else
    layer[z + OVERMAP_DEPTH].notes[i].text = message;
   return;
  }
 }
 if (message.length() > 0)
  layer[z + OVERMAP_DEPTH].notes.push_back(om_note(x, y, layer[z + OVERMAP_DEPTH].notes.size(), message));
}

point overmap::find_note(int const x, int const y, int const z, std::string const& text) const
{
 point ret(-1, -1);
 if (z < -OVERMAP_DEPTH || z > OVERMAP_HEIGHT) {
  debugmsg("Attempting to find note on overmap for blank layer %d", z);
  return ret;
 }

 int closest = 9999;
 for (int i = 0; i < layer[z + OVERMAP_DEPTH].notes.size(); i++) {
  if (layer[z + OVERMAP_DEPTH].notes[i].text.find(text) != std::string::npos &&
      rl_dist(x, y, layer[z + OVERMAP_DEPTH].notes[i].x, layer[z + OVERMAP_DEPTH].notes[i].y) < closest) {
   closest = rl_dist(x, y, layer[z + OVERMAP_DEPTH].notes[i].x, layer[z + OVERMAP_DEPTH].notes[i].y);
   ret = point(layer[z + OVERMAP_DEPTH].notes[i].x, layer[z + OVERMAP_DEPTH].notes[i].y);
  }
 }

 return ret;
}

//This removes a npc from the overmap. The NPC is supposed to be already dead.
//This function also assumes the npc is not in the list of active npcs anymore.
void overmap::remove_npc(int npc_id)
{
    for(int i = 0; i < npcs.size(); i++)
    {
        if(npcs[i]->getID() == npc_id)
        {
            //Remove this npc from the list of overmap npcs.
            if(!npcs[i]->dead) debugmsg("overmap::remove_npc: NPC (%d) is not dead.",npc_id);
            npc * tmp = npcs[i];
            npcs.erase(npcs.begin() + i);
            delete tmp;
            return;
        }
    }
}

void overmap::remove_vehicle(int id)
{
    std::map<int, om_vehicle>::iterator om_veh = vehicles.find(id);
    if (om_veh != vehicles.end())
        vehicles.erase(om_veh);

}

int overmap::add_vehicle(vehicle *veh)
{
    int id = vehicles.size() + 1;
    // this *should* be unique but just in case
    while ( vehicles.count(id) > 0 )
        id++;

    om_vehicle tracked_veh;
    tracked_veh.x = veh->omap_x()/2;
    tracked_veh.y = veh->omap_y()/2;
    tracked_veh.name = veh->name;
    vehicles[id]=tracked_veh;

    return id;
}

point overmap::display_notes(game* g, int const z) const
{
 if (z < -OVERMAP_DEPTH || z > OVERMAP_HEIGHT) {
  debugmsg("overmap::display_notes: Attempting to display notes on overmap for blank layer %d", z);
  return point(-1, -1);
 }

 std::string title = _("Notes:");
 WINDOW* w_notes = newwin(FULL_SCREEN_HEIGHT, FULL_SCREEN_WIDTH,
                          (TERMY > FULL_SCREEN_HEIGHT) ? (TERMY-FULL_SCREEN_HEIGHT)/2 : 0,
                          (TERMX > FULL_SCREEN_WIDTH) ? (TERMX-FULL_SCREEN_WIDTH)/2 : 0);

 wborder(w_notes, LINE_XOXO, LINE_XOXO, LINE_OXOX, LINE_OXOX,
                  LINE_OXXO, LINE_OOXX, LINE_XXOO, LINE_XOOX );

 const int maxitems = 20; // Number of items to show at one time.
 char ch = '.';
 int start = 0, cur_it(0);
 mvwprintz(w_notes, 1, 1, c_ltgray, title.c_str());
 do{
  if (ch == '<' && start > 0) {
   for (int i = 1; i < FULL_SCREEN_HEIGHT; i++)
    mvwprintz(w_notes, i+1, 1, c_black, "                                                     ");
   start -= maxitems;
   if (start < 0)
    start = 0;
   mvwprintw(w_notes, maxitems + 2, 1, "         ");
  }
  if (ch == '>' && cur_it < layer[z + OVERMAP_DEPTH].notes.size()) {
   start = cur_it;
   mvwprintw(w_notes, maxitems + 2, 13, "            ");
   for (int i = 1; i < FULL_SCREEN_HEIGHT; i++)
    mvwprintz(w_notes, i, 0, c_black, "                                                     ");
  }
  int cur_line = 3;
  int last_line = -1;
  char cur_let = 'a';
  for (cur_it = start; cur_it < start + maxitems && cur_line < 23; cur_it++) {
   if (cur_it < layer[z + OVERMAP_DEPTH].notes.size()) {
   mvwputch (w_notes, cur_line, 1, c_white, cur_let++);
   mvwprintz(w_notes, cur_line, 3, c_ltgray, "- %s", layer[z + OVERMAP_DEPTH].notes[cur_it].text.c_str());
   } else{
    last_line = cur_line - 2;
    break;
   }
   cur_line++;
  }

  if(last_line == -1)
   last_line = 23;
  if (start > 0)
   mvwprintw(w_notes, maxitems + 4, 1, _("< Go Back"));
  if (cur_it < layer[z + OVERMAP_DEPTH].notes.size())
   mvwprintw(w_notes, maxitems + 4, 12, _("> More notes"));
  if(ch >= 'a' && ch <= 't'){
   int chosen_line = (int)(ch % (int)'a');
   if(chosen_line < last_line)
    return point(layer[z + OVERMAP_DEPTH].notes[start + chosen_line].x, layer[z + OVERMAP_DEPTH].notes[start + chosen_line].y);
  }
  mvwprintz(w_notes, 1, 40, c_white, _("Press letter to center on note"));
  mvwprintz(w_notes, FULL_SCREEN_HEIGHT-2, 40, c_white, _("Spacebar - Return to map  "));
  wrefresh(w_notes);
  ch = getch();
 } while(ch != ' ' && ch != '\n' && ch != KEY_ESCAPE);
 delwin(w_notes);
 return point(-1,-1);
}

bool overmap::has_npc(game *g, int const x, int const y, int const z) const
{
    //Check if the target overmap square has an npc in it.
    for (int n = 0; n < npcs.size(); n++) {
        if(npcs[n]->omz == z && !npcs[n]->marked_for_death)
        {
            if (npcs[n]->is_active(g))
            { //Active npcs have different coords. Because Cata hates you!
                if ((g->levx + (npcs[n]->posx / SEEX))/2 == x &&
                    (g->levy + (npcs[n]->posy / SEEY))/2 == y)
                    return true;
            } else if ((npcs[n]->mapx)/2 == x && (npcs[n]->mapy)/2== y)
                return true;
        }
    }
    return false;
}

bool overmap::has_vehicle(game *g, int const x, int const y, int const z, bool require_pda) const
{
    // vehicles only spawn at z level 0 (for now)
    if (!z == 0)
        return false;

    // if the player is not carrying a PDA then he cannot see the vehicle.
    if (require_pda && !g->u.has_amount("pda", 1))
        return false;

    for (std::map<int, om_vehicle>::const_iterator it = vehicles.begin();
         it != vehicles.end(); it++)
    {
        om_vehicle om_veh = it->second;
        if ( om_veh.x == x && om_veh.y == y )
            return true;
    }
    return false;
}

// int cursx = (g->levx + int(MAPSIZE / 2)) / 2,
//     cursy = (g->levy + int(MAPSIZE / 2)) / 2;

//Helper function for the overmap::draw function.
void overmap::print_npcs(game *g, WINDOW *w, int const x, int const y, int const z)
{
    int i = 0, maxnamelength = 0;
    //Check the max namelength of the npcs in the target
    for (int n = 0; n < npcs.size(); n++)
    {
        if(npcs[n]->omz == z && !npcs[n]->marked_for_death)
        {
            if (npcs[n]->is_active(g))
            {   //Active npcs have different coords. Because Cata hates you!
                if ((g->levx + (npcs[n]->posx / SEEX))/2 == x &&
                    (g->levy + (npcs[n]->posy / SEEY))/2 == y)
                {
                    if (npcs[n]->name.length() > maxnamelength)
                        maxnamelength = npcs[n]->name.length();
                }
            } else if ((npcs[n]->mapx)/2 == x && (npcs[n]->mapy)/2 == y) {
                if (npcs[n]->name.length() > maxnamelength)
                    maxnamelength = npcs[n]->name.length();
            }
        }
    }
    //Check if the target has an npc in it.
    for (int n = 0; n < npcs.size(); n++)
    {
        if (npcs[n]->omz == z && !npcs[n]->marked_for_death)
        {
            if (npcs[n]->is_active(g))
            {
                if ((g->levx + (npcs[n]->posx / SEEX))/2 == x &&
                    (g->levy + (npcs[n]->posy / SEEY))/2 == y)
                {
                    mvwprintz(w, i, 0, c_yellow, npcs[n]->name.c_str());
                    for (int j = npcs[n]->name.length(); j < maxnamelength; j++)
                        mvwputch(w, i, j, c_black, LINE_XXXX);
                    i++;
                }
            } else if ((npcs[n]->mapx)/2 == x && (npcs[n]->mapy)/2 == y)
            {
                mvwprintz(w, i, 0, c_yellow, npcs[n]->name.c_str());
                for (int j = npcs[n]->name.length(); j < maxnamelength; j++)
                    mvwputch(w, i, j, c_black, LINE_XXXX);
                i++;
            }
        }
    }
    for (int j = 0; j < i; j++)
        mvwputch(w, j, maxnamelength, c_white, LINE_XOXO);
    for (int j = 0; j < maxnamelength; j++)
        mvwputch(w, i, j, c_white, LINE_OXOX);
    mvwputch(w, i, maxnamelength, c_white, LINE_XOOX);
}

void overmap::print_vehicles(game *g, WINDOW *w, int const x, int const y, int const z)
{
    if (!z==0) // vehicles only exist on zlevel 0
        return;
    int i = 0, maxnamelength = 0;
    //Check the max namelength of the vehicles in the target
    for (std::map<int, om_vehicle>::const_iterator it = vehicles.begin();
         it != vehicles.end(); it++)
    {
        om_vehicle om_veh = it->second;
        if ( om_veh.x == x && om_veh.y == y )
        {
            if (om_veh.name.length() > maxnamelength)
                maxnamelength = om_veh.name.length();
        }
    }
    //Check if the target has a vehicle in it.
    for (std::map<int, om_vehicle>::const_iterator it = vehicles.begin();
         it != vehicles.end(); it++)
    {
        om_vehicle om_veh = it->second;
        if (om_veh.x == x && om_veh.y == y)
        {
            mvwprintz(w, i, 0, c_cyan, om_veh.name.c_str());
            for (int j = om_veh.name.length(); j < maxnamelength; j++)
                mvwputch(w, i, j, c_black, LINE_XXXX);
            i++;
        }
    }
    for (int j = 0; j < i; j++)
        mvwputch(w, j, maxnamelength, c_white, LINE_XOXO);
    for (int j = 0; j < maxnamelength; j++)
        mvwputch(w, i, j, c_white, LINE_OXOX);
    mvwputch(w, i, maxnamelength, c_white, LINE_XOOX);
}

void overmap::generate(game *g, overmap* north, overmap* east, overmap* south,
                       overmap* west)
{
 dbg(D_INFO) << "overmap::generate start...";
 erase();
 clear();
 move(0, 0);
 std::vector<city> road_points; // cities and roads_out together
 std::vector<point> river_start;// West/North endpoints of rivers
 std::vector<point> river_end; // East/South endpoints of rivers

// Determine points where rivers & roads should connect w/ adjacent maps
 const oter_id river_center("river_center"); // optimized comparison. 

 if (north != NULL) {
  for (int i = 2; i < OMAPX - 2; i++) {
   if (is_river(north->ter(i,OMAPY-1, 0)))
    ter(i, 0, 0) = river_center;
   if (north->ter(i,     OMAPY - 1, 0) == river_center &&
       north->ter(i - 1, OMAPY - 1, 0) == river_center &&
       north->ter(i + 1, OMAPY - 1, 0) == river_center) {
    if (river_start.size() == 0 ||
        river_start[river_start.size() - 1].x < i - 6)
     river_start.push_back(point(i, 0));
   }
  }
  for (int i = 0; i < north->roads_out.size(); i++) {
   if (north->roads_out[i].y == OMAPY - 1)
    roads_out.push_back(city(north->roads_out[i].x, 0, 0));
  }
 }
 int rivers_from_north = river_start.size();
 if (west != NULL) {
  for (int i = 2; i < OMAPY - 2; i++) {
   if (is_river(west->ter(OMAPX - 1, i, 0)))
    ter(0, i, 0) = river_center;
   if (west->ter(OMAPX - 1, i, 0)     == river_center &&
       west->ter(OMAPX - 1, i - 1, 0) == river_center &&
       west->ter(OMAPX - 1, i + 1, 0) == river_center) {
    if (river_start.size() == rivers_from_north ||
        river_start[river_start.size() - 1].y < i - 6)
     river_start.push_back(point(0, i));
   }
  }
  for (int i = 0; i < west->roads_out.size(); i++) {
   if (west->roads_out[i].x == OMAPX - 1)
    roads_out.push_back(city(0, west->roads_out[i].y, 0));
  }
 }
 if (south != NULL) {
  for (int i = 2; i < OMAPX - 2; i++) {
   if (is_river(south->ter(i, 0, 0)))
    ter(i, OMAPY - 1, 0) = river_center;
   if (south->ter(i,     0, 0) == river_center &&
       south->ter(i - 1, 0, 0) == river_center &&
       south->ter(i + 1, 0, 0) == river_center) {
    if (river_end.size() == 0 ||
        river_end[river_end.size() - 1].x < i - 6)
     river_end.push_back(point(i, OMAPY - 1));
   }
   if (south->ter(i, 0, 0) == "road_nesw")
    roads_out.push_back(city(i, OMAPY - 1, 0));
  }
  for (int i = 0; i < south->roads_out.size(); i++) {
   if (south->roads_out[i].y == 0)
    roads_out.push_back(city(south->roads_out[i].x, OMAPY - 1, 0));
  }
 }
 int rivers_to_south = river_end.size();
 if (east != NULL) {
  for (int i = 2; i < OMAPY - 2; i++) {
   if (is_river(east->ter(0, i, 0)))
    ter(OMAPX - 1, i, 0) = river_center;
   if (east->ter(0, i, 0)     == river_center &&
       east->ter(0, i - 1, 0) == river_center &&
       east->ter(0, i + 1, 0) == river_center) {
    if (river_end.size() == rivers_to_south ||
        river_end[river_end.size() - 1].y < i - 6)
     river_end.push_back(point(OMAPX - 1, i));
   }
   if (east->ter(0, i, 0) == "road_nesw")
    roads_out.push_back(city(OMAPX - 1, i, 0));
  }
  for (int i = 0; i < east->roads_out.size(); i++) {
   if (east->roads_out[i].x == 0)
    roads_out.push_back(city(OMAPX - 1, east->roads_out[i].y, 0));
  }
 }

// Even up the start and end points of rivers. (difference of 1 is acceptable)
// Also ensure there's at least one of each.
 std::vector<point> new_rivers;
 if (north == NULL || west == NULL) {
  while (river_start.empty() || river_start.size() + 1 < river_end.size()) {
   new_rivers.clear();
   if (north == NULL)
    new_rivers.push_back( point(rng(10, OMAPX - 11), 0) );
   if (west == NULL)
    new_rivers.push_back( point(0, rng(10, OMAPY - 11)) );
   river_start.push_back( new_rivers[rng(0, new_rivers.size() - 1)] );
  }
 }
 if (south == NULL || east == NULL) {
  while (river_end.empty() || river_end.size() + 1 < river_start.size()) {
   new_rivers.clear();
   if (south == NULL)
    new_rivers.push_back( point(rng(10, OMAPX - 11), OMAPY - 1) );
   if (east == NULL)
    new_rivers.push_back( point(OMAPX - 1, rng(10, OMAPY - 11)) );
   river_end.push_back( new_rivers[rng(0, new_rivers.size() - 1)] );
  }
 }

// Now actually place those rivers.
 if (river_start.size() > river_end.size() && river_end.size() > 0) {
  std::vector<point> river_end_copy = river_end;
  while (!river_start.empty()) {
   int index = rng(0, river_start.size() - 1);
   if (!river_end.empty()) {
    place_river(river_start[index], river_end[0]);
    river_end.erase(river_end.begin());
   } else
    place_river(river_start[index],
                river_end_copy[rng(0, river_end_copy.size() - 1)]);
   river_start.erase(river_start.begin() + index);
  }
 } else if (river_end.size() > river_start.size() && river_start.size() > 0) {
  std::vector<point> river_start_copy = river_start;
  while (!river_end.empty()) {
   int index = rng(0, river_end.size() - 1);
   if (!river_start.empty()) {
    place_river(river_start[0], river_end[index]);
    river_start.erase(river_start.begin());
   } else
    place_river(river_start_copy[rng(0, river_start_copy.size() - 1)],
                river_end[index]);
   river_end.erase(river_end.begin() + index);
  }
 } else if (river_end.size() > 0) {
  if (river_start.size() != river_end.size())
   river_start.push_back( point(rng(OMAPX * .25, OMAPX * .75),
                                rng(OMAPY * .25, OMAPY * .75)));
  for (int i = 0; i < river_start.size(); i++)
   place_river(river_start[i], river_end[i]);
 }

// Cities and forests come next.
// These're agnostic of adjacent maps, so it's very simple.
 place_cities();
 place_forest();

// Ideally we should have at least two exit points for roads, on different sides
 if (roads_out.size() < 2) {
  std::vector<city> viable_roads;
  int tmp;
// Populate viable_roads with one point for each neighborless side.
// Make sure these points don't conflict with rivers.
// TODO: In theory this is a potential infinte loop...
  if (north == NULL) {
   do
    tmp = rng(10, OMAPX - 11);
   while (is_river(ter(tmp, 0, 0)) || is_river(ter(tmp - 1, 0, 0)) ||
          is_river(ter(tmp + 1, 0, 0)) );
   viable_roads.push_back(city(tmp, 0, 0));
  }
  if (east == NULL) {
   do
    tmp = rng(10, OMAPY - 11);
   while (is_river(ter(OMAPX - 1, tmp, 0)) || is_river(ter(OMAPX - 1, tmp - 1, 0))||
          is_river(ter(OMAPX - 1, tmp + 1, 0)));
   viable_roads.push_back(city(OMAPX - 1, tmp, 0));
  }
  if (south == NULL) {
   do
    tmp = rng(10, OMAPX - 11);
   while (is_river(ter(tmp, OMAPY - 1, 0)) || is_river(ter(tmp - 1, OMAPY - 1, 0))||
          is_river(ter(tmp + 1, OMAPY - 1, 0)));
   viable_roads.push_back(city(tmp, OMAPY - 1, 0));
  }
  if (west == NULL) {
   do
    tmp = rng(10, OMAPY - 11);
   while (is_river(ter(0, tmp, 0)) || is_river(ter(0, tmp - 1, 0)) ||
          is_river(ter(0, tmp + 1, 0)));
   viable_roads.push_back(city(0, tmp, 0));
  }
  while (roads_out.size() < 2 && !viable_roads.empty()) {
   tmp = rng(0, viable_roads.size() - 1);
   roads_out.push_back(viable_roads[tmp]);
   viable_roads.erase(viable_roads.begin() + tmp);
  }
 }

// Compile our master list of roads; it's less messy if roads_out is first
 for (int i = 0; i < roads_out.size(); i++)
  road_points.push_back(roads_out[i]);
 for (int i = 0; i < cities.size(); i++)
  road_points.push_back(cities[i]);
// And finally connect them via "highways"
 place_hiways(road_points, 0, "road");
// Place specials
 place_specials();
// Clean up our roads and rivers
 polish(0);

 // TODO: there is no reason we can't generate the sublevels in one pass
 //       for that matter there is no reason we can't as we add the entrance ways either

 // Always need at least one sublevel, but how many more
 int z = -1;
 bool requires_sub = false;
 do {
        requires_sub = generate_sub(z);
 } while(requires_sub && (--z >= -OVERMAP_DEPTH));

// Place the monsters, now that the terrain is laid out
 place_mongroups();
 place_radios();
 dbg(D_INFO) << "overmap::generate done";
}


bool overmap::generate_sub(int const z)
{
    bool requires_sub = false;
    std::vector<city> subway_points;
    std::vector<city> sewer_points;
    std::vector<city> ant_points;
    std::vector<city> goo_points;
    std::vector<city> lab_points;
    std::vector<city> ice_lab_points;
    std::vector<point> shaft_points;
    std::vector<city> mine_points;
    std::vector<point> bunker_points;
    std::vector<point> shelter_points;
    std::vector<point> lmoe_points;
    std::vector<point> cabin_strange_points;
    std::vector<point> triffid_points;
    std::vector<point> temple_points;
    std::vector<point> office_entrance_points;
    std::vector<point> office_points;
    std::vector<point> prison_points;
    std::vector<point> prison_entrance_points;
    std::vector<point> haz_sar_entrance_points;
    std::vector<point> haz_sar_points;
    std::vector<point> cathedral_entrance_points;
    std::vector<point> cathedral_points;
    std::vector<point> hotel_tower_1_points;
    std::vector<point> hotel_tower_2_points;
    std::vector<point> hotel_tower_3_points;

    // These are so common that it's worth checking first as int.
    const oter_id skip_above[5] = {
        oter_id("rock"), oter_id("forest"), oter_id("field"),
        oter_id("forest_thick"), oter_id("forest_water")
    };

    for (int i = 0; i < OMAPX; i++) {
        for (int j = 0; j < OMAPY; j++) {
            oter_id oter_above = ter(i, j, z + 1);

            // implicitly skip skip_above oter_ids
            bool skipme = false;
            for (int si=0; si < 5; si++) {
                if (oter_above == skip_above[si]) {
                    skipme = true;
                }
            }
            if (skipme) {
                continue;
            }

            if (is_ot_type("house_base", oter_above)) {
                ter(i, j, z) = "basement";
            } else if (is_ot_type("sub_station", oter_above)) {
                ter(i, j, z) = "subway_nesw";
                subway_points.push_back(city(i, j, 0));
            } else if (is_ot_type("prison", oter_above) &&
                       oter_above != "prison_2") {
                prison_points.push_back( point(i, j) );

            } else if (oter_above == "prison_2") {
                prison_entrance_points.push_back( point(i, j) );
            } else if (oter_above == "road_nesw_manhole") {
                ter(i, j, z) = "sewer_nesw";
                sewer_points.push_back(city(i, j, 0));
            } else if (oter_above == "sewage_treatment") {
                for (int x = i-1; x <= i+1; x++) {
                    for (int y = j-1; y <= j+1; y++) {
                        ter(x, y, z) = "sewage_treatment_under";
                    }
                }
                ter(i, j, z) = "sewage_treatment_hub";
                sewer_points.push_back(city(i, j, 0));
            } else if (oter_above == "spider_pit") {
                ter(i, j, z) = "spider_pit_under";
            } else if (oter_above == "cave" && z == -1) {
                if (one_in(3)) {
                    ter(i, j, z) = "cave_rat";
                    requires_sub = true; // rat caves are two level
                } else {
                    ter(i, j, z) = "cave";
                }
            } else if (oter_above == "cave_rat" && z == -2) {
                ter(i, j, z) = "cave_rat";
            } else if (oter_above == "anthill") {
                int size = rng(MIN_ANT_SIZE, MAX_ANT_SIZE);
                ant_points.push_back(city(i, j, size));
                zg.push_back(mongroup("GROUP_ANT", i * 2, j * 2, z, size * 1.5, rng(6000, 8000)));
            } else if (oter_above == "slimepit_down") {
                int size = rng(MIN_GOO_SIZE, MAX_GOO_SIZE);
                goo_points.push_back(city(i, j, size));
            } else if (oter_above == "forest_water") {
                ter(i, j, z) = "cavern";
            } else if (oter_above == "triffid_grove" ||
                       oter_above == "triffid_roots") {
             triffid_points.push_back( point(i, j) );
            } else if (oter_above == "temple_stairs") {
                temple_points.push_back( point(i, j) );
            } else if (oter_above == "lab_core" ||
                       (z == -1 && oter_above == "lab_stairs")) {
                lab_points.push_back(city(i, j, rng(1, 5 + z)));
            } else if (oter_above == "lab_stairs") {
                ter(i, j, z) = "lab";
            } else if (oter_above == "ice_lab_core" ||
                       (z == -1 && oter_above == "ice_lab_stairs")) {
                ice_lab_points.push_back(city(i, j, rng(1, 5 + z)));
            } else if (oter_above == "ice_lab_stairs") {
                ter(i, j, z) = "ice_lab";
            } else if (oter_above == "bunker" && z == -1) {
                bunker_points.push_back( point(i, j) );
            } else if (oter_above == "shelter") {
                shelter_points.push_back( point(i, j) );
            } else if (oter_above == "lmoe") {
                lmoe_points.push_back( point(i, j) );
            } else if (oter_above == "cabin_strange") {
                cabin_strange_points.push_back( point(i, j) );
            } else if (oter_above == "mine_entrance") {
                shaft_points.push_back( point(i, j) );
            } else if (oter_above == "mine_shaft" ||
                       oter_above == "mine_down"    ) {
                ter(i, j, z) = "mine";
                mine_points.push_back(city(i, j, rng(6 + z, 10 + z)));
                // technically not all finales need a sub level,
                // but at this point we don't know
                requires_sub = true;
            } else if (oter_above == "mine_finale") {
                for (int x = i - 1; x <= i + 1; x++) {
                    for (int y = j - 1; y <= j + 1; y++) {
                        ter(x, y, z) = "spiral";
                    }
                }
                ter(i, j, z) = "spiral_hub";
                zg.push_back(mongroup("GROUP_SPIRAL", i * 2, j * 2, z, 2, 200));
            } else if (oter_above == "silo") {
                if (rng(2, 7) < abs(z) || rng(2, 7) < abs(z)) {
                    ter(i, j, z) = "silo_finale";
                } else {
                    ter(i, j, z) = "silo";
                    requires_sub = true;
                }
            } else if (oter_above == "office_tower_1_entrance") {
                office_entrance_points.push_back( point(i, j) );
            } else if (oter_above == "office_tower_1") {
                office_points.push_back( point(i, j) );
            } else if (oter_above == "haz_sar_entrance") {
                haz_sar_entrance_points.push_back( point(i, j) );
            } else if (oter_above == "haz_sar") {
                haz_sar_points.push_back( point(i, j) );
            } else if (oter_above == "cathedral_1_entrance") {
                cathedral_entrance_points.push_back( point(i, j) );
            } else if (oter_above == "cathedral_1") {
                cathedral_points.push_back( point(i, j) );
            } else if (oter_above == "hotel_tower_1_7") {
                hotel_tower_1_points.push_back( point(i, j) );
            } else if (oter_above == "hotel_tower_1_8") {
                hotel_tower_2_points.push_back( point(i, j) );
            } else if (oter_above == "hotel_tower_1_9") {
                hotel_tower_3_points.push_back( point(i, j) );
            }
        }
    }

    for (int i = 0; i < goo_points.size(); i++) {
        requires_sub |= build_slimepit(goo_points[i].x, goo_points[i].y, z, goo_points[i].s);
    }
    place_hiways(sewer_points, z, "sewer");
    polish(z, "sewer");
    place_hiways(subway_points, z, "subway");
    for (int i = 0; i < subway_points.size(); i++) {
        ter(subway_points[i].x, subway_points[i].y, z) = "subway_station";
    }
    for (int i = 0; i < lab_points.size(); i++) {
        bool lab = build_lab(lab_points[i].x, lab_points[i].y, z, lab_points[i].s);
        requires_sub |= lab;
        if (!lab && ter(lab_points[i].x, lab_points[i].y, z) == "lab_core") {
            ter(lab_points[i].x, lab_points[i].y, z) = "lab";
        }
    }
    for (int i = 0; i < ice_lab_points.size(); i++) {
        bool ice_lab = build_ice_lab(ice_lab_points[i].x, ice_lab_points[i].y, z, ice_lab_points[i].s);
        requires_sub |= ice_lab;
        if (!ice_lab && ter(ice_lab_points[i].x, ice_lab_points[i].y, z) == "ice_lab_core") {
            ter(ice_lab_points[i].x, ice_lab_points[i].y, z) = "ice_lab";
        }
    }
    for (int i = 0; i < ant_points.size(); i++) {
        build_anthill(ant_points[i].x, ant_points[i].y, z, ant_points[i].s);
    }
    polish(z, "subway");
    polish(z, "ants");

    for (int i = 0; i < cities.size(); i++) {
        if (one_in(3)) {
            zg.push_back(mongroup("GROUP_CHUD", cities[i].x * 2,
                                  cities[i].y * 2, z, cities[i].s,
                                  cities[i].s * 20));
        }
        if (!one_in(8)) {
            zg.push_back(mongroup("GROUP_SEWER",
                                  cities[i].x * 2, cities[i].y * 2, z,
                                  cities[i].s * 3.5, cities[i].s * 70));
        }
    }

    place_rifts(z);
    for (int i = 0; i < mine_points.size(); i++) {
        build_mine(mine_points[i].x, mine_points[i].y, z, mine_points[i].s);
    }

    for (int i = 0; i < shaft_points.size(); i++) {
        ter(shaft_points[i].x, shaft_points[i].y, z) = "mine_shaft";
        requires_sub = true;
    }

    for (int i = 0; i < bunker_points.size(); i++) {
        ter(bunker_points[i].x, bunker_points[i].y, z) = "bunker";
    }

    for (int i = 0; i < shelter_points.size(); i++) {
        ter(shelter_points[i].x, shelter_points[i].y, z) = "shelter_under";
    }

    for (int i = 0; i < lmoe_points.size(); i++) {
        ter(lmoe_points[i].x, lmoe_points[i].y, z) = "lmoe_under";
    }

    for (int i = 0; i < cabin_strange_points.size(); i++) {
        ter(cabin_strange_points[i].x, cabin_strange_points[i].y, z) = "cabin_strange_b";
    }

    for (int i = 0; i < triffid_points.size(); i++) {
        if (z == -1) {
            ter(triffid_points[i].x, triffid_points[i].y, z) = "triffid_roots";
            requires_sub = true;
        } else {
            ter(triffid_points[i].x, triffid_points[i].y, z) = "triffid_finale";
        }
    }

    for (int i = 0; i < temple_points.size(); i++) {
        if (z == -5) {
            ter(temple_points[i].x, temple_points[i].y, z) = "temple_finale";
        } else {
            ter(temple_points[i].x, temple_points[i].y, z) = "temple_stairs";
            requires_sub = true;
        }
    }
    for (int i = 0; i < office_entrance_points.size(); i++) {
        ter(office_entrance_points[i].x, office_entrance_points[i].y, z) = "office_tower_b_entrance";
    }
    for (int i = 0; i < office_points.size(); i++) {
        ter(office_points[i].x, office_points[i].y, z) = "office_tower_b";
    }
    for (int i = 0; i < prison_points.size(); i++) {
        ter(prison_points[i].x, prison_points[i].y, z) = "prison_b";
    }
    for (int i = 0; i < prison_entrance_points.size(); i++) {
        ter(prison_entrance_points[i].x, prison_entrance_points[i].y, z) = "prison_b_entrance";
    }
    for (int i = 0; i < haz_sar_entrance_points.size(); i++) {
        ter(haz_sar_entrance_points[i].x, haz_sar_entrance_points[i].y, z-1) = "haz_sar_entrance_b1";
    }
    for (int i = 0; i < haz_sar_points.size(); i++) {
        ter(haz_sar_points[i].x, haz_sar_points[i].y, z-1) = "haz_sar_b1";
    }
    for (int i = 0; i < cathedral_entrance_points.size(); i++) {
        ter(cathedral_entrance_points[i].x, cathedral_entrance_points[i].y, z) = "cathedral_b_entrance";
    }
    for (int i = 0; i < cathedral_points.size(); i++) {
        ter(cathedral_points[i].x, cathedral_points[i].y, z) = "cathedral_b";
    }
    for (int i = 0; i < hotel_tower_1_points.size(); i++) {
        ter(hotel_tower_1_points[i].x, hotel_tower_1_points[i].y, z) = "hotel_tower_b_1";
    }
    for (int i = 0; i < hotel_tower_2_points.size(); i++) {
        ter(hotel_tower_2_points[i].x, hotel_tower_2_points[i].y, z) = "hotel_tower_b_2";
    }
    for (int i = 0; i < hotel_tower_3_points.size(); i++) {
        ter(hotel_tower_3_points[i].x, hotel_tower_3_points[i].y, z) = "hotel_tower_b_3";
    }
    return requires_sub;
}

void overmap::make_tutorial()
{
    for (int i = 0; i < OMAPX; i++) {
        for (int j = 0; j < OMAPY; j++) {
            ter(i, j, -1) = "rock";
        }
    }
    ter(50, 50, 0) = "tutorial";
    ter(50, 50, -1) = "tutorial";
    zg.clear();
}

point overmap::find_closest(point origin, const oter_id &type,
                            int &dist, bool must_be_seen)
{
    //does origin qualify?
    if (check_ot_type(type, origin.x, origin.y, 0)) {
        if (!must_be_seen || seen(origin.x, origin.y, 0)) {
            return point(origin.x, origin.y);
        }
    }

    int max = (dist == 0 ? OMAPX : dist);
    // expanding box
    for (dist = 0; dist <= max; dist++) {
        // each edge length is 2*dist-2, because corners belong to one edge
        // south is +y, north is -y
        for (int i = 0; i < dist*2-1; i++) {
            //start at northwest, scan north edge
            int x = origin.x - dist + i;
            int y = origin.y - dist;
            if (check_ot_type(type, x, y, 0)) {
                if (!must_be_seen || seen(x, y, 0)) {
                    return point(x, y);
                }
            }

            //start at southeast, scan south
            x = origin.x + dist - i;
            y = origin.y + dist;
            if (check_ot_type(type, x, y, 0)) {
                if (!must_be_seen || seen(x, y, 0)) {
                    return point(x, y);
                }
            }

            //start at southwest, scan west
            x = origin.x - dist;
            y = origin.y + dist - i;
            if (check_ot_type(type, x, y, 0)) {
                if (!must_be_seen || seen(x, y, 0)) {
                    return point(x, y);
                }
            }

            //start at northeast, scan east
            x = origin.x + dist;
            y = origin.y - dist + i;
            if (check_ot_type(type, x, y, 0)) {
                if (!must_be_seen || seen(x, y, 0)) {
                    return point(x, y);
                }
            }
        }
    }

    dist = -1;
    return point(-1, -1);
}

std::vector<point> overmap::find_all(tripoint origin, const oter_id &type,
                                     int &dist, bool must_be_seen)
{
    std::vector<point> res;
    int max = (dist == 0 ? OMAPX / 2 : dist);
    for (dist = 0; dist <= max; dist++) {
        for (int x = origin.x - dist; x <= origin.x + dist; x++) {
            for (int y = origin.y - dist; y <= origin.y + dist; y++) {
                if (check_ot_type(type, x, y, origin.z)
                        && (!must_be_seen || seen(x, y, origin.z))) {
                    res.push_back(point(x, y));
                }
            }
        }
    }
    return res;
}

std::vector<point> overmap::find_terrain(std::string term, int cursx, int cursy, int zlevel)
{
    std::vector<point> found;
    for (int x = 0; x < OMAPX; x++) {
        for (int y = 0; y < OMAPY; y++) {
            if (seen(x, y, zlevel) && otermap[ter(x, y, zlevel)].name.find(term) != std::string::npos) {
                found.push_back( point(x, y) );
            }
        }
    }
    return found;
}

int overmap::closest_city(point p)
{
 int distance = 999, ret = -1;
 for (int i = 0; i < cities.size(); i++) {
  int dist = rl_dist(p.x, p.y, cities[i].x, cities[i].y);
  if (dist < distance || (dist == distance && cities[i].s < cities[ret].s)) {
   ret = i;
   distance = dist;
  }
 }

 return ret;
}

point overmap::random_house_in_city(int city_id)
{
    if (city_id < 0 || city_id >= cities.size()) {
        debugmsg("overmap::random_house_in_city(%d) (max %d)", city_id,
                 cities.size() - 1);
        return point(-1, -1);
    }

    std::vector<point> valid;
    int startx = cities[city_id].x - cities[city_id].s;
    int endx   = cities[city_id].x + cities[city_id].s;
    int starty = cities[city_id].y - cities[city_id].s;
    int endy   = cities[city_id].y + cities[city_id].s;
    for (int x = startx; x <= endx; x++) {
        for (int y = starty; y <= endy; y++) {
            if (check_ot_type("house", x, y, 0)) {
                valid.push_back( point(x, y) );
            }
        }
    }
    if (valid.empty()) {
        return point(-1, -1);
    }

    return valid[ rng(0, valid.size() - 1) ];
}

int overmap::dist_from_city(point p)
{
 int distance = 999;
 for (int i = 0; i < cities.size(); i++) {
  int dist = rl_dist(p.x, p.y, cities[i].x, cities[i].y);
  dist -= cities[i].s;
  if (dist < distance)
   distance = dist;
 }
 return distance;
}

void overmap::draw(WINDOW *w, game *g, int z, int &cursx, int &cursy,
                   int &origx, int &origy, signed char &ch, bool blink,
                   overmap &hori, overmap &vert, overmap &diag, input_context* inp_ctxt)
{
 bool note_here = false, npc_here = false, veh_here = false;
 std::string note_text;
 int om_map_width = TERMX-28;
 int om_map_height = TERMY;

 int omx, omy;
 point target(-1, -1);
 if (g->u.active_mission >= 0 &&
     g->u.active_mission < g->u.active_missions.size())
  target = g->find_mission(g->u.active_missions[g->u.active_mission])->target;
  bool see;
  oter_id cur_ter = ot_null;
  nc_color ter_color;
  long ter_sym;
  /* First, determine if we're close enough to the edge to need an
   * adjacent overmap, and record the offsets. */
  int offx = 0;
  int offy = 0;
  if (cursx < om_map_width / 2)
  {
      offx = -1;
  }
  else if (cursx > OMAPX - 2 - (om_map_width / 2))
  {
      offx = 1;
  }
  if (cursy < (om_map_height / 2))
  {
      offy = -1;
  }
  else if (cursy > OMAPY - 2 - (om_map_height / 2))
  {
      offy = 1;
  }

  // If the offsets don't match the previously loaded ones, load the new adjacent overmaps.
  if( offx && loc.x + offx != hori.loc.x )
  {
      hori = overmap_buffer.get( g, loc.x + offx, loc.y );
  }
  if( offy && loc.y + offy != vert.loc.y )
  {
      vert = overmap_buffer.get( g, loc.x, loc.y + offy );
  }
  if( offx && offy && (loc.x + offx != diag.loc.x || loc.y + offy != diag.loc.y ) )
  {
      diag = overmap_buffer.get( g, loc.x + offx, loc.y + offy );
  }

// Now actually draw the map
  bool csee = false;
  oter_id ccur_ter = "";
  for (int i = -(om_map_width / 2); i < (om_map_width / 2); i++) {
    for (int j = -(om_map_height / 2);
         j <= (om_map_height / 2) + (ch == 'j' ? 1 : 0); j++) {
    omx = cursx + i;
    omy = cursy + j;
    see = false;
    npc_here = false;
    veh_here = false;
    if (omx >= 0 && omx < OMAPX && omy >= 0 && omy < OMAPY) { // It's in-bounds
     cur_ter = ter(omx, omy, z);
     see = seen(omx, omy, z);
     note_here = has_note(omx, omy, z);
     if (note_here)
      note_text = note(omx, omy, z);
        //Check if there is an npc.
        npc_here = has_npc(g,omx,omy,z);
        // and a vehicle
        veh_here = has_vehicle(g,omx,omy,z);
// <Out of bounds placement>
    } else if (omx < 0) {
     omx += OMAPX;
     if (omy < 0 || omy >= OMAPY) {
      omy += (omy < 0 ? OMAPY : 0 - OMAPY);
      cur_ter = diag.ter(omx, omy, z);
      see = diag.seen(omx, omy, z);
      veh_here = diag.has_vehicle(g, omx, omy, z);
      note_here = diag.has_note(omx, omy, z);
      if (note_here)
       note_text = diag.note(omx, omy, z);
     } else {
      cur_ter = hori.ter(omx, omy, z);
      see = hori.seen(omx, omy, z);
      veh_here = hori.has_vehicle(g, omx, omy, z);
      note_here = hori.has_note(omx, omy, z);
      if (note_here)
       note_text = hori.note(omx, omy, z);
     }
    } else if (omx >= OMAPX) {
     omx -= OMAPX;
     if (omy < 0 || omy >= OMAPY) {
      omy += (omy < 0 ? OMAPY : 0 - OMAPY);
      cur_ter = diag.ter(omx, omy, z);
      see = diag.seen(omx, omy, z);
      veh_here = diag.has_vehicle(g, omx, omy, z);
      note_here = diag.has_note(omx, omy, z);
      if (note_here)
       note_text = diag.note(omx, omy, z);
     } else {
      cur_ter = hori.ter(omx, omy, z);
      see = hori.seen(omx, omy, z);
      veh_here = hori.has_vehicle(g, omx, omy, z);
      note_here = hori.has_note(omx, omy, z);
      if (note_here)
       note_text = hori.note(omx, omy, z);
     }
    } else if (omy < 0) {
     omy += OMAPY;
     cur_ter = vert.ter(omx, omy, z);
     see = vert.seen(omx, omy, z);
     veh_here = vert.has_vehicle(g, omx, omy, z);
     note_here = vert.has_note(omx, omy, z);
     if (note_here)
      note_text = vert.note(omx, omy, z);
    } else if (omy >= OMAPY) {
     omy -= OMAPY;
     cur_ter = vert.ter(omx, omy, z);
     see = vert.seen(omx, omy, z);
     veh_here = vert.has_vehicle(g, omx, omy, z);
     note_here = vert.has_note(omx, omy, z);
     if (note_here)
      note_text = vert.note(omx, omy, z);
    } else
     debugmsg("No data loaded! omx: %d omy: %d", omx, omy);
// </Out of bounds replacement>
    if (see) {
     if (note_here && blink) {
      ter_color = c_yellow;
      if (note_text[1] == ':')
       ter_sym = note_text[0];
      else
       ter_sym = 'N';
     } else if (omx == origx && omy == origy && blink) {
      ter_color = g->u.color();
      ter_sym = '@';
     } else if (npc_here && blink) {
      ter_color = c_pink;
      ter_sym = '@';
     } else if (veh_here && blink) {
         ter_color = c_cyan;
         ter_sym = 'c';
     } else if (omx == target.x && omy == target.y && blink) {
      ter_color = c_red;
      ter_sym = '*';
     } else {
        if (otermap.find(cur_ter) == otermap.end()) {
            debugmsg("Bad ter %s (%d, %d)", cur_ter.c_str(), omx, omy);
        }
        ter_color = otermap[cur_ter].color;
        ter_sym = otermap[cur_ter].sym;
     }
    } else { // We haven't explored this tile yet
     ter_color = c_dkgray;
     ter_sym = '#';
    }
    if (j == 0 && i == 0) {
     mvwputch_hi (w, om_map_height / 2, om_map_width / 2,
                  ter_color, ter_sym);
     csee = see;
     ccur_ter = cur_ter;
    } else
      mvwputch    (w, (om_map_height / 2) + j, (om_map_width / 2) + i,
                   ter_color, ter_sym);
   }
  }
  if (target.x != -1 && target.y != -1 && blink &&
      (target.x < cursx - om_map_height / 2 ||
        target.x > cursx + om_map_height / 2  ||
       target.y < cursy - om_map_width / 2 ||
       target.y > cursy + om_map_width / 2    )) {
   switch (direction_from(cursx, cursy, target.x, target.y)) {
    case NORTH:      mvwputch(w, 0, (om_map_width / 2), c_red, '^');       break;
    case NORTHEAST:  mvwputch(w, 0, om_map_width - 1, c_red, LINE_OOXX); break;
    case EAST:       mvwputch(w, (om_map_height / 2),
                                    om_map_width - 1, c_red, '>');       break;
    case SOUTHEAST:  mvwputch(w, om_map_height,
                                    om_map_width - 1, c_red, LINE_XOOX); break;
    case SOUTH:      mvwputch(w, om_map_height,
                                    om_map_height / 2, c_red, 'v');       break;
    case SOUTHWEST:  mvwputch(w, om_map_height,  0, c_red, LINE_XXOO); break;
    case WEST:       mvwputch(w, om_map_height / 2,  0, c_red, '<');       break;
    case NORTHWEST:  mvwputch(w,  0,  0, c_red, LINE_OXXO); break;
   }
  }

  if (has_note(cursx, cursy, z)) {
   note_text = note(cursx, cursy, z);
   if (note_text[1] == ':')
    note_text = note_text.substr(2, note_text.size());
   for (int i = 0; i < note_text.length(); i++)
    mvwputch(w, 1, i, c_white, LINE_OXOX);
   mvwputch(w, 1, note_text.length(), c_white, LINE_XOOX);
   mvwputch(w, 0, note_text.length(), c_white, LINE_XOXO);
   mvwprintz(w, 0, 0, c_yellow, note_text.c_str());
  } else if (has_npc(g, cursx, cursy, z))
    {
        print_npcs(g, w, cursx, cursy, z);
    } else if (has_vehicle(g, cursx, cursy, z))
    {
        print_vehicles(g, w, cursx, cursy, z);
    }


  cur_ter = ter(cursx, cursy, z);
// Draw the vertical line
  for (int j = 0; j < om_map_height; j++)
   mvwputch(w, j, om_map_width, c_white, LINE_XOXO);
// Clear the legend
  for (int i = om_map_width + 1; i < om_map_width + 55; i++) {
   for (int j = 0; j < om_map_height; j++)
   mvwputch(w, j, i, c_black, ' ');
  }

  real_coords rc;
  rc.fromomap( g->cur_om->pos().x, g->cur_om->pos().y, cursx, cursy );

  if (csee) {
   mvwputch(w, 1, om_map_width + 1, otermap[ccur_ter].color, otermap[ccur_ter].sym);
   std::vector<std::string> name = foldstring(otermap[ccur_ter].name,25);
   for (int i = 1; (i - 1) < name.size(); i++)
   {
       mvwprintz(w, i, om_map_width + 3, otermap[ccur_ter].color, "%s",
                 name[i-1].c_str());
   }
  } else
   mvwprintz(w, 1, om_map_width + 1, c_dkgray, _("# Unexplored"));

  if (target.x != -1 && target.y != -1) {
   int distance = rl_dist(origx, origy, target.x, target.y);
   mvwprintz(w, 3, om_map_width + 1, c_white, _("Distance to target: %d"), distance);
  }
  mvwprintz(w, 15, om_map_width + 1, c_magenta, _("Use movement keys to pan.  "));
  mvwprintz(w, 16, om_map_width + 1, c_magenta, (inp_ctxt->get_desc("CENTER") +
                                                 _(" - Center map on character")).c_str());
  mvwprintz(w, 17, om_map_width + 1, c_magenta, (inp_ctxt->get_desc("SEARCH") +
                                                 _(" - Search                 ")).c_str());
  mvwprintz(w, 18, om_map_width + 1, c_magenta, (inp_ctxt->get_desc("CREATE_NOTE") +
                                                 _(" - Add/Edit a note        ")).c_str());
  mvwprintz(w, 19, om_map_width + 1, c_magenta, (inp_ctxt->get_desc("DELETE_NOTE") +
                                                 _(" - Delete a note          ")).c_str());
  mvwprintz(w, 20, om_map_width + 1, c_magenta, (inp_ctxt->get_desc("LIST_NOTES") +
                                                 _(" - List notes             ")).c_str());
  fold_and_print(w, 21, om_map_width + 1, 27, c_magenta, (inp_ctxt->get_desc("QUIT") +
                                                          _(" - Return to game  ")).c_str());
  mvwprintz(w, getmaxy(w)-1, om_map_width + 1, c_red, string_format(_("LEVEL %i"),z).c_str());
  mvwprintz( w, getmaxy(w) - 1, om_map_width + 1, c_red, "%s, %d'%d, %d'%d",
                  string_format(_("LEVEL %i"),z).c_str(), rc.abs_om.x, rc.om_pos.x,
                  rc.abs_om.y, rc.om_pos.y );
// Done with all drawing!
  wrefresh(w);
}

//Start drawing the overmap on the screen using the (m)ap command.
point overmap::draw_overmap(game *g, int zlevel)
{
 WINDOW* w_map = newwin(TERMY, TERMX, 0, 0);
 WINDOW* w_search = newwin(13, 27, 3, TERMX-27);
 timeout(BLINK_SPEED); // Enable blinking!
 bool blink = true;
 int cursx = (g->levx + int(MAPSIZE / 2)) / 2,
     cursy = (g->levy + int(MAPSIZE / 2)) / 2;
 int origx = cursx, origy = cursy, origz = zlevel;
 signed char ch = 0;
 point ret(-1, -1);
 overmap hori, vert, diag; // Adjacent maps

 // Configure input context for navigating the map.
 input_context ictxt("OVERMAP");
 ictxt.register_action("ANY_INPUT");
 ictxt.register_directions();
 ictxt.register_action("CONFIRM");
 ictxt.register_action("LEVEL_UP");
 ictxt.register_action("LEVEL_DOWN");
 ictxt.register_action("HELP_KEYBINDINGS");

 // Actions whose keys we want to display.
 ictxt.register_action("CENTER");
 ictxt.register_action("CREATE_NOTE");
 ictxt.register_action("DELETE_NOTE");
 ictxt.register_action("SEARCH");
 ictxt.register_action("LIST_NOTES");
 ictxt.register_action("QUIT");
 std::string action;
 do {
     draw(w_map, g, zlevel, cursx, cursy, origx, origy, ch, blink, hori, vert, diag, &ictxt);
     action = ictxt.handle_input();
     timeout(BLINK_SPEED); // Enable blinking!

  int dirx, diry;
  if (action != "ANY_INPUT") {
   blink = true; // If any input is detected, make the blinkies on
  }
  ictxt.get_direction(dirx, diry, action);
  if (dirx != -2 && diry != -2) {
   cursx += dirx;
   cursy += diry;
  } else if (action == "CENTER") {
   cursx = origx;
   cursy = origy;
   zlevel = origz;
  } else if (action == "LEVEL_DOWN" && zlevel > -OVERMAP_DEPTH) {
      zlevel -= 1;
  } else if (action == "LEVEL_UP" && zlevel < OVERMAP_HEIGHT) {
      zlevel += 1;
  }
  else if (action == "CONFIRM")
   ret = point(cursx, cursy);
  else if (action == "QUIT")
   ret = point(-1, -1);
  else if (action == "CREATE_NOTE") {
   timeout(-1);
   add_note(cursx, cursy, zlevel, string_input_popup(_("Note (X:TEXT for custom symbol):"),
                                                     45, note(cursx, cursy, zlevel))); // 45 char max
   timeout(BLINK_SPEED);
  } else if(action == "DELETE_NOTE"){
   timeout(-1);
   if (has_note(cursx, cursy, zlevel)){
    bool res = query_yn(_("Really delete note?"));
    if (res == true)
     delete_note(cursx, cursy, zlevel);
   }
   timeout(BLINK_SPEED);
  } else if (action == "LIST_NOTES"){
   timeout(-1);
   point p = display_notes(g, zlevel);
   if (p.x != -1){
    cursx = p.x;
    cursy = p.y;
   }
   timeout(BLINK_SPEED);
   wrefresh(w_map);
  } else if (action == "SEARCH") {
   int tmpx = cursx, tmpy = cursy;
   timeout(-1);
   std::string term = string_input_popup(_("Search term:"));
   timeout(BLINK_SPEED);
   draw(w_map, g, zlevel, cursx, cursy, origx, origy, ch, blink, hori, vert, diag, &ictxt);
   point found = find_note(cursx, cursy, zlevel, term);
   if (found.x == -1) { // Didn't find a note
    std::vector<point> terlist;
    terlist = find_terrain(term, origx, origy, zlevel);
    if (terlist.size() != 0){
     int i = 0;
     //Navigate through results
     do {
      //Draw search box
      wborder(w_search, LINE_XOXO, LINE_XOXO, LINE_OXOX, LINE_OXOX,
              LINE_OXXO, LINE_OOXX, LINE_XXOO, LINE_XOOX );
      mvwprintz(w_search, 1, 1, c_red, _("Find place:"));
      mvwprintz(w_search, 2, 1, c_ltblue, "                         ");
      mvwprintz(w_search, 2, 1, c_ltblue, "%s", term.c_str());
      mvwprintz(w_search, 4, 1, c_white,
       _("'<' '>' Cycle targets."));
      mvwprintz(w_search, 10, 1, c_white, _("Enter/Spacebar to select."));
      mvwprintz(w_search, 11, 1, c_white, _("q to return."));
      ch = input();
      if (ch == ERR)
       blink = !blink;
      else if (ch == '<') {
       i++;
       if(i > terlist.size() - 1)
        i = 0;
      } else if(ch == '>'){
       i--;
       if(i < 0)
        i = terlist.size() - 1;
      }
      cursx = terlist[i].x;
      cursy = terlist[i].y;
      draw(w_map, g, zlevel, cursx, cursy, origx, origy, ch, blink, hori, vert, diag, &ictxt);
      wrefresh(w_search);
      timeout(BLINK_SPEED);
     } while(ch != '\n' && ch != ' ' && ch != 'q');
     //If q is hit, return to the last position
     if(ch == 'q'){
      cursx = tmpx;
      cursy = tmpy;
     }
     ch = '.';
    }
   }
   if (found.x != -1) {
    cursx = found.x;
    cursy = found.y;
   }
  }
  else if (action == "ANY_INPUT") { // Hit timeout on input, so make characters blink
   blink = !blink;
  }
 } while (action != "QUIT" && action != "CONFIRM");
 timeout(-1);
 werase(w_map);
 wrefresh(w_map);
 delwin(w_map);
 werase(w_search);
 wrefresh(w_search);
 delwin(w_search);
 erase();
 g->refresh_all();
 return ret;
}

void overmap::first_house(int &x, int &y)
{
    std::vector<point> valid;
    for (int i = 0; i < OMAPX; i++) {
        for (int j = 0; j < OMAPY; j++) {
            if (ter(i, j, 0) == "shelter") {
                valid.push_back( point(i, j) );
            }
        }
    }
    if (valid.size() == 0) {
        debugmsg("Couldn't find a shelter!");
        x = 1;
        y = 1;
        return;
    }
    int index = rng(0, valid.size() - 1);
    x = valid[index].x;
    y = valid[index].y;
}

void overmap::process_mongroups()
{
 for (int i = 0; i < zg.size(); i++) {
  if (zg[i].dying) {
   zg[i].population *= .8;
   zg[i].radius *= .9;
  }
 }
}

void overmap::place_forest()
{
 for (int i = 0; i < NUM_FOREST; i++) {
  // forx and fory determine the epicenter of the forest
  int forx = rng(0, OMAPX - 1);
  int fory = rng(0, OMAPY - 1);
  // fors determinds its basic size
  int fors = rng(15, 40);
  int outer_tries = 1000;
  int inner_tries = 1000;
  for (int j = 0; j < cities.size(); j++) {
      inner_tries = 1000;
      while (dist(forx,fory,cities[j].x,cities[j].y) - fors / 2 < cities[j].s ) {
          // Set forx and fory far enough from cities
          forx = rng(0, OMAPX - 1);
          fory = rng(0, OMAPY - 1);
          // Set fors to determine the size of the forest; usually won't overlap w/ cities
          fors = rng(15, 40);
          j = 0;
          if( 0 == --inner_tries ) { break; }
      }
      if( 0 == --outer_tries || 0 == inner_tries ) {
          break;
      }
  }

        if( 0 == outer_tries || 0 == inner_tries ) {
            break;
        }

        int swamps = SWAMPINESS; // How big the swamp may be...
        int x = forx;
        int y = fory;

        // Depending on the size on the forest...
        for (int j = 0; j < fors; j++) {
            int swamp_chance = 0;
            for (int k = -2; k <= 2; k++) {
                for (int l = -2; l <= 2; l++) {
                    if (ter(x + k, y + l, 0) == "forest_water" ||
                        check_ot_type("river", x+k, y+l, 0)) {
                        swamp_chance += 5;
                    }
                }
            }
            bool swampy = false;
            if (swamps > 0 && swamp_chance > 0 && !one_in(swamp_chance) &&
                (ter(x, y, 0) == "forest" || ter(x, y, 0) == "forest_thick" ||
                ter(x, y, 0) == "field" || one_in(SWAMPCHANCE))) {
                // ...and make a swamp.
                ter(x, y, 0) = "forest_water";
                swampy = true;
                swamps--;
            } else if (swamp_chance == 0) {
                swamps = SWAMPINESS;
            }
            if (ter(x, y, 0) == "field") {
                ter(x, y, 0) = "forest";
            } else if (ter(x, y, 0) == "forest") {
                ter(x, y, 0) = "forest_thick";
            }

            if (swampy && (ter(x, y-1, 0) == "field" ||
                           ter(x, y-1, 0) == "forest")) {
                ter(x, y-1, 0) = "forest_water";
            } else if (ter(x, y-1, 0) == "forest") {
                ter(x, y-1, 0) = "forest_thick";
            } else if (ter(x, y-1, 0) == "field") {
                ter(x, y-1, 0) = "forest";
            }

            if (swampy && (ter(x, y+1, 0) == "field" ||
                           ter(x, y+1, 0) == "forest")) {
                ter(x, y+1, 0) = "forest_water";
            } else if (ter(x, y+1, 0) == "forest") {
                ter(x, y+1, 0) = "forest_thick";
            } else if (ter(x, y+1, 0) == "field") {
                ter(x, y+1, 0) = "forest";
            }

            if (swampy && (ter(x-1, y, 0) == "field" ||
                           ter(x-1, y, 0) == "forest")) {
                ter(x-1, y, 0) = "forest_water";
            } else if (ter(x-1, y, 0) == "forest") {
                ter(x-1, y, 0) = "forest_thick";
            } else if (ter(x-1, y, 0) == "field") {
                ter(x-1, y, 0) = "forest";
            }

            if (swampy && (ter(x+1, y, 0) == "field" ||
                           ter(x+1, y, 0) == "forest")) {
                ter(x+1, y, 0) = "forest_water";
            } else if (ter(x+1, y, 0) == "forest") {
                ter(x+1, y, 0) = "forest_thick";
            } else if (ter(x+1, y, 0) == "field") {
                ter(x+1, y, 0) = "forest";
            }

            // Random walk our forest
            x += rng(-2, 2);
            if (x < 0    ) { x = 0; }
            if (x > OMAPX) { x = OMAPX; }
            y += rng(-2, 2);
            if (y < 0    ) { y = 0; }
            if (y > OMAPY) { y = OMAPY; }
        }
    }
}

void overmap::place_river(point pa, point pb)
{
 int x = pa.x, y = pa.y;
 do {
  x += rng(-1, 1);
  y += rng(-1, 1);
  if (x < 0) x = 0;
  if (x > OMAPX - 1) x = OMAPX - 2;
  if (y < 0) y = 0;
  if (y > OMAPY - 1) y = OMAPY - 1;
  for (int i = -1; i <= 1; i++) {
   for (int j = -1; j <= 1; j++) {
    if (y+i >= 0 && y+i < OMAPY && x+j >= 0 && x+j < OMAPX)
     ter(x+j, y+i, 0) = "river_center";
   }
  }
  if (pb.x > x && (rng(0, int(OMAPX * 1.2) - 1) < pb.x - x ||
                   (rng(0, int(OMAPX * .2) - 1) > pb.x - x &&
                    rng(0, int(OMAPY * .2) - 1) > abs(pb.y - y))))
   x++;
  if (pb.x < x && (rng(0, int(OMAPX * 1.2) - 1) < x - pb.x ||
                   (rng(0, int(OMAPX * .2) - 1) > x - pb.x &&
                    rng(0, int(OMAPY * .2) - 1) > abs(pb.y - y))))
   x--;
  if (pb.y > y && (rng(0, int(OMAPY * 1.2) - 1) < pb.y - y ||
                   (rng(0, int(OMAPY * .2) - 1) > pb.y - y &&
                    rng(0, int(OMAPX * .2) - 1) > abs(x - pb.x))))
   y++;
  if (pb.y < y && (rng(0, int(OMAPY * 1.2) - 1) < y - pb.y ||
                   (rng(0, int(OMAPY * .2) - 1) > y - pb.y &&
                    rng(0, int(OMAPX * .2) - 1) > abs(x - pb.x))))
   y--;
  x += rng(-1, 1);
  y += rng(-1, 1);
  if (x < 0) x = 0;
  if (x > OMAPX - 1) x = OMAPX - 2;
  if (y < 0) y = 0;
  if (y > OMAPY - 1) y = OMAPY - 1;
  for (int i = -1; i <= 1; i++) {
   for (int j = -1; j <= 1; j++) {
// We don't want our riverbanks touching the edge of the map for many reasons
    if ((y+i >= 1 && y+i < OMAPY - 1 && x+j >= 1 && x+j < OMAPX - 1) ||
// UNLESS, of course, that's where the river is headed!
        (abs(pb.y - (y+i)) < 4 && abs(pb.x - (x+j)) < 4))
     ter(x+j, y+i, 0) = "river_center";
   }
  }
 } while (pb.x != x || pb.y != y);
}

/*: the root is overmap::place_cities()
20:50 <kevingranade>: which is at overmap.cpp:1355 or so
20:51 <kevingranade>: the key is cs = rng(4, 17), setting the "size" of the city
20:51 <kevingranade>: which is roughly it's radius in overmap tiles
20:52 <kevingranade>: then later overmap::place_mongroups() is called
20:52 <kevingranade>: which creates a mongroup with radius city_size * 2.5 and population city_size * 80
20:53 <kevingranade>: tadaa

spawns happen at... <cue Clue music>
20:56 <kevingranade>: game:pawn_mon() in game.cpp:7380*/
void overmap::place_cities()
{
 int NUM_CITIES = dice(4, 4);
 int start_dir;
 int op_city_size = int(ACTIVE_WORLD_OPTIONS["CITY_SIZE"]);
 int city_min = op_city_size - 1;
 int city_max = op_city_size + 1;
 // Limit number of cities based on how big they are.
 NUM_CITIES = std::min(NUM_CITIES, int(256 / op_city_size * op_city_size));

 while (cities.size() < NUM_CITIES) {
  int cx = rng(12, OMAPX - 12);
  int cy = rng(12, OMAPY - 12);
  int size = dice(city_min, city_max) ;
  if (ter(cx, cy, 0) == "field") {
   ter(cx, cy, 0) = "road_nesw";
   city tmp; tmp.x = cx; tmp.y = cy; tmp.s = size;
   cities.push_back(tmp);
   start_dir = rng(0, 3);
   for (int j = 0; j < 4; j++)
    make_road(cx, cy, size, (start_dir + j) % 4, tmp);
  }
 }
}

void overmap::put_buildings(int x, int y, int dir, city town)
{
 int ychange = dir % 2, xchange = (dir + 1) % 2;
 for (int i = -1; i <= 1; i += 2) {
  if ((ter(x+i*xchange, y+i*ychange, 0) == "field") && !one_in(STREETCHANCE)) {
   if (rng(0, 99) > 80 * dist(x,y,town.x,town.y) / town.s)
    ter(x+i*xchange, y+i*ychange, 0) = shop(((dir%2)-i)%4);
   else {
    if (rng(0, 99) > 130 * dist(x, y, town.x, town.y) / town.s)
     ter(x+i*xchange, y+i*ychange, 0) = (one_in(5)?"pool":"park");
    else
     ter(x+i*xchange, y+i*ychange, 0) = house(((dir%2)-i)%4);
   }
  }
 }
}

void overmap::make_road(int cx, int cy, int cs, int dir, city town)
{
    int x = cx, y = cy;
    int c = cs, croad = cs;
    switch (dir) {
    case 0:
        while (c > 0 && y > 0 && (ter(x, y-1, 0) == "field" || c == cs)) {
            y--;
            c--;
            ter(x, y, 0) = "road_ns";
            for (int i = -1; i <= 0; i++) {
                for (int j = -1; j <= 1; j++) {
                    if (abs(j) != abs(i) && (ter(x+j, y+i, 0) == "road_ew" ||
                                             ter(x+j, y+i, 0) == "road_ns")) {
                        ter(x, y, 0) = "road_null";
                        c = -1;
                    }
                }
            }
            put_buildings(x, y, dir, town);
            if (c < croad - 1 && c >= 2 && ter(x - 1, y, 0) == "field" &&
                                           ter(x + 1, y, 0) == "field") {
                croad = c;
                make_road(x, y, cs - rng(1, 3), 1, town);
                make_road(x, y, cs - rng(1, 3), 3, town);
            }
        }
        if (is_road(x, y-2, 0)) {
            ter(x, y-1, 0) = "road_ns";
        }
        break;
    case 1:
        while (c > 0 && x < OMAPX-1 && (ter(x+1, y, 0) == "field" || c == cs)) {
            x++;
            c--;
            ter(x, y, 0) = "road_ew";
            for (int i = -1; i <= 1; i++) {
                for (int j = 0; j <= 1; j++) {
                    if (abs(j) != abs(i) && (ter(x+j, y+i, 0) == "road_ew" ||
                                             ter(x+j, y+i, 0) == "road_ns")) {
                        ter(x, y, 0) = "road_null";
                        c = -1;
                    }
                }
            }
            put_buildings(x, y, dir, town);
            if (c < croad-2 && c >= 3 && ter(x, y-1, 0) == "field" &&
                                         ter(x, y+1, 0) == "field") {
                croad = c;
                make_road(x, y, cs - rng(1, 3), 0, town);
                make_road(x, y, cs - rng(1, 3), 2, town);
            }
        }
        if (is_road(x-2, y, 0)) {
            ter(x-1, y, 0) = "road_ew";
        }
        break;
    case 2:
        while (c > 0 && y < OMAPY-1 && (ter(x, y+1, 0) == "field" || c == cs)) {
            y++;
            c--;
            ter(x, y, 0) = "road_ns";
            for (int i = 0; i <= 1; i++) {
                for (int j = -1; j <= 1; j++) {
                    if (abs(j) != abs(i) && (ter(x+j, y+i, 0) == "road_ew" ||
                                             ter(x+j, y+i, 0) == "road_ns")) {
                        ter(x, y, 0) = "road_null";
                        c = -1;
                    }
                }
            }
            put_buildings(x, y, dir, town);
            if (c < croad-2 && ter(x-1, y, 0) == "field" && ter(x+1, y, 0) == "field") {
                croad = c;
                make_road(x, y, cs - rng(1, 3), 1, town);
                make_road(x, y, cs - rng(1, 3), 3, town);
            }
        }
        if (is_road(x, y+2, 0)) {
            ter(x, y+1, 0) = "road_ns";
        }
        break;
    case 3:
        while (c > 0 && x > 0 && (ter(x-1, y, 0) == "field" || c == cs)) {
            x--;
            c--;
            ter(x, y, 0) = "road_ew";
            for (int i = -1; i <= 1; i++) {
                for (int j = -1; j <= 0; j++) {
                    if (abs(j) != abs(i) && (ter(x+j, y+i, 0) == "road_ew" ||
                                             ter(x+j, y+i, 0) == "road_ns")) {
                        ter(x, y, 0) = "road_null";
                        c = -1;
                    }
                }
            }
            put_buildings(x, y, dir, town);
            if (c < croad - 2 && c >= 3 && ter(x, y-1, 0) == "field" &&
                                           ter(x, y+1, 0) == "field") {
                croad = c;
                make_road(x, y, cs - rng(1, 3), 0, town);
                make_road(x, y, cs - rng(1, 3), 2, town);
            }
        }
        if (is_road(x+2, y, 0)) {
            ter(x+1, y, 0) = "road_ew";
        }
        break;
    }

    cs -= rng(1, 3);
    if (cs >= 2 && c == 0) {
        int dir2;
        if (dir % 2 == 0) {
            dir2 = rng(0, 1) * 2 + 1;
        } else {
            dir2 = rng(0, 1) * 2;
        }
        make_road(x, y, cs, dir2, town);
        if (one_in(5)) {
            make_road(x, y, cs, (dir2 + 2) % 4, town);
        }
    }
}

bool overmap::build_lab(int x, int y, int z, int s)
{
    std::vector<point> generated_lab;
    ter(x, y, z) = "lab";
    for (int n = 0; n <= 1; n++) { // Do it in two passes to allow diagonals
        for (int i = 1; i <= s; i++) {
            for (int lx = x - i; lx <= x + i; lx++) {
                for (int ly = y - i; ly <= y + i; ly++) {
                    if ((ter(lx - 1, ly, z) == "lab" ||
                         ter(lx + 1, ly, z) == "lab" ||
                         ter(lx, ly - 1, z) == "lab" ||
                         ter(lx, ly + 1, z) == "lab") && one_in(i)) {
                        ter(lx, ly, z) = "lab";
                        generated_lab.push_back(point(lx,ly));
                    }
                }
            }
        }
    }

    bool generate_stairs = true;
    for (std::vector<point>::iterator it=generated_lab.begin();
         it != generated_lab.end(); it++) {
        if (ter(it->x, it->y, z+1) == "lab_stairs") {
            generate_stairs = false;
        }
    }
    if (generate_stairs && generated_lab.size() > 0) {
        int v = rng(0,generated_lab.size()-1);
        point p = generated_lab[v];
        ter(p.x, p.y, z+1) = "lab_stairs";
    }

    ter(x, y, z) = "lab_core";
    int numstairs = 0;
    if (s > 0) { // Build stairs going down
        while (!one_in(6)) {
            int stairx, stairy;
            int tries = 0;
            do {
                stairx = rng(x - s, x + s);
                stairy = rng(y - s, y + s);
                tries++;
            } while (ter(stairx, stairy, z) != "lab" && tries < 15);
            if (tries < 15) {
                ter(stairx, stairy, z) = "lab_stairs";
                numstairs++;
            }
        }
    }
    if (numstairs == 0) { // This is the bottom of the lab;  We need a finale
        int finalex, finaley;
        int tries = 0;
        do {
            finalex = rng(x - s, x + s);
            finaley = rng(y - s, y + s);
            tries++;
        } while (tries < 15 && ter(finalex, finaley, z) != "lab"
                            && ter(finalex, finaley, z) != "lab_core");
        ter(finalex, finaley, z) = "lab_finale";
    }
    zg.push_back(mongroup("GROUP_LAB", (x * 2), (y * 2), z, s, 400));

    return numstairs > 0;
}

bool overmap::build_ice_lab(int x, int y, int z, int s)
{
    std::vector<point> generated_ice_lab;
    ter(x, y, z) = "ice_lab";
    for (int n = 0; n <= 1; n++) { // Do it in two passes to allow diagonals
        for (int i = 1; i <= s; i++) {
            for (int lx = x - i; lx <= x + i; lx++) {
                for (int ly = y - i; ly <= y + i; ly++) {
                    if ((ter(lx - 1, ly, z) == "ice_lab" ||
                         ter(lx + 1, ly, z) == "ice_lab" ||
                         ter(lx, ly - 1, z) == "ice_lab" ||
                         ter(lx, ly + 1, z) == "ice_lab") && one_in(i)) {
                        ter(lx, ly, z) = "ice_lab";
                        generated_ice_lab.push_back(point(lx,ly));
                    }
                }
            }
        }
    }

<<<<<<< HEAD
 ter(x, y, z) = ot_ice_lab_core;
 int numstairs = 0;
 if (s > 0) { // Build stairs going down
  while (!one_in(6)) {
   int stairx, stairy;
   int tries = 0;
   do {
    stairx = rng(x - s, x + s);
    stairy = rng(y - s, y + s);
    tries++;
   } while (ter(stairx, stairy, z) != ot_ice_lab && tries < 15);
   if (tries < 15) {
    ter(stairx, stairy, z) = ot_ice_lab_stairs;
    numstairs++;
   }
  }
 }
 if (numstairs == 0) { // This is the bottom of the ice_lab;  We need a finale
  int finalex, finaley;
  int tries = 0;
  do {
   finalex = rng(x - s, x + s);
   finaley = rng(y - s, y + s);
   tries++;
  } while (tries < 15 && ter(finalex, finaley, z) != ot_ice_lab &&
                         ter(finalex, finaley, z) != ot_ice_lab_core);
  ter(finalex, finaley, z) = ot_ice_lab_finale;
 }
 zg.push_back(mongroup("GROUP_ICE_LAB", (x * 2), (y * 2), z, s, 400));
=======
    bool generate_stairs = true;
    for (std::vector<point>::iterator it=generated_ice_lab.begin();
         it != generated_ice_lab.end(); it++) {
        if (ter(it->x, it->y, z+1) == "ice_lab_stairs") {
            generate_stairs = false;
        }
    }
    if (generate_stairs && generated_ice_lab.size() > 0) {
        int v = rng(0,generated_ice_lab.size()-1);
        point p = generated_ice_lab[v];
        ter(p.x, p.y, z+1) = "ice_lab_stairs";
    }

    ter(x, y, z) = "ice_lab_core";
    int numstairs = 0;
    if (s > 0) { // Build stairs going down
        while (!one_in(6)) {
            int stairx, stairy;
            int tries = 0;
            do {
                stairx = rng(x - s, x + s);
                stairy = rng(y - s, y + s);
                tries++;
            } while (ter(stairx, stairy, z) != "ice_lab" && tries < 15);
            if (tries < 15) {
                ter(stairx, stairy, z) = "ice_lab_stairs";
                numstairs++;
            }
        }
    }
    if (numstairs == 0) { // This is the bottom of the ice_lab;  We need a finale
        int finalex, finaley;
        int tries = 0;
        do {
            finalex = rng(x - s, x + s);
            finaley = rng(y - s, y + s);
            tries++;
        } while (tries < 15 && ter(finalex, finaley, z) != "ice_lab"
                            && ter(finalex, finaley, z) != "ice_lab_core");
        ter(finalex, finaley, z) = "ice_lab_finale";
    }
    zg.push_back(mongroup("GROUP_ice_lab", (x * 2), (y * 2), z, s, 400));
>>>>>>> 46897928

    return numstairs > 0;
}

void overmap::build_anthill(int x, int y, int z, int s)
{
    build_tunnel(x, y, z, s - rng(0, 3), 0);
    build_tunnel(x, y, z, s - rng(0, 3), 1);
    build_tunnel(x, y, z, s - rng(0, 3), 2);
    build_tunnel(x, y, z, s - rng(0, 3), 3);
    std::vector<point> queenpoints;
    for (int i = x - s; i <= x + s; i++) {
        for (int j = y - s; j <= y + s; j++) {
            if (check_ot_type("ants", i, j, z)) {
                queenpoints.push_back(point(i, j));
            }
        }
    }
    int index = rng(0, queenpoints.size() - 1);
    ter(queenpoints[index].x, queenpoints[index].y, z) = "ants_queen";
}

void overmap::build_tunnel(int x, int y, int z, int s, int dir)
{
    if (s <= 0) {
        return;
    }
    if (!check_ot_type("ants", x, y, z)) {
        ter(x, y, z) = "ants_ns";
    }
    point next;
    switch (dir) {
        case 0: next = point(x    , y - 1);
        case 1: next = point(x + 1, y    );
        case 2: next = point(x    , y + 1);
        case 3: next = point(x - 1, y    );
    }
    if (s == 1) {
        next = point(-1, -1);
    }
    std::vector<point> valid;
    for (int i = x - 1; i <= x + 1; i++) {
        for (int j = y - 1; j <= y + 1; j++) {
            if (!check_ot_type("ants", i, j, z) && abs(i - x) + abs(j - y) == 1) {
                valid.push_back(point(i, j));
            }
        }
    }
    for (int i = 0; i < valid.size(); i++) {
        if (valid[i].x != next.x || valid[i].y != next.y) {
            if (one_in(s * 2)) {
                if (one_in(2)) {
                    ter(valid[i].x, valid[i].y, z) = "ants_food";
                } else {
                    ter(valid[i].x, valid[i].y, z) = "ants_larvae";
                }
            } else if (one_in(5)) {
                int dir2;
                if (valid[i].y == y - 1) { dir2 = 0; }
                if (valid[i].x == x + 1) { dir2 = 1; }
                if (valid[i].y == y + 1) { dir2 = 2; }
                if (valid[i].x == x - 1) { dir2 = 3; }
                build_tunnel(valid[i].x, valid[i].y, z, s - rng(0, 3), dir2);
            }
        }
    }
    build_tunnel(next.x, next.y, z, s - 1, dir);
}

bool overmap::build_slimepit(int x, int y, int z, int s)
{
    bool requires_sub = false;
    for (int n = 1; n <= s; n++)
    {
        for (int i = x - n; i <= x + n; i++)
        {
            for (int j = y - n; j <= y + n; j++)
            {
                if (rng(1, s * 2) >= n)
                {
                    if (one_in(8) && z > -OVERMAP_DEPTH)
                    {
                        ter(i, j, z) = "slimepit_down";
                        requires_sub = true;
                    } else {
                        ter(i, j, z) = "slimepit";
                    }
                }
            }
        }
    }

    return requires_sub;
}

void overmap::build_mine(int x, int y, int z, int s)
{
    bool finale = (s <= rng(1, 3));
    int built = 0;
    if (s < 2) {
        s = 2;
    }
    while (built < s) {
        ter(x, y, z) = "mine";
        std::vector<point> next;
        for (int i = -1; i <= 1; i += 2) {
            if (ter(x, y + i, z) == "rock") {
                next.push_back( point(x, y + i) );
            }
            if (ter(x + i, y, z) == "rock") {
                next.push_back( point(x + i, y) );
            }
        }
        if (next.empty()) { // Dead end!  Go down!
            ter(x, y, z) = (finale ? "mine_finale" : "mine_down");
            return;
        }
        point p = next[ rng(0, next.size() - 1) ];
        x = p.x;
        y = p.y;
        built++;
    }
    ter(x, y, z) = (finale ? "mine_finale" : "mine_down");
}

void overmap::place_rifts(int const z)
{
 int num_rifts = rng(0, 2) * rng(0, 2);
 std::vector<point> riftline;
 if (!one_in(4))
  num_rifts++;
 for (int n = 0; n < num_rifts; n++) {
  int x = rng(MAX_RIFT_SIZE, OMAPX - MAX_RIFT_SIZE);
  int y = rng(MAX_RIFT_SIZE, OMAPY - MAX_RIFT_SIZE);
  int xdist = rng(MIN_RIFT_SIZE, MAX_RIFT_SIZE),
      ydist = rng(MIN_RIFT_SIZE, MAX_RIFT_SIZE);
// We use rng(0, 10) as the t-value for this Bresenham Line, because by
// repeating this twice, we can get a thick line, and a more interesting rift.
  for (int o = 0; o < 3; o++) {
   if (xdist > ydist)
    riftline = line_to(x - xdist, y - ydist+o, x + xdist, y + ydist, rng(0,10));
   else
    riftline = line_to(x - xdist+o, y - ydist, x + xdist, y + ydist, rng(0,10));
   for (int i = 0; i < riftline.size(); i++) {
    if (i == riftline.size() / 2 && !one_in(3))
     ter(riftline[i].x, riftline[i].y, z) = "hellmouth";
    else
     ter(riftline[i].x, riftline[i].y, z) = "rift";
   }
  }
 }
}

void overmap::make_hiway(int x1, int y1, int x2, int y2, int z, const std::string &base)
{
    if (x1 == x2 && y1 == y2) {
        return;
    }

    std::priority_queue<node> nodes[2];
    bool closed[OMAPX][OMAPY] = {{false}};
    int open[OMAPX][OMAPY] = {{0}};
    int dirs[OMAPX][OMAPY] = {{0}};
    int dx[4]={1, 0, -1, 0};
    int dy[4]={0, 1, 0, -1};
    int i = 0;
    int disp = (base == "road") ? 5 : 2;

    nodes[i].push(node(x1, y1, 5, 1000));
    open[x1][y1] = 1000;

    // use A* to find the shortest path from (x1,y1) to (x2,y2)
    while (!nodes[i].empty()) {
        // get the best-looking node
        node mn = nodes[i].top();
        nodes[i].pop();
        // make sure it's in bounds
        if (mn.x >= OMAPX || mn.x < 0 || mn.y >= OMAPY || mn.y < 0) {
            continue;
        }
        // mark it visited
        closed[mn.x][mn.y] = true;

        // if we've reached the end, draw the path and return
        if (mn.x == x2 && mn.y == y2) {
            int x = mn.x;
            int y = mn.y;
            while (x != x1 || y != y1) {
                int d = dirs[x][y];
                x += dx[d];
                y += dy[d];
                if (road_allowed(ter(x, y, z))) {
                    if (is_river(ter(x, y, z))) {
                        if (d == 1 || d == 3) {
                            ter(x, y, z) = "bridge_ns";
                        } else {
                            ter(x, y, z) = "bridge_ew";
                        }
                    } else {
                        ter(x, y, z) = base + "_nesw";
                    }
                }
            }
            return;
        }

        // otherwise, expand to 
        for(int d = 0; d < 4; d++) {
            int x = mn.x + dx[d];
            int y = mn.y + dy[d];
            // don't allow:
            // * out of bounds
            // * already traversed tiles
            // * tiles that don't allow roads to cross them (e.g. buildings)
            // * corners on rivers
            if (x < 1 || x > OMAPX - 2 || y < 1 || y > OMAPY - 2 ||
                closed[x][y] || !road_allowed(ter(x, y, z)) ||
                (is_river(ter(mn.x, mn.y, z)) && mn.d != d) ||
                (is_river(ter(x,    y,    z)) && mn.d != d) ) {
                continue;
            }

            node cn = node(x, y, d, 0);
            // distance to target
            cn.p += ((abs(x2 - x) + abs(y2 - y)) / disp);
            // prefer existing roads.
            cn.p += check_ot_type(base, x, y, z) ? 0 : 3;
            // and flat land over bridges
            cn.p += !is_river(ter(x, y, z)) ? 0 : 2;
            // try not to turn too much
            //cn.p += (mn.d == d) ? 0 : 1;

            // record direction to shortest path
            if (open[x][y] == 0) {
                dirs[x][y] = (d + 2) % 4;
                open[x][y] = cn.p;
                nodes[i].push(cn);
            } else if (open[x][y] > cn.p) {
                dirs[x][y] = (d + 2) % 4;
                open[x][y] = cn.p;

                // wizardry
                while (nodes[i].top().x != x || nodes[i].top().y != y) {
                    nodes[1 - i].push(nodes[i].top());
                    nodes[i].pop();
                }
                nodes[i].pop();

                if (nodes[i].size() > nodes[1-i].size()) {
                    i = 1 - i;
                }
                while (!nodes[i].empty()) {
                    nodes[1 - i].push(nodes[i].top());
                    nodes[i].pop();
                }
                i = 1 - i;
                nodes[i].push(cn);
            } else {
                // a shorter path has already been found
            }
        }
    }
}

void overmap::building_on_hiway(int x, int y, int dir)
{
    int xdif = dir * (1 - 2 * rng(0,1));
    int ydif = (1 - dir) * (1 - 2 * rng(0,1));
    int rot = 0;
    if (ydif ==  1) {
        rot = 0;
    } else if (xdif == -1) {
        rot = 1;
    } else if (ydif == -1) {
        rot = 2;
    } else if (xdif ==  1) {
        rot = 3;
    }

    switch (rng(1, 4)) {
    case 1:
        if (!is_river(ter(x + xdif, y + ydif, 0))) {
            ter(x + xdif, y + ydif, 0) = "lab_stairs";
        }
        break;
    case 2:
        if (!is_river(ter(x + xdif, y + ydif, 0))) {
            ter(x + xdif, y + ydif, 0) = "ice_lab_stairs";
        }
        break;
    case 3:
        if (!is_river(ter(x + xdif, y + ydif, 0))) {
            ter(x + xdif, y + ydif, 0) = house(rot);
        }
        break;
    case 4:
        if (!is_river(ter(x + xdif, y + ydif, 0))) {
            ter(x + xdif, y + ydif, 0) = "radio_tower";
        }
        break;
    }
}

void overmap::place_hiways(std::vector<city> cities, int z, const std::string &base)
{
    if (cities.size() == 1) {
        return;
    }
    city best;
    for (int i = 0; i < cities.size(); i++) {
        int closest = -1;
        for (int j = i + 1; j < cities.size(); j++) {
            int distance = (int)dist(cities[i].x, cities[i].y, cities[j].x, cities[j].y);
            if (distance < closest || closest < 0) {
                closest = distance;
                best = cities[j];
            }
        }
        if( closest > 0 ) {
            make_hiway(cities[i].x, cities[i].y, best.x, best.y, z, base);
        }
    }
}

// Polish does both good_roads and good_rivers (and any future polishing) in
// a single loop; much more efficient
void overmap::polish(const int z, const std::string &terrain_type)
{
    const bool check_all = (terrain_type == "all");
    // Main loop--checks roads and rivers that aren't on the borders of the map
    for (int x = 0; x < OMAPX; x++) {
        for (int y = 0; y < OMAPY; y++) {
            if (check_all || check_ot_type(terrain_type, x, y, z)) {
                if (check_ot_type("road", x, y, z)) {
                    good_road("road", x, y, z);
                } else if (check_ot_type("bridge", x, y, z) &&
                           check_ot_type("bridge", x - 1, y, z) &&
                           check_ot_type("bridge", x + 1, y, z) &&
                           check_ot_type("bridge", x, y - 1, z) &&
                           check_ot_type("bridge", x, y + 1, z)) {
                    ter(x, y, z) = "road_nesw";
                } else if (check_ot_type("subway", x, y, z)) {
                    good_road("subway", x, y, z);
                } else if (check_ot_type("sewer", x, y, z)) {
                    good_road("sewer", x, y, z);
                } else if (check_ot_type("ants", x, y, z)) {
                    good_road("ants", x, y, z);
                } else if (check_ot_type("river", x, y, z)) {
                    good_river(x, y, z);
                // Sometimes a bridge will start at the edge of a river,
                // and this looks ugly.
                // So, fix it by making that square normal road;
                // bit of a kludge but it works.
                } else if (ter(x, y, z) == "bridge_ns" &&
                           (!is_river(ter(x - 1, y, z)) ||
                            !is_river(ter(x + 1, y, z)))) {
                    ter(x, y, z) = "road_ns";
                } else if (ter(x, y, z) == "bridge_ew" &&
                           (!is_river(ter(x, y - 1, z)) ||
                            !is_river(ter(x, y + 1, z)))) {
                    ter(x, y, z) = "road_ew";
                }
            }
        }
    }

    // Fixes stretches of parallel roads--turns them into two-lane highways
    // Note that this fixes 2x2 areas...
    // a "tail" of 1x2 parallel roads may be left.
    // This can actually be a good thing; it ensures nice connections
    // Also, this leaves, say, 3x3 areas of road.
    // TODO: fix this?  courtyards etc?
    for (int y = 0; y < OMAPY - 1; y++) {
        for (int x = 0; x < OMAPX - 1; x++) {
            if (check_ot_type(terrain_type, x, y, z)) {
                if (ter(x, y, z) == "road_nes"
                        && ter(x+1, y, z) == "road_nsw"
                        && ter(x, y+1, z) == "road_nes"
                        && ter(x+1, y+1, z) == "road_nsw") {
                    ter(x, y, z) = "hiway_ns";
                    ter(x+1, y, z) = "hiway_ns";
                    ter(x, y+1, z) = "hiway_ns";
                    ter(x+1, y+1, z) = "hiway_ns";
                } else if (ter(x, y, z) == "road_esw"
                            && ter(x+1, y, z) == "road_esw"
                            && ter(x, y+1, z) == "road_new"
                            && ter(x+1, y+1, z) == "road_new") {
                    ter(x, y, z) = "hiway_ew";
                    ter(x+1, y, z) = "hiway_ew";
                    ter(x, y+1, z) = "hiway_ew";
                    ter(x+1, y+1, z) = "hiway_ew";
                }
            }
        }
    }
}

bool overmap::check_ot_type(const std::string &otype, int x, int y, int z)
{
    const oter_id oter = ter(x, y, z);
    return is_ot_type(otype, oter);
}

bool overmap::is_road(int x, int y, int z)
{
    if (x < 0 || x >= OMAPX || y < 0 || y >= OMAPY) {
        for (int i = 0; i < roads_out.size(); i++) {
            if (abs(roads_out[i].x - x) + abs(roads_out[i].y - y) <= 1) {
                return true;
            }
        }
    }
    return oter_t(ter(x, y, z)).is_road;
}

bool overmap::is_road_or_highway(int x, int y, int z)
{
    if (is_road(x,y,z) || check_ot_type("hiway",x,y,z)) {
        return true;
    }
    return false;
}

void overmap::good_road(const std::string &base, int x, int y, int z)
{
    if (check_ot_type(base, x, y-1, z)) {
        if (check_ot_type(base, x+1, y, z)) {
            if (check_ot_type(base, x, y+1, z)) {
                if (check_ot_type(base, x-1, y, z)) {
                    ter(x, y, z) = base + "_nesw";
                } else {
                    ter(x, y, z) = base + "_nes";
                }
            } else {
                if (check_ot_type(base, x-1, y, z)) {
                    ter(x, y, z) = base + "_new";
                } else {
                    ter(x, y, z) = base + "_ne";
                }
            }
        } else {
            if (check_ot_type(base, x, y+1, z)) {
                if (check_ot_type(base, x-1, y, z)) {
                    ter(x, y, z) = base + "_nsw";
                } else {
                    ter(x, y, z) = base + "_ns";
                }
            } else {
                if (check_ot_type(base, x-1, y, z)) {
                    ter(x, y, z) = base + "_wn";
                } else {
                    ter(x, y, z) = base + "_ns";
                }
            }
        }
    } else {
        if (check_ot_type(base, x+1, y, z)) {
            if (check_ot_type(base, x, y+1, z)) {
                if (check_ot_type(base, x-1, y, z)) {
                    ter(x, y, z) = base + "_esw";
                } else {
                    ter(x, y, z) = base + "_es";
                }
            } else {
                ter(x, y, z) = base + "_ew";
            }
        } else {
            if (check_ot_type(base, x, y+1, z)) {
                if (check_ot_type(base, x-1, y, z)) {
                    ter(x, y, z) = base + "_sw";
                } else {
                    ter(x, y, z) = base + "_ns";
                }
            } else {
                if (check_ot_type(base, x-1, y, z)) {
                    ter(x, y, z) = base + "_ew";
                } else {
                    // No adjoining roads/etc.
                    // Happens occasionally, esp. with sewers.
                    ter(x, y, z) = base + "_nesw";
                }
            }
        }
    }
    if (ter(x, y, z) == "road_nesw" && one_in(4)) {
        ter(x, y, z) = "road_nesw_manhole";
    }
}

void overmap::good_river(int x, int y, int z)
{
    if (is_river(ter(x - 1, y, z))) {
        if (is_river(ter(x, y - 1, z))) {
            if (is_river(ter(x, y + 1, z))) {
                if (is_river(ter(x + 1, y, z))) {
                    // River on N, S, E, W;
                    // but we might need to take a "bite" out of the corner
                    if (!is_river(ter(x - 1, y - 1, z))) {
                        ter(x, y, z) = "river_c_not_nw";
                    } else if (!is_river(ter(x + 1, y - 1, z))) {
                        ter(x, y, z) = "river_c_not_ne";
                    } else if (!is_river(ter(x - 1, y + 1, z))) {
                        ter(x, y, z) = "river_c_not_sw";
                    } else if (!is_river(ter(x + 1, y + 1, z))) {
                        ter(x, y, z) = "river_c_not_se";
                    } else {
                        ter(x, y, z) = "river_center";
                    }
                } else {
                    ter(x, y, z) = "river_east";
                }
            } else {
                if (is_river(ter(x + 1, y, z))) {
                    ter(x, y, z) = "river_south";
                } else {
                    ter(x, y, z) = "river_se";
                }
            }
        } else {
            if (is_river(ter(x, y + 1, z))) {
                if (is_river(ter(x + 1, y, z))) {
                    ter(x, y, z) = "river_north";
                } else {
                    ter(x, y, z) = "river_ne";
                }
            } else {
                if (is_river(ter(x + 1, y, z))) { // Means it's swampy
                    ter(x, y, z) = "forest_water";
                }
            }
        }
    } else {
        if (is_river(ter(x, y - 1, z))) {
            if (is_river(ter(x, y + 1, z))) {
                if (is_river(ter(x + 1, y, z))) {
                    ter(x, y, z) = "river_west";
                } else { // Should never happen
                    ter(x, y, z) = "forest_water";
                }
            } else {
                if (is_river(ter(x + 1, y, z))) {
                    ter(x, y, z) = "river_sw";
                } else { // Should never happen
                    ter(x, y, z) = "forest_water";
                }
            }
        } else {
            if (is_river(ter(x, y + 1, z))) {
                if (is_river(ter(x + 1, y, z))) {
                    ter(x, y, z) = "river_nw";
                } else { // Should never happen
                    ter(x, y, z) = "forest_water";
                }
            } else { // Should never happen
                ter(x, y, z) = "forest_water";
            }
        }
    }
}

void overmap::place_specials()
{
 int placed[NUM_OMSPECS];
 for (int i = 0; i < NUM_OMSPECS; i++)
  placed[i] = 0;

 std::vector<point> sectors;
 for (int x = 0; x < OMAPX; x += OMSPEC_FREQ) {
  for (int y = 0; y < OMAPY; y += OMSPEC_FREQ)
   sectors.push_back(point(x, y));
 }

 while (!sectors.empty()) {
  int sector_pick = rng(0, sectors.size() - 1);
  int x = sectors[sector_pick].x, y = sectors[sector_pick].y;
  sectors.erase(sectors.begin() + sector_pick);
  std::vector<omspec_id> valid;
  int tries = 0;
  tripoint p;
  do {
   p = tripoint(rng(x, x + OMSPEC_FREQ - 1), rng(y, y + OMSPEC_FREQ - 1), 0);
   if (p.x >= OMAPX - 1)
    p.x = OMAPX - 2;
   if (p.y >= OMAPY - 1)
    p.y = OMAPY - 2;
   if (p.x == 0)
    p.x = 1;
   if (p.y == 0)
    p.y = 1;
   for (int i = 0; i < NUM_OMSPECS; i++) {
    omspec_place place;
    overmap_special special = overmap_specials[i];
    int min = special.min_dist_from_city, max = special.max_dist_from_city;
    point pt(p.x, p.y);
    // Skip non-classic specials if we're in classic mode
    if (ACTIVE_WORLD_OPTIONS["CLASSIC_ZOMBIES"] && !(special.flags & mfb(OMS_FLAG_CLASSIC))) continue;
    if ((placed[ omspec_id(i) ] < special.max_appearances || special.max_appearances <= 0) &&
        (min == -1 || dist_from_city(pt) >= min) &&
        (max == -1 || dist_from_city(pt) <= max) &&
        (place.*special.able)(this, special.flags, p))
     valid.push_back( omspec_id(i) );
   }
   tries++;
  } while (valid.empty() && tries < 20); // Done looking for valid spot

  if (!valid.empty()) { // We found a valid spot!
// Place the MUST HAVE ones first, to try and guarantee that they appear
   std::vector<omspec_id> must_place;
   for (int i = 0; i < valid.size(); i++) {
    if (placed[ valid[i] ] < overmap_specials[ valid[i] ].min_appearances)
     must_place.push_back(valid[i]);
   }
   if (must_place.empty()) {
    int selection = rng(0, valid.size() - 1);
    overmap_special special = overmap_specials[ valid[selection] ];
    placed[ valid[selection] ]++;
    place_special(special, p);
   } else {
    int selection = rng(0, must_place.size() - 1);
    overmap_special special = overmap_specials[ must_place[selection] ];
    placed[ must_place[selection] ]++;
    place_special(special, p);
   }
  } // Done with <Found a valid spot>

 } // Done picking sectors...
}


// find the id for a specified rotation of a rotatable oter_t
oter_id overmap::rotate(const oter_id &oter, int dir)
{
// fixme; validity check
    std::string base = oter_t(oter).id_base;
/*
    std::string base;
    std::string oter=oterid;
    const int oter_size = oter.size();
//fixme
    if (oter.find("_north") == oter_size - 6) {
        base = oter.substr(0, oter_size - 6);
    } else if (oter.find("_east") == oter_size - 5) {
        base = oter.substr(0, oter_size - 5);
    } else if (oter.find("_south") == oter_size - 6) {
        base = oter.substr(0, oter_size - 6);
    } else if (oter.find("_west") == oter_size - 5) {
        base = oter.substr(0, oter_size - 5);
    } else {
        base = oter;
    }
*/
    if (dir < 0) { dir += 4; }
    switch (dir) {
    case 0: return base + "_north";
    case 1: return base + "_east";
    case 2: return base + "_south";
    case 3: return base + "_west";
    default: debugmsg("Bad rotation for %s: %d.", oter.c_str(), dir); return oter;
    }
}

void overmap::place_special(overmap_special special, tripoint p)
{
    bool rotated = false;
    int city = -1;
    // First, place terrain...
    ter(p.x, p.y, p.z) = special.ter;
    // Next, obey any special effects the flags might have
    if (special.flags & mfb(OMS_FLAG_ROTATE_ROAD)) {
        if (is_road_or_highway(p.x, p.y - 1, p.z)) {
            ter(p.x, p.y, p.z) = rotate(special.ter, 0);
            rotated = true;
        } else if (is_road_or_highway(p.x + 1, p.y, p.z)) {
            ter(p.x, p.y, p.z) = rotate(special.ter, 1);
            rotated = true;
        } else if (is_road_or_highway(p.x, p.y + 1, p.z)) {
            ter(p.x, p.y, p.z) = rotate(special.ter, 2);
            rotated = true;
        } else if (is_road_or_highway(p.x - 1, p.y, p.z)) {
            ter(p.x, p.y, p.z) = rotate(special.ter, 3);
            rotated = true;
        }
    }

    if (!rotated && special.flags & mfb(OMS_FLAG_ROTATE_RANDOM)) {
        ter(p.x, p.y, p.z) = rotate(special.ter, rng(0, 3));
    }

    if (special.flags & mfb(OMS_FLAG_ROAD)) {
        int closest = -1, distance = 999;
        for (int i = 0; i < cities.size(); i++) {
            int dist = rl_dist(p.x, p.y, cities[i].x, cities[i].y);
            if (dist < distance) {
                closest = i;
                distance = dist;
            }
        }
        if (special.flags & (mfb(OMS_FLAG_2X2_SECOND) | mfb(OMS_FLAG_3X3_FIXED))) {
            city = closest;
        } else {
            make_hiway(p.x, p.y, cities[closest].x, cities[closest].y, p.z, "road");
        }
    }

    if (special.flags & mfb(OMS_FLAG_3X3)) {
        for (int x = p.x; x < p.x + 3; x++) {
            for (int y = p.y; y < p.y + 3; y++) {
                if (x == p.x && y == p.y) {
                    y++; // Already handled
                }
                ter(x, y, p.z) = special.ter;
            }
        }
    }

    if (special.flags & mfb(OMS_FLAG_3X3_SECOND)) {
        size_t e_pos = std::string(special.ter).find("_entrance",0,9);
        std::string ter_base;
        if (e_pos != std::string::npos) {
            // strip "_entrance" to get the base oter_id
            ter_base = std::string(special.ter).substr(0, e_pos);
        } else if (special.ter == "farm") {
            ter_base = std::string(special.ter) + "_field";
        } else {
            ter_base = std::string(special.ter);
        }
        for (int x = p.x; x < p.x + 3; x++) {
            for (int y = p.y; y < p.y + 3; y++) {
                ter(x, y, p.z) = ter_base;
            }
        }

        if (is_road(p.x + 3, p.y + 1, p.z)) { // Road to east
            ter(p.x + 2, p.y + 1, p.z) = special.ter;
        } else if (is_road(p.x + 1, p.y + 3, p.z)) { // Road to south
            ter(p.x + 1, p.y + 2, p.z) = special.ter;
        } else if (is_road(p.x - 1, p.y + 1, p.z)) { // Road to west
            ter(p.x, p.y + 1, p.z) = special.ter;
        } else { // Road to north, or no roads
            ter(p.x + 1, p.y, p.z) = special.ter;
        }
    }

 if (special.flags & mfb(OMS_FLAG_BLOB)) {
  for (int x = -2; x <= 2; x++) {
   for (int y = -2; y <= 2; y++) {
    if (x == 0 && y == 0)
     y++; // Already handled
    omspec_place place;
    tripoint np(p.x + x, p.y + y, p.z);
    if (one_in(1 + abs(x) + abs(y)) && (place.*special.able)(this, special.flags, np))
     ter(p.x + x, p.y + y, p.z) = special.ter;
   }
  }
 }

 if (special.flags & mfb(OMS_FLAG_BIG)) {
  for (int x = -3; x <= 3; x++) {
   for (int y = -3; y <= 3; y++) {
    if (x == 0 && y == 0)
     y++; // Already handled
    omspec_place place;
    tripoint np(p.x + x, p.y + y, p.z);
    if ((place.*special.able)(this, special.flags, np))
     ter(p.x + x, p.y + y, p.z) = special.ter;
     ter(p.x + x, p.y + y, p.z) = special.ter;
   }
  }
 }

    if (special.flags & mfb(OMS_FLAG_3X3_FIXED)) {
        // road comes out of "_2" variant, rotations:
        //  |
        // 321   963   789   147
        // 654   852-  456  -258
        // 987   741   123   369
        //              |
        // reference point is top-left
        int dir = 0;
        if (is_road(p.x + 1, p.y - 1, p.z)) { // Road to north
            dir = 0;
        } else if (is_road(p.x + 3, p.y + 1, p.z)) { // Road to east
            dir = 1;
        } else if (is_road(p.x + 1, p.y + 3, p.z)) { // Road to south
            dir = 2;
        } else if (is_road(p.x - 1, p.y + 1, p.z)) { // Road to west
            dir = 3;
        } else {
            dir = rng(0, 3); // Random direction;
        }
//fixme

        // usually will be called with the _2 entrance variant,
        // for example "school_2"
        size_t suffix_pos = std::string(special.ter).rfind("_2", std::string::npos, 2);
        std::string ter_base = std::string(special.ter).substr(0, suffix_pos);
        const char* suffix[] = {
            "_1", "_2", "_3", "_4", "_5", "_6","_7", "_8", "_9"
        };
        if (dir == 0) {
            for (int i = 0, y = p.y; y <= p.y + 2; y++) {
                for (int x = p.x + 2; x >= p.x; x--, i++) {
                    ter(x, y, p.z) = ter_base + suffix[i];
                }
            }
            if (ter_base == "school") {
                make_hiway(p.x, p.y - 1, p.x + 1, p.y - 1, p.z, "road");
            }
        } else if (dir == 1) {
            for (int i = 0, x = p.x + 2; x >= p.x; x--) {
                for (int y = p.y + 2; y >= p.y; y--, i++) {
                    ter(x, y, p.z) = ter_base + suffix[i];
                }
            }
            if (ter_base == "school") {
                make_hiway(p.x + 3, p.y, p.x + 3, p.y + 1, p.z, "road");
            }
        } else if (dir == 2) {
            for (int i = 0, y = p.y + 2; y >= p.y; y--) {
                for (int x = p.x; x <= p.x + 2; x++, i++) {
                    ter(x, y, p.z) = ter_base + suffix[i];
                }
            }
            if (ter_base == "school") {
                make_hiway(p.x + 2, p.y + 3, p.x + 1, p.y + 3, p.z, "road");
            }
        } else if (dir == 3) {
            for (int i = 0, x = p.x; x <= p.x + 2; x++) {
                for (int y = p.y; y <= p.y + 2; y++, i++) {
                    ter(x, y, p.z) = ter_base + suffix[i];
                }
            }
            if (ter_base == "school") {
                make_hiway(p.x - 1, p.y + 2, p.x - 1, p.y + 1, p.z, "road");
            }
        }

        if (special.flags & mfb(OMS_FLAG_ROAD)) {
            if (dir == 0) {
                make_hiway(p.x + 1, p.y - 1, cities[city].x,
                           cities[city].y, p.z, "road");
            } else if (dir == 1) {
                make_hiway(p.x + 3, p.y + 1, cities[city].x,
                           cities[city].y, p.z, "road");
            } else if (dir == 2) {
                make_hiway(p.x + 1, p.y + 3, cities[city].x,
                           cities[city].y, p.z, "road");
            } else if (dir == 3) {
                make_hiway(p.x - 1, p.y + 1, cities[city].x,
                           cities[city].y, p.z, "road");
            }
        }
    }

    // Buildings should be designed with the entrance at the southwest corner
    // and open to the street on the south.

    if (special.flags & mfb(OMS_FLAG_2X2_SECOND)) {
        size_t e_pos = std::string(special.ter).find("_entrance",0,9);
        std::string ter_base;
        if (e_pos != std::string::npos) {
            // strip "_entrance" to get the base oter_id
            ter_base = std::string(special.ter).substr(0, e_pos);
        } else {
            ter_base = std::string(special.ter);
        }
        for (int x = p.x; x < p.x + 2; x++) {
            for (int y = p.y; y < p.y + 2; y++) {
                ter(x, y, p.z) = ter_base;
            }
        }

        int dir = 0;
        if (is_road(p.x + 1, p.y - 1, p.z)) { // Road to north
            dir = 0;
        } else if (is_road(p.x + 2, p.y + 1, p.z)) { // Road to east
            dir = 1;
        } else if (is_road(p.x, p.y + 2, p.z)) { // Road to south
            dir = 2;
        } else if (is_road(p.x - 1, p.y, p.z)) { // Road to west
            dir = 3;
        } else {
            dir = rng(0, 3); // Random direction;
        }

        if (dir == 0) {
            ter(p.x + 1, p.y, p.z) = special.ter;
        } else if (dir == 1) {
            ter(p.x + 1, p.y + 1, p.z) = special.ter;
        } else if (dir == 2) {
            ter(p.x, p.y + 1, p.z) = special.ter;
        } else if (dir == 3) {
            ter(p.x, p.y, p.z) = special.ter;
        }

        if (special.flags & mfb(OMS_FLAG_ROAD)) {
            if (dir == 0) {
                make_hiway(p.x + 1, p.y - 1, cities[city].x,
                           cities[city].y, p.z, "road");
            } else if (dir == 1) {
                make_hiway(p.x + 2, p.y + 1, cities[city].x,
                           cities[city].y, p.z, "road");
            } else if (dir == 2) {
                make_hiway(p.x, p.y + 2, cities[city].x,
                           cities[city].y, p.z, "road");
            } else if (dir == 3) {
                make_hiway(p.x - 1, p.y, cities[city].x,
                           cities[city].y, p.z, "road");
            }
        }
    }

 if (special.flags & mfb(OMS_FLAG_PARKING_LOT)) {
  int closest = -1, distance = 999;
  for (int i = 0; i < cities.size(); i++) {
   int dist = rl_dist(p.x, p.y, cities[i].x, cities[i].y);
   if (dist < distance) {
    closest = i;
    distance = dist;
   }
  }
  if (special.flags & (mfb(OMS_FLAG_3X3) | mfb(OMS_FLAG_3X3_FIXED) | mfb(OMS_FLAG_3X3_SECOND))) {
   ter(p.x + 1, p.y - 1, p.z) = "s_lot";
   make_hiway(p.x + 1, p.y - 1, cities[closest].x, cities[closest].y, p.z, "road");
  } else {
   ter(p.x, p.y - 1, p.z) = "s_lot";
   make_hiway(p.x, p.y - 1, cities[closest].x, cities[closest].y, p.z, "road");
  }
 }

 if (special.flags & mfb(OMS_FLAG_DIRT_LOT)) {
  int closest = -1, distance = 999;
  for (int i = 0; i < cities.size(); i++) {
   int dist = rl_dist(p.x, p.y, cities[i].x, cities[i].y);
   if (dist < distance) {
    closest = i;
    distance = dist;
   }
  }
  if (special.flags & (mfb(OMS_FLAG_3X3) | mfb(OMS_FLAG_3X3_FIXED) | mfb(OMS_FLAG_3X3_SECOND))) {
   ter(p.x + 1, p.y - 1, p.z) = "dirtlot";
   make_hiway(p.x + 1, p.y - 1, cities[closest].x, cities[closest].y, p.z, "road");
  } else {
   ter(p.x, p.y - 1, p.z) = "dirtlot";
   make_hiway(p.x, p.y - 1, cities[closest].x, cities[closest].y, p.z, "road");
  }
 }

// Finally, place monsters if applicable
 if (special.monsters != "GROUP_NULL") {
  if (special.monster_pop_min == 0 || special.monster_pop_max == 0 ||
      special.monster_rad_min == 0 || special.monster_rad_max == 0   ) {
   debugmsg("Overmap special %s has bad spawn: pop(%d, %d) rad(%d, %d)",
            otermap[special.ter].name.c_str(), special.monster_pop_min,
            special.monster_pop_max, special.monster_rad_min,
            special.monster_rad_max);
   return;
  }

  int population = rng(special.monster_pop_min, special.monster_pop_max);
  int radius     = rng(special.monster_rad_min, special.monster_rad_max);
  zg.push_back(
     mongroup(special.monsters, p.x * 2, p.y * 2, p.z, radius, population));
 }
}

void overmap::place_mongroups()
{
 if (!ACTIVE_WORLD_OPTIONS["STATIC_SPAWN"]) {
  // Cities are full of zombies
  for (unsigned int i = 0; i < cities.size(); i++) {
   if (!one_in(16) || cities[i].s > 5)
    zg.push_back (mongroup("GROUP_ZOMBIE", (cities[i].x * 2), (cities[i].y * 2), 0,
                           int(cities[i].s * 2.5), cities[i].s * 80));
  }
 }

 if (!ACTIVE_WORLD_OPTIONS["CLASSIC_ZOMBIES"]) {
  // Figure out where swamps are, and place swamp monsters
  for (int x = 3; x < OMAPX - 3; x += 7) {
   for (int y = 3; y < OMAPY - 3; y += 7) {
    int swamp_count = 0;
    for (int sx = x - 3; sx <= x + 3; sx++) {
     for (int sy = y - 3; sy <= y + 3; sy++) {
      if (ter(sx, sy, 0) == "forest_water")
       swamp_count += 2;
     }
    }
    if (swamp_count >= 25)
     zg.push_back(mongroup("GROUP_SWAMP", x * 2, y * 2, 0, 3,
                           rng(swamp_count * 8, swamp_count * 25)));
   }
  }
 }

  if (!ACTIVE_WORLD_OPTIONS["CLASSIC_ZOMBIES"]) {
  // Figure out where rivers are, and place swamp monsters
  for (int x = 3; x < OMAPX - 3; x += 7) {
   for (int y = 3; y < OMAPY - 3; y += 7) {
    int river_count = 0;
    for (int sx = x - 3; sx <= x + 3; sx++) {
     for (int sy = y - 3; sy <= y + 3; sy++) {
      if (is_river(ter(sx, sy, 0)))
       river_count++;
     }
    }
    if (river_count >= 25)
     zg.push_back(mongroup("GROUP_RIVER", x * 2, y * 2, 0, 3,
                           rng(river_count * 8, river_count * 25)));
   }
  }
 }

 if (!ACTIVE_WORLD_OPTIONS["CLASSIC_ZOMBIES"]) {
  // Place the "put me anywhere" groups
  int numgroups = rng(0, 3);
  for (int i = 0; i < numgroups; i++) {
   zg.push_back(
    mongroup("GROUP_WORM", rng(0, OMAPX * 2 - 1), rng(0, OMAPY * 2 - 1), 0,
             rng(20, 40), rng(30, 50)));
  }
 }

 // Forest groups cover the entire map
 zg.push_back( mongroup("GROUP_FOREST", OMAPX / 2, OMAPY / 2, 0,
                        OMAPY, rng(2000, 12000)));
 zg.back().diffuse = true;
 zg.push_back( mongroup("GROUP_FOREST", OMAPX / 2, (OMAPY * 3) / 2, 0,
                        OMAPY, rng(2000, 12000)));
 zg.back().diffuse = true;
 zg.push_back( mongroup("GROUP_FOREST", (OMAPX * 3) / 2, OMAPY / 2, 0,
                        OMAPX, rng(2000, 12000)));
 zg.back().diffuse = true;
 zg.push_back( mongroup("GROUP_FOREST", (OMAPX * 3) / 2, (OMAPY * 3) / 2, 0,
                        OMAPX, rng(2000, 12000)));
 zg.back().diffuse = true;
}

void overmap::place_radios()
{
 char message[200];
 for (int i = 0; i < OMAPX; i++) {
  for (int j = 0; j < OMAPY; j++) {
   if (ter(i, j, 0) == "radio_tower") {
       int choice = rng(0, 2);
       switch(choice)
       {
       case 0:
           snprintf( message, sizeof(message), _("This is emergency broadcast station %d%d.\
  Please proceed quickly and calmly to your designated evacuation point."), i, j);
           radios.push_back(radio_tower(i*2, j*2, rng(RADIO_MIN_STRENGTH, RADIO_MAX_STRENGTH), message));
           break;
       case 1:
           radios.push_back(radio_tower(i*2, j*2, rng(RADIO_MIN_STRENGTH, RADIO_MAX_STRENGTH),
               _("Head West.  All survivors, head West.  Help is waiting.")));
           break;
       case 2:
           radios.push_back(radio_tower(i*2, j*2, rng(RADIO_MIN_STRENGTH, RADIO_MAX_STRENGTH), "", WEATHER_RADIO));
           break;
       }
   } else if (ter(i, j, 0) == "lmoe") {
    snprintf( message, sizeof(message), _("This is automated emergency shelter beacon %d%d.\
  Supplies, amenities and shelter are stocked."), i, j);
    radios.push_back(radio_tower(i*2, j*2, rng(RADIO_MIN_STRENGTH, RADIO_MAX_STRENGTH) / 2, message));
   } else if (ter(i, j, 0) == "fema_entrance") {
    snprintf( message, sizeof(message), _("This is FEMA camp %d%d.\
  Supplies are limited, please bring supplemental food, water, and bedding.\
  This is FEMA camp %d%d.  A designated long-term emergency shelter."), i, j, i, j);
    radios.push_back(radio_tower(i*2, j*2, rng(RADIO_MIN_STRENGTH, RADIO_MAX_STRENGTH), message));
   }
  }
 }
}


void overmap::open(game *g)
{
 std::string const plrfilename = player_filename(loc.x, loc.y);
 std::string const terfilename = terrain_filename(loc.x, loc.y);
  std::ifstream fin;
// Set position IDs
 fin.open(terfilename.c_str());
 if (fin.is_open()) {
   unserialize(g, fin, plrfilename, terfilename);
   fin.close();
 } else { // No map exists!  Prepare neighbors, and generate one.
  std::vector<overmap*> pointers;
// Fetch north and south
  for (int i = -1; i <= 1; i+=2) {
   std::string const tmpfilename = terrain_filename(loc.x, loc.y + i);
   fin.open(tmpfilename.c_str());
   if (fin.is_open()) {
    fin.close();
    pointers.push_back(new overmap(g, loc.x, loc.y + i));
   } else
    pointers.push_back(NULL);
  }
// Fetch east and west
  for (int i = -1; i <= 1; i+=2) {
   std::string const tmpfilename = terrain_filename(loc.x + i, loc.y);
   fin.open(tmpfilename.c_str());
   if (fin.is_open()) {
    fin.close();
    pointers.push_back(new overmap(g, loc.x + i, loc.y));
   } else
    pointers.push_back(NULL);
  }
// pointers looks like (north, south, west, east)
  generate(g, pointers[0], pointers[3], pointers[1], pointers[2]);
  for (int i = 0; i < 4; i++)
   delete pointers[i];
  save();
 }
}

std::string overmap::terrain_filename(int const x, int const y) const
{
 std::stringstream filename;

 filename << world_generator->active_world->world_path << "/";

 if (!prefix.empty()) {
  filename << prefix << ".";
 }

 filename << "o." << x << "." << y;

 return filename.str();
}

std::string overmap::player_filename(int const x, int const y) const
{
 std::stringstream filename;

 filename << world_generator->active_world->world_path <<"/" << base64_encode(name) << ".seen." << x << "." << y;

 return filename.str();
}

// Overmap special placement functions

bool omspec_place::water(overmap *om, unsigned long f, tripoint p)
{
 int size = 1;
 if (f & (mfb(OMS_FLAG_2X2) | mfb(OMS_FLAG_2X2_SECOND)))
     size = 2;
 else if (f & (mfb(OMS_FLAG_3X3) | mfb(OMS_FLAG_3X3_FIXED) | mfb(OMS_FLAG_3X3_SECOND)))
     size = 3;

    for (int x = p.x; x < p.x + size; x++) {
        for (int y = p.y; y < p.y + size; y++) {
            oter_id oter = om->ter(x, y, p.z);
            if (!is_ot_type("river", oter)) {
                return false;
            }
        }
    }
    return true;
}

bool omspec_place::land(overmap *om, unsigned long f, tripoint p)
{
 int size = 1;
 if (f & (mfb(OMS_FLAG_2X2) | mfb(OMS_FLAG_2X2_SECOND)))
     size = 2;
 else if (f & (mfb(OMS_FLAG_3X3) | mfb(OMS_FLAG_3X3_FIXED) | mfb(OMS_FLAG_3X3_SECOND)))
     size = 3;

    for (int x = p.x; x < p.x + size; x++) {
        for (int y = p.y; y < p.y + size; y++) {
            oter_id oter = om->ter(x, y, p.z);
            if (is_ot_type("river", oter)) {
                return false;
            }
        }
    }
    return true;
}

bool omspec_place::forest(overmap *om, unsigned long f, tripoint p)
{
 int size = 1;
 if (f & (mfb(OMS_FLAG_2X2) | mfb(OMS_FLAG_2X2_SECOND)))
     size = 2;
 else if (f & (mfb(OMS_FLAG_3X3) | mfb(OMS_FLAG_3X3_FIXED) | mfb(OMS_FLAG_3X3_SECOND)))
     size = 3;

    for (int x = p.x; x < p.x + size; x++) {
        for (int y = p.y; y < p.y + size; y++) {
            oter_id oter = om->ter(x, y, p.z);
            if (!is_ot_type("forest", oter)) {
                return false;
            }
        }
    }
    return true;
}

bool omspec_place::wilderness(overmap *om, unsigned long f, tripoint p)
{
 int size = 1;
 if (f & (mfb(OMS_FLAG_2X2) | mfb(OMS_FLAG_2X2_SECOND)))
     size = 2;
 else if (f & (mfb(OMS_FLAG_3X3) | mfb(OMS_FLAG_3X3_FIXED) | mfb(OMS_FLAG_3X3_SECOND)))
     size = 3;

    for (int x = p.x; x < p.x + size; x++) {
        for (int y = p.y; y < p.y + size; y++) {
            oter_id oter = om->ter(x, y, p.z);
            if (!is_ot_type("forest", oter) && !is_ot_type("field", oter)) {
                return false;
            }
        }
    }
    return true;
}

bool omspec_place::by_highway(overmap *om, unsigned long f, tripoint p)
{
 int size = 1;
 if (f & (mfb(OMS_FLAG_2X2) | mfb(OMS_FLAG_2X2_SECOND)))
     size = 2;
 else if (f & (mfb(OMS_FLAG_3X3) | mfb(OMS_FLAG_3X3_FIXED) | mfb(OMS_FLAG_3X3_SECOND)))
     size = 3;

    for (int x = p.x; x < p.x + size; x++) {
        for (int y = p.y; y < p.y + size; y++) {
            oter_id oter = om->ter(x, y, p.z);
            if (!is_ot_type("forest", oter) && !is_ot_type("field", oter)) {
                return false;
            }
        }
    }

 if (size == 3 &&
     !om->is_road_or_highway(p.x + 1, p.y - 1, p.z) &&
     !om->is_road_or_highway(p.x + 3, p.y + 1, p.z) &&
     !om->is_road_or_highway(p.x + 1, p.y + 3, p.z) &&
     !om->is_road_or_highway(p.x - 1, p.y + 1, p.z))
  return false;
 else if (size == 2 &&
          !om->is_road_or_highway(p.x + 1, p.y - 1, p.z) &&
          !om->is_road_or_highway(p.x + 2, p.y + 1, p.z) &&
          !om->is_road_or_highway(p.x, p.y + 2, p.z) &&
          !om->is_road_or_highway(p.x - 1, p.y, p.z))
  return false;
 else if (size == 1 &&
          !om->is_road_or_highway(p.x, p.y - 1, p.z) &&
          !om->is_road_or_highway(p.x, p.y + 1, p.z) &&
          !om->is_road_or_highway(p.x - 1, p.y, p.z) &&
          !om->is_road_or_highway(p.x + 1, p.y, p.z))
  return false;
 return true;
}














#include "omdata.h"

////////////////
oter_iid ot_null,
     ot_crater,
     ot_field,
     ot_forest,
     ot_forest_thick,
     ot_forest_water,
     ot_river_center;


oter_iid oterfind(const std::string id) {
    if( otermap.find(id) == otermap.end() ) {
         debugmsg("Can't find %s",id.c_str());
         return 0;
    }
    return otermap[id].loadid;
};

void set_oter_ids() {
    ot_null = oterfind("");
// NOT required.
    ot_crater = oterfind("crater");
    ot_field = oterfind("field");
    ot_forest = oterfind("forest");
    ot_forest_thick = oterfind("forest_thick");
    ot_forest_water = oterfind("forest_water");
    ot_river_center = oterfind("river_center");
};


//////////////////////////
//// sneaky 

   // ter(...) = 0;
   const int& oter_id::operator=(const int& i) {
      _val = i;                        
      return _val;
   }
   // ter(...) = "rock"
   oter_id::operator std::string() const {
      if ( _val < 0 || _val > oterlist.size() ) {
          debugmsg("oterlist[%d] > %d",_val,oterlist.size()); // remove me after testing (?)
          return 0;
      }
      return std::string(oterlist[_val].id);
   }

   // int index = ter(...);
   oter_id::operator int() const {
      return _val;       
   }

   // ter(...) != "foobar"
   bool oter_id::operator!=(const char * v) const {
      return oterlist[_val].id.compare(v) != 0;
/*    hellaciously slow string allocation frenzy -v
      std::map<std::string, oter_t>::const_iterator it=otermap.find(v);
      return ( it == otermap.end() || it->second.loadid != _val);
*/
   }

   // ter(...) == "foobar"
   bool oter_id::operator==(const char * v) const {
      return oterlist[_val].id.compare(v) == 0;
   }
   bool oter_id::operator<=(const char * v) const {
      std::map<std::string, oter_t>::const_iterator it=otermap.find(v);
      return ( it == otermap.end() || it->second.loadid <= _val);         
   }
   bool oter_id::operator>=(const char * v) const {
      std::map<std::string, oter_t>::const_iterator it=otermap.find(v);
      return ( it != otermap.end() && it->second.loadid >= _val);         
   }

   // o_id1 != o_id2
   bool oter_id::operator!=(const oter_id & v) const {
       return ( _val != v._val );
   }
   bool oter_id::operator==(const oter_id & v) const {
       return ( _val == v._val );
   }

   // oter_t( ter(...) ).name
   oter_id::operator oter_t() const {
       return oterlist[_val];
   }

   // ter(...).size()
   int oter_id::size() const {
       return oterlist[_val].id.size();
   }

   // ter(...).find("foo");
   int oter_id::find(const std::string &v, const int start, const int end) const {
       return oterlist[_val].id.find(v);//, start, end);
   }
   // ter(...).compare(0, 3, "foo");
   int oter_id::compare(size_t pos, size_t len, const char* s, size_t n) const {
       if ( n != 0 ) {
           return oterlist[_val].id.compare(pos, len, s, n);
       } else {
           return oterlist[_val].id.compare(pos, len, s);
       }
   }

   // std::string("river_ne");  oter_id van_location(down_by);
   oter_id::oter_id(const std::string& v) {
      std::map<std::string, oter_t>::const_iterator it=otermap.find(v);
      if ( it == otermap.end() ) {
          debugmsg("not found: %s",v.c_str());
      } else {
          _val = it->second.loadid;
      }
   }

   // oter_id b("house_north");
   oter_id::oter_id(const char * v) {
      std::map<std::string, oter_t>::const_iterator it=otermap.find(v);
      if ( it == otermap.end() ) {
         debugmsg("not found: %s",v);
      } else {
         _val = it->second.loadid;
      }
   }

  // wprint("%s",ter(...).c_str() );
  const char * oter_id::c_str() const {
      return std::string(oterlist[_val].id).c_str();
  }<|MERGE_RESOLUTION|>--- conflicted
+++ resolved
@@ -1650,7 +1650,7 @@
   bool csee = false;
   oter_id ccur_ter = "";
   for (int i = -(om_map_width / 2); i < (om_map_width / 2); i++) {
-    for (int j = -(om_map_height / 2);
+   for (int j = -(om_map_height / 2);
          j <= (om_map_height / 2) + (ch == 'j' ? 1 : 0); j++) {
     omx = cursx + i;
     omy = cursy + j;
@@ -1661,12 +1661,13 @@
      cur_ter = ter(omx, omy, z);
      see = seen(omx, omy, z);
      note_here = has_note(omx, omy, z);
-     if (note_here)
-      note_text = note(omx, omy, z);
-        //Check if there is an npc.
-        npc_here = has_npc(g,omx,omy,z);
-        // and a vehicle
-        veh_here = has_vehicle(g,omx,omy,z);
+     if (note_here) {
+         note_text = note(omx, omy, z);
+     }
+     //Check if there is an npc.
+     npc_here = has_npc(g,omx,omy,z);
+     // and a vehicle
+     veh_here = has_vehicle(g,omx,omy,z);
 // <Out of bounds placement>
     } else if (omx < 0) {
      omx += OMAPX;
@@ -1676,15 +1677,17 @@
       see = diag.seen(omx, omy, z);
       veh_here = diag.has_vehicle(g, omx, omy, z);
       note_here = diag.has_note(omx, omy, z);
-      if (note_here)
-       note_text = diag.note(omx, omy, z);
+      if (note_here) {
+          note_text = diag.note(omx, omy, z);
+      }
      } else {
       cur_ter = hori.ter(omx, omy, z);
       see = hori.seen(omx, omy, z);
       veh_here = hori.has_vehicle(g, omx, omy, z);
       note_here = hori.has_note(omx, omy, z);
-      if (note_here)
-       note_text = hori.note(omx, omy, z);
+      if (note_here) {
+          note_text = hori.note(omx, omy, z);
+      }
      }
     } else if (omx >= OMAPX) {
      omx -= OMAPX;
@@ -1694,15 +1697,17 @@
       see = diag.seen(omx, omy, z);
       veh_here = diag.has_vehicle(g, omx, omy, z);
       note_here = diag.has_note(omx, omy, z);
-      if (note_here)
-       note_text = diag.note(omx, omy, z);
+      if (note_here) {
+          note_text = diag.note(omx, omy, z);
+      }
      } else {
       cur_ter = hori.ter(omx, omy, z);
       see = hori.seen(omx, omy, z);
       veh_here = hori.has_vehicle(g, omx, omy, z);
       note_here = hori.has_note(omx, omy, z);
-      if (note_here)
-       note_text = hori.note(omx, omy, z);
+      if (note_here) {
+          note_text = hori.note(omx, omy, z);
+      }
      }
     } else if (omy < 0) {
      omy += OMAPY;
@@ -1710,26 +1715,30 @@
      see = vert.seen(omx, omy, z);
      veh_here = vert.has_vehicle(g, omx, omy, z);
      note_here = vert.has_note(omx, omy, z);
-     if (note_here)
-      note_text = vert.note(omx, omy, z);
+     if (note_here) {
+         note_text = vert.note(omx, omy, z);
+     }
     } else if (omy >= OMAPY) {
      omy -= OMAPY;
      cur_ter = vert.ter(omx, omy, z);
      see = vert.seen(omx, omy, z);
      veh_here = vert.has_vehicle(g, omx, omy, z);
      note_here = vert.has_note(omx, omy, z);
-     if (note_here)
-      note_text = vert.note(omx, omy, z);
-    } else
-     debugmsg("No data loaded! omx: %d omy: %d", omx, omy);
+     if (note_here) {
+         note_text = vert.note(omx, omy, z);
+     }
+    } else {
+        debugmsg("No data loaded! omx: %d omy: %d", omx, omy);
+    }
 // </Out of bounds replacement>
     if (see) {
      if (note_here && blink) {
       ter_color = c_yellow;
-      if (note_text[1] == ':')
+      if (note_text[1] == ':') {
        ter_sym = note_text[0];
-      else
+      } else {
        ter_sym = 'N';
+      }
      } else if (omx == origx && omy == origy && blink) {
       ter_color = g->u.color();
       ter_sym = '@';
@@ -1758,17 +1767,18 @@
                   ter_color, ter_sym);
      csee = see;
      ccur_ter = cur_ter;
-    } else
-      mvwputch    (w, (om_map_height / 2) + j, (om_map_width / 2) + i,
-                   ter_color, ter_sym);
+    } else {
+        mvwputch(w, (om_map_height / 2) + j, (om_map_width / 2) + i,
+                 ter_color, ter_sym);
+    }
    }
   }
   if (target.x != -1 && target.y != -1 && blink &&
       (target.x < cursx - om_map_height / 2 ||
-        target.x > cursx + om_map_height / 2  ||
+                  target.x > cursx + om_map_height / 2  ||
        target.y < cursy - om_map_width / 2 ||
-       target.y > cursy + om_map_width / 2    )) {
-   switch (direction_from(cursx, cursy, target.x, target.y)) {
+                  target.y > cursy + om_map_width / 2    )) {
+    switch (direction_from(cursx, cursy, target.x, target.y)) {
     case NORTH:      mvwputch(w, 0, (om_map_width / 2), c_red, '^');       break;
     case NORTHEAST:  mvwputch(w, 0, om_map_width - 1, c_red, LINE_OOXX); break;
     case EAST:       mvwputch(w, (om_map_height / 2),
@@ -2453,48 +2463,17 @@
         }
     }
 
-<<<<<<< HEAD
- ter(x, y, z) = ot_ice_lab_core;
- int numstairs = 0;
- if (s > 0) { // Build stairs going down
-  while (!one_in(6)) {
-   int stairx, stairy;
-   int tries = 0;
-   do {
-    stairx = rng(x - s, x + s);
-    stairy = rng(y - s, y + s);
-    tries++;
-   } while (ter(stairx, stairy, z) != ot_ice_lab && tries < 15);
-   if (tries < 15) {
-    ter(stairx, stairy, z) = ot_ice_lab_stairs;
-    numstairs++;
-   }
-  }
- }
- if (numstairs == 0) { // This is the bottom of the ice_lab;  We need a finale
-  int finalex, finaley;
-  int tries = 0;
-  do {
-   finalex = rng(x - s, x + s);
-   finaley = rng(y - s, y + s);
-   tries++;
-  } while (tries < 15 && ter(finalex, finaley, z) != ot_ice_lab &&
-                         ter(finalex, finaley, z) != ot_ice_lab_core);
-  ter(finalex, finaley, z) = ot_ice_lab_finale;
- }
- zg.push_back(mongroup("GROUP_ICE_LAB", (x * 2), (y * 2), z, s, 400));
-=======
     bool generate_stairs = true;
-    for (std::vector<point>::iterator it=generated_ice_lab.begin();
-         it != generated_ice_lab.end(); it++) {
-        if (ter(it->x, it->y, z+1) == "ice_lab_stairs") {
+    for (std::vector<point>::iterator it = generated_ice_lab.begin();
+         it != generated_ice_lab.end(); ++it) {
+        if (ter(it->x, it->y, z + 1) == "ice_lab_stairs") {
             generate_stairs = false;
         }
     }
     if (generate_stairs && generated_ice_lab.size() > 0) {
-        int v = rng(0,generated_ice_lab.size()-1);
+        int v = rng(0,generated_ice_lab.size() - 1);
         point p = generated_ice_lab[v];
-        ter(p.x, p.y, z+1) = "ice_lab_stairs";
+        ter(p.x, p.y, z + 1) = "ice_lab_stairs";
     }
 
     ter(x, y, z) = "ice_lab_core";
@@ -2525,8 +2504,7 @@
                             && ter(finalex, finaley, z) != "ice_lab_core");
         ter(finalex, finaley, z) = "ice_lab_finale";
     }
-    zg.push_back(mongroup("GROUP_ice_lab", (x * 2), (y * 2), z, s, 400));
->>>>>>> 46897928
+    zg.push_back(mongroup("GROUP_ICE_LAP", (x * 2), (y * 2), z, s, 400));
 
     return numstairs > 0;
 }
