--- conflicted
+++ resolved
@@ -18,11 +18,8 @@
 #include "options.h"
 #include "catacharset.h"
 #include "overmapbuffer.h"
-<<<<<<< HEAD
 #include "action.h"
-=======
 #include "input.h"
->>>>>>> d382d1d1
 #include <queue>
 
 #ifdef _MSC_VER
@@ -1868,15 +1865,22 @@
    mvwprintz(w, 3, om_map_width + 1, c_white, _("Distance to target: %d"), distance);
   }
   mvwprintz(w, 15, om_map_width + 1, c_magenta, _("Use movement keys to pan.  "));
-  mvwprintz(w, 16, om_map_width + 1, c_magenta, (inp_ctxt->get_desc("CENTER")  + _(" - Center map on character")).c_str());
-  mvwprintz(w, 17, om_map_width + 1, c_magenta, (inp_ctxt->get_desc("SEARCH")               + _(" - Search                 ")).c_str());
-  mvwprintz(w, 18, om_map_width + 1, c_magenta, (inp_ctxt->get_desc("CREATE_NOTE")          + _(" - Add/Edit a note        ")).c_str());
-  mvwprintz(w, 19, om_map_width + 1, c_magenta, (inp_ctxt->get_desc("DELETE_NOTE")          + _(" - Delete a note          ")).c_str());
-  mvwprintz(w, 20, om_map_width + 1, c_magenta, (inp_ctxt->get_desc("LIST_NOTES")           + _(" - List notes             ")).c_str());
-  mvwprintz(w, 21, om_map_width + 1, c_magenta, (inp_ctxt->get_desc("QUIT")         + _(" - Return to game  ")).c_str());
+  mvwprintz(w, 16, om_map_width + 1, c_magenta, (inp_ctxt->get_desc("CENTER") +
+                                                 _(" - Center map on character")).c_str());
+  mvwprintz(w, 17, om_map_width + 1, c_magenta, (inp_ctxt->get_desc("SEARCH") +
+                                                 _(" - Search                 ")).c_str());
+  mvwprintz(w, 18, om_map_width + 1, c_magenta, (inp_ctxt->get_desc("CREATE_NOTE") +
+                                                 _(" - Add/Edit a note        ")).c_str());
+  mvwprintz(w, 19, om_map_width + 1, c_magenta, (inp_ctxt->get_desc("DELETE_NOTE") +
+                                                 _(" - Delete a note          ")).c_str());
+  mvwprintz(w, 20, om_map_width + 1, c_magenta, (inp_ctxt->get_desc("LIST_NOTES") +
+                                                 _(" - List notes             ")).c_str());
+  fold_and_print(w, 21, om_map_width + 1, 27, c_magenta, (inp_ctxt->get_desc("QUIT") +
+                                                          _(" - Return to game  ")).c_str());
   mvwprintz(w, getmaxy(w)-1, om_map_width + 1, c_red, string_format(_("LEVEL %i"),z).c_str());
-  mvwprintz(w, getmaxy(w)-1, om_map_width + 1, c_red, "%s, %d'%d, %d'%d", string_format(_("LEVEL %i"),z).c_str(),
-    rc.abs_om.x, rc.om_pos.x, rc.abs_om.y, rc.om_pos.y );
+  mvwprintz( w, getmaxy(w) - 1, om_map_width + 1, c_red, "%s, %d'%d, %d'%d",
+                  string_format(_("LEVEL %i"),z).c_str(), rc.abs_om.x, rc.om_pos.x,
+                  rc.abs_om.y, rc.om_pos.y );
 // Done with all drawing!
   wrefresh(w);
 }
@@ -1914,17 +1918,13 @@
  std::string action;
  do {
      draw(w_map, g, zlevel, cursx, cursy, origx, origy, ch, blink, hori, vert, diag, &ictxt);
-  action = ictxt.handle_input();
-  timeout(BLINK_SPEED); // Enable blinking!
+     action = ictxt.handle_input();
+     timeout(BLINK_SPEED); // Enable blinking!
 
   int dirx, diry;
   if (action != "ERROR")
    blink = true; // If any input is detected, make the blinkies on
-<<<<<<< HEAD
-  get_direction(dirx, diry, ch);
-=======
   ictxt.get_direction(dirx, diry, action);
->>>>>>> d382d1d1
   if (dirx != -2 && diry != -2) {
    cursx += dirx;
    cursy += diry;
@@ -1943,7 +1943,8 @@
    ret = point(-1, -1);
   else if (action == "CREATE_NOTE") {
    timeout(-1);
-   add_note(cursx, cursy, zlevel, string_input_popup(_("Note (X:TEXT for custom symbol):"), 45, note(cursx, cursy, zlevel))); // 45 char max
+   add_note(cursx, cursy, zlevel, string_input_popup(_("Note (X:TEXT for custom symbol):"),
+                                                     45, note(cursx, cursy, zlevel))); // 45 char max
    timeout(BLINK_SPEED);
   } else if(action == "DELETE_NOTE"){
    timeout(-1);
