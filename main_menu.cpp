#include "game.h"
#include "keypress.h"
#include "debug.h"
#include "input.h"
#include "mapbuffer.h"
#include "cursesdef.h"
#include "overmapbuffer.h"
#include "translations.h"
#include "catacharset.h"
#include "get_version.h"
#include "help.h"
#include "options.h"
#include "worldfactory.h"

#include <sys/stat.h>
#ifdef _MSC_VER
#include "wdirent.h"
#include <direct.h>
#else
#include <dirent.h>
#endif

#define dbg(x) dout((DebugLevel)(x),D_GAME) << __FILE__ << ":" << __LINE__ << ": "
extern worldfactory *world_generator;

void game::print_menu(WINDOW* w_open, int iSel, const int iMenuOffsetX, int iMenuOffsetY, bool bShowDDA)
{
    //Clear Lines
    werase(w_open);

    for (int i = 1; i < FULL_SCREEN_WIDTH-1; ++i) {
        mvwputch(w_open, FULL_SCREEN_HEIGHT-2, i, c_white, LINE_OXOX);
    }

    mvwprintz(w_open, FULL_SCREEN_HEIGHT-1, 5, c_red, _("Please report bugs to kevin.granade@gmail.com or post on the forums."));

    int iLine = 0;
    const int iOffsetX1 = 3;
    const int iOffsetX2 = 4;
    const int iOffsetX3 = 18;

    const nc_color cColor1 = c_ltcyan;
    const nc_color cColor2 = c_ltblue;
    const nc_color cColor3 = c_ltblue;

    mvwprintz(w_open, iLine++, iOffsetX1, cColor1, "_________            __                   .__                            ");
    mvwprintz(w_open, iLine++, iOffsetX1, cColor1, "\\_   ___ \\ _____   _/  |_ _____     ____  |  |   ___.__   ______  _____  ");
    mvwprintz(w_open, iLine++, iOffsetX1, cColor1, "/    \\  \\/ \\__  \\  \\   __\\\\__  \\  _/ ___\\ |  |  <   |  | /  ___/ /     \\ ");
    mvwprintz(w_open, iLine++, iOffsetX1, cColor1, "\\     \\____ / __ \\_ |  |   / __ \\_\\  \\___ |  |__ \\___  | \\___ \\ |  Y Y  \\");
    mvwprintz(w_open, iLine++, iOffsetX1, cColor1, " \\______  /(____  / |__|  (____  / \\___  >|____/ / ____|/____  >|__|_|  /");
    mvwprintz(w_open, iLine++, iOffsetX1, cColor1, "        \\/      \\/             \\/      \\/        \\/          \\/       \\/ ");

    if (bShowDDA) {
        if (FULL_SCREEN_HEIGHT > 24) {
            ++iLine;
        }
        mvwprintz(w_open, iLine++, iOffsetX2, cColor2, "________                   .__      ________                           ");
        mvwprintz(w_open, iLine++, iOffsetX2, cColor2, "\\______ \\  _____   _______ |  | __  \\______ \\  _____    ___.__   ______");
        mvwprintz(w_open, iLine++, iOffsetX2, cColor2, " |    |  \\ \\__  \\  \\_  __ \\|  |/ /   |    |  \\ \\__  \\  <   |  | /  ___/");
        mvwprintz(w_open, iLine++, iOffsetX2, cColor2, " |    `   \\ / __ \\_ |  | \\/|    <    |    `   \\ / __ \\_ \\___  | \\___ \\ ");
        mvwprintz(w_open, iLine++, iOffsetX2, cColor2, "/_______  /(____  / |__|   |__|_ \\  /_______  /(____  / / ____|/____  >");
        mvwprintz(w_open, iLine++, iOffsetX2, cColor2, "        \\/      \\/              \\/          \\/      \\/  \\/          \\/ ");

        mvwprintz(w_open, iLine++, iOffsetX3, cColor3, "   _____   .__                         .___");
        mvwprintz(w_open, iLine++, iOffsetX3, cColor3, "  /  _  \\  |  |__    ____  _____     __| _/");
        mvwprintz(w_open, iLine++, iOffsetX3, cColor3, " /  /_\\  \\ |  |  \\ _/ __ \\ \\__  \\   / __ | ");
        mvwprintz(w_open, iLine++, iOffsetX3, cColor3, "/    |    \\|   Y  \\\\  ___/  / __ \\_/ /_/ | ");
        mvwprintz(w_open, iLine++, iOffsetX3, cColor3, "\\____|__  /|___|  / \\___  >(____  /\\____ | ");
        mvwprintz(w_open, iLine++, iOffsetX3, cColor3, "        \\/      \\/      \\/      \\/      \\/ ");
        iLine++;
        center_print(w_open, iLine++, cColor3, _("Version: %s"), getVersionString());
    }

    std::vector<std::string> vMenuItems;
    vMenuItems.push_back(pgettext("Main Menu", "<M>OTD"));
    vMenuItems.push_back(pgettext("Main Menu", "<N>ew Game"));
    vMenuItems.push_back(pgettext("Main Menu", "Lo<a>d"));
    vMenuItems.push_back(pgettext("Main Menu", "<W>orld"));
    vMenuItems.push_back(pgettext("Main Menu", "<S>pecial"));
    vMenuItems.push_back(pgettext("Main Menu", "<O>ptions"));
    vMenuItems.push_back(pgettext("Main Menu", "H<e>lp"));
    vMenuItems.push_back(pgettext("Main Menu", "<C>redits"));
    vMenuItems.push_back(pgettext("Main Menu", "<Q>uit"));

    print_menu_items(w_open, vMenuItems, iSel, iMenuOffsetY, iMenuOffsetX);

    refresh();
    wrefresh(w_open);
    refresh();
}

void game::print_menu_items(WINDOW* w_in, std::vector<std::string> vItems, int iSel, int iOffsetY, int iOffsetX)
{
    mvwprintz(w_in, iOffsetY, iOffsetX, c_black, "");

    for (int i=0; i < vItems.size(); i++) {
        wprintz(w_in, c_ltgray, "[");
        if (iSel == i) {
            shortcut_print(w_in, h_white, h_white, vItems[i].c_str());
        } else {
            shortcut_print(w_in, c_ltgray, c_white, vItems[i].c_str());
        }
        wprintz(w_in, c_ltgray, "] ");
    }
}

WORLDPTR game::pick_world_to_play()
{
    return world_generator->pick_world();
}

bool game::opening_screen()
{
    std::map<std::string, WORLDPTR> worlds;
    if (world_generator){
        world_generator->set_active_world(NULL);
        worlds = world_generator->get_all_worlds();
    }
    WINDOW* w_background = newwin(TERMY, TERMX, 0, 0);

    werase(w_background);
    wrefresh(w_background);

    WINDOW* w_open = newwin(FULL_SCREEN_HEIGHT, FULL_SCREEN_WIDTH,
                            (TERMY > FULL_SCREEN_HEIGHT) ? (TERMY-FULL_SCREEN_HEIGHT)/2 : 0,
                            (TERMX > FULL_SCREEN_WIDTH) ? (TERMX-FULL_SCREEN_WIDTH)/2 : 0);
    const int iMenuOffsetX = 2;
    int iMenuOffsetY = FULL_SCREEN_HEIGHT-3;

    std::vector<std::string> vSubItems;
    vSubItems.push_back(pgettext("Main Menu|New Game", "<C>ustom Character"));
    vSubItems.push_back(pgettext("Main Menu|New Game", "<P>reset Character"));
    vSubItems.push_back(pgettext("Main Menu|New Game", "<R>andom Character"));
    vSubItems.push_back(pgettext("Main Menu|New Game", "Play <N>ow!"));

    std::vector<std::string> vWorldSubItems;
    vWorldSubItems.push_back(pgettext("Main Menu|World", "<C>reate World"));
    vWorldSubItems.push_back(pgettext("Main Menu|World", "<D>elete World"));
    vWorldSubItems.push_back(pgettext("Main Menu|World", "<R>eset World"));

    print_menu(w_open, 0, iMenuOffsetX, iMenuOffsetY);

    std::vector<std::string> savegames, templates;
    dirent *dp;
    DIR *dir;

    dir = opendir("save");
    if (!dir){
        #if (defined _WIN32 || defined __WIN32__)
            mkdir("save");
        #else
            mkdir("save", 0777);
        #endif
        dir = opendir("save");
    }
    if (!dir) {
        dbg(D_ERROR) << "game:opening_screen: Unable to make save directory.";
        debugmsg("Could not make './save' directory");
        endwin();
        exit(1);
    }
    closedir(dir);

    dir = opendir("data");
    while ((dp = readdir(dir))) {
        std::string tmp = dp->d_name;
        if (tmp.find(".template") != std::string::npos)
            templates.push_back(tmp.substr(0, tmp.find(".template")));
    }
    closedir(dir);

    int sel1 = 1, sel2 = 1, sel3 = 1, layer = 1;
    InputEvent input;
    int chInput;
    bool start = false;

    // Load MOTD and store it in a string
    // Only load it once, it shouldn't change for the duration of the application being open
    static std::vector<std::string> motd;
    if (motd.empty()){
        std::ifstream motd_file;
        motd_file.open("data/motd");
        if (!motd_file.is_open())
            motd.push_back(_("No message today."));
        else {
            while (!motd_file.eof()) {
                std::string tmp;
                getline(motd_file, tmp);
                if (!tmp.length() || tmp[0] != '#')
                    motd.push_back(tmp);
            }
        }
    }

    // Load Credits and store it in a string
    // Only load it once, it shouldn't change for the duration of the application being open
    static std::vector<std::string> credits;
    if (credits.empty()){
        std::ifstream credits_file;
        credits_file.open("data/credits");
        if (!credits_file.is_open())
            credits.push_back(_("No message today."));
        else {
            while (!credits_file.eof()) {
                std::string tmp;
                getline(credits_file, tmp);
                if (!tmp.length() || tmp[0] != '#')
                    credits.push_back(tmp);
            }
        }
    }

    u = player();

    while(!start) {
        if (layer == 1) {
            print_menu(w_open, sel1, iMenuOffsetX, iMenuOffsetY, (sel1 == 0 || sel1 == 7) ? false : true);

            if (sel1 == 0) { // Print the MOTD.
                for (int i = 0; i < motd.size() && i < 16; i++)
                    mvwprintz(w_open, i + 6, 8, c_ltred, motd[i].c_str());

                wrefresh(w_open);
                refresh();
            } else if (sel1 == 7) { // Print the Credits.
                for (int i = 0; i < credits.size() && i < 16; i++)
                    mvwprintz(w_open, i + 6, 8, c_ltred, credits[i].c_str());

                wrefresh(w_open);
                refresh();
            }

            chInput = getch();

            if (chInput == 'm' || chInput == 'M') {
                // MOTD
                sel1 = 0;
                chInput = '\n';
            } else if (chInput == 'n' || chInput == 'N') {
                // New Game
                sel1 = 1;
                chInput = '\n';
            } else if (chInput == 'a' || chInput == 'A') {
                // Load Game
                sel1 = 2;
                chInput = '\n';
            } else if (chInput == 'w' || chInput == 'W') {
                // World
                sel1 = 3;
                chInput = '\n';
            } else if (chInput == 's' || chInput == 'S') {
                // Special Game
                sel1 = 4;
                chInput = '\n';
            } else if (chInput == 'o' || chInput == 'O') {
                // Options
                sel1 = 5;
                chInput = '\n';
            } else if (chInput == 'e' || chInput == 'E' || chInput == '?') {
                // Help
                sel1 = 6;
                chInput = '\n';
            } else if (chInput == 'c' || chInput == 'C') {
                // Credits
                sel1 = 7;
                chInput = '\n';
            } else if (chInput == 'q' || chInput == 'Q' || chInput == KEY_ESCAPE) {
                // Quit
                sel1 = 8;
                chInput = '\n';
            }

            if (chInput == KEY_LEFT || chInput == 'h') {
                if (sel1 > 0)
                    sel1--;
                else
                    sel1 = 8;
            } else if (chInput == KEY_RIGHT || chInput == 'l') {
                if (sel1 < 8)
                    sel1++;
                else
                    sel1 = 0;
            } else if ((chInput == KEY_UP || chInput == 'k' || chInput == '\n') && sel1 > 0 && sel1 != 7) {
                if (sel1 == 5) {
                    show_options();
                } else if (sel1 == 6) {
                    display_help();
                } else if (sel1 == 8) {
                    uquit = QUIT_MENU;
                    delwin(w_open);
                    delwin(w_background);
                    return false;
                } else {
                    sel2 = 0;
                    layer = 2;
                    print_menu(w_open, sel1, iMenuOffsetX, iMenuOffsetY, (sel1 == 0 || sel1 == 7) ? false : true);
                }
            }
        } else if (layer == 2) {
            if (sel1 == 1) { // New Character
                print_menu_items(w_open, vSubItems, sel2, iMenuOffsetY-2, iMenuOffsetX);
                wrefresh(w_open);
                refresh();
                chInput = getch();

                if (chInput == 'c' || chInput == 'C') {
                    sel2 = 0;
                    chInput = '\n'  ;
                } else if (chInput == 'p' || chInput == 'P') {
                    sel2 = 1;
                    chInput = '\n';
                } else if (chInput == 'r' || chInput == 'R') {
                    sel2 = 2;
                    chInput = '\n';
                } else if (chInput == 'n' || chInput == 'N') {
                    sel2 = 3;
                    chInput = '\n';
                }

                if (chInput == KEY_LEFT || chInput == 'h') {
                    sel2--;
                    if (sel2 < 0)
                        sel2 = vSubItems.size()-1;
                } if (chInput == KEY_RIGHT || chInput == 'l') {
                    sel2++;
                    if (sel2 >= vSubItems.size())
                        sel2 = 0;
                } else if (chInput == KEY_DOWN || chInput == 'j' || chInput == KEY_ESCAPE) {
                    layer = 1;
                    sel1 = 1;
                }
                if (chInput == KEY_UP || chInput == 'k' || chInput == '\n') {
                    if (sel2 == 0 || sel2 == 2 || sel2 == 3) {
                        setup();
                        // flip world picking and character generation
                        WORLDPTR world = pick_world_to_play();
                        if (!world){
                            u = player();
                            delwin(w_open);
                            return opening_screen();
                        }else{
                            world_generator->set_active_world(world);
                            load_world_modfiles(world->world_name);
                        }
                        if (!u.create(this, (sel2 == 0) ? PLTYPE_CUSTOM : ((sel2 == 2)?PLTYPE_RANDOM : PLTYPE_NOW))) {
                            u = player();
                            delwin(w_open);
                            return (opening_screen());
                        }
                        werase(w_background);
                        wrefresh(w_background);

<<<<<<< HEAD
=======
                        load_artifacts(world->world_path + "/artifacts.gsav",
                                       itypes);
                        MAPBUFFER.load(world->world_name);
>>>>>>> 961aeacc
                        start_game(world->world_name);
                        start = true;
                    } else if (sel2 == 1) {
                        layer = 3;
                        sel3 = 0;
                    }
                }
            } else if (sel1 == 2) { // Load Character
                if (world_generator->all_worldnames.empty()){
                    mvwprintz(w_open, iMenuOffsetY - 2, 19 + iMenuOffsetX, c_red, _("No Worlds found!"));
                }else {
                    for (int i = 0; i < world_generator->all_worldnames.size(); ++i){
                        int line = iMenuOffsetY - 2 - i;
                        mvwprintz(w_open, line, 19 + iMenuOffsetX, (sel2 == i ? h_white : c_white), world_generator->all_worldnames[i].c_str());
                    }
                }
                wrefresh(w_open);
                refresh();
                input = get_input();
                if (world_generator->all_worldnames.empty() && (input == DirectionS || input == Confirm)) {
                    layer = 1;
                } else if (input == DirectionS) {
                    if (sel2 > 0)
                        sel2--;
                    else
                        sel2 = world_generator->all_worldnames.size() - 1;
                } else if (input == DirectionN) {
                    if (sel2 < world_generator->all_worldnames.size() - 1)
                        sel2++;
                    else
                        sel2 = 0;
                } else if (input == DirectionW || input == Cancel) {
                    layer = 1;
                }
                if (input == DirectionE || input == Confirm) {
                    if (sel2 >= 0 && sel2 < world_generator->all_worldnames.size()) {
                        layer = 3;
                        sel3 = 0;
                    }
                }
            } else if (sel1 == 3) {  // World Menu
                // show options for Create, Destroy, Reset worlds. Create world goes directly to Make World screen. Reset and Destroy ask for world to modify.
                // Reset empties world of everything but options, then makes new world within it.
                // Destroy asks for confirmation, then destroys everything in world and then removes world folder

                // only show reset / destroy world if there is at least one valid world existing!

                int world_subs_to_display = (world_generator->all_worldnames.size() > 0)? vWorldSubItems.size(): 1;
                std::vector<std::string> world_subs;
                int xoffset = 25 + iMenuOffsetX;
                int yoffset = iMenuOffsetY - 2;
                int xlen = 0;
                for (int i = 0; i < world_subs_to_display; ++i)
                {
                    world_subs.push_back(vWorldSubItems[i]);
                    xlen += vWorldSubItems[i].size()+2; // open and close brackets added
                }
                xlen += world_subs.size() - 1;
                if (world_subs.size() > 1){
                    xoffset -= 6;
                }
                print_menu_items(w_open, world_subs, sel2, yoffset, xoffset - (xlen/4));
                wrefresh(w_open);
                refresh();
                input = get_input();

                if (input == DirectionW)
                {
                    if (sel2 > 0)
                    {
                        --sel2;
                    }
                    else
                    {
                        sel2 = world_subs_to_display - 1;
                    }
                }
                else if (input == DirectionE)
                {
                    if (sel2 < world_subs_to_display - 1)
                    {
                        ++sel2;
                    }
                    else
                    {
                        sel2 = 0;
                    }
                }
                else if (input == DirectionS || input == Cancel)
                {
                    layer = 1;
                }

                if (input == DirectionN || input == Confirm)
                {
                    if (sel2 == 0) // Create world
                    {
                        // Open up world creation screen!
                        if (world_generator->make_new_world())
                        {
                            return opening_screen();
                        }else
                        {
                            layer = 1;
                        }
                    }
                    else if (sel2 == 1 || sel2 == 2) // Delete World | Reset World
                    {
                        layer = 3;
                        sel3 = 0;
                    }
                }
            } else if (sel1 == 4) { // Special game
                std::vector<std::string> special_names;
                int xoffset = 32 + iMenuOffsetX;
                int yoffset = iMenuOffsetY - 2;
                int xlen = 0;
                for (int i = 1; i < NUM_SPECIAL_GAMES; i++) {
                    std::string spec_name = special_game_name(special_game_id(i));
                    special_names.push_back(spec_name);
                    xlen += spec_name.size() + 2;
                }
                xlen += special_names.size()-1;
                print_menu_items(w_open, special_names, sel2, yoffset, xoffset - (xlen/4));

                wrefresh(w_open);
                refresh();
                input = get_input();
                if (input == DirectionW) {
                    if (sel2 > 0)
                        sel2--;
                    else
                        sel2 = NUM_SPECIAL_GAMES - 2;
                } else if (input == DirectionE) {
                    if (sel2 < NUM_SPECIAL_GAMES - 2)
                        sel2++;
                    else
                        sel2 = 0;
                } else if (input == DirectionS || input == Cancel) {
                    layer = 1;
                }
                if (input == DirectionN || input == Confirm) {
                    if (sel2 >= 0 && sel2 < NUM_SPECIAL_GAMES - 1) {
                        delete gamemode;
                        gamemode = get_special_game( special_game_id(sel2+1) );
                        // check world
                        WORLDPTR world = world_generator->make_new_world(special_game_id(sel2 + 1));

                        if (world)
                        {
                            world_generator->set_active_world(world);
                            setup();
                            load_world_modfiles(world->world_name);
                        }

                        if (world == NULL || !gamemode->init(this)) {
                            delete gamemode;
                            gamemode = new special_game;
                            u = player();
                            delwin(w_open);
                            return (opening_screen());
                        }
<<<<<<< HEAD
                        //load_artifacts(world->world_name);
                        //MAPBUFFER.load(world->world_name);
=======
                        load_artifacts(world->world_path + "/artifacts.gsav",
                                       itypes);
                        MAPBUFFER.load(world->world_name);
>>>>>>> 961aeacc

                        start = true;
                    }
                }
            }
        } else if (layer == 3) {
            if (sel1 == 2){ // Load Game
                savegames = world_generator->all_worlds[world_generator->all_worldnames[sel2]]->world_saves;
                if (savegames.empty()){
                    mvwprintz(w_open, iMenuOffsetY - 2, 19+19 + iMenuOffsetX, c_red, _("No save games found!"));
                }else{
                    for (int i = 0; i < savegames.size(); i++) {
                        int line = iMenuOffsetY - 2 - i;
                        mvwprintz(w_open, line, 19+19 + iMenuOffsetX, (sel3 == i ? h_white : c_white), base64_decode(savegames[i]).c_str());
                    }
                }
                wrefresh(w_open);
                refresh();
                input = get_input();
                if (savegames.size() == 0 && (input == DirectionS || input == Confirm)) {
                    layer = 2;
                } else if (input == DirectionS) {
                    if (sel3 > 0)
                        sel3--;
                    else
                        sel3 = savegames.size() - 1;
                } else if (input == DirectionN) {
                    if (sel3 < savegames.size() - 1)
                        sel3++;
                    else
                        sel3 = 0;
                } else if (input == DirectionW || input == Cancel) {
                    layer = 2;
                    sel3 = 0;
                    print_menu(w_open, sel1, iMenuOffsetX, iMenuOffsetY);
                }
                if (input == DirectionE || input == Confirm) {
                    if (sel3 >= 0 && sel3 < savegames.size()) {
                        werase(w_background);
                        wrefresh(w_background);
                        WORLDPTR world = world_generator->all_worlds[world_generator->all_worldnames[sel2]];
                        world_generator->set_active_world(world);
                        load_world_modfiles(world->world_name);

<<<<<<< HEAD
                        //load_artifacts(world->world_name);
                        //MAPBUFFER.load(world->world_name);
=======
                        load_artifacts(world->world_path + "/artifacts.gsav",
                                       itypes);
                        MAPBUFFER.load(world->world_name);
>>>>>>> 961aeacc
                        setup();

                        load(world->world_name, savegames[sel3]);
                        start = true;
                    }
                 }
            }else if (sel1 == 3)
            {
                // show world names
                int i = 0;
                for (std::vector<std::string>::iterator it = world_generator->all_worldnames.begin();
                     it != world_generator->all_worldnames.end();
                     ++it)
                {
                    int line = iMenuOffsetY - 4 - i;
                    mvwprintz(w_open, line, 26+iMenuOffsetX, (sel3 == i ? h_white : c_white), (*it).c_str());
                    ++i;
                }
                wrefresh(w_open);
                refresh();
                input = get_input();

                if (input == DirectionS) {
                    if (sel3 > 0)
                        --sel3;
                    else
                        sel3 = world_generator->all_worldnames.size() - 1;
                } else if (input == DirectionN) {
                    if (sel3 < world_generator->all_worldnames.size() - 1)
                        ++sel3;
                    else
                        sel3 = 0;
                } else if (input == DirectionW || input == Cancel) {
                    layer = 2;

                    print_menu(w_open, sel1, iMenuOffsetX, iMenuOffsetY);
                }
                if (input == DirectionE || input == Confirm) {
                    if (sel3 >= 0 && sel3 < world_generator->all_worldnames.size()) {
                        bool query_yes = false;
                        bool do_delete = false;
                        if (sel2 == 1){ // Delete World
                            if (query_yn(_("Delete the world and all saves?"))) {
                                query_yes = true;
                                do_delete = true;
                            }
                        }
                        else if (sel2 == 2){ // Reset World
                            if (query_yn(_("Remove all saves and regenerate world?"))) {
                                query_yes = true;
                                do_delete = false;
                            }
                        }

                        if (query_yes){
                            delete_world(world_generator->all_worldnames[sel3], do_delete);

                            savegames.clear();
                            MAPBUFFER.reset();
                            MAPBUFFER.make_volatile();
                            overmap_buffer.clear();

                            layer = 2;

                            if (do_delete){
                                // delete world and all contents
                                world_generator->remove_world(world_generator->all_worldnames[sel3]);
                            }else{
                                // clear out everything but worldoptions from this world
                                world_generator->all_worlds[world_generator->all_worldnames[sel3]]->world_saves.clear();
                            }
                            if (world_generator->all_worldnames.size() == 0){
                                sel2 = 0; // reset to create world selection
                            }
                        }else{
                            // hacky resolution to the issue of persisting world names on the screen
                            return opening_screen();
                        }
                    }
                    print_menu(w_open, sel1, iMenuOffsetX, iMenuOffsetY);
                }
            }else{ // Character Templates
                if (templates.size() == 0){
                    mvwprintz(w_open, iMenuOffsetY-4, iMenuOffsetX+20, c_red, _("No templates found!"));
                }else {
                    for (int i = 0; i < templates.size(); i++) {
                        int line = iMenuOffsetY - 4 - i;
                        mvwprintz(w_open, line, 20 + iMenuOffsetX, (sel3 == i ? h_white : c_white), templates[i].c_str());
                    }
                }
                wrefresh(w_open);
                refresh();
                input = get_input();
                if (input == DirectionS) {
                    if (sel3 > 0)
                        sel3--;
                    else
                        sel3 = templates.size() - 1;
                } else if (templates.size() == 0 && (input == DirectionN || input == Confirm)) {
                    sel1 = 1;
                    layer = 2;
                    print_menu(w_open, sel1, iMenuOffsetX, iMenuOffsetY);
                } else if (input == DirectionN) {
                    if (sel3 < templates.size() - 1)
                        sel3++;
                    else
                        sel3 = 0;
                } else if (input == DirectionW  || input == Cancel || templates.size() == 0) {
                    sel1 = 1;
                    layer = 2;
                    print_menu(w_open, sel1, iMenuOffsetX, iMenuOffsetY);
                } else if (input == DirectionE || input == Confirm) {
                    setup();
                    // check world
                    WORLDPTR world = pick_world_to_play();
                    if (!world){
                        u = player();
                        delwin(w_open);
                        return (opening_screen());
                    }else{
                        world_generator->set_active_world(world);
                        load_world_modfiles(world->world_name);
                    }
                    if (!u.create(this, PLTYPE_TEMPLATE, templates[sel3])) {
                        u = player();
                        delwin(w_open);
                        return (opening_screen());
                    }
                    werase(w_background);
                    wrefresh(w_background);

<<<<<<< HEAD
                    //load_artifacts(world_generator->active_world->world_name);
                    //MAPBUFFER.load(world_generator->active_world->world_name);
=======
                    std::string artfilename = world_generator->active_world->world_path + "/artifacts.gsav";
                    load_artifacts(artfilename, itypes);
                    MAPBUFFER.load(world_generator->active_world->world_name);
>>>>>>> 961aeacc

                    start_game(world_generator->active_world->world_name);
                    start = true;
                }
            }
        }
    }
    delwin(w_open);
    delwin(w_background);
    if (start == false) {
        uquit = QUIT_MENU;
    } else {
        refresh_all();
        draw();
    }
    return start;
}<|MERGE_RESOLUTION|>--- conflicted
+++ resolved
@@ -350,12 +350,9 @@
                         werase(w_background);
                         wrefresh(w_background);
 
-<<<<<<< HEAD
-=======
                         load_artifacts(world->world_path + "/artifacts.gsav",
                                        itypes);
                         MAPBUFFER.load(world->world_name);
->>>>>>> 961aeacc
                         start_game(world->world_name);
                         start = true;
                     } else if (sel2 == 1) {
@@ -518,14 +515,9 @@
                             delwin(w_open);
                             return (opening_screen());
                         }
-<<<<<<< HEAD
-                        //load_artifacts(world->world_name);
-                        //MAPBUFFER.load(world->world_name);
-=======
                         load_artifacts(world->world_path + "/artifacts.gsav",
                                        itypes);
                         MAPBUFFER.load(world->world_name);
->>>>>>> 961aeacc
 
                         start = true;
                     }
@@ -570,14 +562,9 @@
                         world_generator->set_active_world(world);
                         load_world_modfiles(world->world_name);
 
-<<<<<<< HEAD
-                        //load_artifacts(world->world_name);
-                        //MAPBUFFER.load(world->world_name);
-=======
                         load_artifacts(world->world_path + "/artifacts.gsav",
                                        itypes);
                         MAPBUFFER.load(world->world_name);
->>>>>>> 961aeacc
                         setup();
 
                         load(world->world_name, savegames[sel3]);
@@ -709,14 +696,9 @@
                     werase(w_background);
                     wrefresh(w_background);
 
-<<<<<<< HEAD
-                    //load_artifacts(world_generator->active_world->world_name);
-                    //MAPBUFFER.load(world_generator->active_world->world_name);
-=======
                     std::string artfilename = world_generator->active_world->world_path + "/artifacts.gsav";
                     load_artifacts(artfilename, itypes);
                     MAPBUFFER.load(world_generator->active_world->world_name);
->>>>>>> 961aeacc
 
                     start_game(world_generator->active_world->world_name);
                     start = true;
